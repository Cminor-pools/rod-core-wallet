--- conflicted
+++ resolved
@@ -209,11 +209,7 @@
   rpc/blockchain.h \
   rpc/client.h \
   rpc/mining.h \
-<<<<<<< HEAD
   rpc/names.h \
-  rpc/net.h \
-=======
->>>>>>> f84d9fb7
   rpc/protocol.h \
   rpc/rawtransaction.h \
   rpc/rawtransaction_util.h \
@@ -297,11 +293,7 @@
   wallet/ismine.h \
   wallet/load.h \
   wallet/receive.h \
-<<<<<<< HEAD
-  wallet/rpcwallet.h \
-  wallet/rpcnames.h \
-=======
->>>>>>> f84d9fb7
+  wallet/rpc/names.h \
   wallet/rpc/util.h \
   wallet/rpc/wallet.h \
   wallet/salvage.h \
@@ -443,16 +435,12 @@
   wallet/rpc/backup.cpp \
   wallet/rpc/coins.cpp \
   wallet/rpc/encrypt.cpp \
+  wallet/rpc/names.cpp \
   wallet/rpc/spend.cpp \
   wallet/rpc/signmessage.cpp \
   wallet/rpc/transactions.cpp \
   wallet/rpc/util.cpp \
-<<<<<<< HEAD
-  wallet/rpcnames.cpp \
-  wallet/rpcwallet.cpp \
-=======
   wallet/rpc/wallet.cpp \
->>>>>>> f84d9fb7
   wallet/scriptpubkeyman.cpp \
   wallet/spend.cpp \
   wallet/transaction.cpp \
