# Copyright (c) 2013-2016 The Bitcoin Core developers
# Distributed under the MIT software license, see the accompanying
# file COPYING or http://www.opensource.org/licenses/mit-license.php.

DIST_SUBDIRS = secp256k1 univalue

AM_LDFLAGS = $(PTHREAD_CFLAGS) $(LIBTOOL_LDFLAGS) $(HARDENED_LDFLAGS) $(GPROF_LDFLAGS) $(SANITIZER_LDFLAGS)
AM_CXXFLAGS = $(DEBUG_CXXFLAGS) $(HARDENED_CXXFLAGS) $(WARN_CXXFLAGS) $(NOWARN_CXXFLAGS) $(ERROR_CXXFLAGS) $(GPROF_CXXFLAGS) $(SANITIZER_CXXFLAGS)
AM_CPPFLAGS = $(DEBUG_CPPFLAGS) $(HARDENED_CPPFLAGS)
AM_LIBTOOLFLAGS = --preserve-dup-deps
EXTRA_LIBRARIES =

if EMBEDDED_UNIVALUE
LIBUNIVALUE = univalue/libunivalue.la

$(LIBUNIVALUE): $(wildcard univalue/lib/*) $(wildcard univalue/include/*)
	$(AM_V_at)$(MAKE) $(AM_MAKEFLAGS) -C $(@D) $(@F)
else
LIBUNIVALUE = $(UNIVALUE_LIBS)
endif

BITCOIN_INCLUDES=-I$(builddir) $(BDB_CPPFLAGS) $(BOOST_CPPFLAGS) $(LEVELDB_CPPFLAGS)

BITCOIN_INCLUDES += -I$(srcdir)/secp256k1/include
BITCOIN_INCLUDES += $(UNIVALUE_CFLAGS)

LIBBITCOIN_SERVER=libbitcoin_server.a
LIBBITCOIN_COMMON=libbitcoin_common.a
LIBBITCOIN_CONSENSUS=libbitcoin_consensus.a
LIBBITCOIN_CLI=libbitcoin_cli.a
LIBBITCOIN_UTIL=libbitcoin_util.a
LIBBITCOIN_CRYPTO_BASE=crypto/libbitcoin_crypto_base.a
LIBBITCOINQT=qt/libbitcoinqt.a
LIBSECP256K1=secp256k1/libsecp256k1.la

if ENABLE_ZMQ
LIBBITCOIN_ZMQ=libbitcoin_zmq.a
endif
if BUILD_BITCOIN_LIBS
LIBBITCOINCONSENSUS=libbitcoinconsensus.la
endif
if ENABLE_WALLET
LIBBITCOIN_WALLET=libbitcoin_wallet.a
LIBBITCOIN_WALLET_TOOL=libbitcoin_wallet_tool.a
endif

LIBBITCOIN_CRYPTO= $(LIBBITCOIN_CRYPTO_BASE)
if ENABLE_SSE41
LIBBITCOIN_CRYPTO_SSE41 = crypto/libbitcoin_crypto_sse41.a
LIBBITCOIN_CRYPTO += $(LIBBITCOIN_CRYPTO_SSE41)
endif
if ENABLE_AVX2
LIBBITCOIN_CRYPTO_AVX2 = crypto/libbitcoin_crypto_avx2.a
LIBBITCOIN_CRYPTO += $(LIBBITCOIN_CRYPTO_AVX2)
endif
if ENABLE_SHANI
LIBBITCOIN_CRYPTO_SHANI = crypto/libbitcoin_crypto_shani.a
LIBBITCOIN_CRYPTO += $(LIBBITCOIN_CRYPTO_SHANI)
endif

$(LIBSECP256K1): $(wildcard secp256k1/src/*.h) $(wildcard secp256k1/src/*.c) $(wildcard secp256k1/include/*)
	$(AM_V_at)$(MAKE) $(AM_MAKEFLAGS) -C $(@D) $(@F)

# Make is not made aware of per-object dependencies to avoid limiting building parallelization
# But to build the less dependent modules first, we manually select their order here:
EXTRA_LIBRARIES += \
  $(LIBBITCOIN_CRYPTO) \
  $(LIBBITCOIN_UTIL) \
  $(LIBBITCOIN_COMMON) \
  $(LIBBITCOIN_CONSENSUS) \
  $(LIBBITCOIN_SERVER) \
  $(LIBBITCOIN_CLI) \
  $(LIBBITCOIN_WALLET) \
  $(LIBBITCOIN_WALLET_TOOL) \
  $(LIBBITCOIN_ZMQ)

lib_LTLIBRARIES = $(LIBBITCOINCONSENSUS)

bin_PROGRAMS =
noinst_PROGRAMS =
TESTS =
BENCHMARKS =

if BUILD_BITCOIND
  bin_PROGRAMS += bitcoind
endif

if BUILD_BITCOIN_CLI
  bin_PROGRAMS += bitcoin-cli
endif
if BUILD_BITCOIN_TX
  bin_PROGRAMS += bitcoin-tx
endif
if ENABLE_WALLET
if BUILD_BITCOIN_WALLET
  bin_PROGRAMS += bitcoin-wallet
endif
endif

.PHONY: FORCE check-symbols check-security
# bitcoin core #
BITCOIN_CORE_H = \
  addrdb.h \
  addrman.h \
  attributes.h \
  auxpow.h \
  banman.h \
  base58.h \
  bech32.h \
  bloom.h \
  blockencodings.h \
  blockfilter.h \
  chain.h \
  chainparams.h \
  chainparamsbase.h \
  chainparamsseeds.h \
  checkqueue.h \
  clientversion.h \
  coins.h \
  compat.h \
  compat/assumptions.h \
  compat/byteswap.h \
  compat/cpuid.h \
  compat/endian.h \
  compat/sanity.h \
  compressor.h \
  consensus/consensus.h \
  consensus/tx_check.h \
  consensus/tx_verify.h \
  core_io.h \
  core_memusage.h \
  cuckoocache.h \
  flatfile.h \
  fs.h \
  httprpc.h \
  httpserver.h \
  index/base.h \
  index/blockfilterindex.h \
  index/txindex.h \
  indirectmap.h \
  init.h \
  interfaces/chain.h \
  interfaces/handler.h \
  interfaces/node.h \
  interfaces/wallet.h \
  key.h \
  key_io.h \
  dbwrapper.h \
  limitedmap.h \
  logging.h \
  logging/timer.h \
  memusage.h \
  merkleblock.h \
  miner.h \
  net.h \
  net_permissions.h \
  net_processing.h \
  net_types.h \
  netaddress.h \
  netbase.h \
  netmessagemaker.h \
  node/coin.h \
  node/coinstats.h \
  node/context.h \
  node/psbt.h \
  node/transaction.h \
  node/utxo_snapshot.h \
  noui.h \
  optional.h \
  outputtype.h \
  policy/feerate.h \
  policy/fees.h \
  policy/policy.h \
  policy/rbf.h \
  policy/settings.h \
  pow.h \
  protocol.h \
  psbt.h \
  random.h \
  randomenv.h \
  reverse_iterator.h \
<<<<<<< HEAD
  reverselock.h \
  rpc/auxpow_miner.h \
=======
>>>>>>> 6ddf4354
  rpc/blockchain.h \
  rpc/client.h \
  rpc/protocol.h \
  rpc/rawtransaction.h \
  rpc/rawtransaction_util.h \
  rpc/register.h \
  rpc/request.h \
  rpc/server.h \
  rpc/util.h \
  scheduler.h \
  script/descriptor.h \
  script/keyorigin.h \
  script/sigcache.h \
  script/sign.h \
  script/signingprovider.h \
  script/standard.h \
  shutdown.h \
  streams.h \
  support/allocators/secure.h \
  support/allocators/zeroafterfree.h \
  support/cleanse.h \
  support/events.h \
  support/lockedpool.h \
  sync.h \
  threadsafety.h \
  threadinterrupt.h \
  timedata.h \
  torcontrol.h \
  txdb.h \
  txmempool.h \
  ui_interface.h \
  undo.h \
  util/asmap.h \
  util/bip32.h \
  util/bytevectorhash.h \
  util/check.h \
  util/error.h \
  util/fees.h \
  util/spanparsing.h \
  util/system.h \
  util/macros.h \
  util/memory.h \
  util/message.h \
  util/moneystr.h \
  util/rbf.h \
  util/settings.h \
  util/string.h \
  util/threadnames.h \
  util/time.h \
  util/translation.h \
  util/url.h \
  util/vector.h \
  validation.h \
  validationinterface.h \
  versionbits.h \
  versionbitsinfo.h \
  walletinitinterface.h \
  wallet/coincontrol.h \
  wallet/crypter.h \
  wallet/db.h \
  wallet/feebumper.h \
  wallet/fees.h \
  wallet/ismine.h \
  wallet/load.h \
  wallet/psbtwallet.h \
  wallet/rpcwallet.h \
  wallet/scriptpubkeyman.h \
  wallet/wallet.h \
  wallet/walletdb.h \
  wallet/wallettool.h \
  wallet/walletutil.h \
  wallet/coinselection.h \
  warnings.h \
  zmq/zmqabstractnotifier.h \
  zmq/zmqconfig.h\
  zmq/zmqnotificationinterface.h \
  zmq/zmqpublishnotifier.h \
  zmq/zmqrpc.h


obj/build.h: FORCE
	@$(MKDIR_P) $(builddir)/obj
	@$(top_srcdir)/share/genbuild.sh "$(abs_top_builddir)/src/obj/build.h" \
	  "$(abs_top_srcdir)"
libbitcoin_util_a-clientversion.$(OBJEXT): obj/build.h

# server: shared between bitcoind and bitcoin-qt
# Contains code accessing mempool and chain state that is meant to be separated
# from wallet and gui code (see node/README.md). Shared code should go in
# libbitcoin_common or libbitcoin_util libraries, instead.
libbitcoin_server_a_CPPFLAGS = $(AM_CPPFLAGS) $(BITCOIN_INCLUDES) $(MINIUPNPC_CPPFLAGS) $(EVENT_CFLAGS) $(EVENT_PTHREADS_CFLAGS)
libbitcoin_server_a_CXXFLAGS = $(AM_CXXFLAGS) $(PIE_FLAGS)
libbitcoin_server_a_SOURCES = \
  addrdb.cpp \
  addrman.cpp \
  banman.cpp \
  blockencodings.cpp \
  blockfilter.cpp \
  chain.cpp \
  consensus/tx_verify.cpp \
  flatfile.cpp \
  httprpc.cpp \
  httpserver.cpp \
  index/base.cpp \
  index/blockfilterindex.cpp \
  index/txindex.cpp \
  interfaces/chain.cpp \
  interfaces/node.cpp \
  init.cpp \
  dbwrapper.cpp \
  miner.cpp \
  net.cpp \
  net_processing.cpp \
  node/coin.cpp \
  node/coinstats.cpp \
  node/context.cpp \
  node/psbt.cpp \
  node/transaction.cpp \
  noui.cpp \
  policy/fees.cpp \
  policy/rbf.cpp \
  policy/settings.cpp \
  pow.cpp \
  rest.cpp \
  rpc/auxpow_miner.cpp \
  rpc/blockchain.cpp \
  rpc/mining.cpp \
  rpc/misc.cpp \
  rpc/net.cpp \
  rpc/rawtransaction.cpp \
  rpc/server.cpp \
  script/sigcache.cpp \
  shutdown.cpp \
  timedata.cpp \
  torcontrol.cpp \
  txdb.cpp \
  txmempool.cpp \
  ui_interface.cpp \
  validation.cpp \
  validationinterface.cpp \
  versionbits.cpp \
  $(BITCOIN_CORE_H)

if ENABLE_WALLET
libbitcoin_server_a_SOURCES += wallet/init.cpp
endif
if !ENABLE_WALLET
libbitcoin_server_a_SOURCES += dummywallet.cpp
endif

if ENABLE_ZMQ
libbitcoin_zmq_a_CPPFLAGS = $(AM_CPPFLAGS) $(BITCOIN_INCLUDES) $(ZMQ_CFLAGS)
libbitcoin_zmq_a_CXXFLAGS = $(AM_CXXFLAGS) $(PIE_FLAGS)
libbitcoin_zmq_a_SOURCES = \
  zmq/zmqabstractnotifier.cpp \
  zmq/zmqnotificationinterface.cpp \
  zmq/zmqpublishnotifier.cpp \
  zmq/zmqrpc.cpp
endif


# wallet: shared between bitcoind and bitcoin-qt, but only linked
# when wallet enabled
libbitcoin_wallet_a_CPPFLAGS = $(AM_CPPFLAGS) $(BITCOIN_INCLUDES)
libbitcoin_wallet_a_CXXFLAGS = $(AM_CXXFLAGS) $(PIE_FLAGS)
libbitcoin_wallet_a_SOURCES = \
  interfaces/wallet.cpp \
  wallet/coincontrol.cpp \
  wallet/crypter.cpp \
  wallet/db.cpp \
  wallet/feebumper.cpp \
  wallet/fees.cpp \
  wallet/load.cpp \
  wallet/psbtwallet.cpp \
  wallet/rpcdump.cpp \
  wallet/rpcwallet.cpp \
  wallet/scriptpubkeyman.cpp \
  wallet/wallet.cpp \
  wallet/walletdb.cpp \
  wallet/walletutil.cpp \
  wallet/coinselection.cpp \
  $(BITCOIN_CORE_H)

libbitcoin_wallet_tool_a_CPPFLAGS = $(AM_CPPFLAGS) $(BITCOIN_INCLUDES)
libbitcoin_wallet_tool_a_CXXFLAGS = $(AM_CXXFLAGS) $(PIE_FLAGS)
libbitcoin_wallet_tool_a_SOURCES = \
  wallet/wallettool.cpp \
  $(BITCOIN_CORE_H)

# crypto primitives library
crypto_libbitcoin_crypto_base_a_CPPFLAGS = $(AM_CPPFLAGS)
crypto_libbitcoin_crypto_base_a_CXXFLAGS = $(AM_CXXFLAGS) $(PIE_FLAGS)
crypto_libbitcoin_crypto_base_a_SOURCES = \
  crypto/aes.cpp \
  crypto/aes.h \
  crypto/chacha_poly_aead.h \
  crypto/chacha_poly_aead.cpp \
  crypto/chacha20.h \
  crypto/chacha20.cpp \
  crypto/common.h \
  crypto/hkdf_sha256_32.cpp \
  crypto/hkdf_sha256_32.h \
  crypto/hmac_sha256.cpp \
  crypto/hmac_sha256.h \
  crypto/hmac_sha512.cpp \
  crypto/hmac_sha512.h \
  crypto/poly1305.h \
  crypto/poly1305.cpp \
  crypto/ripemd160.cpp \
  crypto/ripemd160.h \
  crypto/sha1.cpp \
  crypto/sha1.h \
  crypto/sha256.cpp \
  crypto/sha256.h \
  crypto/sha512.cpp \
  crypto/sha512.h \
  crypto/siphash.cpp \
  crypto/siphash.h

if USE_ASM
crypto_libbitcoin_crypto_base_a_SOURCES += crypto/sha256_sse4.cpp
endif

crypto_libbitcoin_crypto_sse41_a_CXXFLAGS = $(AM_CXXFLAGS) $(PIE_FLAGS)
crypto_libbitcoin_crypto_sse41_a_CPPFLAGS = $(AM_CPPFLAGS)
crypto_libbitcoin_crypto_sse41_a_CXXFLAGS += $(SSE41_CXXFLAGS)
crypto_libbitcoin_crypto_sse41_a_CPPFLAGS += -DENABLE_SSE41
crypto_libbitcoin_crypto_sse41_a_SOURCES = crypto/sha256_sse41.cpp

crypto_libbitcoin_crypto_avx2_a_CXXFLAGS = $(AM_CXXFLAGS) $(PIE_FLAGS)
crypto_libbitcoin_crypto_avx2_a_CPPFLAGS = $(AM_CPPFLAGS)
crypto_libbitcoin_crypto_avx2_a_CXXFLAGS += $(AVX2_CXXFLAGS)
crypto_libbitcoin_crypto_avx2_a_CPPFLAGS += -DENABLE_AVX2
crypto_libbitcoin_crypto_avx2_a_SOURCES = crypto/sha256_avx2.cpp

crypto_libbitcoin_crypto_shani_a_CXXFLAGS = $(AM_CXXFLAGS) $(PIE_FLAGS)
crypto_libbitcoin_crypto_shani_a_CPPFLAGS = $(AM_CPPFLAGS)
crypto_libbitcoin_crypto_shani_a_CXXFLAGS += $(SHANI_CXXFLAGS)
crypto_libbitcoin_crypto_shani_a_CPPFLAGS += -DENABLE_SHANI
crypto_libbitcoin_crypto_shani_a_SOURCES = crypto/sha256_shani.cpp

# consensus: shared between all executables that validate any consensus rules.
libbitcoin_consensus_a_CPPFLAGS = $(AM_CPPFLAGS) $(BITCOIN_INCLUDES)
libbitcoin_consensus_a_CXXFLAGS = $(AM_CXXFLAGS) $(PIE_FLAGS)
libbitcoin_consensus_a_SOURCES = \
  amount.h \
  arith_uint256.cpp \
  arith_uint256.h \
  consensus/merkle.cpp \
  consensus/merkle.h \
  consensus/params.h \
  consensus/tx_check.cpp \
  consensus/validation.h \
  hash.cpp \
  hash.h \
  prevector.h \
  primitives/block.cpp \
  primitives/block.h \
  primitives/pureheader.cpp \
  primitives/pureheader.h \
  primitives/transaction.cpp \
  primitives/transaction.h \
  pubkey.cpp \
  pubkey.h \
  script/bitcoinconsensus.cpp \
  script/interpreter.cpp \
  script/interpreter.h \
  script/script.cpp \
  script/script.h \
  script/script_error.cpp \
  script/script_error.h \
  serialize.h \
  span.h \
  tinyformat.h \
  uint256.cpp \
  uint256.h \
  util/strencodings.cpp \
  util/strencodings.h \
  version.h

# common: shared between bitcoind, and bitcoin-qt and non-server tools
libbitcoin_common_a_CPPFLAGS = $(AM_CPPFLAGS) $(BITCOIN_INCLUDES)
libbitcoin_common_a_CXXFLAGS = $(AM_CXXFLAGS) $(PIE_FLAGS)
libbitcoin_common_a_SOURCES = \
  auxpow.cpp \
  base58.cpp \
  bech32.cpp \
  bloom.cpp \
  chainparams.cpp \
  coins.cpp \
  compressor.cpp \
  core_read.cpp \
  core_write.cpp \
  key.cpp \
  key_io.cpp \
  merkleblock.cpp \
  netaddress.cpp \
  netbase.cpp \
  net_permissions.cpp \
  outputtype.cpp \
  policy/feerate.cpp \
  policy/policy.cpp \
  protocol.cpp \
  psbt.cpp \
  rpc/rawtransaction_util.cpp \
  rpc/util.cpp \
  scheduler.cpp \
  script/descriptor.cpp \
  script/sign.cpp \
  script/signingprovider.cpp \
  script/standard.cpp \
  versionbitsinfo.cpp \
  warnings.cpp \
  $(BITCOIN_CORE_H)

# util: shared between all executables.
# This library *must* be included to make sure that the glibc
# backward-compatibility objects and their sanity checks are linked.
libbitcoin_util_a_CPPFLAGS = $(AM_CPPFLAGS) $(BITCOIN_INCLUDES)
libbitcoin_util_a_CXXFLAGS = $(AM_CXXFLAGS) $(PIE_FLAGS)
libbitcoin_util_a_SOURCES = \
  support/lockedpool.cpp \
  chainparamsbase.cpp \
  clientversion.cpp \
  compat/glibc_sanity_fdelt.cpp \
  compat/glibc_sanity.cpp \
  compat/glibcxx_sanity.cpp \
  compat/strnlen.cpp \
  fs.cpp \
  interfaces/handler.cpp \
  logging.cpp \
  random.cpp \
  randomenv.cpp \
  rpc/request.cpp \
  support/cleanse.cpp \
  sync.cpp \
  threadinterrupt.cpp \
  util/asmap.cpp \
  util/bip32.cpp \
  util/bytevectorhash.cpp \
  util/error.cpp \
  util/fees.cpp \
  util/system.cpp \
  util/message.cpp \
  util/moneystr.cpp \
  util/rbf.cpp \
  util/settings.cpp \
  util/threadnames.cpp \
  util/spanparsing.cpp \
  util/strencodings.cpp \
  util/string.cpp \
  util/time.cpp \
  util/url.cpp \
  $(BITCOIN_CORE_H)

if GLIBC_BACK_COMPAT
libbitcoin_util_a_SOURCES += compat/glibc_compat.cpp
AM_LDFLAGS += $(COMPAT_LDFLAGS)
endif

# cli: shared between bitcoin-cli and bitcoin-qt
libbitcoin_cli_a_CPPFLAGS = $(AM_CPPFLAGS) $(BITCOIN_INCLUDES)
libbitcoin_cli_a_CXXFLAGS = $(AM_CXXFLAGS) $(PIE_FLAGS)
libbitcoin_cli_a_SOURCES = \
  compat/stdin.h \
  compat/stdin.cpp \
  rpc/client.cpp \
  $(BITCOIN_CORE_H)

nodist_libbitcoin_util_a_SOURCES = $(srcdir)/obj/build.h
#

# bitcoind binary #
bitcoind_SOURCES = bitcoind.cpp
bitcoind_CPPFLAGS = $(AM_CPPFLAGS) $(BITCOIN_INCLUDES)
bitcoind_CXXFLAGS = $(AM_CXXFLAGS) $(PIE_FLAGS)
bitcoind_LDFLAGS = $(RELDFLAGS) $(AM_LDFLAGS) $(LIBTOOL_APP_LDFLAGS)

if TARGET_WINDOWS
bitcoind_SOURCES += bitcoind-res.rc
endif

bitcoind_LDADD = \
  $(LIBBITCOIN_SERVER) \
  $(LIBBITCOIN_WALLET) \
  $(LIBBITCOIN_COMMON) \
  $(LIBUNIVALUE) \
  $(LIBBITCOIN_UTIL) \
  $(LIBBITCOIN_ZMQ) \
  $(LIBBITCOIN_CONSENSUS) \
  $(LIBBITCOIN_CRYPTO) \
  $(LIBLEVELDB) \
  $(LIBLEVELDB_SSE42) \
  $(LIBMEMENV) \
  $(LIBSECP256K1)

bitcoind_LDADD += $(BOOST_LIBS) $(BDB_LIBS) $(MINIUPNPC_LIBS) $(EVENT_PTHREADS_LIBS) $(EVENT_LIBS) $(ZMQ_LIBS)

# bitcoin-cli binary #
bitcoin_cli_SOURCES = bitcoin-cli.cpp
bitcoin_cli_CPPFLAGS = $(AM_CPPFLAGS) $(BITCOIN_INCLUDES) $(EVENT_CFLAGS)
bitcoin_cli_CXXFLAGS = $(AM_CXXFLAGS) $(PIE_FLAGS)
bitcoin_cli_LDFLAGS = $(RELDFLAGS) $(AM_LDFLAGS) $(LIBTOOL_APP_LDFLAGS)

if TARGET_WINDOWS
bitcoin_cli_SOURCES += bitcoin-cli-res.rc
endif

bitcoin_cli_LDADD = \
  $(LIBBITCOIN_CLI) \
  $(LIBUNIVALUE) \
  $(LIBBITCOIN_UTIL) \
  $(LIBBITCOIN_CRYPTO)

bitcoin_cli_LDADD += $(BOOST_LIBS) $(EVENT_LIBS)
#

# bitcoin-tx binary #
bitcoin_tx_SOURCES = bitcoin-tx.cpp
bitcoin_tx_CPPFLAGS = $(AM_CPPFLAGS) $(BITCOIN_INCLUDES)
bitcoin_tx_CXXFLAGS = $(AM_CXXFLAGS) $(PIE_FLAGS)
bitcoin_tx_LDFLAGS = $(RELDFLAGS) $(AM_LDFLAGS) $(LIBTOOL_APP_LDFLAGS)

if TARGET_WINDOWS
bitcoin_tx_SOURCES += bitcoin-tx-res.rc
endif

bitcoin_tx_LDADD = \
  $(LIBUNIVALUE) \
  $(LIBBITCOIN_COMMON) \
  $(LIBBITCOIN_UTIL) \
  $(LIBBITCOIN_CONSENSUS) \
  $(LIBBITCOIN_CRYPTO) \
  $(LIBSECP256K1)

bitcoin_tx_LDADD += $(BOOST_LIBS)
#

# bitcoin-wallet binary #
bitcoin_wallet_SOURCES = bitcoin-wallet.cpp
bitcoin_wallet_CPPFLAGS = $(AM_CPPFLAGS) $(BITCOIN_INCLUDES)
bitcoin_wallet_CXXFLAGS = $(AM_CXXFLAGS) $(PIE_FLAGS)
bitcoin_wallet_LDFLAGS = $(RELDFLAGS) $(AM_LDFLAGS) $(LIBTOOL_APP_LDFLAGS)

if TARGET_WINDOWS
bitcoin_wallet_SOURCES += bitcoin-wallet-res.rc
endif

# FIXME: Remove SERVER once we have cleaned up getauxblock!
bitcoin_wallet_LDADD = \
  $(LIBBITCOIN_SERVER) \
  $(LIBBITCOIN_WALLET_TOOL) \
  $(LIBBITCOIN_WALLET) \
  $(LIBBITCOIN_SERVER) \
  $(LIBBITCOIN_COMMON) \
  $(LIBBITCOIN_CONSENSUS) \
  $(LIBBITCOIN_UTIL) \
  $(LIBBITCOIN_CRYPTO) \
  $(LIBBITCOIN_ZMQ) \
  $(LIBLEVELDB) \
  $(LIBLEVELDB_SSE42) \
  $(LIBMEMENV) \
  $(LIBSECP256K1) \
  $(LIBUNIVALUE)

bitcoin_wallet_LDADD += $(BOOST_LIBS) $(BDB_LIBS) $(EVENT_PTHREADS_LIBS) $(EVENT_LIBS) $(MINIUPNPC_LIBS) $(ZMQ_LIBS)
#

# bitcoinconsensus library #
if BUILD_BITCOIN_LIBS
include_HEADERS = script/bitcoinconsensus.h
libbitcoinconsensus_la_SOURCES = support/cleanse.cpp $(crypto_libbitcoin_crypto_base_a_SOURCES) $(libbitcoin_consensus_a_SOURCES)

if GLIBC_BACK_COMPAT
  libbitcoinconsensus_la_SOURCES += compat/glibc_compat.cpp
endif

libbitcoinconsensus_la_LDFLAGS = $(AM_LDFLAGS) -no-undefined $(RELDFLAGS)
libbitcoinconsensus_la_LIBADD = $(LIBSECP256K1)
libbitcoinconsensus_la_CPPFLAGS = $(AM_CPPFLAGS) -I$(builddir)/obj -I$(srcdir)/secp256k1/include -DBUILD_BITCOIN_INTERNAL
libbitcoinconsensus_la_CXXFLAGS = $(AM_CXXFLAGS) $(PIE_FLAGS)

endif
#

CTAES_DIST =  crypto/ctaes/bench.c
CTAES_DIST += crypto/ctaes/ctaes.c
CTAES_DIST += crypto/ctaes/ctaes.h
CTAES_DIST += crypto/ctaes/README.md
CTAES_DIST += crypto/ctaes/test.c

CLEANFILES = $(EXTRA_LIBRARIES)

CLEANFILES += *.gcda *.gcno
CLEANFILES += compat/*.gcda compat/*.gcno
CLEANFILES += consensus/*.gcda consensus/*.gcno
CLEANFILES += crypto/*.gcda crypto/*.gcno
CLEANFILES += policy/*.gcda policy/*.gcno
CLEANFILES += primitives/*.gcda primitives/*.gcno
CLEANFILES += script/*.gcda script/*.gcno
CLEANFILES += support/*.gcda support/*.gcno
CLEANFILES += univalue/*.gcda univalue/*.gcno
CLEANFILES += wallet/*.gcda wallet/*.gcno
CLEANFILES += wallet/test/*.gcda wallet/test/*.gcno
CLEANFILES += zmq/*.gcda zmq/*.gcno
CLEANFILES += obj/build.h

EXTRA_DIST = $(CTAES_DIST)


config/bitcoin-config.h: config/stamp-h1
	@$(MAKE) -C $(top_builddir) $(subdir)/$(@)
config/stamp-h1: $(top_srcdir)/$(subdir)/config/bitcoin-config.h.in $(top_builddir)/config.status
	$(AM_V_at)$(MAKE) -C $(top_builddir) $(subdir)/$(@)
$(top_srcdir)/$(subdir)/config/bitcoin-config.h.in:  $(am__configure_deps)
	$(AM_V_at)$(MAKE) -C $(top_srcdir) $(subdir)/config/bitcoin-config.h.in

clean-local:
	-$(MAKE) -C secp256k1 clean
	-$(MAKE) -C univalue clean
	-rm -f leveldb/*/*.gcda leveldb/*/*.gcno leveldb/helpers/memenv/*.gcda leveldb/helpers/memenv/*.gcno
	-rm -f config.h
	-rm -rf test/__pycache__

.rc.o:
	@test -f $(WINDRES)
	## FIXME: How to get the appropriate modulename_CPPFLAGS in here?
	$(AM_V_GEN) $(WINDRES) $(DEFS) $(DEFAULT_INCLUDES) $(INCLUDES) $(CPPFLAGS) -DWINDRES_PREPROC -i $< -o $@

check-symbols: $(bin_PROGRAMS)
if TARGET_DARWIN
	@echo "Checking macOS dynamic libraries..."
	$(AM_V_at) OTOOL=$(OTOOL) $(PYTHON) $(top_srcdir)/contrib/devtools/symbol-check.py $(bin_PROGRAMS)
endif

if GLIBC_BACK_COMPAT
	@echo "Checking glibc back compat..."
	$(AM_V_at) READELF=$(READELF) CPPFILT=$(CPPFILT) $(PYTHON) $(top_srcdir)/contrib/devtools/symbol-check.py $(bin_PROGRAMS)
endif

check-security: $(bin_PROGRAMS)
if HARDEN
	@echo "Checking binary security..."
	$(AM_V_at) READELF=$(READELF) OBJDUMP=$(OBJDUMP) OTOOL=$(OTOOL) $(PYTHON) $(top_srcdir)/contrib/devtools/security-check.py $(bin_PROGRAMS)
endif

if EMBEDDED_LEVELDB
include Makefile.crc32c.include
include Makefile.leveldb.include
endif

include Makefile.test_util.include

if ENABLE_TESTS
include Makefile.test.include
endif

if ENABLE_BENCH
include Makefile.bench.include
endif

if ENABLE_QT
include Makefile.qt.include
endif

if ENABLE_QT_TESTS
include Makefile.qttest.include
endif<|MERGE_RESOLUTION|>--- conflicted
+++ resolved
@@ -179,11 +179,7 @@
   random.h \
   randomenv.h \
   reverse_iterator.h \
-<<<<<<< HEAD
-  reverselock.h \
   rpc/auxpow_miner.h \
-=======
->>>>>>> 6ddf4354
   rpc/blockchain.h \
   rpc/client.h \
   rpc/protocol.h \
