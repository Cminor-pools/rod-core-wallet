// Copyright (c) 2009-2010 Satoshi Nakamoto
// Copyright (c) 2009-2018 The Bitcoin Core developers
// Distributed under the MIT software license, see the accompanying
// file COPYING or http://www.opensource.org/licenses/mit-license.php.

#ifndef BITCOIN_MINER_H
#define BITCOIN_MINER_H

#include <powdata.h>
#include <primitives/block.h>
#include <txmempool.h>
#include <validation.h>

#include <stdint.h>
#include <memory>
#include <boost/multi_index_container.hpp>
#include <boost/multi_index/ordered_index.hpp>

class CBlockIndex;
class CChainParams;
class CScript;

namespace Consensus { struct Params; };

static const bool DEFAULT_PRINTPRIORITY = false;

struct CBlockTemplate
{
    CBlock block;
    std::vector<CAmount> vTxFees;
    std::vector<int64_t> vTxSigOpsCost;
    std::vector<unsigned char> vchCoinbaseCommitment;
};

// Container for tracking updates to ancestor feerate as we include (parent)
// transactions in a block
struct CTxMemPoolModifiedEntry {
    explicit CTxMemPoolModifiedEntry(CTxMemPool::txiter entry)
    {
        iter = entry;
        nSizeWithAncestors = entry->GetSizeWithAncestors();
        nModFeesWithAncestors = entry->GetModFeesWithAncestors();
        nSigOpCostWithAncestors = entry->GetSigOpCostWithAncestors();
    }

    int64_t GetModifiedFee() const { return iter->GetModifiedFee(); }
    uint64_t GetSizeWithAncestors() const { return nSizeWithAncestors; }
    CAmount GetModFeesWithAncestors() const { return nModFeesWithAncestors; }
    size_t GetTxSize() const { return iter->GetTxSize(); }
    const CTransaction& GetTx() const { return iter->GetTx(); }

    CTxMemPool::txiter iter;
    uint64_t nSizeWithAncestors;
    CAmount nModFeesWithAncestors;
    int64_t nSigOpCostWithAncestors;
};

/** Comparator for CTxMemPool::txiter objects.
 *  It simply compares the internal memory address of the CTxMemPoolEntry object
 *  pointed to. This means it has no meaning, and is only useful for using them
 *  as key in other indexes.
 */
struct CompareCTxMemPoolIter {
    bool operator()(const CTxMemPool::txiter& a, const CTxMemPool::txiter& b) const
    {
        return &(*a) < &(*b);
    }
};

struct modifiedentry_iter {
    typedef CTxMemPool::txiter result_type;
    result_type operator() (const CTxMemPoolModifiedEntry &entry) const
    {
        return entry.iter;
    }
};

// A comparator that sorts transactions based on number of ancestors.
// This is sufficient to sort an ancestor package in an order that is valid
// to appear in a block.
struct CompareTxIterByAncestorCount {
    bool operator()(const CTxMemPool::txiter &a, const CTxMemPool::txiter &b) const
    {
        if (a->GetCountWithAncestors() != b->GetCountWithAncestors())
            return a->GetCountWithAncestors() < b->GetCountWithAncestors();
        return CTxMemPool::CompareIteratorByHash()(a, b);
    }
};

typedef boost::multi_index_container<
    CTxMemPoolModifiedEntry,
    boost::multi_index::indexed_by<
        boost::multi_index::ordered_unique<
            modifiedentry_iter,
            CompareCTxMemPoolIter
        >,
        // sorted by modified ancestor fee rate
        boost::multi_index::ordered_non_unique<
            // Reuse same tag from CTxMemPool's similar index
            boost::multi_index::tag<ancestor_score>,
            boost::multi_index::identity<CTxMemPoolModifiedEntry>,
            CompareTxMemPoolEntryByAncestorFee
        >
    >
> indexed_modified_transaction_set;

typedef indexed_modified_transaction_set::nth_index<0>::type::iterator modtxiter;
typedef indexed_modified_transaction_set::index<ancestor_score>::type::iterator modtxscoreiter;

struct update_for_parent_inclusion
{
    explicit update_for_parent_inclusion(CTxMemPool::txiter it) : iter(it) {}

    void operator() (CTxMemPoolModifiedEntry &e)
    {
        e.nModFeesWithAncestors -= iter->GetFee();
        e.nSizeWithAncestors -= iter->GetTxSize();
        e.nSigOpCostWithAncestors -= iter->GetSigOpCost();
    }

    CTxMemPool::txiter iter;
};

/** Generate a new block, without valid proof-of-work */
class BlockAssembler
{
private:
    // The constructed block template
    std::unique_ptr<CBlockTemplate> pblocktemplate;
    // A convenience pointer that always refers to the CBlock in pblocktemplate
    CBlock* pblock;

    // Configuration parameters for the block size
    bool fIncludeWitness;
    unsigned int nBlockMaxWeight;
    CFeeRate blockMinFeeRate;

    // Information on the current status of the block
    uint64_t nBlockWeight;
    uint64_t nBlockTx;
    uint64_t nBlockSigOpsCost;
    CAmount nFees;
    CTxMemPool::setEntries inBlock;

    // Chain context for the block
    int nHeight;
    int64_t nLockTimeCutoff;
    const CChainParams& chainparams;

public:
    struct Options {
        Options();
        size_t nBlockMaxWeight;
        CFeeRate blockMinFeeRate;
    };

    explicit BlockAssembler(const CChainParams& params);
    BlockAssembler(const CChainParams& params, const Options& options);

    /** Construct a new block template with coinbase to scriptPubKeyIn */
<<<<<<< HEAD
    std::unique_ptr<CBlockTemplate> CreateNewBlock(PowAlgo algo, const CScript& scriptPubKeyIn, bool fMineWitnessTx=true);
=======
    std::unique_ptr<CBlockTemplate> CreateNewBlock(const CScript& scriptPubKeyIn);
>>>>>>> 3d6ed6bb

private:
    // utility functions
    /** Clear the block's state and prepare for assembling a new block */
    void resetBlock();
    /** Add a tx to the block */
    void AddToBlock(CTxMemPool::txiter iter);

    // Methods for how to add transactions to a block.
    /** Add transactions based on feerate including unconfirmed ancestors
      * Increments nPackagesSelected / nDescendantsUpdated with corresponding
      * statistics from the package selection (for logging statistics). */
    void addPackageTxs(int &nPackagesSelected, int &nDescendantsUpdated) EXCLUSIVE_LOCKS_REQUIRED(mempool.cs);

    // helper functions for addPackageTxs()
    /** Remove confirmed (inBlock) entries from given set */
    void onlyUnconfirmed(CTxMemPool::setEntries& testSet);
    /** Test if a new package would "fit" in the block */
    bool TestPackage(uint64_t packageSize, int64_t packageSigOpsCost) const;
    /** Perform checks on each transaction in a package:
      * locktime, premature-witness, serialized size (if necessary)
      * These checks should always succeed, and they're here
      * only as an extra check in case of suboptimal node configuration */
    bool TestPackageTransactions(const CTxMemPool::setEntries& package);
    /** Return true if given transaction from mapTx has already been evaluated,
      * or if the transaction's cached data in mapTx is incorrect. */
    bool SkipMapTxEntry(CTxMemPool::txiter it, indexed_modified_transaction_set &mapModifiedTx, CTxMemPool::setEntries &failedTx) EXCLUSIVE_LOCKS_REQUIRED(mempool.cs);
    /** Sort the package in an order that is valid to appear in a block */
    void SortForBlock(const CTxMemPool::setEntries& package, std::vector<CTxMemPool::txiter>& sortedEntries);
    /** Add descendants of given transactions to mapModifiedTx with ancestor
      * state updated assuming given transactions are inBlock. Returns number
      * of updated descendants. */
    int UpdatePackagesForAdded(const CTxMemPool::setEntries& alreadyAdded, indexed_modified_transaction_set &mapModifiedTx) EXCLUSIVE_LOCKS_REQUIRED(mempool.cs);
};

/** Modify the extranonce in a block */
void IncrementExtraNonce(CBlock* pblock, const CBlockIndex* pindexPrev, unsigned int& nExtraNonce);
int64_t UpdateTime(CBlockHeader* pblock, const Consensus::Params& consensusParams, const CBlockIndex* pindexPrev);
bool ProcessBlockFound(const CBlock* pblock, const CChainParams& chainParams);

#endif // BITCOIN_MINER_H<|MERGE_RESOLUTION|>--- conflicted
+++ resolved
@@ -158,11 +158,7 @@
     BlockAssembler(const CChainParams& params, const Options& options);
 
     /** Construct a new block template with coinbase to scriptPubKeyIn */
-<<<<<<< HEAD
-    std::unique_ptr<CBlockTemplate> CreateNewBlock(PowAlgo algo, const CScript& scriptPubKeyIn, bool fMineWitnessTx=true);
-=======
-    std::unique_ptr<CBlockTemplate> CreateNewBlock(const CScript& scriptPubKeyIn);
->>>>>>> 3d6ed6bb
+    std::unique_ptr<CBlockTemplate> CreateNewBlock(PowAlgo algo, const CScript& scriptPubKeyIn);
 
 private:
     // utility functions
