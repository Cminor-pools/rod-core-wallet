# Copyright (c) 2013-2016 The Bitcoin Core developers
# Distributed under the MIT software license, see the accompanying
# file COPYING or http://www.opensource.org/licenses/mit-license.php.

if ENABLE_FUZZ_BINARY
noinst_PROGRAMS += test/fuzz/fuzz
endif

if !ENABLE_FUZZ
bin_PROGRAMS += test/test_namecoin
endif

TEST_SRCDIR = test
TEST_BINARY=test/test_namecoin$(EXEEXT)
FUZZ_BINARY=test/fuzz/fuzz$(EXEEXT)

JSON_TEST_FILES = \
  test/data/script_tests.json \
  test/data/base58_encode_decode.json \
  test/data/blockfilters.json \
  test/data/key_io_valid.json \
  test/data/key_io_invalid.json \
  test/data/script_tests.json \
  test/data/sighash.json \
  test/data/tx_invalid.json \
  test/data/tx_valid.json

RAW_TEST_FILES = \
  test/data/asmap.raw

GENERATED_TEST_FILES = $(JSON_TEST_FILES:.json=.json.h) $(RAW_TEST_FILES:.raw=.raw.h)

BITCOIN_TEST_SUITE = \
  test/main.cpp \
  $(TEST_UTIL_H)

FUZZ_SUITE_LD_COMMON = \
 $(LIBBITCOIN_SERVER) \
 $(LIBBITCOIN_COMMON) \
 $(LIBBITCOIN_UTIL) \
 $(LIBTEST_UTIL) \
 $(LIBTEST_FUZZ) \
 $(LIBBITCOIN_CONSENSUS) \
 $(LIBBITCOIN_CRYPTO) \
 $(LIBBITCOIN_CLI) \
 $(LIBUNIVALUE) \
 $(LIBLEVELDB) \
 $(LIBLEVELDB_SSE42) \
 $(BOOST_LIBS) \
 $(LIBMEMENV) \
 $(LIBSECP256K1) \
 $(EVENT_LIBS) \
 $(EVENT_PTHREADS_LIBS)

if USE_UPNP
FUZZ_SUITE_LD_COMMON += $(MINIUPNPC_LIBS)
endif

if USE_NATPMP
FUZZ_SUITE_LD_COMMON += $(NATPMP_LIBS)
endif

# test_bitcoin binary #
BITCOIN_TESTS =\
  test/arith_uint256_tests.cpp \
  test/scriptnum10.h \
  test/addrman_tests.cpp \
  test/amount_tests.cpp \
  test/allocator_tests.cpp \
  test/auxpow_tests.cpp \
  test/base32_tests.cpp \
  test/base64_tests.cpp \
  test/bech32_tests.cpp \
  test/bip32_tests.cpp \
  test/blockchain_tests.cpp \
  test/blockencodings_tests.cpp \
  test/blockfilter_tests.cpp \
  test/blockfilter_index_tests.cpp \
  test/bloom_tests.cpp \
  test/bswap_tests.cpp \
  test/checkqueue_tests.cpp \
  test/coins_tests.cpp \
  test/compilerbug_tests.cpp \
  test/compress_tests.cpp \
  test/crypto_tests.cpp \
  test/cuckoocache_tests.cpp \
  test/denialofservice_tests.cpp \
  test/descriptor_tests.cpp \
  test/flatfile_tests.cpp \
  test/fs_tests.cpp \
  test/getarg_tests.cpp \
  test/hash_tests.cpp \
  test/i2p_tests.cpp \
  test/interfaces_tests.cpp \
  test/logging_tests.cpp \
  test/dbwrapper_tests.cpp \
  test/validation_tests.cpp \
  test/mempool_tests.cpp \
  test/merkle_tests.cpp \
  test/merkleblock_tests.cpp \
  test/multisig_tests.cpp \
<<<<<<< HEAD
  test/name_tests.cpp \
  test/name_mempool_tests.cpp \
=======
  test/net_peer_eviction_tests.cpp \
>>>>>>> 440ca5b9
  test/net_tests.cpp \
  test/netbase_tests.cpp \
  test/pmt_tests.cpp \
  test/policy_fee_tests.cpp \
  test/policyestimator_tests.cpp \
  test/pow_tests.cpp \
  test/prevector_tests.cpp \
  test/raii_event_tests.cpp \
  test/random_tests.cpp \
  test/reverselock_tests.cpp \
  test/rpc_tests.cpp \
  test/sanity_tests.cpp \
  test/scheduler_tests.cpp \
  test/script_p2sh_tests.cpp \
  test/script_tests.cpp \
  test/script_segwit_tests.cpp \
  test/script_standard_tests.cpp \
  test/scriptnum_tests.cpp \
  test/serialize_tests.cpp \
  test/settings_tests.cpp \
  test/sighash_tests.cpp \
  test/sigopcount_tests.cpp \
  test/skiplist_tests.cpp \
  test/sock_tests.cpp \
  test/streams_tests.cpp \
  test/sync_tests.cpp \
  test/system_tests.cpp \
  test/util_threadnames_tests.cpp \
  test/timedata_tests.cpp \
  test/torcontrol_tests.cpp \
  test/transaction_tests.cpp \
  test/txindex_tests.cpp \
  test/txrequest_tests.cpp \
  test/txvalidation_tests.cpp \
  test/txvalidationcache_tests.cpp \
  test/uint256_tests.cpp \
  test/util_tests.cpp \
  test/validation_block_tests.cpp \
  test/validation_chainstate_tests.cpp \
  test/validation_chainstatemanager_tests.cpp \
  test/validation_flush_tests.cpp \
  test/validationinterface_tests.cpp \
  test/versionbits_tests.cpp
# FIXME: Update and re-enable these tests:
#   base58_tests
#   key_io_tests: update the version in data/key_io_valid.json
#   key_tests
#   miner_tests

if ENABLE_WALLET
BITCOIN_TESTS += \
  wallet/test/psbt_wallet_tests.cpp \
  wallet/test/wallet_tests.cpp \
  wallet/test/walletdb_tests.cpp \
  wallet/test/wallet_crypto_tests.cpp \
  wallet/test/coinselector_tests.cpp \
  wallet/test/init_tests.cpp \
  wallet/test/ismine_tests.cpp \
  wallet/test/scriptpubkeyman_tests.cpp

FUZZ_SUITE_LD_COMMON +=\
 $(LIBBITCOIN_WALLET) \
 $(SQLITE_LIBS) \
 $(BDB_LIBS)

if USE_BDB
BITCOIN_TESTS += wallet/test/db_tests.cpp
endif


BITCOIN_TEST_SUITE += \
  wallet/test/wallet_test_fixture.cpp \
  wallet/test/wallet_test_fixture.h \
  wallet/test/init_test_fixture.cpp \
  wallet/test/init_test_fixture.h
endif

test_test_namecoin_SOURCES = $(BITCOIN_TEST_SUITE) $(BITCOIN_TESTS) $(JSON_TEST_FILES) $(RAW_TEST_FILES)
test_test_namecoin_CPPFLAGS = $(AM_CPPFLAGS) $(BITCOIN_INCLUDES) $(TESTDEFS) $(EVENT_CFLAGS)
test_test_namecoin_LDADD = $(LIBTEST_UTIL)
if ENABLE_WALLET
test_test_namecoin_LDADD += $(LIBBITCOIN_WALLET)
endif

test_test_namecoin_LDADD += $(LIBBITCOIN_SERVER) $(LIBBITCOIN_CLI) $(LIBBITCOIN_COMMON) $(LIBBITCOIN_UTIL) $(LIBBITCOIN_CONSENSUS) $(LIBBITCOIN_CRYPTO) $(LIBUNIVALUE) \
  $(LIBLEVELDB) $(LIBLEVELDB_SSE42) $(LIBMEMENV) $(BOOST_LIBS) $(BOOST_UNIT_TEST_FRAMEWORK_LIB) $(LIBSECP256K1) $(EVENT_LIBS) $(EVENT_PTHREADS_LIBS)
test_test_namecoin_CXXFLAGS = $(AM_CXXFLAGS) $(PIE_FLAGS)

test_test_namecoin_LDADD += $(BDB_LIBS) $(MINIUPNPC_LIBS) $(NATPMP_LIBS) $(SQLITE_LIBS)
test_test_namecoin_LDFLAGS = $(RELDFLAGS) $(AM_LDFLAGS) $(LIBTOOL_APP_LDFLAGS) $(PTHREAD_FLAGS) -static

if ENABLE_ZMQ
test_test_namecoin_LDADD += $(LIBBITCOIN_ZMQ) $(ZMQ_LIBS)
FUZZ_SUITE_LD_COMMON += $(LIBBITCOIN_ZMQ) $(ZMQ_LIBS)
endif

FUZZ_SUITE_LDFLAGS_COMMON = $(RELDFLAGS) $(AM_LDFLAGS) $(LIBTOOL_APP_LDFLAGS) $(PTHREAD_FLAGS)

if ENABLE_FUZZ_BINARY
test_fuzz_fuzz_CPPFLAGS = $(AM_CPPFLAGS) $(BITCOIN_INCLUDES)
test_fuzz_fuzz_CXXFLAGS = $(AM_CXXFLAGS) $(PIE_FLAGS)
test_fuzz_fuzz_LDADD = $(FUZZ_SUITE_LD_COMMON)
test_fuzz_fuzz_LDFLAGS = $(FUZZ_SUITE_LDFLAGS_COMMON)
test_fuzz_fuzz_SOURCES = \
 test/fuzz/addition_overflow.cpp \
 test/fuzz/addrdb.cpp \
 test/fuzz/addrman.cpp \
 test/fuzz/asmap.cpp \
 test/fuzz/asmap_direct.cpp \
 test/fuzz/autofile.cpp \
 test/fuzz/banman.cpp \
 test/fuzz/base_encode_decode.cpp \
 test/fuzz/bech32.cpp \
 test/fuzz/block.cpp \
 test/fuzz/block_header.cpp \
 test/fuzz/blockfilter.cpp \
 test/fuzz/bloom_filter.cpp \
 test/fuzz/buffered_file.cpp \
 test/fuzz/chain.cpp \
 test/fuzz/checkqueue.cpp \
 test/fuzz/coins_view.cpp \
 test/fuzz/connman.cpp \
 test/fuzz/crypto.cpp \
 test/fuzz/crypto_aes256.cpp \
 test/fuzz/crypto_aes256cbc.cpp \
 test/fuzz/crypto_chacha20.cpp \
 test/fuzz/crypto_chacha20_poly1305_aead.cpp \
 test/fuzz/crypto_common.cpp \
 test/fuzz/crypto_hkdf_hmac_sha256_l32.cpp \
 test/fuzz/crypto_poly1305.cpp \
 test/fuzz/cuckoocache.cpp \
 test/fuzz/data_stream.cpp \
 test/fuzz/decode_tx.cpp \
 test/fuzz/descriptor_parse.cpp \
 test/fuzz/deserialize.cpp \
 test/fuzz/eval_script.cpp \
 test/fuzz/fee_rate.cpp \
 test/fuzz/fees.cpp \
 test/fuzz/flatfile.cpp \
 test/fuzz/float.cpp \
 test/fuzz/golomb_rice.cpp \
 test/fuzz/hex.cpp \
 test/fuzz/http_request.cpp \
 test/fuzz/i2p.cpp \
 test/fuzz/integer.cpp \
 test/fuzz/key.cpp \
 test/fuzz/key_io.cpp \
 test/fuzz/kitchen_sink.cpp \
 test/fuzz/load_external_block_file.cpp \
 test/fuzz/locale.cpp \
 test/fuzz/merkleblock.cpp \
 test/fuzz/message.cpp \
 test/fuzz/muhash.cpp \
 test/fuzz/multiplication_overflow.cpp \
 test/fuzz/net.cpp \
 test/fuzz/net_permissions.cpp \
 test/fuzz/netaddress.cpp \
 test/fuzz/netbase_dns_lookup.cpp \
 test/fuzz/node_eviction.cpp \
 test/fuzz/p2p_transport_deserializer.cpp \
 test/fuzz/parse_hd_keypath.cpp \
 test/fuzz/parse_iso8601.cpp \
 test/fuzz/parse_numbers.cpp \
 test/fuzz/parse_script.cpp \
 test/fuzz/parse_univalue.cpp \
 test/fuzz/policy_estimator.cpp \
 test/fuzz/policy_estimator_io.cpp \
 test/fuzz/pow.cpp \
 test/fuzz/prevector.cpp \
 test/fuzz/primitives_transaction.cpp \
 test/fuzz/process_message.cpp \
 test/fuzz/process_messages.cpp \
 test/fuzz/protocol.cpp \
 test/fuzz/psbt.cpp \
 test/fuzz/random.cpp \
 test/fuzz/rbf.cpp \
 test/fuzz/rolling_bloom_filter.cpp \
 test/fuzz/script.cpp \
 test/fuzz/script_assets_test_minimizer.cpp \
 test/fuzz/script_bitcoin_consensus.cpp \
 test/fuzz/script_descriptor_cache.cpp \
 test/fuzz/script_flags.cpp \
 test/fuzz/script_interpreter.cpp \
 test/fuzz/script_ops.cpp \
 test/fuzz/script_sigcache.cpp \
 test/fuzz/script_sign.cpp \
 test/fuzz/scriptnum_ops.cpp \
 test/fuzz/secp256k1_ec_seckey_import_export_der.cpp \
 test/fuzz/secp256k1_ecdsa_signature_parse_der_lax.cpp \
 test/fuzz/signature_checker.cpp \
 test/fuzz/signet.cpp \
 test/fuzz/socks5.cpp \
 test/fuzz/span.cpp \
 test/fuzz/spanparsing.cpp \
 test/fuzz/string.cpp \
 test/fuzz/strprintf.cpp \
 test/fuzz/system.cpp \
 test/fuzz/timedata.cpp \
 test/fuzz/torcontrol.cpp \
 test/fuzz/transaction.cpp \
 test/fuzz/tx_in.cpp \
 test/fuzz/tx_out.cpp \
 test/fuzz/tx_pool.cpp \
 test/fuzz/txrequest.cpp \
 test/fuzz/validation_load_mempool.cpp \
 test/fuzz/versionbits.cpp
endif # ENABLE_FUZZ_BINARY

nodist_test_test_namecoin_SOURCES = $(GENERATED_TEST_FILES)

$(BITCOIN_TESTS): $(GENERATED_TEST_FILES)

CLEAN_BITCOIN_TEST = test/*.gcda test/*.gcno test/fuzz/*.gcda test/fuzz/*.gcno test/util/*.gcda test/util/*.gcno $(GENERATED_TEST_FILES) $(BITCOIN_TESTS:=.log)

CLEANFILES += $(CLEAN_BITCOIN_TEST)

if TARGET_WINDOWS
namecoin_test: $(TEST_BINARY)
else
if ENABLE_BENCH
namecoin_test: $(TEST_BINARY) $(BENCH_BINARY)
else
namecoin_test: $(TEST_BINARY)
endif
endif

namecoin_test_check: $(TEST_BINARY) FORCE
	$(MAKE) check-TESTS TESTS=$^

namecoin_test_clean : FORCE
	rm -f $(CLEAN_BITCOIN_TEST) $(test_test_namecoin_OBJECTS) $(TEST_BINARY)

check-local: $(BITCOIN_TESTS:.cpp=.cpp.test)
if BUILD_BITCOIN_TX
	@echo "Running test/util/bitcoin-util-test.py..."
	$(PYTHON) $(top_builddir)/test/util/bitcoin-util-test.py
endif
	@echo "Running test/util/rpcauth-test.py..."
	$(PYTHON) $(top_builddir)/test/util/rpcauth-test.py
if TARGET_WINDOWS
else
if ENABLE_BENCH
	@echo "Running bench/bench_bitcoin ..."
	$(BENCH_BINARY) > /dev/null
endif
endif
	$(AM_V_at)$(MAKE) $(AM_MAKEFLAGS) -C secp256k1 check
if EMBEDDED_UNIVALUE
	$(AM_V_at)$(MAKE) $(AM_MAKEFLAGS) -C univalue check
endif

if ENABLE_FUZZ_LINK_ALL
all-local: $(FUZZ_BINARY)
	bash ./test/fuzz/danger_link_all.sh
endif

%.cpp.test: %.cpp
	@echo Running tests: `cat $< | grep -E "(BOOST_FIXTURE_TEST_SUITE\\(|BOOST_AUTO_TEST_SUITE\\()" | cut -d '(' -f 2 | cut -d ',' -f 1 | cut -d ')' -f 1` from $<
	$(AM_V_at)$(TEST_BINARY) --catch_system_errors=no -l test_suite -t "`cat $< | grep -E "(BOOST_FIXTURE_TEST_SUITE\\(|BOOST_AUTO_TEST_SUITE\\()" | cut -d '(' -f 2 | cut -d ',' -f 1 | cut -d ')' -f 1`" -- DEBUG_LOG_OUT > $<.log 2>&1 || (cat $<.log && false)

%.json.h: %.json
	@$(MKDIR_P) $(@D)
	@{ \
	 echo "namespace json_tests{" && \
	 echo "static unsigned const char $(*F)[] = {" && \
	 $(HEXDUMP) -v -e '8/1 "0x%02x, "' -e '"\n"' $< | $(SED) -e 's/0x  ,//g' && \
	 echo "};};"; \
	} > "$@.new" && mv -f "$@.new" "$@"
	@echo "Generated $@"

%.raw.h: %.raw
	@$(MKDIR_P) $(@D)
	@{ \
	 echo "static unsigned const char $(*F)_raw[] = {" && \
	 $(HEXDUMP) -v -e '8/1 "0x%02x, "' -e '"\n"' $< | $(SED) -e 's/0x  ,//g' && \
	 echo "};"; \
	} > "$@.new" && mv -f "$@.new" "$@"
	@echo "Generated $@"<|MERGE_RESOLUTION|>--- conflicted
+++ resolved
@@ -99,12 +99,9 @@
   test/merkle_tests.cpp \
   test/merkleblock_tests.cpp \
   test/multisig_tests.cpp \
-<<<<<<< HEAD
   test/name_tests.cpp \
   test/name_mempool_tests.cpp \
-=======
   test/net_peer_eviction_tests.cpp \
->>>>>>> 440ca5b9
   test/net_tests.cpp \
   test/netbase_tests.cpp \
   test/pmt_tests.cpp \
