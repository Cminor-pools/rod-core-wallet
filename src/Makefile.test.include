# Copyright (c) 2013-2016 The Bitcoin Core developers
# Distributed under the MIT software license, see the accompanying
# file COPYING or http://www.opensource.org/licenses/mit-license.php.

if ENABLE_FUZZ_BINARY
noinst_PROGRAMS += test/fuzz/fuzz
endif

if !ENABLE_FUZZ
bin_PROGRAMS += test/test_namecoin
endif

TEST_SRCDIR = test
TEST_BINARY=test/test_namecoin$(EXEEXT)
FUZZ_BINARY=test/fuzz/fuzz$(EXEEXT)

JSON_TEST_FILES = \
  test/data/script_tests.json \
  test/data/base58_encode_decode.json \
  test/data/blockfilters.json \
  test/data/key_io_valid.json \
  test/data/key_io_invalid.json \
  test/data/script_tests.json \
  test/data/sighash.json \
  test/data/tx_invalid.json \
  test/data/tx_valid.json

RAW_TEST_FILES = \
  test/data/asmap.raw

GENERATED_TEST_FILES = $(JSON_TEST_FILES:.json=.json.h) $(RAW_TEST_FILES:.raw=.raw.h)

BITCOIN_TEST_SUITE = \
  test/main.cpp \
  $(TEST_UTIL_H)

FUZZ_SUITE_LD_COMMON = \
 $(LIBTEST_UTIL) \
 $(LIBTEST_FUZZ) \
 $(LIBBITCOIN_SERVER) \
 $(LIBBITCOIN_WALLET) \
 $(LIBBITCOIN_COMMON) \
 $(LIBBITCOIN_UTIL) \
 $(LIBBITCOIN_CONSENSUS) \
 $(LIBBITCOIN_CRYPTO) \
 $(LIBBITCOIN_CLI) \
 $(LIBUNIVALUE) \
 $(LIBLEVELDB) \
 $(LIBLEVELDB_SSE42) \
 $(BOOST_LIBS) \
 $(LIBMEMENV) \
 $(LIBSECP256K1) \
 $(EVENT_LIBS) \
 $(EVENT_PTHREADS_LIBS)

if USE_UPNP
FUZZ_SUITE_LD_COMMON += $(MINIUPNPC_LIBS)
endif

if USE_NATPMP
FUZZ_SUITE_LD_COMMON += $(NATPMP_LIBS)
endif

# test_bitcoin binary #
BITCOIN_TESTS =\
  test/arith_uint256_tests.cpp \
  test/scriptnum10.h \
  test/addrman_tests.cpp \
  test/amount_tests.cpp \
  test/allocator_tests.cpp \
  test/auxpow_tests.cpp \
  test/base32_tests.cpp \
  test/base64_tests.cpp \
  test/bech32_tests.cpp \
  test/bip32_tests.cpp \
  test/blockchain_tests.cpp \
  test/blockencodings_tests.cpp \
  test/blockfilter_tests.cpp \
  test/blockfilter_index_tests.cpp \
  test/bloom_tests.cpp \
  test/bswap_tests.cpp \
  test/checkqueue_tests.cpp \
  test/coins_tests.cpp \
  test/coinstatsindex_tests.cpp \
  test/compilerbug_tests.cpp \
  test/compress_tests.cpp \
  test/crypto_tests.cpp \
  test/cuckoocache_tests.cpp \
  test/denialofservice_tests.cpp \
  test/descriptor_tests.cpp \
  test/flatfile_tests.cpp \
  test/fs_tests.cpp \
  test/getarg_tests.cpp \
  test/hash_tests.cpp \
  test/i2p_tests.cpp \
  test/interfaces_tests.cpp \
  test/logging_tests.cpp \
  test/dbwrapper_tests.cpp \
  test/validation_tests.cpp \
  test/mempool_tests.cpp \
  test/merkle_tests.cpp \
  test/merkleblock_tests.cpp \
  test/multisig_tests.cpp \
  test/name_tests.cpp \
  test/name_mempool_tests.cpp \
  test/net_peer_eviction_tests.cpp \
  test/net_tests.cpp \
  test/netbase_tests.cpp \
  test/pmt_tests.cpp \
  test/policy_fee_tests.cpp \
  test/policyestimator_tests.cpp \
  test/pow_tests.cpp \
  test/prevector_tests.cpp \
  test/raii_event_tests.cpp \
  test/random_tests.cpp \
  test/reverselock_tests.cpp \
  test/rpc_tests.cpp \
  test/sanity_tests.cpp \
  test/scheduler_tests.cpp \
  test/script_p2sh_tests.cpp \
<<<<<<< HEAD
  test/script_tests.cpp \
  test/script_segwit_tests.cpp \
=======
  test/script_parse_tests.cpp \
>>>>>>> 705e9815
  test/script_standard_tests.cpp \
  test/script_tests.cpp \
  test/scriptnum_tests.cpp \
  test/serfloat_tests.cpp \
  test/serialize_tests.cpp \
  test/settings_tests.cpp \
  test/sighash_tests.cpp \
  test/sigopcount_tests.cpp \
  test/skiplist_tests.cpp \
  test/sock_tests.cpp \
  test/streams_tests.cpp \
  test/sync_tests.cpp \
  test/system_tests.cpp \
  test/util_threadnames_tests.cpp \
  test/timedata_tests.cpp \
  test/torcontrol_tests.cpp \
  test/transaction_tests.cpp \
  test/txindex_tests.cpp \
  test/txrequest_tests.cpp \
  test/txvalidation_tests.cpp \
  test/txvalidationcache_tests.cpp \
  test/uint256_tests.cpp \
  test/util_tests.cpp \
  test/validation_block_tests.cpp \
  test/validation_chainstate_tests.cpp \
  test/validation_chainstatemanager_tests.cpp \
  test/validation_flush_tests.cpp \
  test/validationinterface_tests.cpp \
  test/versionbits_tests.cpp
# FIXME: Update and re-enable these tests:
#   base58_tests
#   key_io_tests: update the version in data/key_io_valid.json
#   key_tests
#   miner_tests

if ENABLE_WALLET
BITCOIN_TESTS += \
  wallet/test/psbt_wallet_tests.cpp \
  wallet/test/spend_tests.cpp \
  wallet/test/wallet_tests.cpp \
  wallet/test/walletdb_tests.cpp \
  wallet/test/wallet_crypto_tests.cpp \
  wallet/test/coinselector_tests.cpp \
  wallet/test/init_tests.cpp \
  wallet/test/ismine_tests.cpp \
  wallet/test/rpcnames_tests.cpp \
  wallet/test/scriptpubkeyman_tests.cpp

FUZZ_SUITE_LD_COMMON +=\
 $(SQLITE_LIBS) \
 $(BDB_LIBS)

if USE_BDB
BITCOIN_TESTS += wallet/test/db_tests.cpp
endif


BITCOIN_TEST_SUITE += \
  wallet/test/util.cpp \
  wallet/test/util.h \
  wallet/test/wallet_test_fixture.cpp \
  wallet/test/wallet_test_fixture.h \
  wallet/test/init_test_fixture.cpp \
  wallet/test/init_test_fixture.h
endif

test_test_namecoin_SOURCES = $(BITCOIN_TEST_SUITE) $(BITCOIN_TESTS) $(JSON_TEST_FILES) $(RAW_TEST_FILES)
test_test_namecoin_CPPFLAGS = $(AM_CPPFLAGS) $(BITCOIN_INCLUDES) $(TESTDEFS) $(EVENT_CFLAGS)
test_test_namecoin_LDADD = $(LIBTEST_UTIL)
if ENABLE_WALLET
test_test_namecoin_LDADD += $(LIBBITCOIN_WALLET)
endif

test_test_namecoin_LDADD += $(LIBBITCOIN_SERVER) $(LIBBITCOIN_CLI) $(LIBBITCOIN_COMMON) $(LIBBITCOIN_UTIL) $(LIBBITCOIN_CONSENSUS) $(LIBBITCOIN_CRYPTO) $(LIBUNIVALUE) \
  $(LIBLEVELDB) $(LIBLEVELDB_SSE42) $(LIBMEMENV) $(BOOST_LIBS) $(BOOST_UNIT_TEST_FRAMEWORK_LIB) $(LIBSECP256K1) $(EVENT_LIBS) $(EVENT_PTHREADS_LIBS)
test_test_namecoin_CXXFLAGS = $(AM_CXXFLAGS) $(PIE_FLAGS)

test_test_namecoin_LDADD += $(BDB_LIBS) $(MINIUPNPC_LIBS) $(NATPMP_LIBS) $(SQLITE_LIBS)
test_test_namecoin_LDFLAGS = $(RELDFLAGS) $(AM_LDFLAGS) $(LIBTOOL_APP_LDFLAGS) $(PTHREAD_FLAGS) -static

if ENABLE_ZMQ
test_test_namecoin_LDADD += $(LIBBITCOIN_ZMQ) $(ZMQ_LIBS)
FUZZ_SUITE_LD_COMMON += $(LIBBITCOIN_ZMQ) $(ZMQ_LIBS)
endif

FUZZ_SUITE_LDFLAGS_COMMON = $(RELDFLAGS) $(AM_LDFLAGS) $(LIBTOOL_APP_LDFLAGS) $(PTHREAD_FLAGS)

if ENABLE_FUZZ_BINARY
test_fuzz_fuzz_CPPFLAGS = $(AM_CPPFLAGS) $(BITCOIN_INCLUDES)
test_fuzz_fuzz_CXXFLAGS = $(AM_CXXFLAGS) $(PIE_FLAGS)
test_fuzz_fuzz_LDADD = $(FUZZ_SUITE_LD_COMMON)
test_fuzz_fuzz_LDFLAGS = $(FUZZ_SUITE_LDFLAGS_COMMON) $(RUNTIME_LDFLAGS)
test_fuzz_fuzz_SOURCES = \
 test/fuzz/addition_overflow.cpp \
 test/fuzz/addrman.cpp \
 test/fuzz/asmap.cpp \
 test/fuzz/asmap_direct.cpp \
 test/fuzz/autofile.cpp \
 test/fuzz/banman.cpp \
 test/fuzz/base_encode_decode.cpp \
 test/fuzz/bech32.cpp \
 test/fuzz/block.cpp \
 test/fuzz/block_header.cpp \
 test/fuzz/blockfilter.cpp \
 test/fuzz/bloom_filter.cpp \
 test/fuzz/buffered_file.cpp \
 test/fuzz/chain.cpp \
 test/fuzz/checkqueue.cpp \
 test/fuzz/coins_view.cpp \
 test/fuzz/connman.cpp \
 test/fuzz/crypto.cpp \
 test/fuzz/crypto_aes256.cpp \
 test/fuzz/crypto_aes256cbc.cpp \
 test/fuzz/crypto_chacha20.cpp \
 test/fuzz/crypto_chacha20_poly1305_aead.cpp \
 test/fuzz/crypto_common.cpp \
 test/fuzz/crypto_hkdf_hmac_sha256_l32.cpp \
 test/fuzz/crypto_poly1305.cpp \
 test/fuzz/cuckoocache.cpp \
 test/fuzz/decode_tx.cpp \
 test/fuzz/descriptor_parse.cpp \
 test/fuzz/deserialize.cpp \
 test/fuzz/eval_script.cpp \
 test/fuzz/fee_rate.cpp \
 test/fuzz/fees.cpp \
 test/fuzz/flatfile.cpp \
 test/fuzz/float.cpp \
 test/fuzz/golomb_rice.cpp \
 test/fuzz/hex.cpp \
 test/fuzz/http_request.cpp \
 test/fuzz/i2p.cpp \
 test/fuzz/integer.cpp \
 test/fuzz/key.cpp \
 test/fuzz/key_io.cpp \
 test/fuzz/kitchen_sink.cpp \
 test/fuzz/load_external_block_file.cpp \
 test/fuzz/locale.cpp \
 test/fuzz/merkleblock.cpp \
 test/fuzz/message.cpp \
 test/fuzz/muhash.cpp \
 test/fuzz/multiplication_overflow.cpp \
 test/fuzz/net.cpp \
 test/fuzz/net_permissions.cpp \
 test/fuzz/netaddress.cpp \
 test/fuzz/netbase_dns_lookup.cpp \
 test/fuzz/node_eviction.cpp \
 test/fuzz/p2p_transport_serialization.cpp \
 test/fuzz/parse_hd_keypath.cpp \
 test/fuzz/parse_iso8601.cpp \
 test/fuzz/parse_numbers.cpp \
 test/fuzz/parse_script.cpp \
 test/fuzz/parse_univalue.cpp \
 test/fuzz/policy_estimator.cpp \
 test/fuzz/policy_estimator_io.cpp \
 test/fuzz/pow.cpp \
 test/fuzz/prevector.cpp \
 test/fuzz/primitives_transaction.cpp \
 test/fuzz/process_message.cpp \
 test/fuzz/process_messages.cpp \
 test/fuzz/protocol.cpp \
 test/fuzz/psbt.cpp \
 test/fuzz/random.cpp \
 test/fuzz/rbf.cpp \
 test/fuzz/rolling_bloom_filter.cpp \
 test/fuzz/rpc.cpp \
 test/fuzz/script.cpp \
 test/fuzz/script_assets_test_minimizer.cpp \
 test/fuzz/script_bitcoin_consensus.cpp \
 test/fuzz/script_descriptor_cache.cpp \
 test/fuzz/script_flags.cpp \
 test/fuzz/script_interpreter.cpp \
 test/fuzz/script_ops.cpp \
 test/fuzz/script_sigcache.cpp \
 test/fuzz/script_sign.cpp \
 test/fuzz/scriptnum_ops.cpp \
 test/fuzz/secp256k1_ec_seckey_import_export_der.cpp \
 test/fuzz/secp256k1_ecdsa_signature_parse_der_lax.cpp \
 test/fuzz/signature_checker.cpp \
 test/fuzz/signet.cpp \
 test/fuzz/socks5.cpp \
 test/fuzz/span.cpp \
 test/fuzz/spanparsing.cpp \
 test/fuzz/string.cpp \
 test/fuzz/strprintf.cpp \
 test/fuzz/system.cpp \
 test/fuzz/timedata.cpp \
 test/fuzz/torcontrol.cpp \
 test/fuzz/transaction.cpp \
 test/fuzz/tx_in.cpp \
 test/fuzz/tx_out.cpp \
 test/fuzz/tx_pool.cpp \
 test/fuzz/txrequest.cpp \
 test/fuzz/utxo_snapshot.cpp \
 test/fuzz/validation_load_mempool.cpp \
 test/fuzz/versionbits.cpp
endif # ENABLE_FUZZ_BINARY

nodist_test_test_namecoin_SOURCES = $(GENERATED_TEST_FILES)

$(BITCOIN_TESTS): $(GENERATED_TEST_FILES)

CLEAN_BITCOIN_TEST = test/*.gcda test/*.gcno test/fuzz/*.gcda test/fuzz/*.gcno test/util/*.gcda test/util/*.gcno $(GENERATED_TEST_FILES) $(BITCOIN_TESTS:=.log)

CLEANFILES += $(CLEAN_BITCOIN_TEST)

if TARGET_WINDOWS
namecoin_test: $(TEST_BINARY)
else
if ENABLE_BENCH
namecoin_test: $(TEST_BINARY) $(BENCH_BINARY)
else
namecoin_test: $(TEST_BINARY)
endif
endif

namecoin_test_check: $(TEST_BINARY) FORCE
	$(MAKE) check-TESTS TESTS=$^

namecoin_test_clean : FORCE
	rm -f $(CLEAN_BITCOIN_TEST) $(test_test_namecoin_OBJECTS) $(TEST_BINARY)

check-local: $(BITCOIN_TESTS:.cpp=.cpp.test)
if BUILD_BITCOIN_TX
	@echo "Running test/util/test_runner.py..."
	$(PYTHON) $(top_builddir)/test/util/test_runner.py
endif
	@echo "Running test/util/rpcauth-test.py..."
	$(PYTHON) $(top_builddir)/test/util/rpcauth-test.py
if TARGET_WINDOWS
else
if ENABLE_BENCH
	@echo "Running bench/bench_bitcoin ..."
	$(BENCH_BINARY) > /dev/null
endif
endif
	$(AM_V_at)$(MAKE) $(AM_MAKEFLAGS) -C secp256k1 check
if EMBEDDED_UNIVALUE
	$(AM_V_at)$(MAKE) $(AM_MAKEFLAGS) -C univalue check
endif

%.cpp.test: %.cpp
	@echo Running tests: `cat $< | grep -E "(BOOST_FIXTURE_TEST_SUITE\\(|BOOST_AUTO_TEST_SUITE\\()" | cut -d '(' -f 2 | cut -d ',' -f 1 | cut -d ')' -f 1` from $<
	$(AM_V_at)$(TEST_BINARY) --catch_system_errors=no -l test_suite -t "`cat $< | grep -E "(BOOST_FIXTURE_TEST_SUITE\\(|BOOST_AUTO_TEST_SUITE\\()" | cut -d '(' -f 2 | cut -d ',' -f 1 | cut -d ')' -f 1`" -- DEBUG_LOG_OUT > $<.log 2>&1 || (cat $<.log && false)

%.json.h: %.json
	@$(MKDIR_P) $(@D)
	@{ \
	 echo "namespace json_tests{" && \
	 echo "static unsigned const char $(*F)[] = {" && \
	 $(HEXDUMP) -v -e '8/1 "0x%02x, "' -e '"\n"' $< | $(SED) -e 's/0x  ,//g' && \
	 echo "};};"; \
	} > "$@.new" && mv -f "$@.new" "$@"
	@echo "Generated $@"

%.raw.h: %.raw
	@$(MKDIR_P) $(@D)
	@{ \
	 echo "static unsigned const char $(*F)_raw[] = {" && \
	 $(HEXDUMP) -v -e '8/1 "0x%02x, "' -e '"\n"' $< | $(SED) -e 's/0x  ,//g' && \
	 echo "};"; \
	} > "$@.new" && mv -f "$@.new" "$@"
	@echo "Generated $@"<|MERGE_RESOLUTION|>--- conflicted
+++ resolved
@@ -118,12 +118,8 @@
   test/sanity_tests.cpp \
   test/scheduler_tests.cpp \
   test/script_p2sh_tests.cpp \
-<<<<<<< HEAD
-  test/script_tests.cpp \
+  test/script_parse_tests.cpp \
   test/script_segwit_tests.cpp \
-=======
-  test/script_parse_tests.cpp \
->>>>>>> 705e9815
   test/script_standard_tests.cpp \
   test/script_tests.cpp \
   test/scriptnum_tests.cpp \
