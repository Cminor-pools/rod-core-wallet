// Copyright (c) 2011-2021 The Bitcoin Core developers
// Distributed under the MIT software license, see the accompanying
// file COPYING or http://www.opensource.org/licenses/mit-license.php.

#include <qt/guiutil.h>

#include <qt/bitcoinaddressvalidator.h>
#include <qt/bitcoinunits.h>
#include <qt/platformstyle.h>
#include <qt/qvalidatedlineedit.h>
#include <qt/sendcoinsrecipient.h>

#include <base58.h>
#include <chainparams.h>
#include <fs.h>
#include <interfaces/node.h>
#include <key_io.h>
#include <policy/policy.h>
#include <primitives/transaction.h>
#include <protocol.h>
#include <script/script.h>
#include <script/standard.h>
#include <util/system.h>
#include <util/time.h>

#ifdef WIN32
#ifndef NOMINMAX
#define NOMINMAX
#endif
#include <shellapi.h>
#include <shlobj.h>
#include <shlwapi.h>
#endif

#include <QAbstractButton>
#include <QAbstractItemView>
#include <QApplication>
#include <QClipboard>
#include <QDateTime>
#include <QDesktopServices>
#include <QDialog>
#include <QDoubleValidator>
#include <QFileDialog>
#include <QFont>
#include <QFontDatabase>
#include <QFontMetrics>
#include <QGuiApplication>
#include <QJsonObject>
#include <QKeyEvent>
#include <QKeySequence>
#include <QLatin1String>
#include <QLineEdit>
#include <QList>
#include <QLocale>
#include <QMenu>
#include <QMouseEvent>
#include <QPluginLoader>
#include <QProgressDialog>
#include <QScreen>
#include <QSettings>
#include <QShortcut>
#include <QSize>
#include <QStandardPaths>
#include <QString>
#include <QTextDocument> // for Qt::mightBeRichText
#include <QThread>
#include <QUrlQuery>
#include <QtGlobal>

#include <cassert>
#include <chrono>
#include <exception>
#include <fstream>
#include <string>
#include <vector>

#if defined(Q_OS_MAC)

#include <QProcess>

void ForceActivation();
#endif

<<<<<<< HEAD
#define URI_SCHEME "xaya"
=======
using namespace std::chrono_literals;

#define URI_SCHEME "namecoin"
>>>>>>> ab6a56f6

namespace GUIUtil {

QString dateTimeStr(const QDateTime &date)
{
    return QLocale::system().toString(date.date(), QLocale::ShortFormat) + QString(" ") + date.toString("hh:mm");
}

QString dateTimeStr(qint64 nTime)
{
    return dateTimeStr(QDateTime::fromSecsSinceEpoch(nTime));
}

QFont fixedPitchFont(bool use_embedded_font)
{
    if (use_embedded_font) {
        return {"Roboto Mono"};
    }
    return QFontDatabase::systemFont(QFontDatabase::FixedFont);
}

// Just some dummy data to generate a convincing random-looking (but consistent) address
static const uint8_t dummydata[] = {0xeb,0x15,0x23,0x1d,0xfc,0xeb,0x60,0x92,0x58,0x86,0xb6,0x7d,0x06,0x52,0x99,0x92,0x59,0x15,0xae,0xb1,0x72,0xc0,0x66,0x47};

// Generate a dummy address with invalid CRC, starting with the network prefix.
static std::string DummyAddress(const CChainParams &params)
{
    std::vector<unsigned char> sourcedata = params.Base58Prefix(CChainParams::PUBKEY_ADDRESS);
    sourcedata.insert(sourcedata.end(), dummydata, dummydata + sizeof(dummydata));
    for(int i=0; i<256; ++i) { // Try every trailing byte
        std::string s = EncodeBase58(sourcedata);
        if (!IsValidDestinationString(s)) {
            return s;
        }
        sourcedata[sourcedata.size()-1] += 1;
    }
    return "";
}

void setupAddressWidget(QValidatedLineEdit *widget, QWidget *parent)
{
    parent->setFocusProxy(widget);

    widget->setFont(fixedPitchFont());
    // We don't want translators to use own addresses in translations
    // and this is the only place, where this address is supplied.
    widget->setPlaceholderText(QObject::tr("Enter a Xaya address (e.g. %1)").arg(
        QString::fromStdString(DummyAddress(Params()))));
    widget->setValidator(new BitcoinAddressEntryValidator(parent));
    widget->setCheckValidator(new BitcoinAddressCheckValidator(parent));
}

void AddButtonShortcut(QAbstractButton* button, const QKeySequence& shortcut)
{
    QObject::connect(new QShortcut(shortcut, button), &QShortcut::activated, [button]() { button->animateClick(); });
}

bool parseBitcoinURI(const QUrl &uri, SendCoinsRecipient *out)
{
    // return if URI is not valid or is no bitcoin: URI
    if(!uri.isValid() || uri.scheme() != QString(URI_SCHEME))
        return false;

    SendCoinsRecipient rv;
    rv.address = uri.path();
    // Trim any following forward slash which may have been added by the OS
    if (rv.address.endsWith("/")) {
        rv.address.truncate(rv.address.length() - 1);
    }
    rv.amount = 0;

    QUrlQuery uriQuery(uri);
    QList<QPair<QString, QString> > items = uriQuery.queryItems();
    for (QList<QPair<QString, QString> >::iterator i = items.begin(); i != items.end(); i++)
    {
        bool fShouldReturnFalse = false;
        if (i->first.startsWith("req-"))
        {
            i->first.remove(0, 4);
            fShouldReturnFalse = true;
        }

        if (i->first == "label")
        {
            rv.label = i->second;
            fShouldReturnFalse = false;
        }
        if (i->first == "message")
        {
            rv.message = i->second;
            fShouldReturnFalse = false;
        }
        else if (i->first == "amount")
        {
            if(!i->second.isEmpty())
            {
                if (!BitcoinUnits::parse(BitcoinUnit::BTC, i->second, &rv.amount)) {
                    return false;
                }
            }
            fShouldReturnFalse = false;
        }

        if (fShouldReturnFalse)
            return false;
    }
    if(out)
    {
        *out = rv;
    }
    return true;
}

bool parseBitcoinURI(QString uri, SendCoinsRecipient *out)
{
    QUrl uriInstance(uri);
    return parseBitcoinURI(uriInstance, out);
}

QString formatBitcoinURI(const SendCoinsRecipient &info)
{
    bool bech_32 = info.address.startsWith(QString::fromStdString(Params().Bech32HRP() + "1"));

    QString ret = QString(URI_SCHEME ":%1").arg(bech_32 ? info.address.toUpper() : info.address);
    int paramCount = 0;

    if (info.amount)
    {
        ret += QString("?amount=%1").arg(BitcoinUnits::format(BitcoinUnit::BTC, info.amount, false, BitcoinUnits::SeparatorStyle::NEVER));
        paramCount++;
    }

    if (!info.label.isEmpty())
    {
        QString lbl(QUrl::toPercentEncoding(info.label));
        ret += QString("%1label=%2").arg(paramCount == 0 ? "?" : "&").arg(lbl);
        paramCount++;
    }

    if (!info.message.isEmpty())
    {
        QString msg(QUrl::toPercentEncoding(info.message));
        ret += QString("%1message=%2").arg(paramCount == 0 ? "?" : "&").arg(msg);
        paramCount++;
    }

    return ret;
}

bool isDust(interfaces::Node& node, const QString& address, const CAmount& amount)
{
    CTxDestination dest = DecodeDestination(address.toStdString());
    CScript script = GetScriptForDestination(dest);
    CTxOut txOut(amount, script);
    return IsDust(txOut, node.getDustRelayFee());
}

QString HtmlEscape(const QString& str, bool fMultiLine)
{
    QString escaped = str.toHtmlEscaped();
    if(fMultiLine)
    {
        escaped = escaped.replace("\n", "<br>\n");
    }
    return escaped;
}

QString HtmlEscape(const std::string& str, bool fMultiLine)
{
    return HtmlEscape(QString::fromStdString(str), fMultiLine);
}

void copyEntryData(const QAbstractItemView *view, int column, int role)
{
    if(!view || !view->selectionModel())
        return;
    QModelIndexList selection = view->selectionModel()->selectedRows(column);

    if(!selection.isEmpty())
    {
        // Copy first item
        setClipboard(selection.at(0).data(role).toString());
    }
}

QList<QModelIndex> getEntryData(const QAbstractItemView *view, int column)
{
    if(!view || !view->selectionModel())
        return QList<QModelIndex>();
    return view->selectionModel()->selectedRows(column);
}

bool hasEntryData(const QAbstractItemView *view, int column, int role)
{
    QModelIndexList selection = getEntryData(view, column);
    if (selection.isEmpty()) return false;
    return !selection.at(0).data(role).toString().isEmpty();
}

void LoadFont(const QString& file_name)
{
    const int id = QFontDatabase::addApplicationFont(file_name);
    assert(id != -1);
}

QString getDefaultDataDirectory()
{
    return PathToQString(GetDefaultDataDir());
}

QString getSaveFileName(QWidget *parent, const QString &caption, const QString &dir,
    const QString &filter,
    QString *selectedSuffixOut)
{
    QString selectedFilter;
    QString myDir;
    if(dir.isEmpty()) // Default to user documents location
    {
        myDir = QStandardPaths::writableLocation(QStandardPaths::DocumentsLocation);
    }
    else
    {
        myDir = dir;
    }
    /* Directly convert path to native OS path separators */
    QString result = QDir::toNativeSeparators(QFileDialog::getSaveFileName(parent, caption, myDir, filter, &selectedFilter));

    /* Extract first suffix from filter pattern "Description (*.foo)" or "Description (*.foo *.bar ...) */
    QRegExp filter_re(".* \\(\\*\\.(.*)[ \\)]");
    QString selectedSuffix;
    if(filter_re.exactMatch(selectedFilter))
    {
        selectedSuffix = filter_re.cap(1);
    }

    /* Add suffix if needed */
    QFileInfo info(result);
    if(!result.isEmpty())
    {
        if(info.suffix().isEmpty() && !selectedSuffix.isEmpty())
        {
            /* No suffix specified, add selected suffix */
            if(!result.endsWith("."))
                result.append(".");
            result.append(selectedSuffix);
        }
    }

    /* Return selected suffix if asked to */
    if(selectedSuffixOut)
    {
        *selectedSuffixOut = selectedSuffix;
    }
    return result;
}

QString getOpenFileName(QWidget *parent, const QString &caption, const QString &dir,
    const QString &filter,
    QString *selectedSuffixOut)
{
    QString selectedFilter;
    QString myDir;
    if(dir.isEmpty()) // Default to user documents location
    {
        myDir = QStandardPaths::writableLocation(QStandardPaths::DocumentsLocation);
    }
    else
    {
        myDir = dir;
    }
    /* Directly convert path to native OS path separators */
    QString result = QDir::toNativeSeparators(QFileDialog::getOpenFileName(parent, caption, myDir, filter, &selectedFilter));

    if(selectedSuffixOut)
    {
        /* Extract first suffix from filter pattern "Description (*.foo)" or "Description (*.foo *.bar ...) */
        QRegExp filter_re(".* \\(\\*\\.(.*)[ \\)]");
        QString selectedSuffix;
        if(filter_re.exactMatch(selectedFilter))
        {
            selectedSuffix = filter_re.cap(1);
        }
        *selectedSuffixOut = selectedSuffix;
    }
    return result;
}

Qt::ConnectionType blockingGUIThreadConnection()
{
    if(QThread::currentThread() != qApp->thread())
    {
        return Qt::BlockingQueuedConnection;
    }
    else
    {
        return Qt::DirectConnection;
    }
}

bool checkPoint(const QPoint &p, const QWidget *w)
{
    QWidget *atW = QApplication::widgetAt(w->mapToGlobal(p));
    if (!atW) return false;
    return atW->window() == w;
}

bool isObscured(QWidget *w)
{
    return !(checkPoint(QPoint(0, 0), w)
        && checkPoint(QPoint(w->width() - 1, 0), w)
        && checkPoint(QPoint(0, w->height() - 1), w)
        && checkPoint(QPoint(w->width() - 1, w->height() - 1), w)
        && checkPoint(QPoint(w->width() / 2, w->height() / 2), w));
}

void bringToFront(QWidget* w)
{
#ifdef Q_OS_MAC
    ForceActivation();
#endif

    if (w) {
        // activateWindow() (sometimes) helps with keyboard focus on Windows
        if (w->isMinimized()) {
            w->showNormal();
        } else {
            w->show();
        }
        w->activateWindow();
        w->raise();
    }
}

void handleCloseWindowShortcut(QWidget* w)
{
    QObject::connect(new QShortcut(QKeySequence(QObject::tr("Ctrl+W")), w), &QShortcut::activated, w, &QWidget::close);
}

void openDebugLogfile()
{
    fs::path pathDebug = gArgs.GetDataDirNet() / "debug.log";

    /* Open debug.log with the associated application */
    if (fs::exists(pathDebug))
        QDesktopServices::openUrl(QUrl::fromLocalFile(PathToQString(pathDebug)));
}

bool openBitcoinConf()
{
    fs::path pathConfig = GetConfigFile(gArgs.GetArg("-conf", BITCOIN_CONF_FILENAME));

    /* Create the file */
    std::ofstream configFile{pathConfig, std::ios_base::app};

    if (!configFile.good())
        return false;

    configFile.close();

    /* Open bitcoin.conf with the associated application */
    bool res = QDesktopServices::openUrl(QUrl::fromLocalFile(PathToQString(pathConfig)));
#ifdef Q_OS_MAC
    // Workaround for macOS-specific behavior; see #15409.
    if (!res) {
        res = QProcess::startDetached("/usr/bin/open", QStringList{"-t", PathToQString(pathConfig)});
    }
#endif

    return res;
}

ToolTipToRichTextFilter::ToolTipToRichTextFilter(int _size_threshold, QObject *parent) :
    QObject(parent),
    size_threshold(_size_threshold)
{

}

bool ToolTipToRichTextFilter::eventFilter(QObject *obj, QEvent *evt)
{
    if(evt->type() == QEvent::ToolTipChange)
    {
        QWidget *widget = static_cast<QWidget*>(obj);
        QString tooltip = widget->toolTip();
        if(tooltip.size() > size_threshold && !tooltip.startsWith("<qt") && !Qt::mightBeRichText(tooltip))
        {
            // Envelop with <qt></qt> to make sure Qt detects this as rich text
            // Escape the current message as HTML and replace \n by <br>
            tooltip = "<qt>" + HtmlEscape(tooltip, true) + "</qt>";
            widget->setToolTip(tooltip);
            return true;
        }
    }
    return QObject::eventFilter(obj, evt);
}

LabelOutOfFocusEventFilter::LabelOutOfFocusEventFilter(QObject* parent)
    : QObject(parent)
{
}

bool LabelOutOfFocusEventFilter::eventFilter(QObject* watched, QEvent* event)
{
    if (event->type() == QEvent::FocusOut) {
        auto focus_out = static_cast<QFocusEvent*>(event);
        if (focus_out->reason() != Qt::PopupFocusReason) {
            auto label = qobject_cast<QLabel*>(watched);
            if (label) {
                auto flags = label->textInteractionFlags();
                label->setTextInteractionFlags(Qt::NoTextInteraction);
                label->setTextInteractionFlags(flags);
            }
        }
    }

    return QObject::eventFilter(watched, event);
}

#ifdef WIN32
fs::path static StartupShortcutPath()
{
    std::string chain = gArgs.GetChainName();
    if (chain == CBaseChainParams::MAIN)
        return GetSpecialFolderPath(CSIDL_STARTUP) / "Xaya.lnk";
    if (chain == CBaseChainParams::TESTNET) // Remove this special case when CBaseChainParams::TESTNET = "testnet4"
        return GetSpecialFolderPath(CSIDL_STARTUP) / "Xaya (testnet).lnk";
    return GetSpecialFolderPath(CSIDL_STARTUP) / strprintf("Xaya (%s).lnk", chain);
}

bool GetStartOnSystemStartup()
{
    // check for Bitcoin*.lnk
    return fs::exists(StartupShortcutPath());
}

bool SetStartOnSystemStartup(bool fAutoStart)
{
    // If the shortcut exists already, remove it for updating
    fs::remove(StartupShortcutPath());

    if (fAutoStart)
    {
        CoInitialize(nullptr);

        // Get a pointer to the IShellLink interface.
        IShellLinkW* psl = nullptr;
        HRESULT hres = CoCreateInstance(CLSID_ShellLink, nullptr,
            CLSCTX_INPROC_SERVER, IID_IShellLinkW,
            reinterpret_cast<void**>(&psl));

        if (SUCCEEDED(hres))
        {
            // Get the current executable path
            WCHAR pszExePath[MAX_PATH];
            GetModuleFileNameW(nullptr, pszExePath, ARRAYSIZE(pszExePath));

            // Start client minimized
            QString strArgs = "-min";
            // Set -testnet /-regtest options
            strArgs += QString::fromStdString(strprintf(" -chain=%s", gArgs.GetChainName()));

            // Set the path to the shortcut target
            psl->SetPath(pszExePath);
            PathRemoveFileSpecW(pszExePath);
            psl->SetWorkingDirectory(pszExePath);
            psl->SetShowCmd(SW_SHOWMINNOACTIVE);
            psl->SetArguments(strArgs.toStdWString().c_str());

            // Query IShellLink for the IPersistFile interface for
            // saving the shortcut in persistent storage.
            IPersistFile* ppf = nullptr;
            hres = psl->QueryInterface(IID_IPersistFile, reinterpret_cast<void**>(&ppf));
            if (SUCCEEDED(hres))
            {
                // Save the link by calling IPersistFile::Save.
                hres = ppf->Save(StartupShortcutPath().wstring().c_str(), TRUE);
                ppf->Release();
                psl->Release();
                CoUninitialize();
                return true;
            }
            psl->Release();
        }
        CoUninitialize();
        return false;
    }
    return true;
}
#elif defined(Q_OS_LINUX)

// Follow the Desktop Application Autostart Spec:
// https://specifications.freedesktop.org/autostart-spec/autostart-spec-latest.html

fs::path static GetAutostartDir()
{
    char* pszConfigHome = getenv("XDG_CONFIG_HOME");
    if (pszConfigHome) return fs::path(pszConfigHome) / "autostart";
    char* pszHome = getenv("HOME");
    if (pszHome) return fs::path(pszHome) / ".config" / "autostart";
    return fs::path();
}

fs::path static GetAutostartFilePath()
{
    std::string chain = gArgs.GetChainName();
    if (chain == CBaseChainParams::MAIN)
        return GetAutostartDir() / "xaya.desktop";
    return GetAutostartDir() / strprintf("xaya-%s.desktop", chain);
}

bool GetStartOnSystemStartup()
{
    std::ifstream optionFile{GetAutostartFilePath()};
    if (!optionFile.good())
        return false;
    // Scan through file for "Hidden=true":
    std::string line;
    while (!optionFile.eof())
    {
        getline(optionFile, line);
        if (line.find("Hidden") != std::string::npos &&
            line.find("true") != std::string::npos)
            return false;
    }
    optionFile.close();

    return true;
}

bool SetStartOnSystemStartup(bool fAutoStart)
{
    if (!fAutoStart)
        fs::remove(GetAutostartFilePath());
    else
    {
        char pszExePath[MAX_PATH+1];
        ssize_t r = readlink("/proc/self/exe", pszExePath, sizeof(pszExePath) - 1);
        if (r == -1)
            return false;
        pszExePath[r] = '\0';

        fs::create_directories(GetAutostartDir());

        std::ofstream optionFile{GetAutostartFilePath(), std::ios_base::out | std::ios_base::trunc};
        if (!optionFile.good())
            return false;
        std::string chain = gArgs.GetChainName();
        // Write a bitcoin.desktop file to the autostart directory:
        optionFile << "[Desktop Entry]\n";
        optionFile << "Type=Application\n";
        if (chain == CBaseChainParams::MAIN)
            optionFile << "Name=Xaya\n";
        else
            optionFile << strprintf("Name=Xaya (%s)\n", chain);
        optionFile << "Exec=" << pszExePath << strprintf(" -min -chain=%s\n", chain);
        optionFile << "Terminal=false\n";
        optionFile << "Hidden=false\n";
        optionFile.close();
    }
    return true;
}

#else

bool GetStartOnSystemStartup() { return false; }
bool SetStartOnSystemStartup(bool fAutoStart) { return false; }

#endif

void setClipboard(const QString& str)
{
    QClipboard* clipboard = QApplication::clipboard();
    clipboard->setText(str, QClipboard::Clipboard);
    if (clipboard->supportsSelection()) {
        clipboard->setText(str, QClipboard::Selection);
    }
}

fs::path QStringToPath(const QString &path)
{
    return fs::u8path(path.toStdString());
}

QString PathToQString(const fs::path &path)
{
    return QString::fromStdString(path.u8string());
}

QString NetworkToQString(Network net)
{
    switch (net) {
    case NET_UNROUTABLE: return QObject::tr("Unroutable");
    case NET_IPV4: return "IPv4";
    case NET_IPV6: return "IPv6";
    case NET_ONION: return "Onion";
    case NET_I2P: return "I2P";
    case NET_CJDNS: return "CJDNS";
    case NET_INTERNAL: return QObject::tr("Internal");
    case NET_MAX: assert(false);
    } // no default case, so the compiler can warn about missing cases
    assert(false);
}

QString ConnectionTypeToQString(ConnectionType conn_type, bool prepend_direction)
{
    QString prefix;
    if (prepend_direction) {
        prefix = (conn_type == ConnectionType::INBOUND) ?
                     /*: An inbound connection from a peer. An inbound connection
                         is a connection initiated by a peer. */
                     QObject::tr("Inbound") :
                     /*: An outbound connection to a peer. An outbound connection
                         is a connection initiated by us. */
                     QObject::tr("Outbound") + " ";
    }
    switch (conn_type) {
    case ConnectionType::INBOUND: return prefix;
    //: Peer connection type that relays all network information.
    case ConnectionType::OUTBOUND_FULL_RELAY: return prefix + QObject::tr("Full Relay");
    /*: Peer connection type that relays network information about
        blocks and not transactions or addresses. */
    case ConnectionType::BLOCK_RELAY: return prefix + QObject::tr("Block Relay");
    //: Peer connection type established manually through one of several methods.
    case ConnectionType::MANUAL: return prefix + QObject::tr("Manual");
    //: Short-lived peer connection type that tests the aliveness of known addresses.
    case ConnectionType::FEELER: return prefix + QObject::tr("Feeler");
    //: Short-lived peer connection type that solicits known addresses from a peer.
    case ConnectionType::ADDR_FETCH: return prefix + QObject::tr("Address Fetch");
    } // no default case, so the compiler can warn about missing cases
    assert(false);
}

QString formatDurationStr(std::chrono::seconds dur)
{
    using days = std::chrono::duration<int, std::ratio<86400>>; // can remove this line after C++20
    const auto d{std::chrono::duration_cast<days>(dur)};
    const auto h{std::chrono::duration_cast<std::chrono::hours>(dur - d)};
    const auto m{std::chrono::duration_cast<std::chrono::minutes>(dur - d - h)};
    const auto s{std::chrono::duration_cast<std::chrono::seconds>(dur - d - h - m)};
    QStringList str_list;
    if (auto d2{d.count()}) str_list.append(QObject::tr("%1 d").arg(d2));
    if (auto h2{h.count()}) str_list.append(QObject::tr("%1 h").arg(h2));
    if (auto m2{m.count()}) str_list.append(QObject::tr("%1 m").arg(m2));
    const auto s2{s.count()};
    if (s2 || str_list.empty()) str_list.append(QObject::tr("%1 s").arg(s2));
    return str_list.join(" ");
}

QString FormatPeerAge(std::chrono::seconds time_connected)
{
    const auto time_now{GetTime<std::chrono::seconds>()};
    const auto age{time_now - time_connected};
    if (age >= 24h) return QObject::tr("%1 d").arg(age / 24h);
    if (age >= 1h) return QObject::tr("%1 h").arg(age / 1h);
    if (age >= 1min) return QObject::tr("%1 m").arg(age / 1min);
    return QObject::tr("%1 s").arg(age / 1s);
}

QString formatServicesStr(quint64 mask)
{
    QStringList strList;

    for (const auto& flag : serviceFlagsToStr(mask)) {
        strList.append(QString::fromStdString(flag));
    }

    if (strList.size())
        return strList.join(", ");
    else
        return QObject::tr("None");
}

QString formatPingTime(std::chrono::microseconds ping_time)
{
    return (ping_time == std::chrono::microseconds::max() || ping_time == 0us) ?
        QObject::tr("N/A") :
        QObject::tr("%1 ms").arg(QString::number((int)(count_microseconds(ping_time) / 1000), 10));
}

QString formatTimeOffset(int64_t nTimeOffset)
{
  return QObject::tr("%1 s").arg(QString::number((int)nTimeOffset, 10));
}

QString formatNiceTimeOffset(qint64 secs)
{
    // Represent time from last generated block in human readable text
    QString timeBehindText;
    const int HOUR_IN_SECONDS = 60*60;
    const int DAY_IN_SECONDS = 24*60*60;
    const int WEEK_IN_SECONDS = 7*24*60*60;
    const int YEAR_IN_SECONDS = 31556952; // Average length of year in Gregorian calendar
    if(secs < 60)
    {
        timeBehindText = QObject::tr("%n second(s)","",secs);
    }
    else if(secs < 2*HOUR_IN_SECONDS)
    {
        timeBehindText = QObject::tr("%n minute(s)","",secs/60);
    }
    else if(secs < 2*DAY_IN_SECONDS)
    {
        timeBehindText = QObject::tr("%n hour(s)","",secs/HOUR_IN_SECONDS);
    }
    else if(secs < 2*WEEK_IN_SECONDS)
    {
        timeBehindText = QObject::tr("%n day(s)","",secs/DAY_IN_SECONDS);
    }
    else if(secs < YEAR_IN_SECONDS)
    {
        timeBehindText = QObject::tr("%n week(s)","",secs/WEEK_IN_SECONDS);
    }
    else
    {
        qint64 years = secs / YEAR_IN_SECONDS;
        qint64 remainder = secs % YEAR_IN_SECONDS;
        timeBehindText = QObject::tr("%1 and %2").arg(QObject::tr("%n year(s)", "", years)).arg(QObject::tr("%n week(s)","", remainder/WEEK_IN_SECONDS));
    }
    return timeBehindText;
}

QString formatBytes(uint64_t bytes)
{
    if (bytes < 1'000)
        return QObject::tr("%1 B").arg(bytes);
    if (bytes < 1'000'000)
        return QObject::tr("%1 kB").arg(bytes / 1'000);
    if (bytes < 1'000'000'000)
        return QObject::tr("%1 MB").arg(bytes / 1'000'000);

    return QObject::tr("%1 GB").arg(bytes / 1'000'000'000);
}

qreal calculateIdealFontSize(int width, const QString& text, QFont font, qreal minPointSize, qreal font_size) {
    while(font_size >= minPointSize) {
        font.setPointSizeF(font_size);
        QFontMetrics fm(font);
        if (TextWidth(fm, text) < width) {
            break;
        }
        font_size -= 0.5;
    }
    return font_size;
}

ThemedLabel::ThemedLabel(const PlatformStyle* platform_style, QWidget* parent)
    : QLabel{parent}, m_platform_style{platform_style}
{
    assert(m_platform_style);
}

void ThemedLabel::setThemedPixmap(const QString& image_filename, int width, int height)
{
    m_image_filename = image_filename;
    m_pixmap_width = width;
    m_pixmap_height = height;
    updateThemedPixmap();
}

void ThemedLabel::changeEvent(QEvent* e)
{
    if (e->type() == QEvent::PaletteChange) {
        updateThemedPixmap();
    }

    QLabel::changeEvent(e);
}

void ThemedLabel::updateThemedPixmap()
{
    setPixmap(m_platform_style->SingleColorIcon(m_image_filename).pixmap(m_pixmap_width, m_pixmap_height));
}

ClickableLabel::ClickableLabel(const PlatformStyle* platform_style, QWidget* parent)
    : ThemedLabel{platform_style, parent}
{
}

void ClickableLabel::mouseReleaseEvent(QMouseEvent *event)
{
    Q_EMIT clicked(event->pos());
}

void ClickableProgressBar::mouseReleaseEvent(QMouseEvent *event)
{
    Q_EMIT clicked(event->pos());
}

bool ItemDelegate::eventFilter(QObject *object, QEvent *event)
{
    if (event->type() == QEvent::KeyPress) {
        if (static_cast<QKeyEvent*>(event)->key() == Qt::Key_Escape) {
            Q_EMIT keyEscapePressed();
        }
    }
    return QItemDelegate::eventFilter(object, event);
}

void PolishProgressDialog(QProgressDialog* dialog)
{
#ifdef Q_OS_MAC
    // Workaround for macOS-only Qt bug; see: QTBUG-65750, QTBUG-70357.
    const int margin = TextWidth(dialog->fontMetrics(), ("X"));
    dialog->resize(dialog->width() + 2 * margin, dialog->height());
#endif
    // QProgressDialog estimates the time the operation will take (based on time
    // for steps), and only shows itself if that estimate is beyond minimumDuration.
    // The default minimumDuration value is 4 seconds, and it could make users
    // think that the GUI is frozen.
    dialog->setMinimumDuration(0);
}

int TextWidth(const QFontMetrics& fm, const QString& text)
{
    return fm.horizontalAdvance(text);
}

void LogQtInfo()
{
#ifdef QT_STATIC
    const std::string qt_link{"static"};
#else
    const std::string qt_link{"dynamic"};
#endif
#ifdef QT_STATICPLUGIN
    const std::string plugin_link{"static"};
#else
    const std::string plugin_link{"dynamic"};
#endif
    LogPrintf("Qt %s (%s), plugin=%s (%s)\n", qVersion(), qt_link, QGuiApplication::platformName().toStdString(), plugin_link);
    const auto static_plugins = QPluginLoader::staticPlugins();
    if (static_plugins.empty()) {
        LogPrintf("No static plugins.\n");
    } else {
        LogPrintf("Static plugins:\n");
        for (const QStaticPlugin& p : static_plugins) {
            QJsonObject meta_data = p.metaData();
            const std::string plugin_class = meta_data.take(QString("className")).toString().toStdString();
            const int plugin_version = meta_data.take(QString("version")).toInt();
            LogPrintf(" %s, version %d\n", plugin_class, plugin_version);
        }
    }

    LogPrintf("Style: %s / %s\n", QApplication::style()->objectName().toStdString(), QApplication::style()->metaObject()->className());
    LogPrintf("System: %s, %s\n", QSysInfo::prettyProductName().toStdString(), QSysInfo::buildAbi().toStdString());
    for (const QScreen* s : QGuiApplication::screens()) {
        LogPrintf("Screen: %s %dx%d, pixel ratio=%.1f\n", s->name().toStdString(), s->size().width(), s->size().height(), s->devicePixelRatio());
    }
}

void PopupMenu(QMenu* menu, const QPoint& point, QAction* at_action)
{
    // The qminimal plugin does not provide window system integration.
    if (QApplication::platformName() == "minimal") return;
    menu->popup(point, at_action);
}

QDateTime StartOfDay(const QDate& date)
{
#if (QT_VERSION >= QT_VERSION_CHECK(5, 14, 0))
    return date.startOfDay();
#else
    return QDateTime(date);
#endif
}

bool HasPixmap(const QLabel* label)
{
#if (QT_VERSION >= QT_VERSION_CHECK(5, 15, 0))
    return !label->pixmap(Qt::ReturnByValue).isNull();
#else
    return label->pixmap() != nullptr;
#endif
}

QImage GetImage(const QLabel* label)
{
    if (!HasPixmap(label)) {
        return QImage();
    }

#if (QT_VERSION >= QT_VERSION_CHECK(5, 15, 0))
    return label->pixmap(Qt::ReturnByValue).toImage();
#else
    return label->pixmap()->toImage();
#endif
}

QString MakeHtmlLink(const QString& source, const QString& link)
{
    return QString(source).replace(
        link,
        QLatin1String("<a href=\"") + link + QLatin1String("\">") + link + QLatin1String("</a>"));
}

void PrintSlotException(
    const std::exception* exception,
    const QObject* sender,
    const QObject* receiver)
{
    std::string description = sender->metaObject()->className();
    description += "->";
    description += receiver->metaObject()->className();
    PrintExceptionContinue(exception, description.c_str());
}

void ShowModalDialogAsynchronously(QDialog* dialog)
{
    dialog->setAttribute(Qt::WA_DeleteOnClose);
    dialog->setWindowModality(Qt::ApplicationModal);
    dialog->show();
}

} // namespace GUIUtil<|MERGE_RESOLUTION|>--- conflicted
+++ resolved
@@ -81,13 +81,9 @@
 void ForceActivation();
 #endif
 
-<<<<<<< HEAD
+using namespace std::chrono_literals;
+
 #define URI_SCHEME "xaya"
-=======
-using namespace std::chrono_literals;
-
-#define URI_SCHEME "namecoin"
->>>>>>> ab6a56f6
 
 namespace GUIUtil {
 
