--- conflicted
+++ resolved
@@ -200,14 +200,8 @@
         int nChangePosRet = -1;
         std::string strFailReason;
 
-<<<<<<< HEAD
-        CTransactionRef& newTx = transaction.getTransaction();
-        CReserveKey *keyChange = transaction.getPossibleKeyChange();
-        bool fCreated = wallet->CreateTransaction(vecSend, nullptr, newTx, *keyChange, nFeeRequired, nChangePosRet, strFailReason, coinControl);
-=======
         auto& newTx = transaction.getWtx();
         newTx = m_wallet->createTransaction(vecSend, coinControl, true /* sign */, nChangePosRet, nFeeRequired, strFailReason);
->>>>>>> d562b2c1
         transaction.setTransactionFee(nFeeRequired);
         if (fSubtractFeeFromAmount && newTx)
             transaction.reassignAmounts(nChangePosRet);
