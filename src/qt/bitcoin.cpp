// Copyright (c) 2011-2020 The Bitcoin Core developers
// Distributed under the MIT software license, see the accompanying
// file COPYING or http://www.opensource.org/licenses/mit-license.php.

#if defined(HAVE_CONFIG_H)
#include <config/bitcoin-config.h>
#endif

#include <qt/bitcoin.h>
#include <qt/bitcoingui.h>

#include <chainparams.h>
#include <qt/clientmodel.h>
#include <qt/guiconstants.h>
#include <qt/guiutil.h>
#include <qt/intro.h>
#include <qt/networkstyle.h>
#include <qt/optionsmodel.h>
#include <qt/platformstyle.h>
#include <qt/splashscreen.h>
#include <qt/utilitydialog.h>
#include <qt/winshutdownmonitor.h>

#ifdef ENABLE_WALLET
#include <qt/paymentserver.h>
#include <qt/walletcontroller.h>
#include <qt/walletmodel.h>
#endif // ENABLE_WALLET

#include <interfaces/handler.h>
#include <interfaces/node.h>
#include <noui.h>
#include <ui_interface.h>
#include <uint256.h>
#include <util/system.h>
#include <util/threadnames.h>

#include <memory>

#include <QApplication>
#include <QDebug>
#include <QLibraryInfo>
#include <QLocale>
#include <QMessageBox>
#include <QSettings>
#include <QThread>
#include <QTimer>
#include <QTranslator>

#if defined(QT_STATICPLUGIN)
#include <QtPlugin>
#if defined(QT_QPA_PLATFORM_XCB)
Q_IMPORT_PLUGIN(QXcbIntegrationPlugin);
#elif defined(QT_QPA_PLATFORM_WINDOWS)
Q_IMPORT_PLUGIN(QWindowsIntegrationPlugin);
#elif defined(QT_QPA_PLATFORM_COCOA)
Q_IMPORT_PLUGIN(QCocoaIntegrationPlugin);
#endif
#endif

// Declare meta types used for QMetaObject::invokeMethod
Q_DECLARE_METATYPE(bool*)
Q_DECLARE_METATYPE(CAmount)
Q_DECLARE_METATYPE(uint256)

static QString GetLangTerritory()
{
    QSettings settings;
    // Get desired locale (e.g. "de_DE")
    // 1) System default language
    QString lang_territory = QLocale::system().name();
    // 2) Language from QSettings
    QString lang_territory_qsettings = settings.value("language", "").toString();
    if(!lang_territory_qsettings.isEmpty())
        lang_territory = lang_territory_qsettings;
    // 3) -lang command line argument
    lang_territory = QString::fromStdString(gArgs.GetArg("-lang", lang_territory.toStdString()));
    return lang_territory;
}

/** Set up translations */
static void initTranslations(QTranslator &qtTranslatorBase, QTranslator &qtTranslator, QTranslator &translatorBase, QTranslator &translator)
{
    // Remove old translators
    QApplication::removeTranslator(&qtTranslatorBase);
    QApplication::removeTranslator(&qtTranslator);
    QApplication::removeTranslator(&translatorBase);
    QApplication::removeTranslator(&translator);

    // Get desired locale (e.g. "de_DE")
    // 1) System default language
    QString lang_territory = GetLangTerritory();

    // Convert to "de" only by truncating "_DE"
    QString lang = lang_territory;
    lang.truncate(lang_territory.lastIndexOf('_'));

    // Load language files for configured locale:
    // - First load the translator for the base language, without territory
    // - Then load the more specific locale translator

    // Load e.g. qt_de.qm
    if (qtTranslatorBase.load("qt_" + lang, QLibraryInfo::location(QLibraryInfo::TranslationsPath)))
        QApplication::installTranslator(&qtTranslatorBase);

    // Load e.g. qt_de_DE.qm
    if (qtTranslator.load("qt_" + lang_territory, QLibraryInfo::location(QLibraryInfo::TranslationsPath)))
        QApplication::installTranslator(&qtTranslator);

    // Load e.g. bitcoin_de.qm (shortcut "de" needs to be defined in bitcoin.qrc)
    if (translatorBase.load(lang, ":/translations/"))
        QApplication::installTranslator(&translatorBase);

    // Load e.g. bitcoin_de_DE.qm (shortcut "de_DE" needs to be defined in bitcoin.qrc)
    if (translator.load(lang_territory, ":/translations/"))
        QApplication::installTranslator(&translator);
}

/* qDebug() message handler --> debug.log */
void DebugMessageHandler(QtMsgType type, const QMessageLogContext& context, const QString &msg)
{
    Q_UNUSED(context);
    if (type == QtDebugMsg) {
        LogPrint(BCLog::QT, "GUI: %s\n", msg.toStdString());
    } else {
        LogPrintf("GUI: %s\n", msg.toStdString());
    }
}

BitcoinCore::BitcoinCore(interfaces::Node& node) :
    QObject(), m_node(node)
{
}

void BitcoinCore::handleRunawayException(const std::exception *e)
{
    PrintExceptionContinue(e, "Runaway exception");
    Q_EMIT runawayException(QString::fromStdString(m_node.getWarnings()));
}

void BitcoinCore::initialize()
{
    try
    {
        qDebug() << __func__ << ": Running initialization in thread";
        util::ThreadRename("qt-init");
        bool rv = m_node.appInitMain();
        Q_EMIT initializeResult(rv);
    } catch (const std::exception& e) {
        handleRunawayException(&e);
    } catch (...) {
        handleRunawayException(nullptr);
    }
}

void BitcoinCore::shutdown()
{
    try
    {
        qDebug() << __func__ << ": Running Shutdown in thread";
        m_node.appShutdown();
        qDebug() << __func__ << ": Shutdown finished";
        Q_EMIT shutdownResult();
    } catch (const std::exception& e) {
        handleRunawayException(&e);
    } catch (...) {
        handleRunawayException(nullptr);
    }
}

static int qt_argc = 1;
static const char* qt_argv = "bitcoin-qt";

BitcoinApplication::BitcoinApplication(interfaces::Node& node):
    QApplication(qt_argc, const_cast<char **>(&qt_argv)),
    coreThread(nullptr),
    m_node(node),
    optionsModel(nullptr),
    clientModel(nullptr),
    window(nullptr),
    pollShutdownTimer(nullptr),
    returnValue(0),
    platformStyle(nullptr)
{
    setQuitOnLastWindowClosed(false);
}

void BitcoinApplication::setupPlatformStyle()
{
    // UI per-platform customization
    // This must be done inside the BitcoinApplication constructor, or after it, because
    // PlatformStyle::instantiate requires a QApplication
    std::string platformName;
    platformName = gArgs.GetArg("-uiplatform", BitcoinGUI::DEFAULT_UIPLATFORM);
    platformStyle = PlatformStyle::instantiate(QString::fromStdString(platformName));
    if (!platformStyle) // Fall back to "other" if specified name not found
        platformStyle = PlatformStyle::instantiate("other");
    assert(platformStyle);
}

BitcoinApplication::~BitcoinApplication()
{
    if(coreThread)
    {
        qDebug() << __func__ << ": Stopping thread";
        coreThread->quit();
        coreThread->wait();
        qDebug() << __func__ << ": Stopped thread";
    }

    delete window;
    window = nullptr;
    delete optionsModel;
    optionsModel = nullptr;
    delete platformStyle;
    platformStyle = nullptr;
}

#ifdef ENABLE_WALLET
void BitcoinApplication::createPaymentServer()
{
    paymentServer = new PaymentServer(this);
}
#endif

void BitcoinApplication::createOptionsModel(bool resetSettings)
{
    optionsModel = new OptionsModel(m_node, nullptr, resetSettings);
}

void BitcoinApplication::createWindow(const NetworkStyle *networkStyle)
{
    window = new BitcoinGUI(m_node, platformStyle, networkStyle, nullptr);

    pollShutdownTimer = new QTimer(window);
    connect(pollShutdownTimer, &QTimer::timeout, window, &BitcoinGUI::detectShutdown);
}

void BitcoinApplication::createSplashScreen(const NetworkStyle *networkStyle)
{
    SplashScreen *splash = new SplashScreen(m_node, nullptr, networkStyle);
    // We don't hold a direct pointer to the splash screen after creation, but the splash
    // screen will take care of deleting itself when finish() happens.
    splash->show();
    connect(this, &BitcoinApplication::splashFinished, splash, &SplashScreen::finish);
    connect(this, &BitcoinApplication::requestedShutdown, splash, &QWidget::close);
}

bool BitcoinApplication::baseInitialize()
{
    return m_node.baseInitialize();
}

void BitcoinApplication::startThread()
{
    if(coreThread)
        return;
    coreThread = new QThread(this);
    BitcoinCore *executor = new BitcoinCore(m_node);
    executor->moveToThread(coreThread);

    /*  communication to and from thread */
    connect(executor, &BitcoinCore::initializeResult, this, &BitcoinApplication::initializeResult);
    connect(executor, &BitcoinCore::shutdownResult, this, &BitcoinApplication::shutdownResult);
    connect(executor, &BitcoinCore::runawayException, this, &BitcoinApplication::handleRunawayException);
    connect(this, &BitcoinApplication::requestedInitialize, executor, &BitcoinCore::initialize);
    connect(this, &BitcoinApplication::requestedShutdown, executor, &BitcoinCore::shutdown);
    /*  make sure executor object is deleted in its own thread */
    connect(coreThread, &QThread::finished, executor, &QObject::deleteLater);

    coreThread->start();
}

void BitcoinApplication::parameterSetup()
{
    // Default printtoconsole to false for the GUI. GUI programs should not
    // print to the console unnecessarily.
    gArgs.SoftSetBoolArg("-printtoconsole", false);

    m_node.initLogging();
    m_node.initParameterInteraction();
}

void BitcoinApplication::InitializePruneSetting(bool prune)
{
    // If prune is set, intentionally override existing prune size with
    // the default size since this is called when choosing a new datadir.
    optionsModel->SetPruneTargetGB(prune ? DEFAULT_PRUNE_TARGET_GB : 0, true);
}

void BitcoinApplication::requestInitialize()
{
    qDebug() << __func__ << ": Requesting initialize";
    startThread();
    Q_EMIT requestedInitialize();
}

void BitcoinApplication::requestShutdown()
{
    // Show a simple window indicating shutdown status
    // Do this first as some of the steps may take some time below,
    // for example the RPC console may still be executing a command.
    shutdownWindow.reset(ShutdownWindow::showShutdownWindow(window));

    qDebug() << __func__ << ": Requesting shutdown";
    startThread();
    window->hide();
    // Must disconnect node signals otherwise current thread can deadlock since
    // no event loop is running.
    window->unsubscribeFromCoreSignals();
    // Request node shutdown, which can interrupt long operations, like
    // rescanning a wallet.
    m_node.startShutdown();
    // Unsetting the client model can cause the current thread to wait for node
    // to complete an operation, like wait for a RPC execution to complete.
    window->setClientModel(nullptr);
    pollShutdownTimer->stop();

    delete clientModel;
    clientModel = nullptr;

    // Request shutdown from core thread
    Q_EMIT requestedShutdown();
}

void BitcoinApplication::initializeResult(bool success)
{
    qDebug() << __func__ << ": Initialization result: " << success;
    // Set exit result.
    returnValue = success ? EXIT_SUCCESS : EXIT_FAILURE;
    if(success)
    {
        // Log this only after AppInitMain finishes, as then logging setup is guaranteed complete
        qInfo() << "Platform customization:" << platformStyle->getName();
        clientModel = new ClientModel(m_node, optionsModel);
        window->setClientModel(clientModel);
#ifdef ENABLE_WALLET
        if (WalletModel::isWalletEnabled()) {
            m_wallet_controller = new WalletController(*clientModel, platformStyle, this);
            window->setWalletController(m_wallet_controller);
            if (paymentServer) {
                paymentServer->setOptionsModel(optionsModel);
            }
        }
#endif // ENABLE_WALLET

        // If -min option passed, start window minimized (iconified) or minimized to tray
        if (!gArgs.GetBoolArg("-min", false)) {
            window->show();
        } else if (clientModel->getOptionsModel()->getMinimizeToTray() && window->hasTrayIcon()) {
            // do nothing as the window is managed by the tray icon
        } else {
            window->showMinimized();
        }
        Q_EMIT splashFinished();
        Q_EMIT windowShown(window);

#ifdef ENABLE_WALLET
        // Now that initialization/startup is done, process any command-line
        // bitcoin: URIs or payment requests:
        if (paymentServer) {
            connect(paymentServer, &PaymentServer::receivedPaymentRequest, window, &BitcoinGUI::handlePaymentRequest);
            connect(window, &BitcoinGUI::receivedURI, paymentServer, &PaymentServer::handleURIOrFile);
            connect(paymentServer, &PaymentServer::message, [this](const QString& title, const QString& message, unsigned int style) {
                window->message(title, message, style);
            });
            QTimer::singleShot(100, paymentServer, &PaymentServer::uiReady);
        }
#endif
        pollShutdownTimer->start(200);
    } else {
        Q_EMIT splashFinished(); // Make sure splash screen doesn't stick around during shutdown
        quit(); // Exit first main loop invocation
    }
}

void BitcoinApplication::shutdownResult()
{
    quit(); // Exit second main loop invocation after shutdown finished
}

void BitcoinApplication::handleRunawayException(const QString &message)
{
<<<<<<< HEAD
    QMessageBox::critical(nullptr, "Runaway exception", BitcoinGUI::tr("A fatal error occurred. Namecoin can no longer continue safely and will quit.") + QString("\n\n") + message);
=======
    QMessageBox::critical(nullptr, "Runaway exception", BitcoinGUI::tr("A fatal error occurred. %1 can no longer continue safely and will quit.").arg(PACKAGE_NAME) + QString("\n\n") + message);
>>>>>>> cee17f13
    ::exit(EXIT_FAILURE);
}

WId BitcoinApplication::getMainWinId() const
{
    if (!window)
        return 0;

    return window->winId();
}

static void SetupUIArgs()
{
    gArgs.AddArg("-choosedatadir", strprintf("Choose data directory on startup (default: %u)", DEFAULT_CHOOSE_DATADIR), ArgsManager::ALLOW_ANY, OptionsCategory::GUI);
    gArgs.AddArg("-lang=<lang>", "Set language, for example \"de_DE\" (default: system locale)", ArgsManager::ALLOW_ANY, OptionsCategory::GUI);
    gArgs.AddArg("-min", "Start minimized", ArgsManager::ALLOW_ANY, OptionsCategory::GUI);
    gArgs.AddArg("-resetguisettings", "Reset all settings changed in the GUI", ArgsManager::ALLOW_ANY, OptionsCategory::GUI);
    gArgs.AddArg("-splash", strprintf("Show splash screen on startup (default: %u)", DEFAULT_SPLASHSCREEN), ArgsManager::ALLOW_ANY, OptionsCategory::GUI);
    gArgs.AddArg("-uiplatform", strprintf("Select platform to customize UI for (one of windows, macosx, other; default: %s)", BitcoinGUI::DEFAULT_UIPLATFORM), ArgsManager::ALLOW_ANY | ArgsManager::DEBUG_ONLY, OptionsCategory::GUI);
}

int GuiMain(int argc, char* argv[])
{
#ifdef WIN32
    util::WinCmdLineArgs winArgs;
    std::tie(argc, argv) = winArgs.get();
#endif
    SetupEnvironment();
    util::ThreadSetInternalName("main");

    std::unique_ptr<interfaces::Node> node = interfaces::MakeNode();

    // Subscribe to global signals from core
    std::unique_ptr<interfaces::Handler> handler_message_box = node->handleMessageBox(noui_ThreadSafeMessageBox);
    std::unique_ptr<interfaces::Handler> handler_question = node->handleQuestion(noui_ThreadSafeQuestion);
    std::unique_ptr<interfaces::Handler> handler_init_message = node->handleInitMessage(noui_InitMessage);

    // Do not refer to data directory yet, this can be overridden by Intro::pickDataDirectory

    /// 1. Basic Qt initialization (not dependent on parameters or configuration)
    Q_INIT_RESOURCE(bitcoin);
    Q_INIT_RESOURCE(bitcoin_locale);

    // Generate high-dpi pixmaps
    QApplication::setAttribute(Qt::AA_UseHighDpiPixmaps);
#if QT_VERSION >= 0x050600
    QCoreApplication::setAttribute(Qt::AA_EnableHighDpiScaling);
#endif

    BitcoinApplication app(*node);

    // Register meta types used for QMetaObject::invokeMethod and Qt::QueuedConnection
    qRegisterMetaType<bool*>();
#ifdef ENABLE_WALLET
    qRegisterMetaType<WalletModel*>();
#endif
    // Register typedefs (see http://qt-project.org/doc/qt-5/qmetatype.html#qRegisterMetaType)
    // IMPORTANT: if CAmount is no longer a typedef use the normal variant above (see https://doc.qt.io/qt-5/qmetatype.html#qRegisterMetaType-1)
    qRegisterMetaType<CAmount>("CAmount");
    qRegisterMetaType<size_t>("size_t");

    qRegisterMetaType<std::function<void()>>("std::function<void()>");
    qRegisterMetaType<QMessageBox::Icon>("QMessageBox::Icon");

    /// 2. Parse command-line options. We do this after qt in order to show an error if there are problems parsing these
    // Command-line options take precedence:
    node->setupServerArgs();
    SetupUIArgs();
    std::string error;
    if (!node->parseParameters(argc, argv, error)) {
        node->initError(strprintf("Error parsing command line arguments: %s\n", error));
        // Create a message box, because the gui has neither been created nor has subscribed to core signals
        QMessageBox::critical(nullptr, PACKAGE_NAME,
            // message can not be translated because translations have not been initialized
            QString::fromStdString("Error parsing command line arguments: %1.").arg(QString::fromStdString(error)));
        return EXIT_FAILURE;
    }

    // Now that the QApplication is setup and we have parsed our parameters, we can set the platform style
    app.setupPlatformStyle();

    /// 3. Application identification
    // must be set before OptionsModel is initialized or translations are loaded,
    // as it is used to locate QSettings
    QApplication::setOrganizationName(QAPP_ORG_NAME);
    QApplication::setOrganizationDomain(QAPP_ORG_DOMAIN);
    QApplication::setApplicationName(QAPP_APP_NAME_DEFAULT);

    /// 4. Initialization of translations, so that intro dialog is in user's language
    // Now that QSettings are accessible, initialize translations
    QTranslator qtTranslatorBase, qtTranslator, translatorBase, translator;
    initTranslations(qtTranslatorBase, qtTranslator, translatorBase, translator);

    // Show help message immediately after parsing command-line options (for "-lang") and setting locale,
    // but before showing splash screen.
    if (HelpRequested(gArgs) || gArgs.IsArgSet("-version")) {
        HelpMessageDialog help(*node, nullptr, gArgs.IsArgSet("-version"));
        help.showOrPrint();
        return EXIT_SUCCESS;
    }

    /// 5. Now that settings and translations are available, ask user for data directory
    // User language is set up: pick a data directory
    bool did_show_intro = false;
    bool prune = false; // Intro dialog prune check box
    // Gracefully exit if the user cancels
    if (!Intro::showIfNeeded(*node, did_show_intro, prune)) return EXIT_SUCCESS;

    /// 6. Determine availability of data directory and parse bitcoin.conf
    /// - Do not call GetDataDir(true) before this step finishes
    if (!CheckDataDirOption()) {
        node->initError(strprintf("Specified data directory \"%s\" does not exist.\n", gArgs.GetArg("-datadir", "")));
        QMessageBox::critical(nullptr, PACKAGE_NAME,
            QObject::tr("Error: Specified data directory \"%1\" does not exist.").arg(QString::fromStdString(gArgs.GetArg("-datadir", ""))));
        return EXIT_FAILURE;
    }
    if (!node->readConfigFiles(error)) {
        node->initError(strprintf("Error reading configuration file: %s\n", error));
        QMessageBox::critical(nullptr, PACKAGE_NAME,
            QObject::tr("Error: Cannot parse configuration file: %1.").arg(QString::fromStdString(error)));
        return EXIT_FAILURE;
    }

    /// 7. Determine network (and switch to network specific options)
    // - Do not call Params() before this step
    // - Do this after parsing the configuration file, as the network can be switched there
    // - QSettings() will use the new application name after this, resulting in network-specific settings
    // - Needs to be done before createOptionsModel

    // Check for -chain, -testnet or -regtest parameter (Params() calls are only valid after this clause)
    try {
        node->selectParams(gArgs.GetChainName());
    } catch(std::exception &e) {
        node->initError(strprintf("%s\n", e.what()));
        QMessageBox::critical(nullptr, PACKAGE_NAME, QObject::tr("Error: %1").arg(e.what()));
        return EXIT_FAILURE;
    }
#ifdef ENABLE_WALLET
    // Parse URIs on command line -- this can affect Params()
    PaymentServer::ipcParseCommandLine(*node, argc, argv);
#endif

    QScopedPointer<const NetworkStyle> networkStyle(NetworkStyle::instantiate(Params().NetworkIDString()));
    assert(!networkStyle.isNull());
    // Allow for separate UI settings for testnets
    QApplication::setApplicationName(networkStyle->getAppName());
    // Re-initialize translations after changing application name (language in network-specific settings can be different)
    initTranslations(qtTranslatorBase, qtTranslator, translatorBase, translator);

#ifdef ENABLE_WALLET
    /// 8. URI IPC sending
    // - Do this early as we don't want to bother initializing if we are just calling IPC
    // - Do this *after* setting up the data directory, as the data directory hash is used in the name
    // of the server.
    // - Do this after creating app and setting up translations, so errors are
    // translated properly.
    if (PaymentServer::ipcSendCommandLine())
        exit(EXIT_SUCCESS);

    // Start up the payment server early, too, so impatient users that click on
    // bitcoin: links repeatedly have their payment requests routed to this process:
    if (WalletModel::isWalletEnabled()) {
        app.createPaymentServer();
    }
#endif // ENABLE_WALLET

    /// 9. Main GUI initialization
    // Install global event filter that makes sure that long tooltips can be word-wrapped
    app.installEventFilter(new GUIUtil::ToolTipToRichTextFilter(TOOLTIP_WRAP_THRESHOLD, &app));
#if defined(Q_OS_WIN)
    // Install global event filter for processing Windows session related Windows messages (WM_QUERYENDSESSION and WM_ENDSESSION)
    qApp->installNativeEventFilter(new WinShutdownMonitor());
#endif
    // Install qDebug() message handler to route to debug.log
    qInstallMessageHandler(DebugMessageHandler);
    // Allow parameter interaction before we create the options model
    app.parameterSetup();
    GUIUtil::LogQtInfo();
    // Load GUI settings from QSettings
    app.createOptionsModel(gArgs.GetBoolArg("-resetguisettings", false));

    if (did_show_intro) {
        // Store intro dialog settings other than datadir (network specific)
        app.InitializePruneSetting(prune);
    }

    if (gArgs.GetBoolArg("-splash", DEFAULT_SPLASHSCREEN) && !gArgs.GetBoolArg("-min", false))
        app.createSplashScreen(networkStyle.data());

    int rv = EXIT_SUCCESS;
    try
    {
        app.createWindow(networkStyle.data());
        // Perform base initialization before spinning up initialization/shutdown thread
        // This is acceptable because this function only contains steps that are quick to execute,
        // so the GUI thread won't be held up.
        if (app.baseInitialize()) {
            app.requestInitialize();
#if defined(Q_OS_WIN)
            WinShutdownMonitor::registerShutdownBlockReason(QObject::tr("%1 didn't yet exit safely...").arg(PACKAGE_NAME), (HWND)app.getMainWinId());
#endif
            app.exec();
            app.requestShutdown();
            app.exec();
            rv = app.getReturnValue();
        } else {
            // A dialog with detailed error will have been shown by InitError()
            rv = EXIT_FAILURE;
        }
    } catch (const std::exception& e) {
        PrintExceptionContinue(&e, "Runaway exception");
        app.handleRunawayException(QString::fromStdString(node->getWarnings()));
    } catch (...) {
        PrintExceptionContinue(nullptr, "Runaway exception");
        app.handleRunawayException(QString::fromStdString(node->getWarnings()));
    }
    return rv;
}<|MERGE_RESOLUTION|>--- conflicted
+++ resolved
@@ -381,11 +381,7 @@
 
 void BitcoinApplication::handleRunawayException(const QString &message)
 {
-<<<<<<< HEAD
-    QMessageBox::critical(nullptr, "Runaway exception", BitcoinGUI::tr("A fatal error occurred. Namecoin can no longer continue safely and will quit.") + QString("\n\n") + message);
-=======
     QMessageBox::critical(nullptr, "Runaway exception", BitcoinGUI::tr("A fatal error occurred. %1 can no longer continue safely and will quit.").arg(PACKAGE_NAME) + QString("\n\n") + message);
->>>>>>> cee17f13
     ::exit(EXIT_FAILURE);
 }
 
