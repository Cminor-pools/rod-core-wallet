--- conflicted
+++ resolved
@@ -78,13 +78,8 @@
     // Don't remove this, it's needed to access
     // QApplication:: and QCoreApplication:: in the tests
     BitcoinApplication app;
-<<<<<<< HEAD
-    app.setNode(*node);
     app.setApplicationName("Xaya-Qt-test");
-=======
-    app.setApplicationName("Namecoin-Qt-test");
     app.createNode(*init);
->>>>>>> 439e945f
 
     AppTests app_tests(app);
     if (QTest::qExec(&app_tests) != 0) {
