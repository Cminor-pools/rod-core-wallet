--- conflicted
+++ resolved
@@ -68,14 +68,9 @@
 
     // Don't remove this, it's needed to access
     // QApplication:: and QCoreApplication:: in the tests
-<<<<<<< HEAD
-    BitcoinApplication app(*node);
-    app.setApplicationName("Namecoin-Qt-test");
-=======
     BitcoinApplication app;
     app.setNode(*node);
-    app.setApplicationName("Bitcoin-Qt-test");
->>>>>>> a7d2ad41
+    app.setApplicationName("Namecoin-Qt-test");
 
     app.node().context()->args = &gArgs;     // Make gArgs available in the NodeContext
     AppTests app_tests(app);
