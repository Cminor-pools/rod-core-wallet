--- conflicted
+++ resolved
@@ -65,12 +65,12 @@
     receiveCoinsPage->setModel(walletModel);
 
     sendCoinsPage = new SendCoinsDialog(platformStyle);
-<<<<<<< HEAD
+    sendCoinsPage->setModel(walletModel);
+
     buyNamesPage = new BuyNamesPage(platformStyle);
+    buyNamesPage->setModel(walletModel);
     manageNamesPage = new ManageNamesPage(platformStyle);
-=======
-    sendCoinsPage->setModel(walletModel);
->>>>>>> 7c46da35
+    manageNamesPage->setModel(walletModel);
 
     usedSendingAddressesPage = new AddressBookPage(platformStyle, AddressBookPage::ForEditing, AddressBookPage::SendingTab, this);
     usedSendingAddressesPage->setModel(walletModel->getAddressTableModel());
@@ -133,44 +133,7 @@
 
     overviewPage->setClientModel(_clientModel);
     sendCoinsPage->setClientModel(_clientModel);
-<<<<<<< HEAD
-    if (walletModel) walletModel->setClientModel(_clientModel);
-}
-
-void WalletView::setWalletModel(WalletModel *_walletModel)
-{
-    this->walletModel = _walletModel;
-
-    // Put transaction list in tabs
-    transactionView->setModel(_walletModel);
-    overviewPage->setWalletModel(_walletModel);
-    receiveCoinsPage->setModel(_walletModel);
-    sendCoinsPage->setModel(_walletModel);
-    usedReceivingAddressesPage->setModel(_walletModel ? _walletModel->getAddressTableModel() : nullptr);
-    usedSendingAddressesPage->setModel(_walletModel ? _walletModel->getAddressTableModel() : nullptr);
-    buyNamesPage->setModel(_walletModel);
-    manageNamesPage->setModel(_walletModel);
-
-    if (_walletModel)
-    {
-        // Receive and pass through messages from wallet model
-        connect(_walletModel, &WalletModel::message, this, &WalletView::message);
-
-        // Handle changes in encryption status
-        connect(_walletModel, &WalletModel::encryptionStatusChanged, this, &WalletView::encryptionStatusChanged);
-
-        // Balloon pop-up for new transaction
-        connect(_walletModel->getTransactionTableModel(), &TransactionTableModel::rowsInserted, this, &WalletView::processNewTransaction);
-
-        // Ask for passphrase if needed
-        connect(_walletModel, &WalletModel::requireUnlock, this, &WalletView::unlockWallet);
-
-        // Show progress dialog
-        connect(_walletModel, &WalletModel::showProgress, this, &WalletView::showProgress);
-    }
-=======
     walletModel->setClientModel(_clientModel);
->>>>>>> 7c46da35
 }
 
 void WalletView::processNewTransaction(const QModelIndex& parent, int start, int /*end*/)
