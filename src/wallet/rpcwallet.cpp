// Copyright (c) 2010 Satoshi Nakamoto
// Copyright (c) 2009-2019 The Bitcoin Core developers
// Distributed under the MIT software license, see the accompanying
// file COPYING or http://www.opensource.org/licenses/mit-license.php.

#include <amount.h>
#include <consensus/validation.h>
#include <core_io.h>
#include <init.h>
#include <interfaces/chain.h>
#include <key_io.h>
#include <node/transaction.h>
#include <outputtype.h>
#include <policy/feerate.h>
#include <policy/fees.h>
#include <policy/rbf.h>
#include <rpc/auxpow_miner.h>
#include <rpc/rawtransaction_util.h>
#include <rpc/server.h>
#include <rpc/util.h>
#include <script/descriptor.h>
#include <script/names.h>
#include <script/sign.h>
#include <util/bip32.h>
#include <util/fees.h>
#include <util/moneystr.h>
#include <util/system.h>
#include <util/url.h>
#include <util/validation.h>
#include <wallet/coincontrol.h>
#include <wallet/feebumper.h>
#include <wallet/psbtwallet.h>
#include <wallet/rpcwallet.h>
#include <wallet/walletdb.h>
#include <wallet/walletutil.h>

#include <stdint.h>

#include <univalue.h>

#include <functional>

static const std::string WALLET_ENDPOINT_BASE = "/wallet/";

static inline bool GetAvoidReuseFlag(CWallet * const pwallet, const UniValue& param) {
    bool can_avoid_reuse = pwallet->IsWalletFlagSet(WALLET_FLAG_AVOID_REUSE);
    bool avoid_reuse = param.isNull() ? can_avoid_reuse : param.get_bool();

    if (avoid_reuse && !can_avoid_reuse) {
        throw JSONRPCError(RPC_WALLET_ERROR, "wallet does not have the \"avoid reuse\" feature enabled");
    }

    return avoid_reuse;
}

bool GetWalletNameFromJSONRPCRequest(const JSONRPCRequest& request, std::string& wallet_name)
{
    if (request.URI.substr(0, WALLET_ENDPOINT_BASE.size()) == WALLET_ENDPOINT_BASE) {
        // wallet endpoint was used
        wallet_name = urlDecode(request.URI.substr(WALLET_ENDPOINT_BASE.size()));
        return true;
    }
    return false;
}

std::shared_ptr<CWallet> GetWalletForJSONRPCRequest(const JSONRPCRequest& request)
{
    std::string wallet_name;
    if (GetWalletNameFromJSONRPCRequest(request, wallet_name)) {
        std::shared_ptr<CWallet> pwallet = GetWallet(wallet_name);
        if (!pwallet) throw JSONRPCError(RPC_WALLET_NOT_FOUND, "Requested wallet does not exist or is not loaded");
        return pwallet;
    }

    std::vector<std::shared_ptr<CWallet>> wallets = GetWallets();
    return wallets.size() == 1 || (request.fHelp && wallets.size() > 0) ? wallets[0] : nullptr;
}

std::string HelpRequiringPassphrase(const CWallet* pwallet)
{
    return pwallet && pwallet->IsCrypted()
        ? "\nRequires wallet passphrase to be set with walletpassphrase call."
        : "";
}

bool EnsureWalletIsAvailable(const CWallet* pwallet, bool avoidException)
{
    if (pwallet) return true;
    if (avoidException) return false;
    if (!HasWallets()) {
        throw JSONRPCError(
            RPC_METHOD_NOT_FOUND, "Method not found (wallet method is disabled because no wallet is loaded)");
    }
    throw JSONRPCError(RPC_WALLET_NOT_SPECIFIED,
        "Wallet file not specified (must request wallet RPC through /wallet/<filename> uri-path).");
}

void EnsureWalletIsUnlocked(const CWallet* pwallet)
{
    if (pwallet->IsLocked()) {
        throw JSONRPCError(RPC_WALLET_UNLOCK_NEEDED, "Error: Please enter the wallet passphrase with walletpassphrase first.");
    }
}

static void WalletTxToJSON(interfaces::Chain& chain, interfaces::Chain::Lock& locked_chain, const CWalletTx& wtx, UniValue& entry)
{
    int confirms = wtx.GetDepthInMainChain(locked_chain);
    entry.pushKV("confirmations", confirms);
    if (wtx.IsCoinBase())
        entry.pushKV("generated", true);
    if (confirms > 0)
    {
        entry.pushKV("blockhash", wtx.hashBlock.GetHex());
        entry.pushKV("blockindex", wtx.nIndex);
        int64_t block_time;
        bool found_block = chain.findBlock(wtx.hashBlock, nullptr /* block */, &block_time);
        assert(found_block);
        entry.pushKV("blocktime", block_time);
    } else {
        entry.pushKV("trusted", wtx.IsTrusted(locked_chain));
    }
    uint256 hash = wtx.GetHash();
    entry.pushKV("txid", hash.GetHex());
    UniValue conflicts(UniValue::VARR);
    for (const uint256& conflict : wtx.GetConflicts())
        conflicts.push_back(conflict.GetHex());
    entry.pushKV("walletconflicts", conflicts);
    entry.pushKV("time", wtx.GetTxTime());
    entry.pushKV("timereceived", (int64_t)wtx.nTimeReceived);

    // Add opt-in RBF status
    std::string rbfStatus = "no";
    if (confirms <= 0) {
        RBFTransactionState rbfState = chain.isRBFOptIn(*wtx.tx);
        if (rbfState == RBFTransactionState::UNKNOWN)
            rbfStatus = "unknown";
        else if (rbfState == RBFTransactionState::REPLACEABLE_BIP125)
            rbfStatus = "yes";
    }
    entry.pushKV("bip125-replaceable", rbfStatus);

    for (const std::pair<const std::string, std::string>& item : wtx.mapValue)
        entry.pushKV(item.first, item.second);
}

static std::string LabelFromValue(const UniValue& value)
{
    std::string label = value.get_str();
    if (label == "*")
        throw JSONRPCError(RPC_WALLET_INVALID_LABEL_NAME, "Invalid label name");
    return label;
}

static UniValue getnewaddress(const JSONRPCRequest& request)
{
    std::shared_ptr<CWallet> const wallet = GetWalletForJSONRPCRequest(request);
    CWallet* const pwallet = wallet.get();

    if (!EnsureWalletIsAvailable(pwallet, request.fHelp)) {
        return NullUniValue;
    }

    if (request.fHelp || request.params.size() > 2)
        throw std::runtime_error(
            RPCHelpMan{"getnewaddress",
                "\nReturns a new address for receiving payments.\n"
                "If 'label' is specified, it is added to the address book \n"
                "so payments received with the address will be associated with 'label'.\n",
                {
                    {"label", RPCArg::Type::STR, /* default */ "\"\"", "The label name for the address to be linked to. It can also be set to the empty string \"\" to represent the default label. The label does not need to exist, it will be created if there is no label by the given name."},
                    {"address_type", RPCArg::Type::STR, /* default */ "set by -addresstype", "The address type to use. Options are \"legacy\", \"p2sh-segwit\", and \"bech32\"."},
                },
                RPCResult{
            "\"address\"    (string) The new address\n"
                },
                RPCExamples{
                    HelpExampleCli("getnewaddress", "")
            + HelpExampleRpc("getnewaddress", "")
                },
            }.ToString());

    LOCK(pwallet->cs_wallet);

    if (!pwallet->CanGetAddresses()) {
        throw JSONRPCError(RPC_WALLET_ERROR, "Error: This wallet has no available keys");
    }

    // Parse the label first so we don't generate a key if there's an error
    std::string label;
    if (!request.params[0].isNull())
        label = LabelFromValue(request.params[0]);

    OutputType output_type = pwallet->m_default_address_type;
    if (!request.params[1].isNull()) {
        if (!ParseOutputType(request.params[1].get_str(), output_type)) {
            throw JSONRPCError(RPC_INVALID_ADDRESS_OR_KEY, strprintf("Unknown address type '%s'", request.params[1].get_str()));
        }
    }

    if (!pwallet->IsLocked()) {
        pwallet->TopUpKeyPool();
    }

    // Generate a new key that is added to wallet
    CPubKey newKey;
    if (!pwallet->GetKeyFromPool(newKey)) {
        throw JSONRPCError(RPC_WALLET_KEYPOOL_RAN_OUT, "Error: Keypool ran out, please call keypoolrefill first");
    }
    pwallet->LearnRelatedScripts(newKey, output_type);
    CTxDestination dest = GetDestinationForKey(newKey, output_type);

    pwallet->SetAddressBook(dest, label, "receive");

    return EncodeDestination(dest);
}

static UniValue getrawchangeaddress(const JSONRPCRequest& request)
{
    std::shared_ptr<CWallet> const wallet = GetWalletForJSONRPCRequest(request);
    CWallet* const pwallet = wallet.get();

    if (!EnsureWalletIsAvailable(pwallet, request.fHelp)) {
        return NullUniValue;
    }

    if (request.fHelp || request.params.size() > 1)
        throw std::runtime_error(
            RPCHelpMan{"getrawchangeaddress",
                "\nReturns a new address, for receiving change.\n"
                "This is for use with raw transactions, NOT normal use.\n",
                {
                    {"address_type", RPCArg::Type::STR, /* default */ "set by -changetype", "The address type to use. Options are \"legacy\", \"p2sh-segwit\", and \"bech32\"."},
                },
                RPCResult{
            "\"address\"    (string) The address\n"
                },
                RPCExamples{
                    HelpExampleCli("getrawchangeaddress", "")
            + HelpExampleRpc("getrawchangeaddress", "")
                },
            }.ToString());

    LOCK(pwallet->cs_wallet);

    if (!pwallet->CanGetAddresses(true)) {
        throw JSONRPCError(RPC_WALLET_ERROR, "Error: This wallet has no available keys");
    }

    if (!pwallet->IsLocked()) {
        pwallet->TopUpKeyPool();
    }

    OutputType output_type = pwallet->m_default_change_type != OutputType::CHANGE_AUTO ? pwallet->m_default_change_type : pwallet->m_default_address_type;
    if (!request.params[0].isNull()) {
        if (!ParseOutputType(request.params[0].get_str(), output_type)) {
            throw JSONRPCError(RPC_INVALID_ADDRESS_OR_KEY, strprintf("Unknown address type '%s'", request.params[0].get_str()));
        }
    }

    CReserveKey reservekey(pwallet);
    CPubKey vchPubKey;
    if (!reservekey.GetReservedKey(vchPubKey, true))
        throw JSONRPCError(RPC_WALLET_KEYPOOL_RAN_OUT, "Error: Keypool ran out, please call keypoolrefill first");

    reservekey.KeepKey();

    pwallet->LearnRelatedScripts(vchPubKey, output_type);
    CTxDestination dest = GetDestinationForKey(vchPubKey, output_type);

    return EncodeDestination(dest);
}


static UniValue setlabel(const JSONRPCRequest& request)
{
    std::shared_ptr<CWallet> const wallet = GetWalletForJSONRPCRequest(request);
    CWallet* const pwallet = wallet.get();

    if (!EnsureWalletIsAvailable(pwallet, request.fHelp)) {
        return NullUniValue;
    }

    if (request.fHelp || request.params.size() != 2)
        throw std::runtime_error(
            RPCHelpMan{"setlabel",
                "\nSets the label associated with the given address.\n",
                {
                    {"address", RPCArg::Type::STR, RPCArg::Optional::NO, "The address to be associated with a label."},
                    {"label", RPCArg::Type::STR, RPCArg::Optional::NO, "The label to assign to the address."},
                },
                RPCResults{},
                RPCExamples{
                    HelpExampleCli("setlabel", "\"N2xHFZ8NWNkGuuXfDxv8iMXdQGMd3tjZXX\" \"tabby\"")
            + HelpExampleRpc("setlabel", "\"N2xHFZ8NWNkGuuXfDxv8iMXdQGMd3tjZXX\", \"tabby\"")
                },
            }.ToString());

    LOCK(pwallet->cs_wallet);

    CTxDestination dest = DecodeDestination(request.params[0].get_str());
    if (!IsValidDestination(dest)) {
        throw JSONRPCError(RPC_INVALID_ADDRESS_OR_KEY, "Invalid Namecoin address");
    }

    std::string label = LabelFromValue(request.params[1]);

    if (IsMine(*pwallet, dest)) {
        pwallet->SetAddressBook(dest, label, "receive");
    } else {
        pwallet->SetAddressBook(dest, label, "send");
    }

    return NullUniValue;
}


static CTransactionRef SendMoney(interfaces::Chain::Lock& locked_chain, CWallet * const pwallet, const CTxDestination &address, CAmount nValue, bool fSubtractFeeFromAmount, const CCoinControl& coin_control, mapValue_t mapValue)
{
<<<<<<< HEAD
    // Parse Bitcoin address
    CScript scriptPubKey = GetScriptForDestination(address);

    return SendMoneyToScript(locked_chain, pwallet, scriptPubKey, nullptr, nValue, fSubtractFeeFromAmount, coin_control, std::move(mapValue));
}

CTransactionRef SendMoneyToScript(
    interfaces::Chain::Lock& locked_chain,
    CWallet* const pwallet, const CScript &scriptPubKey,
    const CTxIn* withInput, CAmount nValue, bool fSubtractFeeFromAmount,
    const CCoinControl& coin_control, mapValue_t mapValue)
{
    CAmount curBalance = pwallet->GetBalance().m_mine_trusted;
=======
    CAmount curBalance = pwallet->GetBalance(0, coin_control.m_avoid_address_reuse).m_mine_trusted;
>>>>>>> ad0a84a9

    // Check amount
    if (nValue <= 0)
        throw JSONRPCError(RPC_INVALID_PARAMETER, "Invalid amount");

    /* If we have an additional input that is a name, we have to take this
       name's value into account as well for the balance check.  Otherwise one
       sees spurious "Insufficient funds" errors when updating names when the
       wallet's balance it smaller than the amount locked in the name.  */
    CAmount lockedValue = 0;
    std::string strError;
    if (withInput)
      {
        const CWalletTx* dummyWalletTx;
        if (!pwallet->FindValueInNameInput (*withInput, lockedValue,
                                            dummyWalletTx, strError))
          throw JSONRPCError(RPC_WALLET_ERROR, strError);
      }

    if (nValue > curBalance + lockedValue)
        throw JSONRPCError(RPC_WALLET_INSUFFICIENT_FUNDS, "Insufficient funds");

    if (pwallet->GetBroadcastTransactions() && !pwallet->chain().p2pEnabled()) {
        throw JSONRPCError(RPC_CLIENT_P2P_DISABLED, "Error: Peer-to-peer functionality missing or disabled");
    }

    // Create and send the transaction
    CReserveKey reservekey(pwallet);
    CAmount nFeeRequired;
    std::vector<CRecipient> vecSend;
    int nChangePosRet = -1;
    CRecipient recipient = {scriptPubKey, nValue, fSubtractFeeFromAmount};
    vecSend.push_back(recipient);
    CTransactionRef tx;
    if (!pwallet->CreateTransaction(locked_chain, vecSend, withInput, tx, reservekey, nFeeRequired, nChangePosRet, strError, coin_control)) {
        if (!fSubtractFeeFromAmount && nValue + nFeeRequired > curBalance)
            strError = strprintf("Error: This transaction requires a transaction fee of at least %s", FormatMoney(nFeeRequired));
        throw JSONRPCError(RPC_WALLET_ERROR, strError);
    }
    CValidationState state;
    if (!pwallet->CommitTransaction(tx, std::move(mapValue), {} /* orderForm */, reservekey, state)) {
        strError = strprintf("Error: The transaction was rejected! Reason given: %s", FormatStateMessage(state));
        throw JSONRPCError(RPC_WALLET_ERROR, strError);
    }
    return tx;
}

static UniValue sendtoaddress(const JSONRPCRequest& request)
{
    std::shared_ptr<CWallet> const wallet = GetWalletForJSONRPCRequest(request);
    CWallet* const pwallet = wallet.get();

    if (!EnsureWalletIsAvailable(pwallet, request.fHelp)) {
        return NullUniValue;
    }

    if (request.fHelp || request.params.size() < 2 || request.params.size() > 9)
        throw std::runtime_error(
            RPCHelpMan{"sendtoaddress",
                "\nSend an amount to a given address." +
                    HelpRequiringPassphrase(pwallet) + "\n",
                {
                    {"address", RPCArg::Type::STR, RPCArg::Optional::NO, "The address to send to."},
                    {"amount", RPCArg::Type::AMOUNT, RPCArg::Optional::NO, "The amount in " + CURRENCY_UNIT + " to send. eg 0.1"},
                    {"comment", RPCArg::Type::STR, RPCArg::Optional::OMITTED_NAMED_ARG, "A comment used to store what the transaction is for.\n"
            "                             This is not part of the transaction, just kept in your wallet."},
                    {"comment_to", RPCArg::Type::STR, RPCArg::Optional::OMITTED_NAMED_ARG, "A comment to store the name of the person or organization\n"
            "                             to which you're sending the transaction. This is not part of the \n"
            "                             transaction, just kept in your wallet."},
                    {"subtractfeefromamount", RPCArg::Type::BOOL, /* default */ "false", "The fee will be deducted from the amount being sent.\n"
            "                             The recipient will receive less coins than you enter in the amount field."},
                    {"replaceable", RPCArg::Type::BOOL, /* default */ "fallback to wallet's default", "Allow this transaction to be replaced by a transaction with higher fees via BIP 125"},
                    {"conf_target", RPCArg::Type::NUM, /* default */ "fallback to wallet's default", "Confirmation target (in blocks)"},
                    {"estimate_mode", RPCArg::Type::STR, /* default */ "UNSET", "The fee estimate mode, must be one of:\n"
            "       \"UNSET\"\n"
            "       \"ECONOMICAL\"\n"
            "       \"CONSERVATIVE\""},
                    {"avoid_reuse", RPCArg::Type::BOOL, /* default */ "true", "(only available if avoid_reuse wallet flag is set) Avoid spending from dirty addresses; addresses are considered\n"
            "                             dirty if they have previously been used in a transaction."},
                },
                RPCResult{
            "\"txid\"                  (string) The transaction id.\n"
                },
                RPCExamples{
                    HelpExampleCli("sendtoaddress", "\"1M72Sfpbz1BPpXFHz9m3CdqATR44Jvaydd\" 0.1")
            + HelpExampleCli("sendtoaddress", "\"1M72Sfpbz1BPpXFHz9m3CdqATR44Jvaydd\" 0.1 \"donation\" \"seans outpost\"")
            + HelpExampleCli("sendtoaddress", "\"1M72Sfpbz1BPpXFHz9m3CdqATR44Jvaydd\" 0.1 \"\" \"\" true")
            + HelpExampleRpc("sendtoaddress", "\"1M72Sfpbz1BPpXFHz9m3CdqATR44Jvaydd\", 0.1, \"donation\", \"seans outpost\"")
                },
            }.ToString());

    // Make sure the results are valid at least up to the most recent block
    // the user could have gotten from another RPC command prior to now
    pwallet->BlockUntilSyncedToCurrentChain();

    auto locked_chain = pwallet->chain().lock();
    LOCK(pwallet->cs_wallet);

    CTxDestination dest = DecodeDestination(request.params[0].get_str());
    if (!IsValidDestination(dest)) {
        throw JSONRPCError(RPC_INVALID_ADDRESS_OR_KEY, "Invalid address");
    }

    /* Note that the code below is duplicated in sendtoname.  Make sure
       to update it accordingly with changes made here.  */

    // Amount
    CAmount nAmount = AmountFromValue(request.params[1]);
    if (nAmount <= 0)
        throw JSONRPCError(RPC_TYPE_ERROR, "Invalid amount for send");

    // Wallet comments
    mapValue_t mapValue;
    if (!request.params[2].isNull() && !request.params[2].get_str().empty())
        mapValue["comment"] = request.params[2].get_str();
    if (!request.params[3].isNull() && !request.params[3].get_str().empty())
        mapValue["to"] = request.params[3].get_str();

    bool fSubtractFeeFromAmount = false;
    if (!request.params[4].isNull()) {
        fSubtractFeeFromAmount = request.params[4].get_bool();
    }

    CCoinControl coin_control;
    if (!request.params[5].isNull()) {
        coin_control.m_signal_bip125_rbf = request.params[5].get_bool();
    }

    if (!request.params[6].isNull()) {
        coin_control.m_confirm_target = ParseConfirmTarget(request.params[6], pwallet->chain().estimateMaxBlocks());
    }

    if (!request.params[7].isNull()) {
        if (!FeeModeFromString(request.params[7].get_str(), coin_control.m_fee_mode)) {
            throw JSONRPCError(RPC_INVALID_PARAMETER, "Invalid estimate_mode parameter");
        }
    }

    coin_control.m_avoid_address_reuse = GetAvoidReuseFlag(pwallet, request.params[8]);
    // We also enable partial spend avoidance if reuse avoidance is set.
    coin_control.m_avoid_partial_spends |= coin_control.m_avoid_address_reuse;

    EnsureWalletIsUnlocked(pwallet);

    CTransactionRef tx = SendMoney(*locked_chain, pwallet, dest, nAmount, fSubtractFeeFromAmount, coin_control, std::move(mapValue));
    return tx->GetHash().GetHex();
}

static UniValue listaddressgroupings(const JSONRPCRequest& request)
{
    std::shared_ptr<CWallet> const wallet = GetWalletForJSONRPCRequest(request);
    CWallet* const pwallet = wallet.get();

    if (!EnsureWalletIsAvailable(pwallet, request.fHelp)) {
        return NullUniValue;
    }

    if (request.fHelp || request.params.size() != 0)
        throw std::runtime_error(
            RPCHelpMan{"listaddressgroupings",
                "\nLists groups of addresses which have had their common ownership\n"
                "made public by common use as inputs or as the resulting change\n"
                "in past transactions\n",
                {},
                RPCResult{
            "[\n"
            "  [\n"
            "    [\n"
            "      \"address\",            (string) The namecoin address\n"
            "      amount,                 (numeric) The amount in " + CURRENCY_UNIT + "\n"
            "      \"label\"               (string, optional) The label\n"
            "    ]\n"
            "    ,...\n"
            "  ]\n"
            "  ,...\n"
            "]\n"
                },
                RPCExamples{
                    HelpExampleCli("listaddressgroupings", "")
            + HelpExampleRpc("listaddressgroupings", "")
                },
            }.ToString());

    // Make sure the results are valid at least up to the most recent block
    // the user could have gotten from another RPC command prior to now
    pwallet->BlockUntilSyncedToCurrentChain();

    auto locked_chain = pwallet->chain().lock();
    LOCK(pwallet->cs_wallet);

    UniValue jsonGroupings(UniValue::VARR);
    std::map<CTxDestination, CAmount> balances = pwallet->GetAddressBalances(*locked_chain);
    for (const std::set<CTxDestination>& grouping : pwallet->GetAddressGroupings()) {
        UniValue jsonGrouping(UniValue::VARR);
        for (const CTxDestination& address : grouping)
        {
            UniValue addressInfo(UniValue::VARR);
            addressInfo.push_back(EncodeDestination(address));
            addressInfo.push_back(ValueFromAmount(balances[address]));
            {
                if (pwallet->mapAddressBook.find(address) != pwallet->mapAddressBook.end()) {
                    addressInfo.push_back(pwallet->mapAddressBook.find(address)->second.name);
                }
            }
            jsonGrouping.push_back(addressInfo);
        }
        jsonGroupings.push_back(jsonGrouping);
    }
    return jsonGroupings;
}

static UniValue signmessage(const JSONRPCRequest& request)
{
    std::shared_ptr<CWallet> const wallet = GetWalletForJSONRPCRequest(request);
    CWallet* const pwallet = wallet.get();

    if (!EnsureWalletIsAvailable(pwallet, request.fHelp)) {
        return NullUniValue;
    }

    if (request.fHelp || request.params.size() != 2)
        throw std::runtime_error(
            RPCHelpMan{"signmessage",
                "\nSign a message with the private key of an address" +
                    HelpRequiringPassphrase(pwallet) + "\n",
                {
                    {"address", RPCArg::Type::STR, RPCArg::Optional::NO, "The address to use for the private key."},
                    {"message", RPCArg::Type::STR, RPCArg::Optional::NO, "The message to create a signature of."},
                },
                RPCResult{
            "\"signature\"          (string) The signature of the message encoded in base 64\n"
                },
                RPCExamples{
            "\nUnlock the wallet for 30 seconds\n"
            + HelpExampleCli("walletpassphrase", "\"mypassphrase\" 30") +
            "\nCreate the signature\n"
            + HelpExampleCli("signmessage", "\"N2xHFZ8NWNkGuuXfDxv8iMXdQGMd3tjZXX\" \"my message\"") +
            "\nVerify the signature\n"
            + HelpExampleCli("verifymessage", "\"N2xHFZ8NWNkGuuXfDxv8iMXdQGMd3tjZXX\" \"signature\" \"my message\"") +
            "\nAs a JSON-RPC call\n"
            + HelpExampleRpc("signmessage", "\"N2xHFZ8NWNkGuuXfDxv8iMXdQGMd3tjZXX\", \"my message\"")
                },
            }.ToString());

    auto locked_chain = pwallet->chain().lock();
    LOCK(pwallet->cs_wallet);

    EnsureWalletIsUnlocked(pwallet);

    std::string strAddress = request.params[0].get_str();
    std::string strMessage = request.params[1].get_str();

    CTxDestination dest = DecodeDestination(strAddress);
    if (!IsValidDestination(dest)) {
        throw JSONRPCError(RPC_TYPE_ERROR, "Invalid address");
    }

    const PKHash *pkhash = boost::get<PKHash>(&dest);
    if (!pkhash) {
        throw JSONRPCError(RPC_TYPE_ERROR, "Address does not refer to key");
    }

    CKey key;
    CKeyID keyID(*pkhash);
    if (!pwallet->GetKey(keyID, key)) {
        throw JSONRPCError(RPC_WALLET_ERROR, "Private key not available");
    }

    CHashWriter ss(SER_GETHASH, 0);
    ss << strMessageMagic;
    ss << strMessage;

    std::vector<unsigned char> vchSig;
    if (!key.SignCompact(ss.GetHash(), vchSig))
        throw JSONRPCError(RPC_INVALID_ADDRESS_OR_KEY, "Sign failed");

    return EncodeBase64(vchSig.data(), vchSig.size());
}

static UniValue getreceivedbyaddress(const JSONRPCRequest& request)
{
    std::shared_ptr<CWallet> const wallet = GetWalletForJSONRPCRequest(request);
    CWallet* const pwallet = wallet.get();

    if (!EnsureWalletIsAvailable(pwallet, request.fHelp)) {
        return NullUniValue;
    }

    if (request.fHelp || request.params.size() < 1 || request.params.size() > 2)
        throw std::runtime_error(
            RPCHelpMan{"getreceivedbyaddress",
                "\nReturns the total amount received by the given address in transactions with at least minconf confirmations.\n",
                {
                    {"address", RPCArg::Type::STR, RPCArg::Optional::NO, "The address for transactions."},
                    {"minconf", RPCArg::Type::NUM, /* default */ "1", "Only include transactions confirmed at least this many times."},
                },
                RPCResult{
            "amount   (numeric) The total amount in " + CURRENCY_UNIT + " received at this address.\n"
                },
                RPCExamples{
            "\nThe amount from transactions with at least 1 confirmation\n"
            + HelpExampleCli("getreceivedbyaddress", "\"N2xHFZ8NWNkGuuXfDxv8iMXdQGMd3tjZXX\"") +
            "\nThe amount including unconfirmed transactions, zero confirmations\n"
            + HelpExampleCli("getreceivedbyaddress", "\"N2xHFZ8NWNkGuuXfDxv8iMXdQGMd3tjZXX\" 0") +
            "\nThe amount with at least 6 confirmations\n"
            + HelpExampleCli("getreceivedbyaddress", "\"N2xHFZ8NWNkGuuXfDxv8iMXdQGMd3tjZXX\" 6") +
            "\nAs a JSON-RPC call\n"
            + HelpExampleRpc("getreceivedbyaddress", "\"N2xHFZ8NWNkGuuXfDxv8iMXdQGMd3tjZXX\", 6")
                },
            }.ToString());

    // Make sure the results are valid at least up to the most recent block
    // the user could have gotten from another RPC command prior to now
    pwallet->BlockUntilSyncedToCurrentChain();

    auto locked_chain = pwallet->chain().lock();
    LOCK(pwallet->cs_wallet);

    // Bitcoin address
    CTxDestination dest = DecodeDestination(request.params[0].get_str());
    if (!IsValidDestination(dest)) {
        throw JSONRPCError(RPC_INVALID_ADDRESS_OR_KEY, "Invalid Namecoin address");
    }
    CScript scriptPubKey = GetScriptForDestination(dest);
    if (!IsMine(*pwallet, scriptPubKey)) {
        throw JSONRPCError(RPC_WALLET_ERROR, "Address not found in wallet");
    }

    // Minimum confirmations
    int nMinDepth = 1;
    if (!request.params[1].isNull())
        nMinDepth = request.params[1].get_int();

    // Tally
    CAmount nAmount = 0;
    for (const std::pair<const uint256, CWalletTx>& pairWtx : pwallet->mapWallet) {
        const CWalletTx& wtx = pairWtx.second;
        if (wtx.IsCoinBase() || !locked_chain->checkFinalTx(*wtx.tx)) {
            continue;
        }

        for (const CTxOut& txout : wtx.tx->vout)
            if (txout.scriptPubKey == scriptPubKey)
                if (wtx.GetDepthInMainChain(*locked_chain) >= nMinDepth)
                    nAmount += txout.nValue;
    }

    return  ValueFromAmount(nAmount);
}


static UniValue getreceivedbylabel(const JSONRPCRequest& request)
{
    std::shared_ptr<CWallet> const wallet = GetWalletForJSONRPCRequest(request);
    CWallet* const pwallet = wallet.get();

    if (!EnsureWalletIsAvailable(pwallet, request.fHelp)) {
        return NullUniValue;
    }

    if (request.fHelp || request.params.size() < 1 || request.params.size() > 2)
        throw std::runtime_error(
            RPCHelpMan{"getreceivedbylabel",
                "\nReturns the total amount received by addresses with <label> in transactions with at least [minconf] confirmations.\n",
                {
                    {"label", RPCArg::Type::STR, RPCArg::Optional::NO, "The selected label, may be the default label using \"\"."},
                    {"minconf", RPCArg::Type::NUM, /* default */ "1", "Only include transactions confirmed at least this many times."},
                },
                RPCResult{
            "amount              (numeric) The total amount in " + CURRENCY_UNIT + " received for this label.\n"
                },
                RPCExamples{
            "\nAmount received by the default label with at least 1 confirmation\n"
            + HelpExampleCli("getreceivedbylabel", "\"\"") +
            "\nAmount received at the tabby label including unconfirmed amounts with zero confirmations\n"
            + HelpExampleCli("getreceivedbylabel", "\"tabby\" 0") +
            "\nThe amount with at least 6 confirmations\n"
            + HelpExampleCli("getreceivedbylabel", "\"tabby\" 6") +
            "\nAs a JSON-RPC call\n"
            + HelpExampleRpc("getreceivedbylabel", "\"tabby\", 6")
                },
            }.ToString());

    // Make sure the results are valid at least up to the most recent block
    // the user could have gotten from another RPC command prior to now
    pwallet->BlockUntilSyncedToCurrentChain();

    auto locked_chain = pwallet->chain().lock();
    LOCK(pwallet->cs_wallet);

    // Minimum confirmations
    int nMinDepth = 1;
    if (!request.params[1].isNull())
        nMinDepth = request.params[1].get_int();

    // Get the set of pub keys assigned to label
    std::string label = LabelFromValue(request.params[0]);
    std::set<CTxDestination> setAddress = pwallet->GetLabelAddresses(label);

    // Tally
    CAmount nAmount = 0;
    for (const std::pair<const uint256, CWalletTx>& pairWtx : pwallet->mapWallet) {
        const CWalletTx& wtx = pairWtx.second;
        if (wtx.IsCoinBase() || !locked_chain->checkFinalTx(*wtx.tx)) {
            continue;
        }

        for (const CTxOut& txout : wtx.tx->vout)
        {
            CTxDestination address;
            if (ExtractDestination(txout.scriptPubKey, address) && IsMine(*pwallet, address) && setAddress.count(address)) {
                if (wtx.GetDepthInMainChain(*locked_chain) >= nMinDepth)
                    nAmount += txout.nValue;
            }
        }
    }

    return ValueFromAmount(nAmount);
}


static UniValue getbalance(const JSONRPCRequest& request)
{
    std::shared_ptr<CWallet> const wallet = GetWalletForJSONRPCRequest(request);
    CWallet* const pwallet = wallet.get();

    if (!EnsureWalletIsAvailable(pwallet, request.fHelp)) {
        return NullUniValue;
    }

    if (request.fHelp || request.params.size() > 4)
        throw std::runtime_error(
            RPCHelpMan{"getbalance",
                "\nReturns the total available balance.\n"
                "The available balance is what the wallet considers currently spendable, and is\n"
                "thus affected by options which limit spendability such as -spendzeroconfchange.\n",
                {
                    {"dummy", RPCArg::Type::STR, RPCArg::Optional::OMITTED_NAMED_ARG, "Remains for backward compatibility. Must be excluded or set to \"*\"."},
                    {"minconf", RPCArg::Type::NUM, /* default */ "0", "Only include transactions confirmed at least this many times."},
                    {"include_watchonly", RPCArg::Type::BOOL, /* default */ "false", "Also include balance in watch-only addresses (see 'importaddress')"},
                    {"avoid_reuse", RPCArg::Type::BOOL, /* default */ "true", "(only available if avoid_reuse wallet flag is set) Do not include balance in dirty outputs; addresses are considered dirty if they have previously been used in a transaction."},
                },
                RPCResult{
            "amount              (numeric) The total amount in " + CURRENCY_UNIT + " received for this wallet.\n"
                },
                RPCExamples{
            "\nThe total amount in the wallet with 1 or more confirmations\n"
            + HelpExampleCli("getbalance", "") +
            "\nThe total amount in the wallet at least 6 blocks confirmed\n"
            + HelpExampleCli("getbalance", "\"*\" 6") +
            "\nAs a JSON-RPC call\n"
            + HelpExampleRpc("getbalance", "\"*\", 6")
                },
            }.ToString());

    // Make sure the results are valid at least up to the most recent block
    // the user could have gotten from another RPC command prior to now
    pwallet->BlockUntilSyncedToCurrentChain();

    auto locked_chain = pwallet->chain().lock();
    LOCK(pwallet->cs_wallet);

    const UniValue& dummy_value = request.params[0];
    if (!dummy_value.isNull() && dummy_value.get_str() != "*") {
        throw JSONRPCError(RPC_METHOD_DEPRECATED, "dummy first argument must be excluded or set to \"*\".");
    }

    int min_depth = 0;
    if (!request.params[1].isNull()) {
        min_depth = request.params[1].get_int();
    }

    bool include_watchonly = false;
    if (!request.params[2].isNull() && request.params[2].get_bool()) {
        include_watchonly = true;
    }

    bool avoid_reuse = GetAvoidReuseFlag(pwallet, request.params[3]);

    const auto bal = pwallet->GetBalance(min_depth, avoid_reuse);

    return ValueFromAmount(bal.m_mine_trusted + (include_watchonly ? bal.m_watchonly_trusted : 0));
}

static UniValue getunconfirmedbalance(const JSONRPCRequest &request)
{
    std::shared_ptr<CWallet> const wallet = GetWalletForJSONRPCRequest(request);
    CWallet* const pwallet = wallet.get();

    if (!EnsureWalletIsAvailable(pwallet, request.fHelp)) {
        return NullUniValue;
    }

    if (request.fHelp || request.params.size() > 0)
        throw std::runtime_error(
            RPCHelpMan{"getunconfirmedbalance",
                "DEPRECATED\nIdentical to getbalances().mine.untrusted_pending\n",
                {},
                RPCResults{},
                RPCExamples{""},
            }.ToString());

    // Make sure the results are valid at least up to the most recent block
    // the user could have gotten from another RPC command prior to now
    pwallet->BlockUntilSyncedToCurrentChain();

    auto locked_chain = pwallet->chain().lock();
    LOCK(pwallet->cs_wallet);

    return ValueFromAmount(pwallet->GetBalance().m_mine_untrusted_pending);
}


static UniValue sendmany(const JSONRPCRequest& request)
{
    std::shared_ptr<CWallet> const wallet = GetWalletForJSONRPCRequest(request);
    CWallet* const pwallet = wallet.get();

    if (!EnsureWalletIsAvailable(pwallet, request.fHelp)) {
        return NullUniValue;
    }

    const RPCHelpMan help{"sendmany",
                "\nSend multiple times. Amounts are double-precision floating point numbers." +
                    HelpRequiringPassphrase(pwallet) + "\n",
                {
                    {"dummy", RPCArg::Type::STR, RPCArg::Optional::NO, "Must be set to \"\" for backwards compatibility.", "\"\""},
                    {"amounts", RPCArg::Type::OBJ, RPCArg::Optional::NO, "A json object with addresses and amounts",
                        {
                            {"address", RPCArg::Type::AMOUNT, RPCArg::Optional::NO, "The address is the key, the numeric amount (can be string) in " + CURRENCY_UNIT + " is the value"},
                        },
                    },
                    {"minconf", RPCArg::Type::NUM, RPCArg::Optional::OMITTED_NAMED_ARG, "Ignored dummy value"},
                    {"comment", RPCArg::Type::STR, RPCArg::Optional::OMITTED_NAMED_ARG, "A comment"},
                    {"subtractfeefrom", RPCArg::Type::ARR, RPCArg::Optional::OMITTED_NAMED_ARG, "A json array with addresses.\n"
            "                           The fee will be equally deducted from the amount of each selected address.\n"
            "                           Those recipients will receive less coins than you enter in their corresponding amount field.\n"
            "                           If no addresses are specified here, the sender pays the fee.",
                        {
                            {"address", RPCArg::Type::STR, RPCArg::Optional::OMITTED, "Subtract fee from this address"},
                        },
                    },
                    {"replaceable", RPCArg::Type::BOOL, /* default */ "fallback to wallet's default", "Allow this transaction to be replaced by a transaction with higher fees via BIP 125"},
                    {"conf_target", RPCArg::Type::NUM, /* default */ "fallback to wallet's default", "Confirmation target (in blocks)"},
                    {"estimate_mode", RPCArg::Type::STR, /* default */ "UNSET", "The fee estimate mode, must be one of:\n"
            "       \"UNSET\"\n"
            "       \"ECONOMICAL\"\n"
            "       \"CONSERVATIVE\""},
                },
                 RPCResult{
            "\"txid\"                   (string) The transaction id for the send. Only 1 transaction is created regardless of \n"
            "                                    the number of addresses.\n"
                 },
                RPCExamples{
            "\nSend two amounts to two different addresses:\n"
            + HelpExampleCli("sendmany", "\"\" \"{\\\"N2xHFZ8NWNkGuuXfDxv8iMXdQGMd3tjZXX\\\":0.01,\\\"NDLTK7j8CzK5YAbpCdUxC3Gi1bXGDCdVXX\\\":0.02}\"") +
            "\nSend two amounts to two different addresses setting the confirmation and comment:\n"
            + HelpExampleCli("sendmany", "\"\" \"{\\\"N2xHFZ8NWNkGuuXfDxv8iMXdQGMd3tjZXX\\\":0.01,\\\"NDLTK7j8CzK5YAbpCdUxC3Gi1bXGDCdVXX\\\":0.02}\" 6 \"testing\"") +
            "\nSend two amounts to two different addresses, subtract fee from amount:\n"
            + HelpExampleCli("sendmany", "\"\" \"{\\\"N2xHFZ8NWNkGuuXfDxv8iMXdQGMd3tjZXX\\\":0.01,\\\"NDLTK7j8CzK5YAbpCdUxC3Gi1bXGDCdVXX\\\":0.02}\" 1 \"\" \"[\\\"N2xHFZ8NWNkGuuXfDxv8iMXdQGMd3tjZXX\\\",\\\"NDLTK7j8CzK5YAbpCdUxC3Gi1bXGDCdVXX\\\"]\"") +
            "\nAs a JSON-RPC call\n"
            + HelpExampleRpc("sendmany", "\"\", {\"N2xHFZ8NWNkGuuXfDxv8iMXdQGMd3tjZXX\":0.01,\"NDLTK7j8CzK5YAbpCdUxC3Gi1bXGDCdVXX\":0.02}, 6, \"testing\"")
                },
    };

    if (request.fHelp || !help.IsValidNumArgs(request.params.size())) {
        throw std::runtime_error(help.ToString());
    }

    // Make sure the results are valid at least up to the most recent block
    // the user could have gotten from another RPC command prior to now
    pwallet->BlockUntilSyncedToCurrentChain();

    auto locked_chain = pwallet->chain().lock();
    LOCK(pwallet->cs_wallet);

    if (pwallet->GetBroadcastTransactions() && !pwallet->chain().p2pEnabled()) {
        throw JSONRPCError(RPC_CLIENT_P2P_DISABLED, "Error: Peer-to-peer functionality missing or disabled");
    }

    if (!request.params[0].isNull() && !request.params[0].get_str().empty()) {
        throw JSONRPCError(RPC_INVALID_PARAMETER, "Dummy value must be set to \"\"");
    }
    UniValue sendTo = request.params[1].get_obj();

    mapValue_t mapValue;
    if (!request.params[3].isNull() && !request.params[3].get_str().empty())
        mapValue["comment"] = request.params[3].get_str();

    UniValue subtractFeeFromAmount(UniValue::VARR);
    if (!request.params[4].isNull())
        subtractFeeFromAmount = request.params[4].get_array();

    CCoinControl coin_control;
    if (!request.params[5].isNull()) {
        coin_control.m_signal_bip125_rbf = request.params[5].get_bool();
    }

    if (!request.params[6].isNull()) {
        coin_control.m_confirm_target = ParseConfirmTarget(request.params[6], pwallet->chain().estimateMaxBlocks());
    }

    if (!request.params[7].isNull()) {
        if (!FeeModeFromString(request.params[7].get_str(), coin_control.m_fee_mode)) {
            throw JSONRPCError(RPC_INVALID_PARAMETER, "Invalid estimate_mode parameter");
        }
    }

    std::set<CTxDestination> destinations;
    std::vector<CRecipient> vecSend;

    std::vector<std::string> keys = sendTo.getKeys();
    for (const std::string& name_ : keys) {
        CTxDestination dest = DecodeDestination(name_);
        if (!IsValidDestination(dest)) {
            throw JSONRPCError(RPC_INVALID_ADDRESS_OR_KEY, std::string("Invalid Namecoin address: ") + name_);
        }

        if (destinations.count(dest)) {
            throw JSONRPCError(RPC_INVALID_PARAMETER, std::string("Invalid parameter, duplicated address: ") + name_);
        }
        destinations.insert(dest);

        CScript scriptPubKey = GetScriptForDestination(dest);
        CAmount nAmount = AmountFromValue(sendTo[name_]);
        if (nAmount <= 0)
            throw JSONRPCError(RPC_TYPE_ERROR, "Invalid amount for send");

        bool fSubtractFeeFromAmount = false;
        for (unsigned int idx = 0; idx < subtractFeeFromAmount.size(); idx++) {
            const UniValue& addr = subtractFeeFromAmount[idx];
            if (addr.get_str() == name_)
                fSubtractFeeFromAmount = true;
        }

        CRecipient recipient = {scriptPubKey, nAmount, fSubtractFeeFromAmount};
        vecSend.push_back(recipient);
    }

    EnsureWalletIsUnlocked(pwallet);

    // Shuffle recipient list
    std::shuffle(vecSend.begin(), vecSend.end(), FastRandomContext());

    // Send
    CReserveKey keyChange(pwallet);
    CAmount nFeeRequired = 0;
    int nChangePosRet = -1;
    std::string strFailReason;
    CTransactionRef tx;
    bool fCreated = pwallet->CreateTransaction(*locked_chain, vecSend, nullptr, tx, keyChange, nFeeRequired, nChangePosRet, strFailReason, coin_control);
    if (!fCreated)
        throw JSONRPCError(RPC_WALLET_INSUFFICIENT_FUNDS, strFailReason);
    CValidationState state;
    if (!pwallet->CommitTransaction(tx, std::move(mapValue), {} /* orderForm */, keyChange, state)) {
        strFailReason = strprintf("Transaction commit failed:: %s", FormatStateMessage(state));
        throw JSONRPCError(RPC_WALLET_ERROR, strFailReason);
    }

    return tx->GetHash().GetHex();
}

static UniValue addmultisigaddress(const JSONRPCRequest& request)
{
    std::shared_ptr<CWallet> const wallet = GetWalletForJSONRPCRequest(request);
    CWallet* const pwallet = wallet.get();

    if (!EnsureWalletIsAvailable(pwallet, request.fHelp)) {
        return NullUniValue;
    }

    if (request.fHelp || request.params.size() < 2 || request.params.size() > 4) {
        std::string msg =
            RPCHelpMan{"addmultisigaddress",
                "\nAdd a nrequired-to-sign multisignature address to the wallet. Requires a new wallet backup.\n"
                "Each key is a address or hex-encoded public key.\n"
                "This functionality is only intended for use with non-watchonly addresses.\n"
                "See `importaddress` for watchonly p2sh address support.\n"
                "If 'label' is specified, assign address to that label.\n",
                {
                    {"nrequired", RPCArg::Type::NUM, RPCArg::Optional::NO, "The number of required signatures out of the n keys or addresses."},
                    {"keys", RPCArg::Type::ARR, RPCArg::Optional::NO, "A json array of addresses or hex-encoded public keys",
                        {
                            {"key", RPCArg::Type::STR, RPCArg::Optional::OMITTED, "address or hex-encoded public key"},
                        },
                        },
                    {"label", RPCArg::Type::STR, RPCArg::Optional::OMITTED_NAMED_ARG, "A label to assign the addresses to."},
                    {"address_type", RPCArg::Type::STR, /* default */ "set by -addresstype", "The address type to use. Options are \"legacy\", \"p2sh-segwit\", and \"bech32\"."},
                },
                RPCResult{
            "{\n"
            "  \"address\":\"multisigaddress\",    (string) The value of the new multisig address.\n"
            "  \"redeemScript\":\"script\"         (string) The string value of the hex-encoded redemption script.\n"
            "}\n"
                },
                RPCExamples{
            "\nAdd a multisig address from 2 addresses\n"
            + HelpExampleCli("addmultisigaddress", "2 \"[\\\"N2xHFZ8NWNkGuuXfDxv8iMXdQGMd3tjZXX\\\",\\\"NDLTK7j8CzK5YAbpCdUxC3Gi1bXGDCdVXX\\\"]\"") +
            "\nAs a JSON-RPC call\n"
            + HelpExampleRpc("addmultisigaddress", "2, \"[\\\"N2xHFZ8NWNkGuuXfDxv8iMXdQGMd3tjZXX\\\",\\\"NDLTK7j8CzK5YAbpCdUxC3Gi1bXGDCdVXX\\\"]\"")
                },
            }.ToString();
        throw std::runtime_error(msg);
    }

    auto locked_chain = pwallet->chain().lock();
    LOCK(pwallet->cs_wallet);

    std::string label;
    if (!request.params[2].isNull())
        label = LabelFromValue(request.params[2]);

    int required = request.params[0].get_int();

    // Get the public keys
    const UniValue& keys_or_addrs = request.params[1].get_array();
    std::vector<CPubKey> pubkeys;
    for (unsigned int i = 0; i < keys_or_addrs.size(); ++i) {
        if (IsHex(keys_or_addrs[i].get_str()) && (keys_or_addrs[i].get_str().length() == 66 || keys_or_addrs[i].get_str().length() == 130)) {
            pubkeys.push_back(HexToPubKey(keys_or_addrs[i].get_str()));
        } else {
            pubkeys.push_back(AddrToPubKey(pwallet, keys_or_addrs[i].get_str()));
        }
    }

    OutputType output_type = pwallet->m_default_address_type;
    if (!request.params[3].isNull()) {
        if (!ParseOutputType(request.params[3].get_str(), output_type)) {
            throw JSONRPCError(RPC_INVALID_ADDRESS_OR_KEY, strprintf("Unknown address type '%s'", request.params[3].get_str()));
        }
    }

    // Construct using pay-to-script-hash:
    CScript inner;
    CTxDestination dest = AddAndGetMultisigDestination(required, pubkeys, output_type, *pwallet, inner);
    pwallet->SetAddressBook(dest, label, "send");

    UniValue result(UniValue::VOBJ);
    result.pushKV("address", EncodeDestination(dest));
    result.pushKV("redeemScript", HexStr(inner.begin(), inner.end()));
    return result;
}

struct tallyitem
{
    CAmount nAmount{0};
    int nConf{std::numeric_limits<int>::max()};
    std::vector<uint256> txids;
    bool fIsWatchonly{false};
    tallyitem()
    {
    }
};

static UniValue ListReceived(interfaces::Chain::Lock& locked_chain, CWallet * const pwallet, const UniValue& params, bool by_label) EXCLUSIVE_LOCKS_REQUIRED(pwallet->cs_wallet)
{
    // Minimum confirmations
    int nMinDepth = 1;
    if (!params[0].isNull())
        nMinDepth = params[0].get_int();

    // Whether to include empty labels
    bool fIncludeEmpty = false;
    if (!params[1].isNull())
        fIncludeEmpty = params[1].get_bool();

    isminefilter filter = ISMINE_SPENDABLE;
    if(!params[2].isNull())
        if(params[2].get_bool())
            filter = filter | ISMINE_WATCH_ONLY;

    bool has_filtered_address = false;
    CTxDestination filtered_address = CNoDestination();
    if (!by_label && params.size() > 3) {
        if (!IsValidDestinationString(params[3].get_str())) {
            throw JSONRPCError(RPC_WALLET_ERROR, "address_filter parameter was invalid");
        }
        filtered_address = DecodeDestination(params[3].get_str());
        has_filtered_address = true;
    }

    // Tally
    std::map<CTxDestination, tallyitem> mapTally;
    for (const std::pair<const uint256, CWalletTx>& pairWtx : pwallet->mapWallet) {
        const CWalletTx& wtx = pairWtx.second;

        if (wtx.IsCoinBase() || !locked_chain.checkFinalTx(*wtx.tx)) {
            continue;
        }

        int nDepth = wtx.GetDepthInMainChain(locked_chain);
        if (nDepth < nMinDepth)
            continue;

        for (const CTxOut& txout : wtx.tx->vout)
        {
            CTxDestination address;
            if (!ExtractDestination(txout.scriptPubKey, address))
                continue;

            if (has_filtered_address && !(filtered_address == address)) {
                continue;
            }

            isminefilter mine = IsMine(*pwallet, address);
            if(!(mine & filter))
                continue;

            tallyitem& item = mapTally[address];
            item.nAmount += txout.nValue;
            item.nConf = std::min(item.nConf, nDepth);
            item.txids.push_back(wtx.GetHash());
            if (mine & ISMINE_WATCH_ONLY)
                item.fIsWatchonly = true;
        }
    }

    // Reply
    UniValue ret(UniValue::VARR);
    std::map<std::string, tallyitem> label_tally;

    // Create mapAddressBook iterator
    // If we aren't filtering, go from begin() to end()
    auto start = pwallet->mapAddressBook.begin();
    auto end = pwallet->mapAddressBook.end();
    // If we are filtering, find() the applicable entry
    if (has_filtered_address) {
        start = pwallet->mapAddressBook.find(filtered_address);
        if (start != end) {
            end = std::next(start);
        }
    }

    for (auto item_it = start; item_it != end; ++item_it)
    {
        const CTxDestination& address = item_it->first;
        const std::string& label = item_it->second.name;
        auto it = mapTally.find(address);
        if (it == mapTally.end() && !fIncludeEmpty)
            continue;

        CAmount nAmount = 0;
        int nConf = std::numeric_limits<int>::max();
        bool fIsWatchonly = false;
        if (it != mapTally.end())
        {
            nAmount = (*it).second.nAmount;
            nConf = (*it).second.nConf;
            fIsWatchonly = (*it).second.fIsWatchonly;
        }

        if (by_label)
        {
            tallyitem& _item = label_tally[label];
            _item.nAmount += nAmount;
            _item.nConf = std::min(_item.nConf, nConf);
            _item.fIsWatchonly = fIsWatchonly;
        }
        else
        {
            UniValue obj(UniValue::VOBJ);
            if(fIsWatchonly)
                obj.pushKV("involvesWatchonly", true);
            obj.pushKV("address",       EncodeDestination(address));
            obj.pushKV("amount",        ValueFromAmount(nAmount));
            obj.pushKV("confirmations", (nConf == std::numeric_limits<int>::max() ? 0 : nConf));
            obj.pushKV("label", label);
            UniValue transactions(UniValue::VARR);
            if (it != mapTally.end())
            {
                for (const uint256& _item : (*it).second.txids)
                {
                    transactions.push_back(_item.GetHex());
                }
            }
            obj.pushKV("txids", transactions);
            ret.push_back(obj);
        }
    }

    if (by_label)
    {
        for (const auto& entry : label_tally)
        {
            CAmount nAmount = entry.second.nAmount;
            int nConf = entry.second.nConf;
            UniValue obj(UniValue::VOBJ);
            if (entry.second.fIsWatchonly)
                obj.pushKV("involvesWatchonly", true);
            obj.pushKV("amount",        ValueFromAmount(nAmount));
            obj.pushKV("confirmations", (nConf == std::numeric_limits<int>::max() ? 0 : nConf));
            obj.pushKV("label",         entry.first);
            ret.push_back(obj);
        }
    }

    return ret;
}

static UniValue listreceivedbyaddress(const JSONRPCRequest& request)
{
    std::shared_ptr<CWallet> const wallet = GetWalletForJSONRPCRequest(request);
    CWallet* const pwallet = wallet.get();

    if (!EnsureWalletIsAvailable(pwallet, request.fHelp)) {
        return NullUniValue;
    }

    if (request.fHelp || request.params.size() > 4)
        throw std::runtime_error(
            RPCHelpMan{"listreceivedbyaddress",
                "\nList balances by receiving address.\n",
                {
                    {"minconf", RPCArg::Type::NUM, /* default */ "1", "The minimum number of confirmations before payments are included."},
                    {"include_empty", RPCArg::Type::BOOL, /* default */ "false", "Whether to include addresses that haven't received any payments."},
                    {"include_watchonly", RPCArg::Type::BOOL, /* default */ "false", "Whether to include watch-only addresses (see 'importaddress')."},
                    {"address_filter", RPCArg::Type::STR, RPCArg::Optional::OMITTED_NAMED_ARG, "If present, only return information on this address."},
                },
                RPCResult{
            "[\n"
            "  {\n"
            "    \"involvesWatchonly\" : true,        (bool) Only returned if imported addresses were involved in transaction\n"
            "    \"address\" : \"receivingaddress\",  (string) The receiving address\n"
            "    \"amount\" : x.xxx,                  (numeric) The total amount in " + CURRENCY_UNIT + " received by the address\n"
            "    \"confirmations\" : n,               (numeric) The number of confirmations of the most recent transaction included\n"
            "    \"label\" : \"label\",               (string) The label of the receiving address. The default label is \"\".\n"
            "    \"txids\": [\n"
            "       \"txid\",                         (string) The ids of transactions received with the address \n"
            "       ...\n"
            "    ]\n"
            "  }\n"
            "  ,...\n"
            "]\n"
                },
                RPCExamples{
                    HelpExampleCli("listreceivedbyaddress", "")
            + HelpExampleCli("listreceivedbyaddress", "6 true")
            + HelpExampleRpc("listreceivedbyaddress", "6, true, true")
            + HelpExampleRpc("listreceivedbyaddress", "6, true, true, \"1M72Sfpbz1BPpXFHz9m3CdqATR44Jvaydd\"")
                },
            }.ToString());

    // Make sure the results are valid at least up to the most recent block
    // the user could have gotten from another RPC command prior to now
    pwallet->BlockUntilSyncedToCurrentChain();

    auto locked_chain = pwallet->chain().lock();
    LOCK(pwallet->cs_wallet);

    return ListReceived(*locked_chain, pwallet, request.params, false);
}

static UniValue listreceivedbylabel(const JSONRPCRequest& request)
{
    std::shared_ptr<CWallet> const wallet = GetWalletForJSONRPCRequest(request);
    CWallet* const pwallet = wallet.get();

    if (!EnsureWalletIsAvailable(pwallet, request.fHelp)) {
        return NullUniValue;
    }

    if (request.fHelp || request.params.size() > 3)
        throw std::runtime_error(
            RPCHelpMan{"listreceivedbylabel",
                "\nList received transactions by label.\n",
                {
                    {"minconf", RPCArg::Type::NUM, /* default */ "1", "The minimum number of confirmations before payments are included."},
                    {"include_empty", RPCArg::Type::BOOL, /* default */ "false", "Whether to include labels that haven't received any payments."},
                    {"include_watchonly", RPCArg::Type::BOOL, /* default */ "false", "Whether to include watch-only addresses (see 'importaddress')."},
                },
                RPCResult{
            "[\n"
            "  {\n"
            "    \"involvesWatchonly\" : true,   (bool) Only returned if imported addresses were involved in transaction\n"
            "    \"amount\" : x.xxx,             (numeric) The total amount received by addresses with this label\n"
            "    \"confirmations\" : n,          (numeric) The number of confirmations of the most recent transaction included\n"
            "    \"label\" : \"label\"           (string) The label of the receiving address. The default label is \"\".\n"
            "  }\n"
            "  ,...\n"
            "]\n"
                },
                RPCExamples{
                    HelpExampleCli("listreceivedbylabel", "")
            + HelpExampleCli("listreceivedbylabel", "6 true")
            + HelpExampleRpc("listreceivedbylabel", "6, true, true")
                },
            }.ToString());

    // Make sure the results are valid at least up to the most recent block
    // the user could have gotten from another RPC command prior to now
    pwallet->BlockUntilSyncedToCurrentChain();

    auto locked_chain = pwallet->chain().lock();
    LOCK(pwallet->cs_wallet);

    return ListReceived(*locked_chain, pwallet, request.params, true);
}

static void MaybePushAddress(UniValue & entry, const CTxDestination &dest)
{
    if (IsValidDestination(dest)) {
        entry.pushKV("address", EncodeDestination(dest));
    }
}

/**
 * List transactions based on the given criteria.
 *
 * @param  pwallet        The wallet.
 * @param  wtx            The wallet transaction.
 * @param  nMinDepth      The minimum confirmation depth.
 * @param  fLong          Whether to include the JSON version of the transaction.
 * @param  ret            The UniValue into which the result is stored.
 * @param  filter_ismine  The "is mine" filter flags.
 * @param  filter_label   Optional label string to filter incoming transactions.
 */
static void ListTransactions(interfaces::Chain::Lock& locked_chain, CWallet* const pwallet, const CWalletTx& wtx, int nMinDepth, bool fLong, UniValue& ret, const isminefilter& filter_ismine, const std::string* filter_label) EXCLUSIVE_LOCKS_REQUIRED(pwallet->cs_wallet)
{
    CAmount nFee;
    std::list<COutputEntry> listReceived;
    std::list<COutputEntry> listSent;

    wtx.GetAmounts(listReceived, listSent, nFee, filter_ismine);

    bool involvesWatchonly = wtx.IsFromMe(ISMINE_WATCH_ONLY);

    // Sent
    if (!filter_label)
    {
        for (const COutputEntry& s : listSent)
        {
            UniValue entry(UniValue::VOBJ);
            if (involvesWatchonly || (::IsMine(*pwallet, s.destination) & ISMINE_WATCH_ONLY)) {
                entry.pushKV("involvesWatchonly", true);
            }
            MaybePushAddress(entry, s.destination);
            if(!s.nameOp.empty())
                entry.pushKV("name", s.nameOp);
            entry.pushKV("category", "send");
            entry.pushKV("amount", ValueFromAmount(-s.amount));
            if (pwallet->mapAddressBook.count(s.destination)) {
                entry.pushKV("label", pwallet->mapAddressBook[s.destination].name);
            }
            entry.pushKV("vout", s.vout);
            entry.pushKV("fee", ValueFromAmount(-nFee));
            if (fLong)
                WalletTxToJSON(pwallet->chain(), locked_chain, wtx, entry);
            entry.pushKV("abandoned", wtx.isAbandoned());
            ret.push_back(entry);
        }
    }

    // Received
    if (listReceived.size() > 0 && wtx.GetDepthInMainChain(locked_chain) >= nMinDepth)
    {
        for (const COutputEntry& r : listReceived)
        {
            std::string label;
            if (pwallet->mapAddressBook.count(r.destination)) {
                label = pwallet->mapAddressBook[r.destination].name;
            }
            if (filter_label && label != *filter_label) {
                continue;
            }
            UniValue entry(UniValue::VOBJ);
            if (involvesWatchonly || (::IsMine(*pwallet, r.destination) & ISMINE_WATCH_ONLY)) {
                entry.pushKV("involvesWatchonly", true);
            }
            if(!r.nameOp.empty())
                entry.pushKV("name", r.nameOp);
            MaybePushAddress(entry, r.destination);
            if (wtx.IsCoinBase())
            {
                if (wtx.GetDepthInMainChain(locked_chain) < 1)
                    entry.pushKV("category", "orphan");
                else if (wtx.IsImmatureCoinBase(locked_chain))
                    entry.pushKV("category", "immature");
                else
                    entry.pushKV("category", "generate");
            }
            else
            {
                entry.pushKV("category", "receive");
            }
            entry.pushKV("amount", ValueFromAmount(r.amount));
            if (pwallet->mapAddressBook.count(r.destination)) {
                entry.pushKV("label", label);
            }
            entry.pushKV("vout", r.vout);
            if (fLong)
                WalletTxToJSON(pwallet->chain(), locked_chain, wtx, entry);
            ret.push_back(entry);
        }
    }
}

UniValue listtransactions(const JSONRPCRequest& request)
{
    std::shared_ptr<CWallet> const wallet = GetWalletForJSONRPCRequest(request);
    CWallet* const pwallet = wallet.get();

    if (!EnsureWalletIsAvailable(pwallet, request.fHelp)) {
        return NullUniValue;
    }

    if (request.fHelp || request.params.size() > 4)
        throw std::runtime_error(
            RPCHelpMan{"listtransactions",
                "\nIf a label name is provided, this will return only incoming transactions paying to addresses with the specified label.\n"
                "\nReturns up to 'count' most recent transactions skipping the first 'from' transactions.\n",
                {
                    {"label", RPCArg::Type::STR, RPCArg::Optional::OMITTED_NAMED_ARG, "If set, should be a valid label name to return only incoming transactions\n"
            "              with the specified label, or \"*\" to disable filtering and return all transactions."},
                    {"count", RPCArg::Type::NUM, /* default */ "10", "The number of transactions to return"},
                    {"skip", RPCArg::Type::NUM, /* default */ "0", "The number of transactions to skip"},
                    {"include_watchonly", RPCArg::Type::BOOL, /* default */ "false", "Include transactions to watch-only addresses (see 'importaddress')"},
                },
                RPCResult{
            "[\n"
            "  {\n"
            "    \"address\":\"address\",    (string) The address of the transaction.\n"
            "    \"category\":               (string) The transaction category.\n"
            "                \"send\"                  Transactions sent.\n"
            "                \"receive\"               Non-coinbase transactions received.\n"
            "                \"generate\"              Coinbase transactions received with more than 100 confirmations.\n"
            "                \"immature\"              Coinbase transactions received with 100 or fewer confirmations.\n"
            "                \"orphan\"                Orphaned coinbase transactions received.\n"
            "    \"amount\": x.xxx,          (numeric) The amount in " + CURRENCY_UNIT + ". This is negative for the 'send' category, and is positive\n"
            "                                        for all other categories\n"
            "    \"label\": \"label\",       (string) A comment for the address/transaction, if any\n"
            "    \"vout\": n,                (numeric) the vout value\n"
            "    \"fee\": x.xxx,             (numeric) The amount of the fee in " + CURRENCY_UNIT + ". This is negative and only available for the \n"
            "                                         'send' category of transactions.\n"
            "    \"confirmations\": n,       (numeric) The number of confirmations for the transaction. Negative confirmations indicate the\n"
            "                                         transaction conflicts with the block chain\n"
            "    \"trusted\": xxx,           (bool) Whether we consider the outputs of this unconfirmed transaction safe to spend.\n"
            "    \"blockhash\": \"hashvalue\", (string) The block hash containing the transaction.\n"
            "    \"blockindex\": n,          (numeric) The index of the transaction in the block that includes it.\n"
            "    \"blocktime\": xxx,         (numeric) The block time in seconds since epoch (1 Jan 1970 GMT).\n"
            "    \"txid\": \"transactionid\", (string) The transaction id.\n"
            "    \"time\": xxx,              (numeric) The transaction time in seconds since epoch (midnight Jan 1 1970 GMT).\n"
            "    \"timereceived\": xxx,      (numeric) The time received in seconds since epoch (midnight Jan 1 1970 GMT).\n"
            "    \"comment\": \"...\",       (string) If a comment is associated with the transaction.\n"
            "    \"bip125-replaceable\": \"yes|no|unknown\",  (string) Whether this transaction could be replaced due to BIP125 (replace-by-fee);\n"
            "                                                     may be unknown for unconfirmed transactions not in the mempool\n"
            "    \"abandoned\": xxx          (bool) 'true' if the transaction has been abandoned (inputs are respendable). Only available for the \n"
            "                                         'send' category of transactions.\n"
            "  }\n"
            "]\n"
                },
                RPCExamples{
            "\nList the most recent 10 transactions in the systems\n"
            + HelpExampleCli("listtransactions", "") +
            "\nList transactions 100 to 120\n"
            + HelpExampleCli("listtransactions", "\"*\" 20 100") +
            "\nAs a JSON-RPC call\n"
            + HelpExampleRpc("listtransactions", "\"*\", 20, 100")
                },
            }.ToString());

    // Make sure the results are valid at least up to the most recent block
    // the user could have gotten from another RPC command prior to now
    pwallet->BlockUntilSyncedToCurrentChain();

    const std::string* filter_label = nullptr;
    if (!request.params[0].isNull() && request.params[0].get_str() != "*") {
        filter_label = &request.params[0].get_str();
        if (filter_label->empty()) {
            throw JSONRPCError(RPC_INVALID_PARAMETER, "Label argument must be a valid label name or \"*\".");
        }
    }
    int nCount = 10;
    if (!request.params[1].isNull())
        nCount = request.params[1].get_int();
    int nFrom = 0;
    if (!request.params[2].isNull())
        nFrom = request.params[2].get_int();
    isminefilter filter = ISMINE_SPENDABLE;
    if(!request.params[3].isNull())
        if(request.params[3].get_bool())
            filter = filter | ISMINE_WATCH_ONLY;

    if (nCount < 0)
        throw JSONRPCError(RPC_INVALID_PARAMETER, "Negative count");
    if (nFrom < 0)
        throw JSONRPCError(RPC_INVALID_PARAMETER, "Negative from");

    UniValue ret(UniValue::VARR);

    {
        auto locked_chain = pwallet->chain().lock();
        LOCK(pwallet->cs_wallet);

        const CWallet::TxItems & txOrdered = pwallet->wtxOrdered;

        // iterate backwards until we have nCount items to return:
        for (CWallet::TxItems::const_reverse_iterator it = txOrdered.rbegin(); it != txOrdered.rend(); ++it)
        {
            CWalletTx *const pwtx = (*it).second;
            ListTransactions(*locked_chain, pwallet, *pwtx, 0, true, ret, filter, filter_label);
            if ((int)ret.size() >= (nCount+nFrom)) break;
        }
    }

    // ret is newest to oldest

    if (nFrom > (int)ret.size())
        nFrom = ret.size();
    if ((nFrom + nCount) > (int)ret.size())
        nCount = ret.size() - nFrom;

    std::vector<UniValue> arrTmp = ret.getValues();

    std::vector<UniValue>::iterator first = arrTmp.begin();
    std::advance(first, nFrom);
    std::vector<UniValue>::iterator last = arrTmp.begin();
    std::advance(last, nFrom+nCount);

    if (last != arrTmp.end()) arrTmp.erase(last, arrTmp.end());
    if (first != arrTmp.begin()) arrTmp.erase(arrTmp.begin(), first);

    std::reverse(arrTmp.begin(), arrTmp.end()); // Return oldest to newest

    ret.clear();
    ret.setArray();
    ret.push_backV(arrTmp);

    return ret;
}

static UniValue listsinceblock(const JSONRPCRequest& request)
{
    std::shared_ptr<CWallet> const wallet = GetWalletForJSONRPCRequest(request);
    CWallet* const pwallet = wallet.get();

    if (!EnsureWalletIsAvailable(pwallet, request.fHelp)) {
        return NullUniValue;
    }

    if (request.fHelp || request.params.size() > 4)
        throw std::runtime_error(
            RPCHelpMan{"listsinceblock",
                "\nGet all transactions in blocks since block [blockhash], or all transactions if omitted.\n"
                "If \"blockhash\" is no longer a part of the main chain, transactions from the fork point onward are included.\n"
                "Additionally, if include_removed is set, transactions affecting the wallet which were removed are returned in the \"removed\" array.\n",
                {
                    {"blockhash", RPCArg::Type::STR, RPCArg::Optional::OMITTED_NAMED_ARG, "If set, the block hash to list transactions since, otherwise list all transactions."},
                    {"target_confirmations", RPCArg::Type::NUM, /* default */ "1", "Return the nth block hash from the main chain. e.g. 1 would mean the best block hash. Note: this is not used as a filter, but only affects [lastblock] in the return value"},
                    {"include_watchonly", RPCArg::Type::BOOL, /* default */ "false", "Include transactions to watch-only addresses (see 'importaddress')"},
                    {"include_removed", RPCArg::Type::BOOL, /* default */ "true", "Show transactions that were removed due to a reorg in the \"removed\" array\n"
            "                                                           (not guaranteed to work on pruned nodes)"},
                },
                RPCResult{
            "{\n"
            "  \"transactions\": [\n"
            "    \"address\":\"address\",    (string) The address of the transaction.\n"
            "    \"category\":               (string) The transaction category.\n"
            "                \"send\"                  Transactions sent.\n"
            "                \"receive\"               Non-coinbase transactions received.\n"
            "                \"generate\"              Coinbase transactions received with more than 100 confirmations.\n"
            "                \"immature\"              Coinbase transactions received with 100 or fewer confirmations.\n"
            "                \"orphan\"                Orphaned coinbase transactions received.\n"
            "    \"amount\": x.xxx,          (numeric) The amount in " + CURRENCY_UNIT + ". This is negative for the 'send' category, and is positive\n"
            "                                         for all other categories\n"
            "    \"vout\" : n,               (numeric) the vout value\n"
            "    \"fee\": x.xxx,             (numeric) The amount of the fee in " + CURRENCY_UNIT + ". This is negative and only available for the 'send' category of transactions.\n"
            "    \"confirmations\": n,       (numeric) The number of confirmations for the transaction.\n"
            "                                          When it's < 0, it means the transaction conflicted that many blocks ago.\n"
            "    \"blockhash\": \"hashvalue\",     (string) The block hash containing the transaction.\n"
            "    \"blockindex\": n,          (numeric) The index of the transaction in the block that includes it.\n"
            "    \"blocktime\": xxx,         (numeric) The block time in seconds since epoch (1 Jan 1970 GMT).\n"
            "    \"txid\": \"transactionid\",  (string) The transaction id.\n"
            "    \"time\": xxx,              (numeric) The transaction time in seconds since epoch (Jan 1 1970 GMT).\n"
            "    \"timereceived\": xxx,      (numeric) The time received in seconds since epoch (Jan 1 1970 GMT).\n"
            "    \"bip125-replaceable\": \"yes|no|unknown\",  (string) Whether this transaction could be replaced due to BIP125 (replace-by-fee);\n"
            "                                                   may be unknown for unconfirmed transactions not in the mempool\n"
            "    \"abandoned\": xxx,         (bool) 'true' if the transaction has been abandoned (inputs are respendable). Only available for the 'send' category of transactions.\n"
            "    \"comment\": \"...\",       (string) If a comment is associated with the transaction.\n"
            "    \"label\" : \"label\"       (string) A comment for the address/transaction, if any\n"
            "    \"to\": \"...\",            (string) If a comment to is associated with the transaction.\n"
            "  ],\n"
            "  \"removed\": [\n"
            "    <structure is the same as \"transactions\" above, only present if include_removed=true>\n"
            "    Note: transactions that were re-added in the active chain will appear as-is in this array, and may thus have a positive confirmation count.\n"
            "  ],\n"
            "  \"lastblock\": \"lastblockhash\"     (string) The hash of the block (target_confirmations-1) from the best block on the main chain. This is typically used to feed back into listsinceblock the next time you call it. So you would generally use a target_confirmations of say 6, so you will be continually re-notified of transactions until they've reached 6 confirmations plus any new ones\n"
            "}\n"
                },
                RPCExamples{
                    HelpExampleCli("listsinceblock", "")
            + HelpExampleCli("listsinceblock", "\"000000000000000bacf66f7497b7dc45ef753ee9a7d38571037cdb1a57f663ad\" 6")
            + HelpExampleRpc("listsinceblock", "\"000000000000000bacf66f7497b7dc45ef753ee9a7d38571037cdb1a57f663ad\", 6")
                },
            }.ToString());

    // Make sure the results are valid at least up to the most recent block
    // the user could have gotten from another RPC command prior to now
    pwallet->BlockUntilSyncedToCurrentChain();

    auto locked_chain = pwallet->chain().lock();
    LOCK(pwallet->cs_wallet);

    // The way the 'height' is initialized is just a workaround for the gcc bug #47679 since version 4.6.0.
    Optional<int> height = MakeOptional(false, int()); // Height of the specified block or the common ancestor, if the block provided was in a deactivated chain.
    Optional<int> altheight; // Height of the specified block, even if it's in a deactivated chain.
    int target_confirms = 1;
    isminefilter filter = ISMINE_SPENDABLE;

    uint256 blockId;
    if (!request.params[0].isNull() && !request.params[0].get_str().empty()) {
        blockId = ParseHashV(request.params[0], "blockhash");
        height = locked_chain->findFork(blockId, &altheight);
        if (!height) {
            throw JSONRPCError(RPC_INVALID_ADDRESS_OR_KEY, "Block not found");
        }
    }

    if (!request.params[1].isNull()) {
        target_confirms = request.params[1].get_int();

        if (target_confirms < 1) {
            throw JSONRPCError(RPC_INVALID_PARAMETER, "Invalid parameter");
        }
    }

    if (!request.params[2].isNull() && request.params[2].get_bool()) {
        filter = filter | ISMINE_WATCH_ONLY;
    }

    bool include_removed = (request.params[3].isNull() || request.params[3].get_bool());

    const Optional<int> tip_height = locked_chain->getHeight();
    int depth = tip_height && height ? (1 + *tip_height - *height) : -1;

    UniValue transactions(UniValue::VARR);

    for (const std::pair<const uint256, CWalletTx>& pairWtx : pwallet->mapWallet) {
        CWalletTx tx = pairWtx.second;

        if (depth == -1 || tx.GetDepthInMainChain(*locked_chain) < depth) {
            ListTransactions(*locked_chain, pwallet, tx, 0, true, transactions, filter, nullptr /* filter_label */);
        }
    }

    // when a reorg'd block is requested, we also list any relevant transactions
    // in the blocks of the chain that was detached
    UniValue removed(UniValue::VARR);
    while (include_removed && altheight && *altheight > *height) {
        CBlock block;
        if (!pwallet->chain().findBlock(blockId, &block) || block.IsNull()) {
            throw JSONRPCError(RPC_INTERNAL_ERROR, "Can't read block from disk");
        }
        for (const CTransactionRef& tx : block.vtx) {
            auto it = pwallet->mapWallet.find(tx->GetHash());
            if (it != pwallet->mapWallet.end()) {
                // We want all transactions regardless of confirmation count to appear here,
                // even negative confirmation ones, hence the big negative.
                ListTransactions(*locked_chain, pwallet, it->second, -100000000, true, removed, filter, nullptr /* filter_label */);
            }
        }
        blockId = block.hashPrevBlock;
        --*altheight;
    }

    int last_height = tip_height ? *tip_height + 1 - target_confirms : -1;
    uint256 lastblock = last_height >= 0 ? locked_chain->getBlockHash(last_height) : uint256();

    UniValue ret(UniValue::VOBJ);
    ret.pushKV("transactions", transactions);
    if (include_removed) ret.pushKV("removed", removed);
    ret.pushKV("lastblock", lastblock.GetHex());

    return ret;
}

static UniValue gettransaction(const JSONRPCRequest& request)
{
    std::shared_ptr<CWallet> const wallet = GetWalletForJSONRPCRequest(request);
    CWallet* const pwallet = wallet.get();

    if (!EnsureWalletIsAvailable(pwallet, request.fHelp)) {
        return NullUniValue;
    }

    if (request.fHelp || request.params.size() < 1 || request.params.size() > 2)
        throw std::runtime_error(
            RPCHelpMan{"gettransaction",
                "\nGet detailed information about in-wallet transaction <txid>\n",
                {
                    {"txid", RPCArg::Type::STR, RPCArg::Optional::NO, "The transaction id"},
                    {"include_watchonly", RPCArg::Type::BOOL, /* default */ "false", "Whether to include watch-only addresses in balance calculation and details[]"},
                },
                RPCResult{
            "{\n"
            "  \"amount\" : x.xxx,        (numeric) The transaction amount in " + CURRENCY_UNIT + "\n"
            "  \"fee\": x.xxx,            (numeric) The amount of the fee in " + CURRENCY_UNIT + ". This is negative and only available for the \n"
            "                              'send' category of transactions.\n"
            "  \"confirmations\" : n,     (numeric) The number of confirmations\n"
            "  \"blockhash\" : \"hash\",  (string) The block hash\n"
            "  \"blockindex\" : xx,       (numeric) The index of the transaction in the block that includes it\n"
            "  \"blocktime\" : ttt,       (numeric) The time in seconds since epoch (1 Jan 1970 GMT)\n"
            "  \"txid\" : \"transactionid\",   (string) The transaction id.\n"
            "  \"time\" : ttt,            (numeric) The transaction time in seconds since epoch (1 Jan 1970 GMT)\n"
            "  \"timereceived\" : ttt,    (numeric) The time received in seconds since epoch (1 Jan 1970 GMT)\n"
            "  \"bip125-replaceable\": \"yes|no|unknown\",  (string) Whether this transaction could be replaced due to BIP125 (replace-by-fee);\n"
            "                                                   may be unknown for unconfirmed transactions not in the mempool\n"
            "  \"details\" : [\n"
            "    {\n"
            "      \"address\" : \"address\",          (string) The address involved in the transaction\n"
            "      \"category\" :                      (string) The transaction category.\n"
            "                   \"send\"                  Transactions sent.\n"
            "                   \"receive\"               Non-coinbase transactions received.\n"
            "                   \"generate\"              Coinbase transactions received with more than 100 confirmations.\n"
            "                   \"immature\"              Coinbase transactions received with 100 or fewer confirmations.\n"
            "                   \"orphan\"                Orphaned coinbase transactions received.\n"
            "      \"amount\" : x.xxx,                 (numeric) The amount in " + CURRENCY_UNIT + "\n"
            "      \"label\" : \"label\",              (string) A comment for the address/transaction, if any\n"
            "      \"vout\" : n,                       (numeric) the vout value\n"
            "      \"fee\": x.xxx,                     (numeric) The amount of the fee in " + CURRENCY_UNIT + ". This is negative and only available for the \n"
            "                                           'send' category of transactions.\n"
            "      \"abandoned\": xxx                  (bool) 'true' if the transaction has been abandoned (inputs are respendable). Only available for the \n"
            "                                           'send' category of transactions.\n"
            "    }\n"
            "    ,...\n"
            "  ],\n"
            "  \"hex\" : \"data\"         (string) Raw data for transaction\n"
            "}\n"
                },
                RPCExamples{
                    HelpExampleCli("gettransaction", "\"1075db55d416d3ca199f55b6084e2115b9345e16c5cf302fc80e9d5fbf5d48d\"")
            + HelpExampleCli("gettransaction", "\"1075db55d416d3ca199f55b6084e2115b9345e16c5cf302fc80e9d5fbf5d48d\" true")
            + HelpExampleRpc("gettransaction", "\"1075db55d416d3ca199f55b6084e2115b9345e16c5cf302fc80e9d5fbf5d48d\"")
                },
            }.ToString());

    // Make sure the results are valid at least up to the most recent block
    // the user could have gotten from another RPC command prior to now
    pwallet->BlockUntilSyncedToCurrentChain();

    auto locked_chain = pwallet->chain().lock();
    LOCK(pwallet->cs_wallet);

    uint256 hash(ParseHashV(request.params[0], "txid"));

    isminefilter filter = ISMINE_SPENDABLE;
    if(!request.params[1].isNull())
        if(request.params[1].get_bool())
            filter = filter | ISMINE_WATCH_ONLY;

    UniValue entry(UniValue::VOBJ);
    auto it = pwallet->mapWallet.find(hash);
    if (it == pwallet->mapWallet.end()) {
        throw JSONRPCError(RPC_INVALID_ADDRESS_OR_KEY, "Invalid or non-wallet transaction id");
    }
    const CWalletTx& wtx = it->second;

    CAmount nCredit = wtx.GetCredit(*locked_chain, filter);
    CAmount nDebit = wtx.GetDebit(filter);
    CAmount nNet = nCredit - nDebit;
    CAmount nFee = (wtx.IsFromMe(filter) ? wtx.tx->GetValueOut(true) - nDebit : 0);

    entry.pushKV("amount", ValueFromAmount(nNet - nFee));
    if (wtx.IsFromMe(filter))
        entry.pushKV("fee", ValueFromAmount(nFee));

    WalletTxToJSON(pwallet->chain(), *locked_chain, wtx, entry);

    UniValue details(UniValue::VARR);
    ListTransactions(*locked_chain, pwallet, wtx, 0, false, details, filter, nullptr /* filter_label */);
    entry.pushKV("details", details);

    std::string strHex = EncodeHexTx(*wtx.tx, pwallet->chain().rpcSerializationFlags());
    entry.pushKV("hex", strHex);

    return entry;
}

static UniValue abandontransaction(const JSONRPCRequest& request)
{
    std::shared_ptr<CWallet> const wallet = GetWalletForJSONRPCRequest(request);
    CWallet* const pwallet = wallet.get();

    if (!EnsureWalletIsAvailable(pwallet, request.fHelp)) {
        return NullUniValue;
    }

    if (request.fHelp || request.params.size() != 1) {
        throw std::runtime_error(
            RPCHelpMan{"abandontransaction",
                "\nMark in-wallet transaction <txid> as abandoned\n"
                "This will mark this transaction and all its in-wallet descendants as abandoned which will allow\n"
                "for their inputs to be respent.  It can be used to replace \"stuck\" or evicted transactions.\n"
                "It only works on transactions which are not included in a block and are not currently in the mempool.\n"
                "It has no effect on transactions which are already abandoned.\n",
                {
                    {"txid", RPCArg::Type::STR_HEX, RPCArg::Optional::NO, "The transaction id"},
                },
                RPCResults{},
                RPCExamples{
                    HelpExampleCli("abandontransaction", "\"1075db55d416d3ca199f55b6084e2115b9345e16c5cf302fc80e9d5fbf5d48d\"")
            + HelpExampleRpc("abandontransaction", "\"1075db55d416d3ca199f55b6084e2115b9345e16c5cf302fc80e9d5fbf5d48d\"")
                },
            }.ToString());
    }

    // Make sure the results are valid at least up to the most recent block
    // the user could have gotten from another RPC command prior to now
    pwallet->BlockUntilSyncedToCurrentChain();

    auto locked_chain = pwallet->chain().lock();
    LOCK(pwallet->cs_wallet);

    uint256 hash(ParseHashV(request.params[0], "txid"));

    if (!pwallet->mapWallet.count(hash)) {
        throw JSONRPCError(RPC_INVALID_ADDRESS_OR_KEY, "Invalid or non-wallet transaction id");
    }
    if (!pwallet->AbandonTransaction(*locked_chain, hash)) {
        throw JSONRPCError(RPC_INVALID_ADDRESS_OR_KEY, "Transaction not eligible for abandonment");
    }

    return NullUniValue;
}


static UniValue backupwallet(const JSONRPCRequest& request)
{
    std::shared_ptr<CWallet> const wallet = GetWalletForJSONRPCRequest(request);
    CWallet* const pwallet = wallet.get();

    if (!EnsureWalletIsAvailable(pwallet, request.fHelp)) {
        return NullUniValue;
    }

    if (request.fHelp || request.params.size() != 1)
        throw std::runtime_error(
            RPCHelpMan{"backupwallet",
                "\nSafely copies current wallet file to destination, which can be a directory or a path with filename.\n",
                {
                    {"destination", RPCArg::Type::STR, RPCArg::Optional::NO, "The destination directory or file"},
                },
                RPCResults{},
                RPCExamples{
                    HelpExampleCli("backupwallet", "\"backup.dat\"")
            + HelpExampleRpc("backupwallet", "\"backup.dat\"")
                },
            }.ToString());

    // Make sure the results are valid at least up to the most recent block
    // the user could have gotten from another RPC command prior to now
    pwallet->BlockUntilSyncedToCurrentChain();

    auto locked_chain = pwallet->chain().lock();
    LOCK(pwallet->cs_wallet);

    std::string strDest = request.params[0].get_str();
    if (!pwallet->BackupWallet(strDest)) {
        throw JSONRPCError(RPC_WALLET_ERROR, "Error: Wallet backup failed!");
    }

    return NullUniValue;
}


static UniValue keypoolrefill(const JSONRPCRequest& request)
{
    std::shared_ptr<CWallet> const wallet = GetWalletForJSONRPCRequest(request);
    CWallet* const pwallet = wallet.get();

    if (!EnsureWalletIsAvailable(pwallet, request.fHelp)) {
        return NullUniValue;
    }

    if (request.fHelp || request.params.size() > 1)
        throw std::runtime_error(
            RPCHelpMan{"keypoolrefill",
                "\nFills the keypool."+
                    HelpRequiringPassphrase(pwallet) + "\n",
                {
                    {"newsize", RPCArg::Type::NUM, /* default */ "100", "The new keypool size"},
                },
                RPCResults{},
                RPCExamples{
                    HelpExampleCli("keypoolrefill", "")
            + HelpExampleRpc("keypoolrefill", "")
                },
            }.ToString());

    if (pwallet->IsWalletFlagSet(WALLET_FLAG_DISABLE_PRIVATE_KEYS)) {
        throw JSONRPCError(RPC_WALLET_ERROR, "Error: Private keys are disabled for this wallet");
    }

    auto locked_chain = pwallet->chain().lock();
    LOCK(pwallet->cs_wallet);

    // 0 is interpreted by TopUpKeyPool() as the default keypool size given by -keypool
    unsigned int kpSize = 0;
    if (!request.params[0].isNull()) {
        if (request.params[0].get_int() < 0)
            throw JSONRPCError(RPC_INVALID_PARAMETER, "Invalid parameter, expected valid size.");
        kpSize = (unsigned int)request.params[0].get_int();
    }

    EnsureWalletIsUnlocked(pwallet);
    pwallet->TopUpKeyPool(kpSize);

    if (pwallet->GetKeyPoolSize() < kpSize) {
        throw JSONRPCError(RPC_WALLET_ERROR, "Error refreshing keypool.");
    }

    return NullUniValue;
}


static UniValue walletpassphrase(const JSONRPCRequest& request)
{
    std::shared_ptr<CWallet> const wallet = GetWalletForJSONRPCRequest(request);
    CWallet* const pwallet = wallet.get();

    if (!EnsureWalletIsAvailable(pwallet, request.fHelp)) {
        return NullUniValue;
    }

    if (request.fHelp || request.params.size() != 2) {
        throw std::runtime_error(
            RPCHelpMan{"walletpassphrase",
                "\nStores the wallet decryption key in memory for 'timeout' seconds.\n"
                "This is needed prior to performing transactions related to private keys such as sending coins\n"
            "\nNote:\n"
            "Issuing the walletpassphrase command while the wallet is already unlocked will set a new unlock\n"
            "time that overrides the old one.\n",
                {
                    {"passphrase", RPCArg::Type::STR, RPCArg::Optional::NO, "The wallet passphrase"},
                    {"timeout", RPCArg::Type::NUM, RPCArg::Optional::NO, "The time to keep the decryption key in seconds; capped at 100000000 (~3 years)."},
                },
                RPCResults{},
                RPCExamples{
            "\nUnlock the wallet for 60 seconds\n"
            + HelpExampleCli("walletpassphrase", "\"my pass phrase\" 60") +
            "\nLock the wallet again (before 60 seconds)\n"
            + HelpExampleCli("walletlock", "") +
            "\nAs a JSON-RPC call\n"
            + HelpExampleRpc("walletpassphrase", "\"my pass phrase\", 60")
                },
            }.ToString());
    }

    auto locked_chain = pwallet->chain().lock();
    LOCK(pwallet->cs_wallet);

    if (!pwallet->IsCrypted()) {
        throw JSONRPCError(RPC_WALLET_WRONG_ENC_STATE, "Error: running with an unencrypted wallet, but walletpassphrase was called.");
    }

    // Note that the walletpassphrase is stored in request.params[0] which is not mlock()ed
    SecureString strWalletPass;
    strWalletPass.reserve(100);
    // TODO: get rid of this .c_str() by implementing SecureString::operator=(std::string)
    // Alternately, find a way to make request.params[0] mlock()'d to begin with.
    strWalletPass = request.params[0].get_str().c_str();

    // Get the timeout
    int64_t nSleepTime = request.params[1].get_int64();
    // Timeout cannot be negative, otherwise it will relock immediately
    if (nSleepTime < 0) {
        throw JSONRPCError(RPC_INVALID_PARAMETER, "Timeout cannot be negative.");
    }
    // Clamp timeout
    constexpr int64_t MAX_SLEEP_TIME = 100000000; // larger values trigger a macos/libevent bug?
    if (nSleepTime > MAX_SLEEP_TIME) {
        nSleepTime = MAX_SLEEP_TIME;
    }

    if (strWalletPass.empty()) {
        throw JSONRPCError(RPC_INVALID_PARAMETER, "passphrase can not be empty");
    }

    if (!pwallet->Unlock(strWalletPass)) {
        throw JSONRPCError(RPC_WALLET_PASSPHRASE_INCORRECT, "Error: The wallet passphrase entered was incorrect.");
    }

    pwallet->TopUpKeyPool();

    pwallet->nRelockTime = GetTime() + nSleepTime;

    // Keep a weak pointer to the wallet so that it is possible to unload the
    // wallet before the following callback is called. If a valid shared pointer
    // is acquired in the callback then the wallet is still loaded.
    std::weak_ptr<CWallet> weak_wallet = wallet;
    pwallet->chain().rpcRunLater(strprintf("lockwallet(%s)", pwallet->GetName()), [weak_wallet] {
        if (auto shared_wallet = weak_wallet.lock()) {
            LOCK(shared_wallet->cs_wallet);
            shared_wallet->Lock();
            shared_wallet->nRelockTime = 0;
        }
    }, nSleepTime);

    return NullUniValue;
}


static UniValue walletpassphrasechange(const JSONRPCRequest& request)
{
    std::shared_ptr<CWallet> const wallet = GetWalletForJSONRPCRequest(request);
    CWallet* const pwallet = wallet.get();

    if (!EnsureWalletIsAvailable(pwallet, request.fHelp)) {
        return NullUniValue;
    }

    if (request.fHelp || request.params.size() != 2) {
        throw std::runtime_error(
            RPCHelpMan{"walletpassphrasechange",
                "\nChanges the wallet passphrase from 'oldpassphrase' to 'newpassphrase'.\n",
                {
                    {"oldpassphrase", RPCArg::Type::STR, RPCArg::Optional::NO, "The current passphrase"},
                    {"newpassphrase", RPCArg::Type::STR, RPCArg::Optional::NO, "The new passphrase"},
                },
                RPCResults{},
                RPCExamples{
                    HelpExampleCli("walletpassphrasechange", "\"old one\" \"new one\"")
            + HelpExampleRpc("walletpassphrasechange", "\"old one\", \"new one\"")
                },
            }.ToString());
    }

    auto locked_chain = pwallet->chain().lock();
    LOCK(pwallet->cs_wallet);

    if (!pwallet->IsCrypted()) {
        throw JSONRPCError(RPC_WALLET_WRONG_ENC_STATE, "Error: running with an unencrypted wallet, but walletpassphrasechange was called.");
    }

    // TODO: get rid of these .c_str() calls by implementing SecureString::operator=(std::string)
    // Alternately, find a way to make request.params[0] mlock()'d to begin with.
    SecureString strOldWalletPass;
    strOldWalletPass.reserve(100);
    strOldWalletPass = request.params[0].get_str().c_str();

    SecureString strNewWalletPass;
    strNewWalletPass.reserve(100);
    strNewWalletPass = request.params[1].get_str().c_str();

    if (strOldWalletPass.empty() || strNewWalletPass.empty()) {
        throw JSONRPCError(RPC_INVALID_PARAMETER, "passphrase can not be empty");
    }

    if (!pwallet->ChangeWalletPassphrase(strOldWalletPass, strNewWalletPass)) {
        throw JSONRPCError(RPC_WALLET_PASSPHRASE_INCORRECT, "Error: The wallet passphrase entered was incorrect.");
    }

    return NullUniValue;
}


static UniValue walletlock(const JSONRPCRequest& request)
{
    std::shared_ptr<CWallet> const wallet = GetWalletForJSONRPCRequest(request);
    CWallet* const pwallet = wallet.get();

    if (!EnsureWalletIsAvailable(pwallet, request.fHelp)) {
        return NullUniValue;
    }

    if (request.fHelp || request.params.size() != 0) {
        throw std::runtime_error(
            RPCHelpMan{"walletlock",
                "\nRemoves the wallet encryption key from memory, locking the wallet.\n"
                "After calling this method, you will need to call walletpassphrase again\n"
                "before being able to call any methods which require the wallet to be unlocked.\n",
                {},
                RPCResults{},
                RPCExamples{
            "\nSet the passphrase for 2 minutes to perform a transaction\n"
            + HelpExampleCli("walletpassphrase", "\"my pass phrase\" 120") +
            "\nPerform a send (requires passphrase set)\n"
            + HelpExampleCli("sendtoaddress", "\"1M72Sfpbz1BPpXFHz9m3CdqATR44Jvaydd\" 1.0") +
            "\nClear the passphrase since we are done before 2 minutes is up\n"
            + HelpExampleCli("walletlock", "") +
            "\nAs a JSON-RPC call\n"
            + HelpExampleRpc("walletlock", "")
                },
            }.ToString());
    }

    auto locked_chain = pwallet->chain().lock();
    LOCK(pwallet->cs_wallet);

    if (!pwallet->IsCrypted()) {
        throw JSONRPCError(RPC_WALLET_WRONG_ENC_STATE, "Error: running with an unencrypted wallet, but walletlock was called.");
    }

    pwallet->Lock();
    pwallet->nRelockTime = 0;

    return NullUniValue;
}


static UniValue encryptwallet(const JSONRPCRequest& request)
{
    std::shared_ptr<CWallet> const wallet = GetWalletForJSONRPCRequest(request);
    CWallet* const pwallet = wallet.get();

    if (!EnsureWalletIsAvailable(pwallet, request.fHelp)) {
        return NullUniValue;
    }

    if (request.fHelp || request.params.size() != 1) {
        throw std::runtime_error(
            RPCHelpMan{"encryptwallet",
                "\nEncrypts the wallet with 'passphrase'. This is for first time encryption.\n"
                "After this, any calls that interact with private keys such as sending or signing \n"
                "will require the passphrase to be set prior the making these calls.\n"
                "Use the walletpassphrase call for this, and then walletlock call.\n"
                "If the wallet is already encrypted, use the walletpassphrasechange call.\n",
                {
                    {"passphrase", RPCArg::Type::STR, RPCArg::Optional::NO, "The pass phrase to encrypt the wallet with. It must be at least 1 character, but should be long."},
                },
                RPCResults{},
                RPCExamples{
            "\nEncrypt your wallet\n"
            + HelpExampleCli("encryptwallet", "\"my pass phrase\"") +
            "\nNow set the passphrase to use the wallet, such as for signing or sending namecoin\n"
            + HelpExampleCli("walletpassphrase", "\"my pass phrase\"") +
            "\nNow we can do something like sign\n"
            + HelpExampleCli("signmessage", "\"address\" \"test message\"") +
            "\nNow lock the wallet again by removing the passphrase\n"
            + HelpExampleCli("walletlock", "") +
            "\nAs a JSON-RPC call\n"
            + HelpExampleRpc("encryptwallet", "\"my pass phrase\"")
                },
            }.ToString());
    }

    auto locked_chain = pwallet->chain().lock();
    LOCK(pwallet->cs_wallet);

    if (pwallet->IsWalletFlagSet(WALLET_FLAG_DISABLE_PRIVATE_KEYS)) {
        throw JSONRPCError(RPC_WALLET_ENCRYPTION_FAILED, "Error: wallet does not contain private keys, nothing to encrypt.");
    }

    if (pwallet->IsCrypted()) {
        throw JSONRPCError(RPC_WALLET_WRONG_ENC_STATE, "Error: running with an encrypted wallet, but encryptwallet was called.");
    }

    // TODO: get rid of this .c_str() by implementing SecureString::operator=(std::string)
    // Alternately, find a way to make request.params[0] mlock()'d to begin with.
    SecureString strWalletPass;
    strWalletPass.reserve(100);
    strWalletPass = request.params[0].get_str().c_str();

    if (strWalletPass.empty()) {
        throw JSONRPCError(RPC_INVALID_PARAMETER, "passphrase can not be empty");
    }

    if (!pwallet->EncryptWallet(strWalletPass)) {
        throw JSONRPCError(RPC_WALLET_ENCRYPTION_FAILED, "Error: Failed to encrypt the wallet.");
    }

    return "wallet encrypted; The keypool has been flushed and a new HD seed was generated (if you are using HD). You need to make a new backup.";
}

static UniValue lockunspent(const JSONRPCRequest& request)
{
    std::shared_ptr<CWallet> const wallet = GetWalletForJSONRPCRequest(request);
    CWallet* const pwallet = wallet.get();

    if (!EnsureWalletIsAvailable(pwallet, request.fHelp)) {
        return NullUniValue;
    }

    if (request.fHelp || request.params.size() < 1 || request.params.size() > 2)
        throw std::runtime_error(
            RPCHelpMan{"lockunspent",
                "\nUpdates list of temporarily unspendable outputs.\n"
                "Temporarily lock (unlock=false) or unlock (unlock=true) specified transaction outputs.\n"
                "If no transaction outputs are specified when unlocking then all current locked transaction outputs are unlocked.\n"
                "A locked transaction output will not be chosen by automatic coin selection, when spending coins.\n"
                "Locks are stored in memory only. Nodes start with zero locked outputs, and the locked output list\n"
                "is always cleared (by virtue of process exit) when a node stops or fails.\n"
                "Also see the listunspent call\n",
                {
                    {"unlock", RPCArg::Type::BOOL, RPCArg::Optional::NO, "Whether to unlock (true) or lock (false) the specified transactions"},
                    {"transactions", RPCArg::Type::ARR, /* default */ "empty array", "A json array of objects. Each object the txid (string) vout (numeric).",
                        {
                            {"", RPCArg::Type::OBJ, RPCArg::Optional::OMITTED, "",
                                {
                                    {"txid", RPCArg::Type::STR_HEX, RPCArg::Optional::NO, "The transaction id"},
                                    {"vout", RPCArg::Type::NUM, RPCArg::Optional::NO, "The output number"},
                                },
                            },
                        },
                    },
                },
                RPCResult{
            "true|false    (boolean) Whether the command was successful or not\n"
                },
                RPCExamples{
            "\nList the unspent transactions\n"
            + HelpExampleCli("listunspent", "") +
            "\nLock an unspent transaction\n"
            + HelpExampleCli("lockunspent", "false \"[{\\\"txid\\\":\\\"a08e6907dbbd3d809776dbfc5d82e371b764ed838b5655e72f463568df1aadf0\\\",\\\"vout\\\":1}]\"") +
            "\nList the locked transactions\n"
            + HelpExampleCli("listlockunspent", "") +
            "\nUnlock the transaction again\n"
            + HelpExampleCli("lockunspent", "true \"[{\\\"txid\\\":\\\"a08e6907dbbd3d809776dbfc5d82e371b764ed838b5655e72f463568df1aadf0\\\",\\\"vout\\\":1}]\"") +
            "\nAs a JSON-RPC call\n"
            + HelpExampleRpc("lockunspent", "false, \"[{\\\"txid\\\":\\\"a08e6907dbbd3d809776dbfc5d82e371b764ed838b5655e72f463568df1aadf0\\\",\\\"vout\\\":1}]\"")
                },
            }.ToString());

    // Make sure the results are valid at least up to the most recent block
    // the user could have gotten from another RPC command prior to now
    pwallet->BlockUntilSyncedToCurrentChain();

    auto locked_chain = pwallet->chain().lock();
    LOCK(pwallet->cs_wallet);

    RPCTypeCheckArgument(request.params[0], UniValue::VBOOL);

    bool fUnlock = request.params[0].get_bool();

    if (request.params[1].isNull()) {
        if (fUnlock)
            pwallet->UnlockAllCoins();
        return true;
    }

    RPCTypeCheckArgument(request.params[1], UniValue::VARR);

    const UniValue& output_params = request.params[1];

    // Create and validate the COutPoints first.

    std::vector<COutPoint> outputs;
    outputs.reserve(output_params.size());

    for (unsigned int idx = 0; idx < output_params.size(); idx++) {
        const UniValue& o = output_params[idx].get_obj();

        RPCTypeCheckObj(o,
            {
                {"txid", UniValueType(UniValue::VSTR)},
                {"vout", UniValueType(UniValue::VNUM)},
            });

        const uint256 txid(ParseHashO(o, "txid"));
        const int nOutput = find_value(o, "vout").get_int();
        if (nOutput < 0) {
            throw JSONRPCError(RPC_INVALID_PARAMETER, "Invalid parameter, vout must be positive");
        }

        const COutPoint outpt(txid, nOutput);

        const auto it = pwallet->mapWallet.find(outpt.hash);
        if (it == pwallet->mapWallet.end()) {
            throw JSONRPCError(RPC_INVALID_PARAMETER, "Invalid parameter, unknown transaction");
        }

        const CWalletTx& trans = it->second;

        if (outpt.n >= trans.tx->vout.size()) {
            throw JSONRPCError(RPC_INVALID_PARAMETER, "Invalid parameter, vout index out of bounds");
        }

        if (pwallet->IsSpent(*locked_chain, outpt.hash, outpt.n)) {
            throw JSONRPCError(RPC_INVALID_PARAMETER, "Invalid parameter, expected unspent output");
        }

        const bool is_locked = pwallet->IsLockedCoin(outpt.hash, outpt.n);

        if (fUnlock && !is_locked) {
            throw JSONRPCError(RPC_INVALID_PARAMETER, "Invalid parameter, expected locked output");
        }

        if (!fUnlock && is_locked) {
            throw JSONRPCError(RPC_INVALID_PARAMETER, "Invalid parameter, output already locked");
        }

        outputs.push_back(outpt);
    }

    // Atomically set (un)locked status for the outputs.
    for (const COutPoint& outpt : outputs) {
        if (fUnlock) pwallet->UnlockCoin(outpt);
        else pwallet->LockCoin(outpt);
    }

    return true;
}

static UniValue listlockunspent(const JSONRPCRequest& request)
{
    std::shared_ptr<CWallet> const wallet = GetWalletForJSONRPCRequest(request);
    CWallet* const pwallet = wallet.get();

    if (!EnsureWalletIsAvailable(pwallet, request.fHelp)) {
        return NullUniValue;
    }

    if (request.fHelp || request.params.size() > 0)
        throw std::runtime_error(
            RPCHelpMan{"listlockunspent",
                "\nReturns list of temporarily unspendable outputs.\n"
                "See the lockunspent call to lock and unlock transactions for spending.\n",
                {},
                RPCResult{
            "[\n"
            "  {\n"
            "    \"txid\" : \"transactionid\",     (string) The transaction id locked\n"
            "    \"vout\" : n                      (numeric) The vout value\n"
            "  }\n"
            "  ,...\n"
            "]\n"
                },
                RPCExamples{
            "\nList the unspent transactions\n"
            + HelpExampleCli("listunspent", "") +
            "\nLock an unspent transaction\n"
            + HelpExampleCli("lockunspent", "false \"[{\\\"txid\\\":\\\"a08e6907dbbd3d809776dbfc5d82e371b764ed838b5655e72f463568df1aadf0\\\",\\\"vout\\\":1}]\"") +
            "\nList the locked transactions\n"
            + HelpExampleCli("listlockunspent", "") +
            "\nUnlock the transaction again\n"
            + HelpExampleCli("lockunspent", "true \"[{\\\"txid\\\":\\\"a08e6907dbbd3d809776dbfc5d82e371b764ed838b5655e72f463568df1aadf0\\\",\\\"vout\\\":1}]\"") +
            "\nAs a JSON-RPC call\n"
            + HelpExampleRpc("listlockunspent", "")
                },
            }.ToString());

    auto locked_chain = pwallet->chain().lock();
    LOCK(pwallet->cs_wallet);

    std::vector<COutPoint> vOutpts;
    pwallet->ListLockedCoins(vOutpts);

    UniValue ret(UniValue::VARR);

    for (const COutPoint& outpt : vOutpts) {
        UniValue o(UniValue::VOBJ);

        o.pushKV("txid", outpt.hash.GetHex());
        o.pushKV("vout", (int)outpt.n);
        ret.push_back(o);
    }

    return ret;
}

static UniValue settxfee(const JSONRPCRequest& request)
{
    std::shared_ptr<CWallet> const wallet = GetWalletForJSONRPCRequest(request);
    CWallet* const pwallet = wallet.get();

    if (!EnsureWalletIsAvailable(pwallet, request.fHelp)) {
        return NullUniValue;
    }

    if (request.fHelp || request.params.size() < 1 || request.params.size() > 1) {
        throw std::runtime_error(
            RPCHelpMan{"settxfee",
                "\nSet the transaction fee per kB for this wallet. Overrides the global -paytxfee command line parameter.\n",
                {
                    {"amount", RPCArg::Type::AMOUNT, RPCArg::Optional::NO, "The transaction fee in " + CURRENCY_UNIT + "/kB"},
                },
                RPCResult{
            "true|false        (boolean) Returns true if successful\n"
                },
                RPCExamples{
                    HelpExampleCli("settxfee", "0.00001")
            + HelpExampleRpc("settxfee", "0.00001")
                },
            }.ToString());
    }

    auto locked_chain = pwallet->chain().lock();
    LOCK(pwallet->cs_wallet);

    CAmount nAmount = AmountFromValue(request.params[0]);
    CFeeRate tx_fee_rate(nAmount, 1000);
    if (tx_fee_rate == 0) {
        // automatic selection
    } else if (tx_fee_rate < pwallet->chain().relayMinFee()) {
        throw JSONRPCError(RPC_INVALID_PARAMETER, strprintf("txfee cannot be less than min relay tx fee (%s)", pwallet->chain().relayMinFee().ToString()));
    } else if (tx_fee_rate < pwallet->m_min_fee) {
        throw JSONRPCError(RPC_INVALID_PARAMETER, strprintf("txfee cannot be less than wallet min fee (%s)", pwallet->m_min_fee.ToString()));
    }

    pwallet->m_pay_tx_fee = tx_fee_rate;
    return true;
}

static UniValue getbalances(const JSONRPCRequest& request)
{
    std::shared_ptr<CWallet> const rpc_wallet = GetWalletForJSONRPCRequest(request);
    if (!EnsureWalletIsAvailable(rpc_wallet.get(), request.fHelp)) {
        return NullUniValue;
    }
    CWallet& wallet = *rpc_wallet;

    const RPCHelpMan help{
        "getbalances",
        "Returns an object with all balances in " + CURRENCY_UNIT + ".\n",
        {},
        RPCResult{
            "{\n"
            "    \"mine\": {                        (object) balances from outputs that the wallet can sign\n"
            "      \"trusted\": xxx                 (numeric) trusted balance (outputs created by the wallet or confirmed outputs)\n"
            "      \"untrusted_pending\": xxx       (numeric) untrusted pending balance (outputs created by others that are in the mempool)\n"
            "      \"immature\": xxx                (numeric) balance from immature coinbase outputs\n"
            "      \"used\": xxx                    (numeric) (only present if avoid_reuse is set) balance from coins sent to addresses that were previously spent from (potentially privacy violating)\n"
            "    },\n"
            "    \"watchonly\": {                   (object) watchonly balances (not present if wallet does not watch anything)\n"
            "      \"trusted\": xxx                 (numeric) trusted balance (outputs created by the wallet or confirmed outputs)\n"
            "      \"untrusted_pending\": xxx       (numeric) untrusted pending balance (outputs created by others that are in the mempool)\n"
            "      \"immature\": xxx                (numeric) balance from immature coinbase outputs\n"
            "    },\n"
            "}\n"},
        RPCExamples{
            HelpExampleCli("getbalances", "") +
            HelpExampleRpc("getbalances", "")},
    };

    if (request.fHelp || !help.IsValidNumArgs(request.params.size())) {
        throw std::runtime_error(help.ToString());
    }

    // Make sure the results are valid at least up to the most recent block
    // the user could have gotten from another RPC command prior to now
    wallet.BlockUntilSyncedToCurrentChain();

    auto locked_chain = wallet.chain().lock();
    LOCK(wallet.cs_wallet);

    UniValue obj(UniValue::VOBJ);

    const auto bal = wallet.GetBalance();
    UniValue balances{UniValue::VOBJ};
    {
        UniValue balances_mine{UniValue::VOBJ};
        balances_mine.pushKV("trusted", ValueFromAmount(bal.m_mine_trusted));
        balances_mine.pushKV("untrusted_pending", ValueFromAmount(bal.m_mine_untrusted_pending));
        balances_mine.pushKV("immature", ValueFromAmount(bal.m_mine_immature));
        if (wallet.IsWalletFlagSet(WALLET_FLAG_AVOID_REUSE)) {
            // If the AVOID_REUSE flag is set, bal has been set to just the un-reused address balance. Get
            // the total balance, and then subtract bal to get the reused address balance.
            const auto full_bal = wallet.GetBalance(0, false);
            balances_mine.pushKV("used", ValueFromAmount(full_bal.m_mine_trusted + full_bal.m_mine_untrusted_pending - bal.m_mine_trusted - bal.m_mine_untrusted_pending));
        }
        balances.pushKV("mine", balances_mine);
    }
    if (wallet.HaveWatchOnly()) {
        UniValue balances_watchonly{UniValue::VOBJ};
        balances_watchonly.pushKV("trusted", ValueFromAmount(bal.m_watchonly_trusted));
        balances_watchonly.pushKV("untrusted_pending", ValueFromAmount(bal.m_watchonly_untrusted_pending));
        balances_watchonly.pushKV("immature", ValueFromAmount(bal.m_watchonly_immature));
        balances.pushKV("watchonly", balances_watchonly);
    }
    return balances;
}

static UniValue getwalletinfo(const JSONRPCRequest& request)
{
    std::shared_ptr<CWallet> const wallet = GetWalletForJSONRPCRequest(request);
    CWallet* const pwallet = wallet.get();

    if (!EnsureWalletIsAvailable(pwallet, request.fHelp)) {
        return NullUniValue;
    }

    const RPCHelpMan help{"getwalletinfo",
                "Returns an object containing various wallet state info.\n",
                {},
                RPCResult{
            "{\n"
            "  \"walletname\": xxxxx,               (string) the wallet name\n"
            "  \"walletversion\": xxxxx,            (numeric) the wallet version\n"
            "  \"balance\": xxxxxxx,                (numeric) DEPRECATED. Identical to getbalances().mine.trusted\n"
            "  \"unconfirmed_balance\": xxx,        (numeric) DEPRECATED. Identical to getbalances().mine.untrusted_pending\n"
            "  \"immature_balance\": xxxxxx,        (numeric) DEPRECATED. Identical to getbalances().mine.immature\n"
            "  \"txcount\": xxxxxxx,                (numeric) the total number of transactions in the wallet\n"
            "  \"keypoololdest\": xxxxxx,           (numeric) the timestamp (seconds since Unix epoch) of the oldest pre-generated key in the key pool\n"
            "  \"keypoolsize\": xxxx,               (numeric) how many new keys are pre-generated (only counts external keys)\n"
            "  \"keypoolsize_hd_internal\": xxxx,   (numeric) how many new keys are pre-generated for internal use (used for change outputs, only appears if the wallet is using this feature, otherwise external keys are used)\n"
            "  \"unlocked_until\": ttt,             (numeric) the timestamp in seconds since epoch (midnight Jan 1 1970 GMT) that the wallet is unlocked for transfers, or 0 if the wallet is locked\n"
            "  \"paytxfee\": x.xxxx,                (numeric) the transaction fee configuration, set in " + CURRENCY_UNIT + "/kB\n"
            "  \"hdseedid\": \"<hash160>\"            (string, optional) the Hash160 of the HD seed (only present when HD is enabled)\n"
            "  \"private_keys_enabled\": true|false (boolean) false if privatekeys are disabled for this wallet (enforced watch-only wallet)\n"
            "  \"avoid_reuse\": true|false          (boolean) whether this wallet tracks clean/dirty coins in terms of reuse\n"
            "  \"scanning\":                        (json object) current scanning details, or false if no scan is in progress\n"
            "    {\n"
            "      \"duration\" : xxxx              (numeric) elapsed seconds since scan start\n"
            "      \"progress\" : x.xxxx,           (numeric) scanning progress percentage [0.0, 1.0]\n"
            "    }\n"
            "}\n"
                },
                RPCExamples{
                    HelpExampleCli("getwalletinfo", "")
            + HelpExampleRpc("getwalletinfo", "")
                },
    };

    if (request.fHelp || !help.IsValidNumArgs(request.params.size())) {
        throw std::runtime_error(help.ToString());
    }

    // Make sure the results are valid at least up to the most recent block
    // the user could have gotten from another RPC command prior to now
    pwallet->BlockUntilSyncedToCurrentChain();

    auto locked_chain = pwallet->chain().lock();
    LOCK(pwallet->cs_wallet);

    UniValue obj(UniValue::VOBJ);

    size_t kpExternalSize = pwallet->KeypoolCountExternalKeys();
    const auto bal = pwallet->GetBalance();
    obj.pushKV("walletname", pwallet->GetName());
    obj.pushKV("walletversion", pwallet->GetVersion());
    obj.pushKV("balance", ValueFromAmount(bal.m_mine_trusted));
    obj.pushKV("unconfirmed_balance", ValueFromAmount(bal.m_mine_untrusted_pending));
    obj.pushKV("immature_balance", ValueFromAmount(bal.m_mine_immature));
    obj.pushKV("txcount",       (int)pwallet->mapWallet.size());
    obj.pushKV("keypoololdest", pwallet->GetOldestKeyPoolTime());
    obj.pushKV("keypoolsize", (int64_t)kpExternalSize);
    CKeyID seed_id = pwallet->GetHDChain().seed_id;
    if (pwallet->CanSupportFeature(FEATURE_HD_SPLIT)) {
        obj.pushKV("keypoolsize_hd_internal",   (int64_t)(pwallet->GetKeyPoolSize() - kpExternalSize));
    }
    if (pwallet->IsCrypted()) {
        obj.pushKV("unlocked_until", pwallet->nRelockTime);
    }
    obj.pushKV("paytxfee", ValueFromAmount(pwallet->m_pay_tx_fee.GetFeePerK()));
    if (!seed_id.IsNull()) {
        obj.pushKV("hdseedid", seed_id.GetHex());
    }
    obj.pushKV("private_keys_enabled", !pwallet->IsWalletFlagSet(WALLET_FLAG_DISABLE_PRIVATE_KEYS));
    obj.pushKV("avoid_reuse", pwallet->IsWalletFlagSet(WALLET_FLAG_AVOID_REUSE));
    if (pwallet->IsScanning()) {
        UniValue scanning(UniValue::VOBJ);
        scanning.pushKV("duration", pwallet->ScanningDuration() / 1000);
        scanning.pushKV("progress", pwallet->ScanningProgress());
        obj.pushKV("scanning", scanning);
    } else {
        obj.pushKV("scanning", false);
    }
    return obj;
}

static UniValue listwalletdir(const JSONRPCRequest& request)
{
    if (request.fHelp || request.params.size() != 0) {
        throw std::runtime_error(
            RPCHelpMan{"listwalletdir",
                "Returns a list of wallets in the wallet directory.\n",
                {},
                RPCResult{
            "{\n"
            "  \"wallets\" : [                (json array of objects)\n"
            "    {\n"
            "      \"name\" : \"name\"          (string) The wallet name\n"
            "    }\n"
            "    ,...\n"
            "  ]\n"
            "}\n"
                },
                RPCExamples{
                    HelpExampleCli("listwalletdir", "")
            + HelpExampleRpc("listwalletdir", "")
                },
            }.ToString());
    }

    UniValue wallets(UniValue::VARR);
    for (const auto& path : ListWalletDir()) {
        UniValue wallet(UniValue::VOBJ);
        wallet.pushKV("name", path.string());
        wallets.push_back(wallet);
    }

    UniValue result(UniValue::VOBJ);
    result.pushKV("wallets", wallets);
    return result;
}

static UniValue listwallets(const JSONRPCRequest& request)
{
    if (request.fHelp || request.params.size() != 0)
        throw std::runtime_error(
            RPCHelpMan{"listwallets",
                "Returns a list of currently loaded wallets.\n"
                "For full information on the wallet, use \"getwalletinfo\"\n",
                {},
                RPCResult{
            "[                         (json array of strings)\n"
            "  \"walletname\"            (string) the wallet name\n"
            "   ...\n"
            "]\n"
                },
                RPCExamples{
                    HelpExampleCli("listwallets", "")
            + HelpExampleRpc("listwallets", "")
                },
            }.ToString());

    UniValue obj(UniValue::VARR);

    for (const std::shared_ptr<CWallet>& wallet : GetWallets()) {
        if (!EnsureWalletIsAvailable(wallet.get(), request.fHelp)) {
            return NullUniValue;
        }

        LOCK(wallet->cs_wallet);

        obj.push_back(wallet->GetName());
    }

    return obj;
}

static UniValue loadwallet(const JSONRPCRequest& request)
{
    if (request.fHelp || request.params.size() != 1)
        throw std::runtime_error(
            RPCHelpMan{"loadwallet",
                "\nLoads a wallet from a wallet file or directory."
                "\nNote that all wallet command-line options used when starting namecoind will be"
                "\napplied to the new wallet (eg -zapwallettxes, upgradewallet, rescan, etc).\n",
                {
                    {"filename", RPCArg::Type::STR, RPCArg::Optional::NO, "The wallet directory or .dat file."},
                },
                RPCResult{
            "{\n"
            "  \"name\" :    <wallet_name>,        (string) The wallet name if loaded successfully.\n"
            "  \"warning\" : <warning>,            (string) Warning message if wallet was not loaded cleanly.\n"
            "}\n"
                },
                RPCExamples{
                    HelpExampleCli("loadwallet", "\"test.dat\"")
            + HelpExampleRpc("loadwallet", "\"test.dat\"")
                },
            }.ToString());

    WalletLocation location(request.params[0].get_str());

    if (!location.Exists()) {
        throw JSONRPCError(RPC_WALLET_NOT_FOUND, "Wallet " + location.GetName() + " not found.");
    } else if (fs::is_directory(location.GetPath())) {
        // The given filename is a directory. Check that there's a wallet.dat file.
        fs::path wallet_dat_file = location.GetPath() / "wallet.dat";
        if (fs::symlink_status(wallet_dat_file).type() == fs::file_not_found) {
            throw JSONRPCError(RPC_WALLET_NOT_FOUND, "Directory " + location.GetName() + " does not contain a wallet.dat file.");
        }
    }

    std::string error, warning;
    std::shared_ptr<CWallet> const wallet = LoadWallet(*g_rpc_interfaces->chain, location, error, warning);
    if (!wallet) throw JSONRPCError(RPC_WALLET_ERROR, error);

    UniValue obj(UniValue::VOBJ);
    obj.pushKV("name", wallet->GetName());
    obj.pushKV("warning", warning);

    return obj;
}

static UniValue setwalletflag(const JSONRPCRequest& request)
{
    std::shared_ptr<CWallet> const wallet = GetWalletForJSONRPCRequest(request);
    CWallet* const pwallet = wallet.get();

    if (!EnsureWalletIsAvailable(pwallet, request.fHelp)) {
        return NullUniValue;
    }

    if (request.fHelp || request.params.size() < 1 || request.params.size() > 2) {
        std::string flags = "";
        for (auto& it : WALLET_FLAG_MAP)
            if (it.second & MUTABLE_WALLET_FLAGS)
                flags += (flags == "" ? "" : ", ") + it.first;
        throw std::runtime_error(
            RPCHelpMan{"setwalletflag",
                "\nChange the state of the given wallet flag for a wallet.\n",
                {
                    {"flag", RPCArg::Type::STR, RPCArg::Optional::NO, "The name of the flag to change. Current available flags: " + flags},
                    {"value", RPCArg::Type::BOOL, /* default */ "true", "The new state."},
                },
                RPCResult{
            "{\n"
            "    \"flag_name\": string   (string) The name of the flag that was modified\n"
            "    \"flag_state\": bool    (bool) The new state of the flag\n"
            "    \"warnings\": string    (string) Any warnings associated with the change\n"
            "}\n"
                },
                RPCExamples{
                    HelpExampleCli("setwalletflag", "avoid_reuse")
                  + HelpExampleRpc("setwalletflag", "\"avoid_reuse\"")
                },
            }.ToString());
    }

    std::string flag_str = request.params[0].get_str();
    bool value = request.params[1].isNull() || request.params[1].get_bool();

    if (!WALLET_FLAG_MAP.count(flag_str)) {
        throw JSONRPCError(RPC_INVALID_PARAMETER, strprintf("Unknown wallet flag: %s", flag_str));
    }

    auto flag = WALLET_FLAG_MAP.at(flag_str);

    if (!(flag & MUTABLE_WALLET_FLAGS)) {
        throw JSONRPCError(RPC_INVALID_PARAMETER, strprintf("Wallet flag is immutable: %s", flag_str));
    }

    UniValue res(UniValue::VOBJ);

    if (pwallet->IsWalletFlagSet(flag) == value) {
        throw JSONRPCError(RPC_INVALID_PARAMETER, strprintf("Wallet flag is already set to %s: %s", value ? "true" : "false", flag_str));
    }

    res.pushKV("flag_name", flag_str);
    res.pushKV("flag_state", value);

    if (value) {
        pwallet->SetWalletFlag(flag);
    } else {
        pwallet->UnsetWalletFlag(flag);
    }

    if (flag && value && WALLET_FLAG_CAVEATS.count(flag)) {
        res.pushKV("warnings", WALLET_FLAG_CAVEATS.at(flag));
    }

    return res;
}

static UniValue createwallet(const JSONRPCRequest& request)
{
    const RPCHelpMan help{
        "createwallet",
        "\nCreates and loads a new wallet.\n",
        {
            {"wallet_name", RPCArg::Type::STR, RPCArg::Optional::NO, "The name for the new wallet. If this is a path, the wallet will be created at the path location."},
            {"disable_private_keys", RPCArg::Type::BOOL, /* default */ "false", "Disable the possibility of private keys (only watchonlys are possible in this mode)."},
            {"blank", RPCArg::Type::BOOL, /* default */ "false", "Create a blank wallet. A blank wallet has no keys or HD seed. One can be set using sethdseed."},
            {"passphrase", RPCArg::Type::STR, RPCArg::Optional::OMITTED, "Encrypt the wallet with this passphrase."},
            {"avoid_reuse", RPCArg::Type::BOOL, /* default */ "false", "Keep track of coin reuse, and treat dirty and clean coins differently with privacy considerations in mind."},
        },
        RPCResult{
            "{\n"
            "  \"name\" :    <wallet_name>,        (string) The wallet name if created successfully. If the wallet was created using a full path, the wallet_name will be the full path.\n"
            "  \"warning\" : <warning>,            (string) Warning message if wallet was not loaded cleanly.\n"
            "}\n"
        },
        RPCExamples{
            HelpExampleCli("createwallet", "\"testwallet\"")
            + HelpExampleRpc("createwallet", "\"testwallet\"")
        },
    };

    if (request.fHelp || !help.IsValidNumArgs(request.params.size())) {
        throw std::runtime_error(help.ToString());
    }
    std::string error;
    std::string warning;

    uint64_t flags = 0;
    if (!request.params[1].isNull() && request.params[1].get_bool()) {
        flags |= WALLET_FLAG_DISABLE_PRIVATE_KEYS;
    }

    bool create_blank = false; // Indicate that the wallet is actually supposed to be blank and not just blank to make it encrypted
    if (!request.params[2].isNull() && request.params[2].get_bool()) {
        create_blank = true;
        flags |= WALLET_FLAG_BLANK_WALLET;
    }
    SecureString passphrase;
    passphrase.reserve(100);
    if (!request.params[3].isNull()) {
        passphrase = request.params[3].get_str().c_str();
        if (passphrase.empty()) {
            // Empty string is invalid
            throw JSONRPCError(RPC_WALLET_ENCRYPTION_FAILED, "Cannot encrypt a wallet with a blank password");
        }
        // Born encrypted wallets need to be blank first so that wallet creation doesn't make any unencrypted keys
        flags |= WALLET_FLAG_BLANK_WALLET;
    }

    if (!request.params[4].isNull() && request.params[4].get_bool()) {
        flags |= WALLET_FLAG_AVOID_REUSE;
    }

    WalletLocation location(request.params[0].get_str());
    if (location.Exists()) {
        throw JSONRPCError(RPC_WALLET_ERROR, "Wallet " + location.GetName() + " already exists.");
    }

    // Wallet::Verify will check if we're trying to create a wallet with a duplication name.
    if (!CWallet::Verify(*g_rpc_interfaces->chain, location, false, error, warning)) {
        throw JSONRPCError(RPC_WALLET_ERROR, "Wallet file verification failed: " + error);
    }

    std::shared_ptr<CWallet> const wallet = CWallet::CreateWalletFromFile(*g_rpc_interfaces->chain, location, flags);
    if (!wallet) {
        throw JSONRPCError(RPC_WALLET_ERROR, "Wallet creation failed.");
    }

    // Encrypt the wallet if there's a passphrase
    if (!passphrase.empty() && !(flags & WALLET_FLAG_DISABLE_PRIVATE_KEYS)) {
        if (!wallet->EncryptWallet(passphrase)) {
            throw JSONRPCError(RPC_WALLET_ENCRYPTION_FAILED, "Error: Wallet created but failed to encrypt.");
        }

        if (!create_blank) {
            // Unlock the wallet
            if (!wallet->Unlock(passphrase)) {
                throw JSONRPCError(RPC_WALLET_ENCRYPTION_FAILED, "Error: Wallet was encrypted but could not be unlocked");
            }

            // Set a seed for the wallet
            CPubKey master_pub_key = wallet->GenerateNewSeed();
            wallet->SetHDSeed(master_pub_key);
            wallet->NewKeyPool();

            // Relock the wallet
            wallet->Lock();
        }
    }

    AddWallet(wallet);

    wallet->postInitProcess();

    UniValue obj(UniValue::VOBJ);
    obj.pushKV("name", wallet->GetName());
    obj.pushKV("warning", warning);

    return obj;
}

static UniValue unloadwallet(const JSONRPCRequest& request)
{
    if (request.fHelp || request.params.size() > 1) {
        throw std::runtime_error(
            RPCHelpMan{"unloadwallet",
                "Unloads the wallet referenced by the request endpoint otherwise unloads the wallet specified in the argument.\n"
                "Specifying the wallet name on a wallet endpoint is invalid.",
                {
                    {"wallet_name", RPCArg::Type::STR, /* default */ "the wallet name from the RPC request", "The name of the wallet to unload."},
                },
                RPCResults{},
                RPCExamples{
                    HelpExampleCli("unloadwallet", "wallet_name")
            + HelpExampleRpc("unloadwallet", "wallet_name")
                },
            }.ToString());
    }

    std::string wallet_name;
    if (GetWalletNameFromJSONRPCRequest(request, wallet_name)) {
        if (!request.params[0].isNull()) {
            throw JSONRPCError(RPC_INVALID_PARAMETER, "Cannot unload the requested wallet");
        }
    } else {
        wallet_name = request.params[0].get_str();
    }

    std::shared_ptr<CWallet> wallet = GetWallet(wallet_name);
    if (!wallet) {
        throw JSONRPCError(RPC_WALLET_NOT_FOUND, "Requested wallet does not exist or is not loaded");
    }

    // Release the "main" shared pointer and prevent further notifications.
    // Note that any attempt to load the same wallet would fail until the wallet
    // is destroyed (see CheckUniqueFileid).
    if (!RemoveWallet(wallet)) {
        throw JSONRPCError(RPC_MISC_ERROR, "Requested wallet already unloaded");
    }

    UnloadWallet(std::move(wallet));

    return NullUniValue;
}

static UniValue listunspent(const JSONRPCRequest& request)
{
    std::shared_ptr<CWallet> const wallet = GetWalletForJSONRPCRequest(request);
    CWallet* const pwallet = wallet.get();

    if (!EnsureWalletIsAvailable(pwallet, request.fHelp)) {
        return NullUniValue;
    }

    const RPCHelpMan help{
                "listunspent",
                "\nReturns array of unspent transaction outputs\n"
                "with between minconf and maxconf (inclusive) confirmations.\n"
                "Optionally filter to only include txouts paid to specified addresses.\n",
                {
                    {"minconf", RPCArg::Type::NUM, /* default */ "1", "The minimum confirmations to filter"},
                    {"maxconf", RPCArg::Type::NUM, /* default */ "9999999", "The maximum confirmations to filter"},
                    {"addresses", RPCArg::Type::ARR, /* default */ "empty array", "A json array of addresses to filter",
                        {
                            {"address", RPCArg::Type::STR, RPCArg::Optional::OMITTED, "address"},
                        },
                    },
                    {"include_unsafe", RPCArg::Type::BOOL, /* default */ "true", "Include outputs that are not safe to spend\n"
            "                  See description of \"safe\" attribute below."},
                    {"query_options", RPCArg::Type::OBJ, RPCArg::Optional::OMITTED_NAMED_ARG, "JSON with query options",
                        {
                            {"minimumAmount", RPCArg::Type::AMOUNT, /* default */ "0", "Minimum value of each UTXO in " + CURRENCY_UNIT + ""},
                            {"maximumAmount", RPCArg::Type::AMOUNT, /* default */ "unlimited", "Maximum value of each UTXO in " + CURRENCY_UNIT + ""},
                            {"maximumCount", RPCArg::Type::NUM, /* default */ "unlimited", "Maximum number of UTXOs"},
                            {"minimumSumAmount", RPCArg::Type::AMOUNT, /* default */ "unlimited", "Minimum sum value of all UTXOs in " + CURRENCY_UNIT + ""},
                        },
                        "query_options"},
                },
                RPCResult{
            "[                   (array of json object)\n"
            "  {\n"
            "    \"txid\" : \"txid\",          (string) the transaction id \n"
            "    \"vout\" : n,               (numeric) the vout value\n"
            "    \"address\" : \"address\",    (string) the namecoin address\n"
            "    \"label\" : \"label\",        (string) The associated label, or \"\" for the default label\n"
            "    \"scriptPubKey\" : \"key\",   (string) the script key\n"
            "    \"amount\" : x.xxx,         (numeric) the transaction output amount in " + CURRENCY_UNIT + "\n"
            "    \"confirmations\" : n,      (numeric) The number of confirmations\n"
            "    \"redeemScript\" : \"script\" (string) The redeemScript if scriptPubKey is P2SH\n"
            "    \"witnessScript\" : \"script\" (string) witnessScript if the scriptPubKey is P2WSH or P2SH-P2WSH\n"
            "    \"spendable\" : xxx,        (bool) Whether we have the private keys to spend this output\n"
            "    \"solvable\" : xxx,         (bool) Whether we know how to spend this output, ignoring the lack of keys\n"
            "    \"reused\" : xxx,           (bool) (only present if avoid_reuse is set) Whether this output is reused/dirty (sent to an address that was previously spent from)\n"
            "    \"desc\" : xxx,             (string, only when solvable) A descriptor for spending this output\n"
            "    \"safe\" : xxx              (bool) Whether this output is considered safe to spend. Unconfirmed transactions\n"
            "                              from outside keys and unconfirmed replacement transactions are considered unsafe\n"
            "                              and are not eligible for spending by fundrawtransaction and sendtoaddress.\n"
            "  }\n"
            "  ,...\n"
            "]\n"
                },
                RPCExamples{
                    HelpExampleCli("listunspent", "")
            + HelpExampleCli("listunspent", "6 9999999 \"[\\\"NDLTK7j8CzK5YAbpCdUxC3Gi1bXGDCdV5h\\\",\\\"N2xHFZ8NWNkGuuXfDxv8iMXdQGMd3tjZfx\\\"]\"")
            + HelpExampleRpc("listunspent", "6, 9999999 \"[\\\"NDLTK7j8CzK5YAbpCdUxC3Gi1bXGDCdV5h\\\",\\\"N2xHFZ8NWNkGuuXfDxv8iMXdQGMd3tjZfx\\\"]\"")
            + HelpExampleCli("listunspent", "6 9999999 '[]' true '{ \"minimumAmount\": 0.005 }'")
            + HelpExampleRpc("listunspent", "6, 9999999, [] , true, { \"minimumAmount\": 0.005 } ")
                },
            };

    if (request.fHelp || !help.IsValidNumArgs(request.params.size())) {
        throw std::runtime_error(help.ToString());
    }

    int nMinDepth = 1;
    if (!request.params[0].isNull()) {
        RPCTypeCheckArgument(request.params[0], UniValue::VNUM);
        nMinDepth = request.params[0].get_int();
    }

    int nMaxDepth = 9999999;
    if (!request.params[1].isNull()) {
        RPCTypeCheckArgument(request.params[1], UniValue::VNUM);
        nMaxDepth = request.params[1].get_int();
    }

    std::set<CTxDestination> destinations;
    if (!request.params[2].isNull()) {
        RPCTypeCheckArgument(request.params[2], UniValue::VARR);
        UniValue inputs = request.params[2].get_array();
        for (unsigned int idx = 0; idx < inputs.size(); idx++) {
            const UniValue& input = inputs[idx];
            CTxDestination dest = DecodeDestination(input.get_str());
            if (!IsValidDestination(dest)) {
                throw JSONRPCError(RPC_INVALID_ADDRESS_OR_KEY, std::string("Invalid Namecoin address: ") + input.get_str());
            }
            if (!destinations.insert(dest).second) {
                throw JSONRPCError(RPC_INVALID_PARAMETER, std::string("Invalid parameter, duplicated address: ") + input.get_str());
            }
        }
    }

    bool include_unsafe = true;
    if (!request.params[3].isNull()) {
        RPCTypeCheckArgument(request.params[3], UniValue::VBOOL);
        include_unsafe = request.params[3].get_bool();
    }

    CAmount nMinimumAmount = 0;
    CAmount nMaximumAmount = MAX_MONEY;
    CAmount nMinimumSumAmount = MAX_MONEY;
    uint64_t nMaximumCount = 0;
    bool includeNames = false;

    if (!request.params[4].isNull()) {
        const UniValue& options = request.params[4].get_obj();

        if (options.exists("minimumAmount"))
            nMinimumAmount = AmountFromValue(options["minimumAmount"]);

        if (options.exists("maximumAmount"))
            nMaximumAmount = AmountFromValue(options["maximumAmount"]);

        if (options.exists("minimumSumAmount"))
            nMinimumSumAmount = AmountFromValue(options["minimumSumAmount"]);

        if (options.exists("maximumCount"))
            nMaximumCount = options["maximumCount"].get_int64();

        if (options.exists("includeNames"))
            includeNames = options["includeNames"].get_bool();
    }

    // Make sure the results are valid at least up to the most recent block
    // the user could have gotten from another RPC command prior to now
    pwallet->BlockUntilSyncedToCurrentChain();

    UniValue results(UniValue::VARR);
    std::vector<COutput> vecOutputs;
    int expireDepth;
    {
        CCoinControl cctl;
        cctl.m_avoid_address_reuse = false;
        auto locked_chain = pwallet->chain().lock();
        LOCK(pwallet->cs_wallet);
<<<<<<< HEAD
        pwallet->AvailableCoins(*locked_chain, vecOutputs, !include_unsafe, nullptr, nMinimumAmount, nMaximumAmount, nMinimumSumAmount, nMaximumCount, nMinDepth, nMaxDepth);

        /* Retrieve and store "current" expiration depth.  We use that later
           to determine, based on confirmations, whether or not names
           are expired.  */
        expireDepth = Params().GetConsensus()
                        .rules->NameExpirationDepth(::ChainActive().Height());
=======
        pwallet->AvailableCoins(*locked_chain, vecOutputs, !include_unsafe, &cctl, nMinimumAmount, nMaximumAmount, nMinimumSumAmount, nMaximumCount, nMinDepth, nMaxDepth);
>>>>>>> ad0a84a9
    }

    LOCK(pwallet->cs_wallet);

    const bool avoid_reuse = pwallet->IsWalletFlagSet(WALLET_FLAG_AVOID_REUSE);

    for (const COutput& out : vecOutputs) {
        CTxDestination address;
        const CScript& scriptPubKey = out.tx->tx->vout[out.i].scriptPubKey;
        bool fValidAddress = ExtractDestination(scriptPubKey, address);
        bool reused = avoid_reuse && pwallet->IsUsedDestination(address);

        if (destinations.size() && (!fValidAddress || !destinations.count(address)))
            continue;

        /* Check if this is a name output.  If it is, we have to apply
           additional rules:  If the name is already expired, then the output
           is definitely unspendable; in that case, exclude it always.
           Otherwise, we may include the output only if the user opted to
           receive also name outputs.  */
        const CNameScript nameOp(scriptPubKey);
        if (nameOp.isNameOp ())
          {
            if (!includeNames)
              continue;

            /* Name new's don't expire, so check for being an actual update.  */
            if (nameOp.isAnyUpdate () && out.nDepth > expireDepth)
              continue;
          }

        UniValue entry(UniValue::VOBJ);
        entry.pushKV("txid", out.tx->GetHash().GetHex());
        entry.pushKV("vout", out.i);

        if (nameOp.isNameOp())
            entry.pushKV("nameOp", NameOpToUniv(nameOp));

        if (fValidAddress) {
            entry.pushKV("address", EncodeDestination(address));

            auto i = pwallet->mapAddressBook.find(address);
            if (i != pwallet->mapAddressBook.end()) {
                entry.pushKV("label", i->second.name);
            }

            if (scriptPubKey.IsPayToScriptHash(true)) {
                const CScriptID& hash = CScriptID(boost::get<ScriptHash>(address));
                CScript redeemScript;
                if (pwallet->GetCScript(hash, redeemScript)) {
                    entry.pushKV("redeemScript", HexStr(redeemScript.begin(), redeemScript.end()));
                    // Now check if the redeemScript is actually a P2WSH script
                    CTxDestination witness_destination;
                    if (redeemScript.IsPayToWitnessScriptHash(false)) {
                        bool extracted = ExtractDestination(redeemScript, witness_destination);
                        assert(extracted);
                        // Also return the witness script
                        const WitnessV0ScriptHash& whash = boost::get<WitnessV0ScriptHash>(witness_destination);
                        CScriptID id;
                        CRIPEMD160().Write(whash.begin(), whash.size()).Finalize(id.begin());
                        CScript witnessScript;
                        if (pwallet->GetCScript(id, witnessScript)) {
                            entry.pushKV("witnessScript", HexStr(witnessScript.begin(), witnessScript.end()));
                        }
                    }
                }
            } else if (scriptPubKey.IsPayToWitnessScriptHash(true)) {
                const WitnessV0ScriptHash& whash = boost::get<WitnessV0ScriptHash>(address);
                CScriptID id;
                CRIPEMD160().Write(whash.begin(), whash.size()).Finalize(id.begin());
                CScript witnessScript;
                if (pwallet->GetCScript(id, witnessScript)) {
                    entry.pushKV("witnessScript", HexStr(witnessScript.begin(), witnessScript.end()));
                }
            }
        }

        entry.pushKV("scriptPubKey", HexStr(scriptPubKey.begin(), scriptPubKey.end()));
        entry.pushKV("amount", ValueFromAmount(out.tx->tx->vout[out.i].nValue));
        entry.pushKV("confirmations", out.nDepth);
        entry.pushKV("spendable", out.fSpendable);
        entry.pushKV("solvable", out.fSolvable);
        if (out.fSolvable) {
            auto descriptor = InferDescriptor(scriptPubKey, *pwallet);
            entry.pushKV("desc", descriptor->ToString());
        }
        if (avoid_reuse) entry.pushKV("reused", reused);
        entry.pushKV("safe", out.fSafe);
        results.push_back(entry);
    }

    return results;
}

void FundTransaction(CWallet* const pwallet, CMutableTransaction& tx, CAmount& fee_out, int& change_position, UniValue options)
{
    // Make sure the results are valid at least up to the most recent block
    // the user could have gotten from another RPC command prior to now
    pwallet->BlockUntilSyncedToCurrentChain();

    CCoinControl coinControl;
    change_position = -1;
    bool lockUnspents = false;
    UniValue subtractFeeFromOutputs;
    std::set<int> setSubtractFeeFromOutputs;

    if (!options.isNull()) {
      if (options.type() == UniValue::VBOOL) {
        // backward compatibility bool only fallback
        coinControl.fAllowWatchOnly = options.get_bool();
      }
      else {
        RPCTypeCheckArgument(options, UniValue::VOBJ);
        RPCTypeCheckObj(options,
            {
                {"changeAddress", UniValueType(UniValue::VSTR)},
                {"changePosition", UniValueType(UniValue::VNUM)},
                {"change_type", UniValueType(UniValue::VSTR)},
                {"includeWatching", UniValueType(UniValue::VBOOL)},
                {"lockUnspents", UniValueType(UniValue::VBOOL)},
                {"feeRate", UniValueType()}, // will be checked below
                {"subtractFeeFromOutputs", UniValueType(UniValue::VARR)},
                {"replaceable", UniValueType(UniValue::VBOOL)},
                {"conf_target", UniValueType(UniValue::VNUM)},
                {"estimate_mode", UniValueType(UniValue::VSTR)},
            },
            true, true);

        if (options.exists("changeAddress")) {
            CTxDestination dest = DecodeDestination(options["changeAddress"].get_str());

            if (!IsValidDestination(dest)) {
                throw JSONRPCError(RPC_INVALID_ADDRESS_OR_KEY, "changeAddress must be a valid namecoin address");
            }

            coinControl.destChange = dest;
        }

        if (options.exists("changePosition"))
            change_position = options["changePosition"].get_int();

        if (options.exists("change_type")) {
            if (options.exists("changeAddress")) {
                throw JSONRPCError(RPC_INVALID_PARAMETER, "Cannot specify both changeAddress and address_type options");
            }
            coinControl.m_change_type = pwallet->m_default_change_type;
            if (!ParseOutputType(options["change_type"].get_str(), *coinControl.m_change_type)) {
                throw JSONRPCError(RPC_INVALID_ADDRESS_OR_KEY, strprintf("Unknown change type '%s'", options["change_type"].get_str()));
            }
        }

        if (options.exists("includeWatching"))
            coinControl.fAllowWatchOnly = options["includeWatching"].get_bool();

        if (options.exists("lockUnspents"))
            lockUnspents = options["lockUnspents"].get_bool();

        if (options.exists("feeRate"))
        {
            coinControl.m_feerate = CFeeRate(AmountFromValue(options["feeRate"]));
            coinControl.fOverrideFeeRate = true;
        }

        if (options.exists("subtractFeeFromOutputs"))
            subtractFeeFromOutputs = options["subtractFeeFromOutputs"].get_array();

        if (options.exists("replaceable")) {
            coinControl.m_signal_bip125_rbf = options["replaceable"].get_bool();
        }
        if (options.exists("conf_target")) {
            if (options.exists("feeRate")) {
                throw JSONRPCError(RPC_INVALID_PARAMETER, "Cannot specify both conf_target and feeRate");
            }
            coinControl.m_confirm_target = ParseConfirmTarget(options["conf_target"], pwallet->chain().estimateMaxBlocks());
        }
        if (options.exists("estimate_mode")) {
            if (options.exists("feeRate")) {
                throw JSONRPCError(RPC_INVALID_PARAMETER, "Cannot specify both estimate_mode and feeRate");
            }
            if (!FeeModeFromString(options["estimate_mode"].get_str(), coinControl.m_fee_mode)) {
                throw JSONRPCError(RPC_INVALID_PARAMETER, "Invalid estimate_mode parameter");
            }
        }
      }
    }

    if (tx.vout.size() == 0)
        throw JSONRPCError(RPC_INVALID_PARAMETER, "TX must have at least one output");

    if (change_position != -1 && (change_position < 0 || (unsigned int)change_position > tx.vout.size()))
        throw JSONRPCError(RPC_INVALID_PARAMETER, "changePosition out of bounds");

    for (unsigned int idx = 0; idx < subtractFeeFromOutputs.size(); idx++) {
        int pos = subtractFeeFromOutputs[idx].get_int();
        if (setSubtractFeeFromOutputs.count(pos))
            throw JSONRPCError(RPC_INVALID_PARAMETER, strprintf("Invalid parameter, duplicated position: %d", pos));
        if (pos < 0)
            throw JSONRPCError(RPC_INVALID_PARAMETER, strprintf("Invalid parameter, negative position: %d", pos));
        if (pos >= int(tx.vout.size()))
            throw JSONRPCError(RPC_INVALID_PARAMETER, strprintf("Invalid parameter, position too large: %d", pos));
        setSubtractFeeFromOutputs.insert(pos);
    }

    std::string strFailReason;

    if (!pwallet->FundTransaction(tx, fee_out, change_position, strFailReason, lockUnspents, setSubtractFeeFromOutputs, coinControl)) {
        throw JSONRPCError(RPC_WALLET_ERROR, strFailReason);
    }
}

static UniValue fundrawtransaction(const JSONRPCRequest& request)
{
    std::shared_ptr<CWallet> const wallet = GetWalletForJSONRPCRequest(request);
    CWallet* const pwallet = wallet.get();

    if (!EnsureWalletIsAvailable(pwallet, request.fHelp)) {
        return NullUniValue;
    }

    const RPCHelpMan help{"fundrawtransaction",
                "\nAdd inputs to a transaction until it has enough in value to meet its out value.\n"
                "This will not modify existing inputs, and will add at most one change output to the outputs.\n"
                "No existing outputs will be modified unless \"subtractFeeFromOutputs\" is specified.\n"
                "Note that inputs which were signed may need to be resigned after completion since in/outputs have been added.\n"
                "The inputs added will not be signed, use signrawtransactionwithkey\n"
                " or signrawtransactionwithwallet for that.\n"
                "Note that all existing inputs must have their previous output transaction be in the wallet.\n"
                "Note that all inputs selected must be of standard form and P2SH scripts must be\n"
                "in the wallet using importaddress or addmultisigaddress (to calculate fees).\n"
                "You can see whether this is the case by checking the \"solvable\" field in the listunspent output.\n"
                "Only pay-to-pubkey, multisig, and P2SH versions thereof are currently supported for watch-only\n",
                {
                    {"hexstring", RPCArg::Type::STR_HEX, RPCArg::Optional::NO, "The hex string of the raw transaction"},
                    {"options", RPCArg::Type::OBJ, RPCArg::Optional::OMITTED_NAMED_ARG, "for backward compatibility: passing in a true instead of an object will result in {\"includeWatching\":true}",
                        {
                            {"changeAddress", RPCArg::Type::STR, /* default */ "pool address", "The address to receive the change"},
                            {"changePosition", RPCArg::Type::NUM, /* default */ "random", "The index of the change output"},
                            {"change_type", RPCArg::Type::STR, /* default */ "set by -changetype", "The output type to use. Only valid if changeAddress is not specified. Options are \"legacy\", \"p2sh-segwit\", and \"bech32\"."},
                            {"includeWatching", RPCArg::Type::BOOL, /* default */ "false", "Also select inputs which are watch only"},
                            {"lockUnspents", RPCArg::Type::BOOL, /* default */ "false", "Lock selected unspent outputs"},
                            {"feeRate", RPCArg::Type::AMOUNT, /* default */ "not set: makes wallet determine the fee", "Set a specific fee rate in " + CURRENCY_UNIT + "/kB"},
                            {"subtractFeeFromOutputs", RPCArg::Type::ARR, /* default */ "empty array", "A json array of integers.\n"
                            "                              The fee will be equally deducted from the amount of each specified output.\n"
                            "                              Those recipients will receive less coins than you enter in their corresponding amount field.\n"
                            "                              If no outputs are specified here, the sender pays the fee.",
                                {
                                    {"vout_index", RPCArg::Type::NUM, RPCArg::Optional::OMITTED, "The zero-based output index, before a change output is added."},
                                },
                            },
                            {"replaceable", RPCArg::Type::BOOL, /* default */ "fallback to wallet's default", "Marks this transaction as BIP125 replaceable.\n"
                            "                              Allows this transaction to be replaced by a transaction with higher fees"},
                            {"conf_target", RPCArg::Type::NUM, /* default */ "fallback to wallet's default", "Confirmation target (in blocks)"},
                            {"estimate_mode", RPCArg::Type::STR, /* default */ "UNSET", "The fee estimate mode, must be one of:\n"
                            "         \"UNSET\"\n"
                            "         \"ECONOMICAL\"\n"
                            "         \"CONSERVATIVE\""},
                        },
                        "options"},
                    {"iswitness", RPCArg::Type::BOOL, /* default */ "depends on heuristic tests", "Whether the transaction hex is a serialized witness transaction.\n"
                        "If iswitness is not present, heuristic tests will be used in decoding.\n"
                        "If true, only witness deserialization will be tried.\n"
                        "If false, only non-witness deserialization will be tried.\n"
                        "This boolean should reflect whether the transaction has inputs\n"
                        "(e.g. fully valid, or on-chain transactions), if known by the caller."
                    },
                },
                RPCResult{
                            "{\n"
                            "  \"hex\":       \"value\", (string)  The resulting raw transaction (hex-encoded string)\n"
                            "  \"fee\":       n,         (numeric) Fee in " + CURRENCY_UNIT + " the resulting transaction pays\n"
                            "  \"changepos\": n          (numeric) The position of the added change output, or -1\n"
                            "}\n"
                                },
                                RPCExamples{
                            "\nCreate a transaction with no inputs\n"
                            + HelpExampleCli("createrawtransaction", "\"[]\" \"{\\\"myaddress\\\":0.01}\"") +
                            "\nAdd sufficient unsigned inputs to meet the output value\n"
                            + HelpExampleCli("fundrawtransaction", "\"rawtransactionhex\"") +
                            "\nSign the transaction\n"
                            + HelpExampleCli("signrawtransactionwithwallet", "\"fundedtransactionhex\"") +
                            "\nSend the transaction\n"
                            + HelpExampleCli("sendrawtransaction", "\"signedtransactionhex\"")
                                },
    };

    if (request.fHelp || !help.IsValidNumArgs(request.params.size())) {
        throw std::runtime_error(help.ToString());
    }

    RPCTypeCheck(request.params, {UniValue::VSTR, UniValueType(), UniValue::VBOOL});

    // parse hex string from parameter
    CMutableTransaction tx;
    bool try_witness = request.params[2].isNull() ? true : request.params[2].get_bool();
    bool try_no_witness = request.params[2].isNull() ? true : !request.params[2].get_bool();
    if (!DecodeHexTx(tx, request.params[0].get_str(), try_no_witness, try_witness)) {
        throw JSONRPCError(RPC_DESERIALIZATION_ERROR, "TX decode failed");
    }

    CAmount fee;
    int change_position;
    FundTransaction(pwallet, tx, fee, change_position, request.params[1]);

    UniValue result(UniValue::VOBJ);
    result.pushKV("hex", EncodeHexTx(CTransaction(tx)));
    result.pushKV("fee", ValueFromAmount(fee));
    result.pushKV("changepos", change_position);

    return result;
}

UniValue signrawtransactionwithwallet(const JSONRPCRequest& request)
{
    std::shared_ptr<CWallet> const wallet = GetWalletForJSONRPCRequest(request);
    CWallet* const pwallet = wallet.get();

    if (!EnsureWalletIsAvailable(pwallet, request.fHelp)) {
        return NullUniValue;
    }

    if (request.fHelp || request.params.size() < 1 || request.params.size() > 3)
        throw std::runtime_error(
            RPCHelpMan{"signrawtransactionwithwallet",
                "\nSign inputs for raw transaction (serialized, hex-encoded).\n"
                "The second optional argument (may be null) is an array of previous transaction outputs that\n"
                "this transaction depends on but may not yet be in the block chain." +
                    HelpRequiringPassphrase(pwallet) + "\n",
                {
                    {"hexstring", RPCArg::Type::STR, RPCArg::Optional::NO, "The transaction hex string"},
                    {"prevtxs", RPCArg::Type::ARR, RPCArg::Optional::OMITTED_NAMED_ARG, "A json array of previous dependent transaction outputs",
                        {
                            {"", RPCArg::Type::OBJ, RPCArg::Optional::OMITTED, "",
                                {
                                    {"txid", RPCArg::Type::STR_HEX, RPCArg::Optional::NO, "The transaction id"},
                                    {"vout", RPCArg::Type::NUM, RPCArg::Optional::NO, "The output number"},
                                    {"scriptPubKey", RPCArg::Type::STR_HEX, RPCArg::Optional::NO, "script key"},
                                    {"redeemScript", RPCArg::Type::STR_HEX, RPCArg::Optional::OMITTED, "(required for P2SH) redeem script"},
                                    {"witnessScript", RPCArg::Type::STR_HEX, RPCArg::Optional::OMITTED, "(required for P2WSH or P2SH-P2WSH) witness script"},
                                    {"amount", RPCArg::Type::AMOUNT, RPCArg::Optional::OMITTED, "(required for Segwit inputs) the amount spent"},
                                },
                            },
                        },
                    },
                    {"sighashtype", RPCArg::Type::STR, /* default */ "ALL", "The signature hash type. Must be one of\n"
            "       \"ALL\"\n"
            "       \"NONE\"\n"
            "       \"SINGLE\"\n"
            "       \"ALL|ANYONECANPAY\"\n"
            "       \"NONE|ANYONECANPAY\"\n"
            "       \"SINGLE|ANYONECANPAY\""},
                },
                RPCResult{
            "{\n"
            "  \"hex\" : \"value\",                  (string) The hex-encoded raw transaction with signature(s)\n"
            "  \"complete\" : true|false,          (boolean) If the transaction has a complete set of signatures\n"
            "  \"errors\" : [                      (json array of objects) Script verification errors (if there are any)\n"
            "    {\n"
            "      \"txid\" : \"hash\",              (string) The hash of the referenced, previous transaction\n"
            "      \"vout\" : n,                   (numeric) The index of the output to spent and used as input\n"
            "      \"scriptSig\" : \"hex\",          (string) The hex-encoded signature script\n"
            "      \"sequence\" : n,               (numeric) Script sequence number\n"
            "      \"error\" : \"text\"              (string) Verification or signing error related to the input\n"
            "    }\n"
            "    ,...\n"
            "  ]\n"
            "}\n"
                },
                RPCExamples{
                    HelpExampleCli("signrawtransactionwithwallet", "\"myhex\"")
            + HelpExampleRpc("signrawtransactionwithwallet", "\"myhex\"")
                },
            }.ToString());

    RPCTypeCheck(request.params, {UniValue::VSTR, UniValue::VARR, UniValue::VSTR}, true);

    CMutableTransaction mtx;
    if (!DecodeHexTx(mtx, request.params[0].get_str(), true)) {
        throw JSONRPCError(RPC_DESERIALIZATION_ERROR, "TX decode failed");
    }

    // Sign the transaction
    auto locked_chain = pwallet->chain().lock();
    LOCK(pwallet->cs_wallet);
    EnsureWalletIsUnlocked(pwallet);

    // Fetch previous transactions (inputs):
    std::map<COutPoint, Coin> coins;
    for (const CTxIn& txin : mtx.vin) {
        coins[txin.prevout]; // Create empty map entry keyed by prevout.
    }
    pwallet->chain().findCoins(coins);

    return SignTransaction(mtx, request.params[1], pwallet, coins, false, request.params[2]);
}

static UniValue bumpfee(const JSONRPCRequest& request)
{
    std::shared_ptr<CWallet> const wallet = GetWalletForJSONRPCRequest(request);
    CWallet* const pwallet = wallet.get();


    if (!EnsureWalletIsAvailable(pwallet, request.fHelp))
        return NullUniValue;

    if (request.fHelp || request.params.size() < 1 || request.params.size() > 2) {
        throw std::runtime_error(
            RPCHelpMan{"bumpfee",
                "\nBumps the fee of an opt-in-RBF transaction T, replacing it with a new transaction B.\n"
                "An opt-in RBF transaction with the given txid must be in the wallet.\n"
                "The command will pay the additional fee by reducing change outputs or adding inputs when necessary. It may add a new change output if one does not already exist.\n"
                "If `totalFee` is given, adding inputs is not supported, so there must be a single change output that is big enough or it will fail.\n"
                "All inputs in the original transaction will be included in the replacement transaction.\n"
                "The command will fail if the wallet or mempool contains a transaction that spends one of T's outputs.\n"
                "By default, the new fee will be calculated automatically using estimatesmartfee.\n"
                "The user can specify a confirmation target for estimatesmartfee.\n"
                "Alternatively, the user can specify totalFee, or use RPC settxfee to set a higher fee rate.\n"
                "At a minimum, the new fee rate must be high enough to pay an additional new relay fee (incrementalfee\n"
                "returned by getnetworkinfo) to enter the node's mempool.\n",
                {
                    {"txid", RPCArg::Type::STR_HEX, RPCArg::Optional::NO, "The txid to be bumped"},
                    {"options", RPCArg::Type::OBJ, RPCArg::Optional::OMITTED_NAMED_ARG, "",
                        {
                            {"confTarget", RPCArg::Type::NUM, /* default */ "fallback to wallet's default", "Confirmation target (in blocks)"},
                            {"totalFee", RPCArg::Type::NUM, /* default */ "fallback to 'confTarget'", "Total fee (NOT feerate) to pay, in satoshis.\n"
            "                         In rare cases, the actual fee paid might be slightly higher than the specified\n"
            "                         totalFee if the tx change output has to be removed because it is too close to\n"
            "                         the dust threshold."},
                            {"replaceable", RPCArg::Type::BOOL, /* default */ "true", "Whether the new transaction should still be\n"
            "                         marked bip-125 replaceable. If true, the sequence numbers in the transaction will\n"
            "                         be left unchanged from the original. If false, any input sequence numbers in the\n"
            "                         original transaction that were less than 0xfffffffe will be increased to 0xfffffffe\n"
            "                         so the new transaction will not be explicitly bip-125 replaceable (though it may\n"
            "                         still be replaceable in practice, for example if it has unconfirmed ancestors which\n"
            "                         are replaceable)."},
                            {"estimate_mode", RPCArg::Type::STR, /* default */ "UNSET", "The fee estimate mode, must be one of:\n"
            "         \"UNSET\"\n"
            "         \"ECONOMICAL\"\n"
            "         \"CONSERVATIVE\""},
                        },
                        "options"},
                },
                RPCResult{
            "{\n"
            "  \"txid\":    \"value\",   (string)  The id of the new transaction\n"
            "  \"origfee\":  n,         (numeric) Fee of the replaced transaction\n"
            "  \"fee\":      n,         (numeric) Fee of the new transaction\n"
            "  \"errors\":  [ str... ] (json array of strings) Errors encountered during processing (may be empty)\n"
            "}\n"
                },
                RPCExamples{
            "\nBump the fee, get the new transaction\'s txid\n" +
                    HelpExampleCli("bumpfee", "<txid>")
                },
            }.ToString());
    }

    RPCTypeCheck(request.params, {UniValue::VSTR, UniValue::VOBJ});
    uint256 hash(ParseHashV(request.params[0], "txid"));

    // optional parameters
    CAmount totalFee = 0;
    CCoinControl coin_control;
    coin_control.m_signal_bip125_rbf = true;
    if (!request.params[1].isNull()) {
        UniValue options = request.params[1];
        RPCTypeCheckObj(options,
            {
                {"confTarget", UniValueType(UniValue::VNUM)},
                {"totalFee", UniValueType(UniValue::VNUM)},
                {"replaceable", UniValueType(UniValue::VBOOL)},
                {"estimate_mode", UniValueType(UniValue::VSTR)},
            },
            true, true);

        if (options.exists("confTarget") && options.exists("totalFee")) {
            throw JSONRPCError(RPC_INVALID_PARAMETER, "confTarget and totalFee options should not both be set. Please provide either a confirmation target for fee estimation or an explicit total fee for the transaction.");
        } else if (options.exists("confTarget")) { // TODO: alias this to conf_target
            coin_control.m_confirm_target = ParseConfirmTarget(options["confTarget"], pwallet->chain().estimateMaxBlocks());
        } else if (options.exists("totalFee")) {
            totalFee = options["totalFee"].get_int64();
            if (totalFee <= 0) {
                throw JSONRPCError(RPC_INVALID_PARAMETER, strprintf("Invalid totalFee %s (must be greater than 0)", FormatMoney(totalFee)));
            }
        }

        if (options.exists("replaceable")) {
            coin_control.m_signal_bip125_rbf = options["replaceable"].get_bool();
        }
        if (options.exists("estimate_mode")) {
            if (!FeeModeFromString(options["estimate_mode"].get_str(), coin_control.m_fee_mode)) {
                throw JSONRPCError(RPC_INVALID_PARAMETER, "Invalid estimate_mode parameter");
            }
        }
    }

    // Make sure the results are valid at least up to the most recent block
    // the user could have gotten from another RPC command prior to now
    pwallet->BlockUntilSyncedToCurrentChain();

    auto locked_chain = pwallet->chain().lock();
    LOCK(pwallet->cs_wallet);
    EnsureWalletIsUnlocked(pwallet);


    std::vector<std::string> errors;
    CAmount old_fee;
    CAmount new_fee;
    CMutableTransaction mtx;
    feebumper::Result res;
    if (totalFee > 0) {
        // Targeting total fee bump. Requires a change output of sufficient size.
        res = feebumper::CreateTotalBumpTransaction(pwallet, hash, coin_control, totalFee, errors, old_fee, new_fee, mtx);
    } else {
        // Targeting feerate bump.
        res = feebumper::CreateRateBumpTransaction(pwallet, hash, coin_control, errors, old_fee, new_fee, mtx);
    }
    if (res != feebumper::Result::OK) {
        switch(res) {
            case feebumper::Result::INVALID_ADDRESS_OR_KEY:
                throw JSONRPCError(RPC_INVALID_ADDRESS_OR_KEY, errors[0]);
                break;
            case feebumper::Result::INVALID_REQUEST:
                throw JSONRPCError(RPC_INVALID_REQUEST, errors[0]);
                break;
            case feebumper::Result::INVALID_PARAMETER:
                throw JSONRPCError(RPC_INVALID_PARAMETER, errors[0]);
                break;
            case feebumper::Result::WALLET_ERROR:
                throw JSONRPCError(RPC_WALLET_ERROR, errors[0]);
                break;
            default:
                throw JSONRPCError(RPC_MISC_ERROR, errors[0]);
                break;
        }
    }

    // sign bumped transaction
    if (!feebumper::SignTransaction(pwallet, mtx)) {
        throw JSONRPCError(RPC_WALLET_ERROR, "Can't sign transaction.");
    }
    // commit the bumped transaction
    uint256 txid;
    if (feebumper::CommitTransaction(pwallet, hash, std::move(mtx), errors, txid) != feebumper::Result::OK) {
        throw JSONRPCError(RPC_WALLET_ERROR, errors[0]);
    }
    UniValue result(UniValue::VOBJ);
    result.pushKV("txid", txid.GetHex());
    result.pushKV("origfee", ValueFromAmount(old_fee));
    result.pushKV("fee", ValueFromAmount(new_fee));
    UniValue result_errors(UniValue::VARR);
    for (const std::string& error : errors) {
        result_errors.push_back(error);
    }
    result.pushKV("errors", result_errors);

    return result;
}

UniValue rescanblockchain(const JSONRPCRequest& request)
{
    std::shared_ptr<CWallet> const wallet = GetWalletForJSONRPCRequest(request);
    CWallet* const pwallet = wallet.get();

    if (!EnsureWalletIsAvailable(pwallet, request.fHelp)) {
        return NullUniValue;
    }

    if (request.fHelp || request.params.size() > 2) {
        throw std::runtime_error(
            RPCHelpMan{"rescanblockchain",
                "\nRescan the local blockchain for wallet related transactions.\n"
                "Note: Use \"getwalletinfo\" to query the scanning progress.\n",
                {
                    {"start_height", RPCArg::Type::NUM, /* default */ "0", "block height where the rescan should start"},
                    {"stop_height", RPCArg::Type::NUM, RPCArg::Optional::OMITTED_NAMED_ARG, "the last block height that should be scanned. If none is provided it will rescan up to the tip at return time of this call."},
                },
                RPCResult{
            "{\n"
            "  \"start_height\"     (numeric) The block height where the rescan started (the requested height or 0)\n"
            "  \"stop_height\"      (numeric) The height of the last rescanned block. May be null in rare cases if there was a reorg and the call didn't scan any blocks because they were already scanned in the background.\n"
            "}\n"
                },
                RPCExamples{
                    HelpExampleCli("rescanblockchain", "100000 120000")
            + HelpExampleRpc("rescanblockchain", "100000, 120000")
                },
            }.ToString());
    }

    WalletRescanReserver reserver(pwallet);
    if (!reserver.reserve()) {
        throw JSONRPCError(RPC_WALLET_ERROR, "Wallet is currently rescanning. Abort existing rescan or wait.");
    }

    int start_height = 0;
    uint256 start_block, stop_block;
    {
        auto locked_chain = pwallet->chain().lock();
        Optional<int> tip_height = locked_chain->getHeight();

        if (!request.params[0].isNull()) {
            start_height = request.params[0].get_int();
            if (start_height < 0 || !tip_height || start_height > *tip_height) {
                throw JSONRPCError(RPC_INVALID_PARAMETER, "Invalid start_height");
            }
        }

        Optional<int> stop_height;
        if (!request.params[1].isNull()) {
            stop_height = request.params[1].get_int();
            if (*stop_height < 0 || !tip_height || *stop_height > *tip_height) {
                throw JSONRPCError(RPC_INVALID_PARAMETER, "Invalid stop_height");
            }
            else if (*stop_height < start_height) {
                throw JSONRPCError(RPC_INVALID_PARAMETER, "stop_height must be greater than start_height");
            }
        }

        // We can't rescan beyond non-pruned blocks, stop and throw an error
        if (locked_chain->findPruned(start_height, stop_height)) {
            throw JSONRPCError(RPC_MISC_ERROR, "Can't rescan beyond pruned data. Use RPC call getblockchaininfo to determine your pruned height.");
        }

        if (tip_height) {
            start_block = locked_chain->getBlockHash(start_height);
            // If called with a stop_height, set the stop_height here to
            // trigger a rescan to that height.
            // If called without a stop height, leave stop_height as null here
            // so rescan continues to the tip (even if the tip advances during
            // rescan).
            if (stop_height) {
                stop_block = locked_chain->getBlockHash(*stop_height);
            }
        }
    }

    CWallet::ScanResult result =
        pwallet->ScanForWalletTransactions(start_block, stop_block, reserver, true /* fUpdate */);
    switch (result.status) {
    case CWallet::ScanResult::SUCCESS:
        break;
    case CWallet::ScanResult::FAILURE:
        throw JSONRPCError(RPC_MISC_ERROR, "Rescan failed. Potentially corrupted data files.");
    case CWallet::ScanResult::USER_ABORT:
        throw JSONRPCError(RPC_MISC_ERROR, "Rescan aborted.");
        // no default case, so the compiler can warn about missing cases
    }
    UniValue response(UniValue::VOBJ);
    response.pushKV("start_height", start_height);
    response.pushKV("stop_height", result.last_scanned_height ? *result.last_scanned_height : UniValue());
    return response;
}

class DescribeWalletAddressVisitor : public boost::static_visitor<UniValue>
{
public:
    CWallet * const pwallet;

    void ProcessSubScript(const CScript& subscript, UniValue& obj) const
    {
        // Always present: script type and redeemscript
        std::vector<std::vector<unsigned char>> solutions_data;
        txnouttype which_type = Solver(subscript, solutions_data);
        obj.pushKV("script", GetTxnOutputType(which_type));
        obj.pushKV("hex", HexStr(subscript.begin(), subscript.end()));

        CTxDestination embedded;
        if (ExtractDestination(subscript, embedded)) {
            // Only when the script corresponds to an address.
            UniValue subobj(UniValue::VOBJ);
            UniValue detail = DescribeAddress(embedded);
            subobj.pushKVs(detail);
            UniValue wallet_detail = boost::apply_visitor(*this, embedded);
            subobj.pushKVs(wallet_detail);
            subobj.pushKV("address", EncodeDestination(embedded));
            subobj.pushKV("scriptPubKey", HexStr(subscript.begin(), subscript.end()));
            // Always report the pubkey at the top level, so that `getnewaddress()['pubkey']` always works.
            if (subobj.exists("pubkey")) obj.pushKV("pubkey", subobj["pubkey"]);
            obj.pushKV("embedded", std::move(subobj));
        } else if (which_type == TX_MULTISIG) {
            // Also report some information on multisig scripts (which do not have a corresponding address).
            // TODO: abstract out the common functionality between this logic and ExtractDestinations.
            obj.pushKV("sigsrequired", solutions_data[0][0]);
            UniValue pubkeys(UniValue::VARR);
            for (size_t i = 1; i < solutions_data.size() - 1; ++i) {
                CPubKey key(solutions_data[i].begin(), solutions_data[i].end());
                pubkeys.push_back(HexStr(key.begin(), key.end()));
            }
            obj.pushKV("pubkeys", std::move(pubkeys));
        }
    }

    explicit DescribeWalletAddressVisitor(CWallet* _pwallet) : pwallet(_pwallet) {}

    UniValue operator()(const CNoDestination& dest) const { return UniValue(UniValue::VOBJ); }

    UniValue operator()(const PKHash& pkhash) const
    {
        CKeyID keyID(pkhash);
        UniValue obj(UniValue::VOBJ);
        CPubKey vchPubKey;
        if (pwallet && pwallet->GetPubKey(keyID, vchPubKey)) {
            obj.pushKV("pubkey", HexStr(vchPubKey));
            obj.pushKV("iscompressed", vchPubKey.IsCompressed());
        }
        return obj;
    }

    UniValue operator()(const ScriptHash& scripthash) const
    {
        CScriptID scriptID(scripthash);
        UniValue obj(UniValue::VOBJ);
        CScript subscript;
        if (pwallet && pwallet->GetCScript(scriptID, subscript)) {
            ProcessSubScript(subscript, obj);
        }
        return obj;
    }

    UniValue operator()(const WitnessV0KeyHash& id) const
    {
        UniValue obj(UniValue::VOBJ);
        CPubKey pubkey;
        if (pwallet && pwallet->GetPubKey(CKeyID(id), pubkey)) {
            obj.pushKV("pubkey", HexStr(pubkey));
        }
        return obj;
    }

    UniValue operator()(const WitnessV0ScriptHash& id) const
    {
        UniValue obj(UniValue::VOBJ);
        CScript subscript;
        CRIPEMD160 hasher;
        uint160 hash;
        hasher.Write(id.begin(), 32).Finalize(hash.begin());
        if (pwallet && pwallet->GetCScript(CScriptID(hash), subscript)) {
            ProcessSubScript(subscript, obj);
        }
        return obj;
    }

    UniValue operator()(const WitnessUnknown& id) const { return UniValue(UniValue::VOBJ); }
};

static UniValue DescribeWalletAddress(CWallet* pwallet, const CTxDestination& dest)
{
    UniValue ret(UniValue::VOBJ);
    UniValue detail = DescribeAddress(dest);
    ret.pushKVs(detail);
    ret.pushKVs(boost::apply_visitor(DescribeWalletAddressVisitor(pwallet), dest));
    return ret;
}

/** Convert CAddressBookData to JSON record.  */
static UniValue AddressBookDataToJSON(const CAddressBookData& data, const bool verbose)
{
    UniValue ret(UniValue::VOBJ);
    if (verbose) {
        ret.pushKV("name", data.name);
    }
    ret.pushKV("purpose", data.purpose);
    return ret;
}

UniValue getaddressinfo(const JSONRPCRequest& request)
{
    std::shared_ptr<CWallet> const wallet = GetWalletForJSONRPCRequest(request);
    CWallet* const pwallet = wallet.get();

    if (!EnsureWalletIsAvailable(pwallet, request.fHelp)) {
        return NullUniValue;
    }

    if (request.fHelp || request.params.size() != 1) {
        throw std::runtime_error(
            RPCHelpMan{"getaddressinfo",
                "\nReturn information about the given address. Some information requires the address\n"
                "to be in the wallet.\n",
                {
                    {"address", RPCArg::Type::STR, RPCArg::Optional::NO, "The address to get the information of."},
                },
                RPCResult{
            "{\n"
            "  \"address\" : \"address\",        (string) The address validated\n"
            "  \"scriptPubKey\" : \"hex\",       (string) The hex-encoded scriptPubKey generated by the address\n"
            "  \"ismine\" : true|false,        (boolean) If the address is yours or not\n"
            "  \"iswatchonly\" : true|false,   (boolean) If the address is watchonly\n"
            "  \"solvable\" : true|false,      (boolean) Whether we know how to spend coins sent to this address, ignoring the possible lack of private keys\n"
            "  \"desc\" : \"desc\",            (string, optional) A descriptor for spending coins sent to this address (only when solvable)\n"
            "  \"isscript\" : true|false,      (boolean) If the key is a script\n"
            "  \"ischange\" : true|false,      (boolean) If the address was used for change output\n"
            "  \"iswitness\" : true|false,     (boolean) If the address is a witness address\n"
            "  \"witness_version\" : version   (numeric, optional) The version number of the witness program\n"
            "  \"witness_program\" : \"hex\"     (string, optional) The hex value of the witness program\n"
            "  \"script\" : \"type\"             (string, optional) The output script type. Only if \"isscript\" is true and the redeemscript is known. Possible types: nonstandard, pubkey, pubkeyhash, scripthash, multisig, nulldata, witness_v0_keyhash, witness_v0_scripthash, witness_unknown\n"
            "  \"hex\" : \"hex\",                (string, optional) The redeemscript for the p2sh address\n"
            "  \"pubkeys\"                     (string, optional) Array of pubkeys associated with the known redeemscript (only if \"script\" is \"multisig\")\n"
            "    [\n"
            "      \"pubkey\"\n"
            "      ,...\n"
            "    ]\n"
            "  \"sigsrequired\" : xxxxx        (numeric, optional) Number of signatures required to spend multisig output (only if \"script\" is \"multisig\")\n"
            "  \"pubkey\" : \"publickeyhex\",    (string, optional) The hex value of the raw public key, for single-key addresses (possibly embedded in P2SH or P2WSH)\n"
            "  \"embedded\" : {...},           (object, optional) Information about the address embedded in P2SH or P2WSH, if relevant and known. It includes all getaddressinfo output fields for the embedded address, excluding metadata (\"timestamp\", \"hdkeypath\", \"hdseedid\") and relation to the wallet (\"ismine\", \"iswatchonly\").\n"
            "  \"iscompressed\" : true|false,  (boolean, optional) If the pubkey is compressed\n"
            "  \"label\" :  \"label\"         (string) The label associated with the address, \"\" is the default label\n"
            "  \"timestamp\" : timestamp,      (number, optional) The creation time of the key if available in seconds since epoch (Jan 1 1970 GMT)\n"
            "  \"hdkeypath\" : \"keypath\"       (string, optional) The HD keypath if the key is HD and available\n"
            "  \"hdseedid\" : \"<hash160>\"      (string, optional) The Hash160 of the HD seed\n"
            "  \"hdmasterfingerprint\" : \"<hash160>\" (string, optional) The fingperint of the master key.\n"
            "  \"labels\"                      (object) Array of labels associated with the address.\n"
            "    [\n"
            "      { (json object of label data)\n"
            "        \"name\": \"labelname\" (string) The label\n"
            "        \"purpose\": \"string\" (string) Purpose of address (\"send\" for sending address, \"receive\" for receiving address)\n"
            "      },...\n"
            "    ]\n"
            "}\n"
                },
                RPCExamples{
                    HelpExampleCli("getaddressinfo", "\"1PSSGeFHDnKNxiEyFrD1wcEaHr9hrQDDWc\"")
            + HelpExampleRpc("getaddressinfo", "\"1PSSGeFHDnKNxiEyFrD1wcEaHr9hrQDDWc\"")
                },
            }.ToString());
    }

    LOCK(pwallet->cs_wallet);

    UniValue ret(UniValue::VOBJ);
    CTxDestination dest = DecodeDestination(request.params[0].get_str());

    // Make sure the destination is valid
    if (!IsValidDestination(dest)) {
        throw JSONRPCError(RPC_INVALID_ADDRESS_OR_KEY, "Invalid address");
    }

    std::string currentAddress = EncodeDestination(dest);
    ret.pushKV("address", currentAddress);

    CScript scriptPubKey = GetScriptForDestination(dest);
    ret.pushKV("scriptPubKey", HexStr(scriptPubKey.begin(), scriptPubKey.end()));

    isminetype mine = IsMine(*pwallet, dest);
    ret.pushKV("ismine", bool(mine & ISMINE_SPENDABLE));
    bool solvable = IsSolvable(*pwallet, scriptPubKey);
    ret.pushKV("solvable", solvable);
    if (solvable) {
       ret.pushKV("desc", InferDescriptor(scriptPubKey, *pwallet)->ToString());
    }
    ret.pushKV("iswatchonly", bool(mine & ISMINE_WATCH_ONLY));
    UniValue detail = DescribeWalletAddress(pwallet, dest);
    ret.pushKVs(detail);
    if (pwallet->mapAddressBook.count(dest)) {
        ret.pushKV("label", pwallet->mapAddressBook[dest].name);
    }
    ret.pushKV("ischange", pwallet->IsChange(scriptPubKey));
    const CKeyMetadata* meta = nullptr;
    CKeyID key_id = GetKeyForDestination(*pwallet, dest);
    if (!key_id.IsNull()) {
        auto it = pwallet->mapKeyMetadata.find(key_id);
        if (it != pwallet->mapKeyMetadata.end()) {
            meta = &it->second;
        }
    }
    if (!meta) {
        auto it = pwallet->m_script_metadata.find(CScriptID(scriptPubKey));
        if (it != pwallet->m_script_metadata.end()) {
            meta = &it->second;
        }
    }
    if (meta) {
        ret.pushKV("timestamp", meta->nCreateTime);
        if (meta->has_key_origin) {
            ret.pushKV("hdkeypath", WriteHDKeypath(meta->key_origin.path));
            ret.pushKV("hdseedid", meta->hd_seed_id.GetHex());
            ret.pushKV("hdmasterfingerprint", HexStr(meta->key_origin.fingerprint, meta->key_origin.fingerprint + 4));
        }
    }

    // Currently only one label can be associated with an address, return an array
    // so the API remains stable if we allow multiple labels to be associated with
    // an address.
    UniValue labels(UniValue::VARR);
    std::map<CTxDestination, CAddressBookData>::iterator mi = pwallet->mapAddressBook.find(dest);
    if (mi != pwallet->mapAddressBook.end()) {
        labels.push_back(AddressBookDataToJSON(mi->second, true));
    }
    ret.pushKV("labels", std::move(labels));

    return ret;
}

static UniValue getaddressesbylabel(const JSONRPCRequest& request)
{
    std::shared_ptr<CWallet> const wallet = GetWalletForJSONRPCRequest(request);
    CWallet* const pwallet = wallet.get();

    if (!EnsureWalletIsAvailable(pwallet, request.fHelp)) {
        return NullUniValue;
    }

    if (request.fHelp || request.params.size() != 1)
        throw std::runtime_error(
            RPCHelpMan{"getaddressesbylabel",
                "\nReturns the list of addresses assigned the specified label.\n",
                {
                    {"label", RPCArg::Type::STR, RPCArg::Optional::NO, "The label."},
                },
                RPCResult{
            "{ (json object with addresses as keys)\n"
            "  \"address\": { (json object with information about address)\n"
            "    \"purpose\": \"string\" (string)  Purpose of address (\"send\" for sending address, \"receive\" for receiving address)\n"
            "  },...\n"
            "}\n"
                },
                RPCExamples{
                    HelpExampleCli("getaddressesbylabel", "\"tabby\"")
            + HelpExampleRpc("getaddressesbylabel", "\"tabby\"")
                },
            }.ToString());

    LOCK(pwallet->cs_wallet);

    std::string label = LabelFromValue(request.params[0]);

    // Find all addresses that have the given label
    UniValue ret(UniValue::VOBJ);
    std::set<std::string> addresses;
    for (const std::pair<const CTxDestination, CAddressBookData>& item : pwallet->mapAddressBook) {
        if (item.second.name == label) {
            std::string address = EncodeDestination(item.first);
            // CWallet::mapAddressBook is not expected to contain duplicate
            // address strings, but build a separate set as a precaution just in
            // case it does.
            bool unique = addresses.emplace(address).second;
            assert(unique);
            // UniValue::pushKV checks if the key exists in O(N)
            // and since duplicate addresses are unexpected (checked with
            // std::set in O(log(N))), UniValue::__pushKV is used instead,
            // which currently is O(1).
            ret.__pushKV(address, AddressBookDataToJSON(item.second, false));
        }
    }

    if (ret.empty()) {
        throw JSONRPCError(RPC_WALLET_INVALID_LABEL_NAME, std::string("No addresses with label " + label));
    }

    return ret;
}

static UniValue listlabels(const JSONRPCRequest& request)
{
    std::shared_ptr<CWallet> const wallet = GetWalletForJSONRPCRequest(request);
    CWallet* const pwallet = wallet.get();

    if (!EnsureWalletIsAvailable(pwallet, request.fHelp)) {
        return NullUniValue;
    }

    if (request.fHelp || request.params.size() > 1)
        throw std::runtime_error(
            RPCHelpMan{"listlabels",
                "\nReturns the list of all labels, or labels that are assigned to addresses with a specific purpose.\n",
                {
                    {"purpose", RPCArg::Type::STR, RPCArg::Optional::OMITTED_NAMED_ARG, "Address purpose to list labels for ('send','receive'). An empty string is the same as not providing this argument."},
                },
                RPCResult{
            "[               (json array of string)\n"
            "  \"label\",      (string) Label name\n"
            "  ...\n"
            "]\n"
                },
                RPCExamples{
            "\nList all labels\n"
            + HelpExampleCli("listlabels", "") +
            "\nList labels that have receiving addresses\n"
            + HelpExampleCli("listlabels", "receive") +
            "\nList labels that have sending addresses\n"
            + HelpExampleCli("listlabels", "send") +
            "\nAs a JSON-RPC call\n"
            + HelpExampleRpc("listlabels", "receive")
                },
            }.ToString());

    LOCK(pwallet->cs_wallet);

    std::string purpose;
    if (!request.params[0].isNull()) {
        purpose = request.params[0].get_str();
    }

    // Add to a set to sort by label name, then insert into Univalue array
    std::set<std::string> label_set;
    for (const std::pair<const CTxDestination, CAddressBookData>& entry : pwallet->mapAddressBook) {
        if (purpose.empty() || entry.second.purpose == purpose) {
            label_set.insert(entry.second.name);
        }
    }

    UniValue ret(UniValue::VARR);
    for (const std::string& name : label_set) {
        ret.push_back(name);
    }

    return ret;
}

UniValue sethdseed(const JSONRPCRequest& request)
{
    std::shared_ptr<CWallet> const wallet = GetWalletForJSONRPCRequest(request);
    CWallet* const pwallet = wallet.get();

    if (!EnsureWalletIsAvailable(pwallet, request.fHelp)) {
        return NullUniValue;
    }

    if (request.fHelp || request.params.size() > 2) {
        throw std::runtime_error(
            RPCHelpMan{"sethdseed",
                "\nSet or generate a new HD wallet seed. Non-HD wallets will not be upgraded to being a HD wallet. Wallets that are already\n"
                "HD will have a new HD seed set so that new keys added to the keypool will be derived from this new seed.\n"
                "\nNote that you will need to MAKE A NEW BACKUP of your wallet after setting the HD wallet seed." +
                    HelpRequiringPassphrase(pwallet) + "\n",
                {
                    {"newkeypool", RPCArg::Type::BOOL, /* default */ "true", "Whether to flush old unused addresses, including change addresses, from the keypool and regenerate it.\n"
            "                             If true, the next address from getnewaddress and change address from getrawchangeaddress will be from this new seed.\n"
            "                             If false, addresses (including change addresses if the wallet already had HD Chain Split enabled) from the existing\n"
            "                             keypool will be used until it has been depleted."},
                    {"seed", RPCArg::Type::STR, /* default */ "random seed", "The WIF private key to use as the new HD seed.\n"
            "                             The seed value can be retrieved using the dumpwallet command. It is the private key marked hdseed=1"},
                },
                RPCResults{},
                RPCExamples{
                    HelpExampleCli("sethdseed", "")
            + HelpExampleCli("sethdseed", "false")
            + HelpExampleCli("sethdseed", "true \"wifkey\"")
            + HelpExampleRpc("sethdseed", "true, \"wifkey\"")
                },
            }.ToString());
    }

    if (pwallet->chain().isInitialBlockDownload()) {
        throw JSONRPCError(RPC_CLIENT_IN_INITIAL_DOWNLOAD, "Cannot set a new HD seed while still in Initial Block Download");
    }

    if (pwallet->IsWalletFlagSet(WALLET_FLAG_DISABLE_PRIVATE_KEYS)) {
        throw JSONRPCError(RPC_WALLET_ERROR, "Cannot set a HD seed to a wallet with private keys disabled");
    }

    auto locked_chain = pwallet->chain().lock();
    LOCK(pwallet->cs_wallet);

    // Do not do anything to non-HD wallets
    if (!pwallet->CanSupportFeature(FEATURE_HD)) {
        throw JSONRPCError(RPC_WALLET_ERROR, "Cannot set a HD seed on a non-HD wallet. Start with -upgradewallet in order to upgrade a non-HD wallet to HD");
    }

    EnsureWalletIsUnlocked(pwallet);

    bool flush_key_pool = true;
    if (!request.params[0].isNull()) {
        flush_key_pool = request.params[0].get_bool();
    }

    CPubKey master_pub_key;
    if (request.params[1].isNull()) {
        master_pub_key = pwallet->GenerateNewSeed();
    } else {
        CKey key = DecodeSecret(request.params[1].get_str());
        if (!key.IsValid()) {
            throw JSONRPCError(RPC_INVALID_ADDRESS_OR_KEY, "Invalid private key");
        }

        if (HaveKey(*pwallet, key)) {
            throw JSONRPCError(RPC_INVALID_ADDRESS_OR_KEY, "Already have this key (either as an HD seed or as a loose private key)");
        }

        master_pub_key = pwallet->DeriveNewSeed(key);
    }

    pwallet->SetHDSeed(master_pub_key);
    if (flush_key_pool) pwallet->NewKeyPool();

    return NullUniValue;
}

UniValue walletprocesspsbt(const JSONRPCRequest& request)
{
    std::shared_ptr<CWallet> const wallet = GetWalletForJSONRPCRequest(request);
    CWallet* const pwallet = wallet.get();

    if (!EnsureWalletIsAvailable(pwallet, request.fHelp)) {
        return NullUniValue;
    }

    if (request.fHelp || request.params.size() < 1 || request.params.size() > 4)
        throw std::runtime_error(
            RPCHelpMan{"walletprocesspsbt",
                "\nUpdate a PSBT with input information from our wallet and then sign inputs\n"
                "that we can sign for." +
                    HelpRequiringPassphrase(pwallet) + "\n",
                {
                    {"psbt", RPCArg::Type::STR, RPCArg::Optional::NO, "The transaction base64 string"},
                    {"sign", RPCArg::Type::BOOL, /* default */ "true", "Also sign the transaction when updating"},
                    {"sighashtype", RPCArg::Type::STR, /* default */ "ALL", "The signature hash type to sign with if not specified by the PSBT. Must be one of\n"
            "       \"ALL\"\n"
            "       \"NONE\"\n"
            "       \"SINGLE\"\n"
            "       \"ALL|ANYONECANPAY\"\n"
            "       \"NONE|ANYONECANPAY\"\n"
            "       \"SINGLE|ANYONECANPAY\""},
                    {"bip32derivs", RPCArg::Type::BOOL, /* default */ "false", "If true, includes the BIP 32 derivation paths for public keys if we know them"},
                },
                RPCResult{
            "{\n"
            "  \"psbt\" : \"value\",          (string) The base64-encoded partially signed transaction\n"
            "  \"complete\" : true|false,   (boolean) If the transaction has a complete set of signatures\n"
            "  ]\n"
            "}\n"
                },
                RPCExamples{
                    HelpExampleCli("walletprocesspsbt", "\"psbt\"")
                },
            }.ToString());

    RPCTypeCheck(request.params, {UniValue::VSTR, UniValue::VBOOL, UniValue::VSTR});

    // Unserialize the transaction
    PartiallySignedTransaction psbtx;
    std::string error;
    if (!DecodeBase64PSBT(psbtx, request.params[0].get_str(), error)) {
        throw JSONRPCError(RPC_DESERIALIZATION_ERROR, strprintf("TX decode failed %s", error));
    }

    // Get the sighash type
    int nHashType = ParseSighashString(request.params[2]);

    // Fill transaction with our data and also sign
    bool sign = request.params[1].isNull() ? true : request.params[1].get_bool();
    bool bip32derivs = request.params[3].isNull() ? false : request.params[3].get_bool();
    bool complete = true;
    const TransactionError err = FillPSBT(pwallet, psbtx, complete, nHashType, sign, bip32derivs);
    if (err != TransactionError::OK) {
        throw JSONRPCTransactionError(err);
    }

    UniValue result(UniValue::VOBJ);
    CDataStream ssTx(SER_NETWORK, PROTOCOL_VERSION);
    ssTx << psbtx;
    result.pushKV("psbt", EncodeBase64(ssTx.str()));
    result.pushKV("complete", complete);

    return result;
}

UniValue walletcreatefundedpsbt(const JSONRPCRequest& request)
{
    std::shared_ptr<CWallet> const wallet = GetWalletForJSONRPCRequest(request);
    CWallet* const pwallet = wallet.get();

    if (!EnsureWalletIsAvailable(pwallet, request.fHelp)) {
        return NullUniValue;
    }

    if (request.fHelp || request.params.size() < 2 || request.params.size() > 5)
        throw std::runtime_error(
            RPCHelpMan{"walletcreatefundedpsbt",
                "\nCreates and funds a transaction in the Partially Signed Transaction format. Inputs will be added if supplied inputs are not enough\n"
                "Implements the Creator and Updater roles.\n",
                {
                    {"inputs", RPCArg::Type::ARR, RPCArg::Optional::NO, "A json array of json objects",
                        {
                            {"", RPCArg::Type::OBJ, RPCArg::Optional::OMITTED, "",
                                {
                                    {"txid", RPCArg::Type::STR_HEX, RPCArg::Optional::NO, "The transaction id"},
                                    {"vout", RPCArg::Type::NUM, RPCArg::Optional::NO, "The output number"},
                                    {"sequence", RPCArg::Type::NUM, RPCArg::Optional::NO, "The sequence number"},
                                },
                            },
                        },
                        },
                    {"outputs", RPCArg::Type::ARR, RPCArg::Optional::NO, "a json array with outputs (key-value pairs), where none of the keys are duplicated.\n"
                            "That is, each address can only appear once and there can only be one 'data' object.\n"
                            "For compatibility reasons, a dictionary, which holds the key-value pairs directly, is also\n"
                            "                             accepted as second parameter.",
                        {
                            {"", RPCArg::Type::OBJ, RPCArg::Optional::OMITTED, "",
                                {
                                    {"address", RPCArg::Type::AMOUNT, RPCArg::Optional::NO, "A key-value pair. The key (string) is the address, the value (float or string) is the amount in " + CURRENCY_UNIT + ""},
                                },
                                },
                            {"", RPCArg::Type::OBJ, RPCArg::Optional::OMITTED, "",
                                {
                                    {"data", RPCArg::Type::STR_HEX, RPCArg::Optional::NO, "A key-value pair. The key must be \"data\", the value is hex-encoded data"},
                                },
                            },
                        },
                    },
                    {"locktime", RPCArg::Type::NUM, /* default */ "0", "Raw locktime. Non-0 value also locktime-activates inputs"},
                    {"options", RPCArg::Type::OBJ, RPCArg::Optional::OMITTED_NAMED_ARG, "",
                        {
                            {"changeAddress", RPCArg::Type::STR_HEX, /* default */ "pool address", "The address to receive the change"},
                            {"changePosition", RPCArg::Type::NUM, /* default */ "random", "The index of the change output"},
                            {"change_type", RPCArg::Type::STR, /* default */ "set by -changetype", "The output type to use. Only valid if changeAddress is not specified. Options are \"legacy\", \"p2sh-segwit\", and \"bech32\"."},
                            {"includeWatching", RPCArg::Type::BOOL, /* default */ "false", "Also select inputs which are watch only"},
                            {"lockUnspents", RPCArg::Type::BOOL, /* default */ "false", "Lock selected unspent outputs"},
                            {"feeRate", RPCArg::Type::AMOUNT, /* default */ "not set: makes wallet determine the fee", "Set a specific fee rate in " + CURRENCY_UNIT + "/kB"},
                            {"subtractFeeFromOutputs", RPCArg::Type::ARR, /* default */ "empty array", "A json array of integers.\n"
                            "                              The fee will be equally deducted from the amount of each specified output.\n"
                            "                              Those recipients will receive less coins than you enter in their corresponding amount field.\n"
                            "                              If no outputs are specified here, the sender pays the fee.",
                                {
                                    {"vout_index", RPCArg::Type::NUM, RPCArg::Optional::OMITTED, "The zero-based output index, before a change output is added."},
                                },
                            },
                            {"replaceable", RPCArg::Type::BOOL, /* default */ "false", "Marks this transaction as BIP125 replaceable.\n"
                            "                              Allows this transaction to be replaced by a transaction with higher fees"},
                            {"conf_target", RPCArg::Type::NUM, /* default */ "Fallback to wallet's confirmation target", "Confirmation target (in blocks)"},
                            {"estimate_mode", RPCArg::Type::STR, /* default */ "UNSET", "The fee estimate mode, must be one of:\n"
                            "         \"UNSET\"\n"
                            "         \"ECONOMICAL\"\n"
                            "         \"CONSERVATIVE\""},
                        },
                        "options"},
                    {"bip32derivs", RPCArg::Type::BOOL, /* default */ "false", "If true, includes the BIP 32 derivation paths for public keys if we know them"},
                },
                RPCResult{
                            "{\n"
                            "  \"psbt\": \"value\",        (string)  The resulting raw transaction (base64-encoded string)\n"
                            "  \"fee\":       n,         (numeric) Fee in " + CURRENCY_UNIT + " the resulting transaction pays\n"
                            "  \"changepos\": n          (numeric) The position of the added change output, or -1\n"
                            "}\n"
                                },
                                RPCExamples{
                            "\nCreate a transaction with no inputs\n"
                            + HelpExampleCli("walletcreatefundedpsbt", "\"[{\\\"txid\\\":\\\"myid\\\",\\\"vout\\\":0}]\" \"[{\\\"data\\\":\\\"00010203\\\"}]\"")
                                },
                            }.ToString());

    RPCTypeCheck(request.params, {
        UniValue::VARR,
        UniValueType(), // ARR or OBJ, checked later
        UniValue::VNUM,
        UniValue::VOBJ,
        UniValue::VBOOL
        }, true
    );

    CAmount fee;
    int change_position;
    CMutableTransaction rawTx = ConstructTransaction(request.params[0], request.params[1], request.params[2], request.params[3]["replaceable"]);
    FundTransaction(pwallet, rawTx, fee, change_position, request.params[3]);

    // Make a blank psbt
    PartiallySignedTransaction psbtx(rawTx);

    // Fill transaction with out data but don't sign
    bool bip32derivs = request.params[4].isNull() ? false : request.params[4].get_bool();
    bool complete = true;
    const TransactionError err = FillPSBT(pwallet, psbtx, complete, 1, false, bip32derivs);
    if (err != TransactionError::OK) {
        throw JSONRPCTransactionError(err);
    }

    // Serialize the PSBT
    CDataStream ssTx(SER_NETWORK, PROTOCOL_VERSION);
    ssTx << psbtx;

    UniValue result(UniValue::VOBJ);
    result.pushKV("psbt", EncodeBase64(ssTx.str()));
    result.pushKV("fee", ValueFromAmount(fee));
    result.pushKV("changepos", change_position);
    return result;
}

namespace
{

std::shared_ptr<CReserveKey>
GetScriptForMining (CWallet* pwallet, CScript& script)
{
  auto rKey = std::make_shared<CReserveKey> (pwallet);
  CPubKey pubkey;
  if (!rKey->GetReservedKey (pubkey))
    return nullptr;

  script = CScript () << ToByteVector (pubkey) << OP_CHECKSIG;
  return rKey;
}

} // anonymous namespace

UniValue getauxblock(const JSONRPCRequest& request)
{
    std::shared_ptr<CWallet> const wallet = GetWalletForJSONRPCRequest(request);
    CWallet* const pwallet = wallet.get();

    if (!EnsureWalletIsAvailable(pwallet, request.fHelp)) {
        return NullUniValue;
    }

    if (request.fHelp
          || (request.params.size() != 0 && request.params.size() != 2))
        throw std::runtime_error(
            RPCHelpMan{"getauxblock",
                "\nCreates or submits a merge-mined block.\n"
                "\nWithout arguments, creates a new block and returns information\n"
                "required to merge-mine it.  With arguments, submits a solved\n"
                "auxpow for a previously returned block.\n",
                {
                    {"hash", RPCArg::Type::STR_HEX, RPCArg::Optional::OMITTED_NAMED_ARG, "Hash of the block to submit"},
                    {"auxpow", RPCArg::Type::STR_HEX, RPCArg::Optional::OMITTED_NAMED_ARG, "Serialised auxpow found"},
                },
                RPCResults{
                  {"without arguments",
                      "{\n"
                      "  \"hash\"               (string) hash of the created block\n"
                      "  \"chainid\"            (numeric) chain ID for this block\n"
                      "  \"previousblockhash\"  (string) hash of the previous block\n"
                      "  \"coinbasevalue\"      (numeric) value of the block's coinbase\n"
                      "  \"bits\"               (string) compressed target of the block\n"
                      "  \"height\"             (numeric) height of the block\n"
                      "  \"_target\"            (string) target in reversed byte order, deprecated\n"
                      "}\n"
                  },
                  {"with arguments",
                      "xxxxx        (boolean) whether the submitted block was correct\n"
                  },
                },
                RPCExamples{
                    HelpExampleCli("getauxblock", "")
                    + HelpExampleCli("getauxblock", "\"hash\" \"serialised auxpow\"")
                    + HelpExampleRpc("getauxblock", "")
                },
            }.ToString());

    if (pwallet->IsWalletFlagSet(WALLET_FLAG_DISABLE_PRIVATE_KEYS)) {
        throw JSONRPCError(RPC_WALLET_ERROR, "Error: Private keys are disabled for this wallet");
    }

    CScript coinbaseScript;
    auto rKey = GetScriptForMining(pwallet, coinbaseScript);

    /* If the keypool is exhausted, no script is returned at all.
       Catch this.  */
    if (!rKey)
        throw JSONRPCError(RPC_WALLET_KEYPOOL_RAN_OUT, "Error: Keypool ran out, please call keypoolrefill first");

    /* Throw an error if no script was provided.  */
    if (!coinbaseScript.size())
        throw JSONRPCError(RPC_INTERNAL_ERROR, "No coinbase script available (mining requires a wallet)");

    /* Create a new block */
    if (request.params.size() == 0)
        return AuxpowMiner::get ().createAuxBlock(coinbaseScript);

    /* Submit a block instead.  */
    assert(request.params.size() == 2);
    bool fAccepted
        = AuxpowMiner::get ().submitAuxBlock(request.params[0].get_str(),
                                             request.params[1].get_str());
    if (fAccepted)
        rKey->KeepKey();

    return fAccepted;
}

UniValue abortrescan(const JSONRPCRequest& request); // in rpcdump.cpp
UniValue dumpprivkey(const JSONRPCRequest& request); // in rpcdump.cpp
UniValue importprivkey(const JSONRPCRequest& request);
UniValue importaddress(const JSONRPCRequest& request);
UniValue importpubkey(const JSONRPCRequest& request);
UniValue dumpwallet(const JSONRPCRequest& request);
UniValue importwallet(const JSONRPCRequest& request);
UniValue importprunedfunds(const JSONRPCRequest& request);
UniValue removeprunedfunds(const JSONRPCRequest& request);
UniValue importmulti(const JSONRPCRequest& request);

extern UniValue name_list(const JSONRPCRequest& request); // in rpcnames.cpp
extern UniValue name_new(const JSONRPCRequest& request);
extern UniValue name_firstupdate(const JSONRPCRequest& request);
extern UniValue name_update(const JSONRPCRequest& request);
extern UniValue sendtoname(const JSONRPCRequest& request);

// clang-format off
static const CRPCCommand commands[] =
{ //  category              name                                actor (function)                argNames
    //  --------------------- ------------------------          -----------------------         ----------
    { "rawtransactions",    "fundrawtransaction",               &fundrawtransaction,            {"hexstring","options","iswitness"} },
    { "wallet",             "abandontransaction",               &abandontransaction,            {"txid"} },
    { "wallet",             "abortrescan",                      &abortrescan,                   {} },
    { "wallet",             "addmultisigaddress",               &addmultisigaddress,            {"nrequired","keys","label","address_type"} },
    { "wallet",             "backupwallet",                     &backupwallet,                  {"destination"} },
    { "wallet",             "bumpfee",                          &bumpfee,                       {"txid", "options"} },
    { "wallet",             "createwallet",                     &createwallet,                  {"wallet_name", "disable_private_keys", "blank", "passphrase", "avoid_reuse"} },
    { "wallet",             "dumpprivkey",                      &dumpprivkey,                   {"address"}  },
    { "wallet",             "dumpwallet",                       &dumpwallet,                    {"filename"} },
    { "wallet",             "encryptwallet",                    &encryptwallet,                 {"passphrase"} },
    { "wallet",             "getaddressesbylabel",              &getaddressesbylabel,           {"label"} },
    { "wallet",             "getaddressinfo",                   &getaddressinfo,                {"address"} },
    { "wallet",             "getbalance",                       &getbalance,                    {"dummy","minconf","include_watchonly","avoid_reuse"} },
    { "wallet",             "getnewaddress",                    &getnewaddress,                 {"label","address_type"} },
    { "wallet",             "getrawchangeaddress",              &getrawchangeaddress,           {"address_type"} },
    { "wallet",             "getreceivedbyaddress",             &getreceivedbyaddress,          {"address","minconf"} },
    { "wallet",             "getreceivedbylabel",               &getreceivedbylabel,            {"label","minconf"} },
    { "wallet",             "gettransaction",                   &gettransaction,                {"txid","include_watchonly"} },
    { "wallet",             "getunconfirmedbalance",            &getunconfirmedbalance,         {} },
    { "wallet",             "getbalances",                      &getbalances,                   {} },
    { "wallet",             "getwalletinfo",                    &getwalletinfo,                 {} },
    { "wallet",             "importaddress",                    &importaddress,                 {"address","label","rescan","p2sh"} },
    { "wallet",             "importmulti",                      &importmulti,                   {"requests","options"} },
    { "wallet",             "importprivkey",                    &importprivkey,                 {"privkey","label","rescan"} },
    { "wallet",             "importprunedfunds",                &importprunedfunds,             {"rawtransaction","txoutproof"} },
    { "wallet",             "importpubkey",                     &importpubkey,                  {"pubkey","label","rescan"} },
    { "wallet",             "importwallet",                     &importwallet,                  {"filename"} },
    { "wallet",             "keypoolrefill",                    &keypoolrefill,                 {"newsize"} },
    { "wallet",             "listaddressgroupings",             &listaddressgroupings,          {} },
    { "wallet",             "listlabels",                       &listlabels,                    {"purpose"} },
    { "wallet",             "listlockunspent",                  &listlockunspent,               {} },
    { "wallet",             "listreceivedbyaddress",            &listreceivedbyaddress,         {"minconf","include_empty","include_watchonly","address_filter"} },
    { "wallet",             "listreceivedbylabel",              &listreceivedbylabel,           {"minconf","include_empty","include_watchonly"} },
    { "wallet",             "listsinceblock",                   &listsinceblock,                {"blockhash","target_confirmations","include_watchonly","include_removed"} },
    { "wallet",             "listtransactions",                 &listtransactions,              {"label|dummy","count","skip","include_watchonly"} },
    { "wallet",             "listunspent",                      &listunspent,                   {"minconf","maxconf","addresses","include_unsafe","query_options"} },
    { "wallet",             "listwalletdir",                    &listwalletdir,                 {} },
    { "wallet",             "listwallets",                      &listwallets,                   {} },
    { "wallet",             "loadwallet",                       &loadwallet,                    {"filename"} },
    { "wallet",             "lockunspent",                      &lockunspent,                   {"unlock","transactions"} },
    { "wallet",             "removeprunedfunds",                &removeprunedfunds,             {"txid"} },
    { "wallet",             "rescanblockchain",                 &rescanblockchain,              {"start_height", "stop_height"} },
    { "wallet",             "sendmany",                         &sendmany,                      {"dummy","amounts","minconf","comment","subtractfeefrom","replaceable","conf_target","estimate_mode"} },
    { "wallet",             "sendtoaddress",                    &sendtoaddress,                 {"address","amount","comment","comment_to","subtractfeefromamount","replaceable","conf_target","estimate_mode","avoid_reuse"} },
    { "wallet",             "sethdseed",                        &sethdseed,                     {"newkeypool","seed"} },
    { "wallet",             "setlabel",                         &setlabel,                      {"address","label"} },
    { "wallet",             "settxfee",                         &settxfee,                      {"amount"} },
    { "wallet",             "setwalletflag",                    &setwalletflag,                 {"flag","value"} },
    { "wallet",             "signmessage",                      &signmessage,                   {"address","message"} },
    { "wallet",             "signrawtransactionwithwallet",     &signrawtransactionwithwallet,  {"hexstring","prevtxs","sighashtype"} },
    { "wallet",             "unloadwallet",                     &unloadwallet,                  {"wallet_name"} },
    { "wallet",             "walletcreatefundedpsbt",           &walletcreatefundedpsbt,        {"inputs","outputs","locktime","options","bip32derivs"} },
    { "wallet",             "walletlock",                       &walletlock,                    {} },
    { "wallet",             "walletpassphrase",                 &walletpassphrase,              {"passphrase","timeout"} },
    { "wallet",             "walletpassphrasechange",           &walletpassphrasechange,        {"oldpassphrase","newpassphrase"} },
    { "wallet",             "walletprocesspsbt",                &walletprocesspsbt,             {"psbt","sign","sighashtype","bip32derivs"} },

    /** Auxpow wallet functions */
    { "mining",             "getauxblock",                      &getauxblock,                   {"hash","auxpow"} },

    // Name-related wallet calls.
    { "names",              "name_list",                        &name_list,                     {"name","options"} },
    { "names",              "name_new",                         &name_new,                      {"name","options"} },
    { "names",              "name_firstupdate",                 &name_firstupdate,              {"name","rand","tx","value","options","allow_active"} },
    { "names",              "name_update",                      &name_update,                   {"name","value","options"} },
    { "names",              "sendtoname",                       &sendtoname,                    {"name","amount","comment","comment_to","subtractfeefromamount"} },
};
// clang-format on

void RegisterWalletRPCCommands(interfaces::Chain& chain, std::vector<std::unique_ptr<interfaces::Handler>>& handlers)
{
    for (unsigned int vcidx = 0; vcidx < ARRAYLEN(commands); vcidx++)
        handlers.emplace_back(chain.handleRpc(commands[vcidx]));
}<|MERGE_RESOLUTION|>--- conflicted
+++ resolved
@@ -316,7 +316,6 @@
 
 static CTransactionRef SendMoney(interfaces::Chain::Lock& locked_chain, CWallet * const pwallet, const CTxDestination &address, CAmount nValue, bool fSubtractFeeFromAmount, const CCoinControl& coin_control, mapValue_t mapValue)
 {
-<<<<<<< HEAD
     // Parse Bitcoin address
     CScript scriptPubKey = GetScriptForDestination(address);
 
@@ -329,10 +328,7 @@
     const CTxIn* withInput, CAmount nValue, bool fSubtractFeeFromAmount,
     const CCoinControl& coin_control, mapValue_t mapValue)
 {
-    CAmount curBalance = pwallet->GetBalance().m_mine_trusted;
-=======
     CAmount curBalance = pwallet->GetBalance(0, coin_control.m_avoid_address_reuse).m_mine_trusted;
->>>>>>> ad0a84a9
 
     // Check amount
     if (nValue <= 0)
@@ -3057,17 +3053,13 @@
         cctl.m_avoid_address_reuse = false;
         auto locked_chain = pwallet->chain().lock();
         LOCK(pwallet->cs_wallet);
-<<<<<<< HEAD
-        pwallet->AvailableCoins(*locked_chain, vecOutputs, !include_unsafe, nullptr, nMinimumAmount, nMaximumAmount, nMinimumSumAmount, nMaximumCount, nMinDepth, nMaxDepth);
+        pwallet->AvailableCoins(*locked_chain, vecOutputs, !include_unsafe, &cctl, nMinimumAmount, nMaximumAmount, nMinimumSumAmount, nMaximumCount, nMinDepth, nMaxDepth);
 
         /* Retrieve and store "current" expiration depth.  We use that later
            to determine, based on confirmations, whether or not names
            are expired.  */
         expireDepth = Params().GetConsensus()
                         .rules->NameExpirationDepth(::ChainActive().Height());
-=======
-        pwallet->AvailableCoins(*locked_chain, vecOutputs, !include_unsafe, &cctl, nMinimumAmount, nMaximumAmount, nMinimumSumAmount, nMaximumCount, nMinDepth, nMaxDepth);
->>>>>>> ad0a84a9
     }
 
     LOCK(pwallet->cs_wallet);
