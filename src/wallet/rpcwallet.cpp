// Copyright (c) 2010 Satoshi Nakamoto
// Copyright (c) 2009-2016 The Bitcoin Core developers
// Distributed under the MIT software license, see the accompanying
// file COPYING or http://www.opensource.org/licenses/mit-license.php.

#include "amount.h"
#include "base58.h"
#include "chain.h"
#include "consensus/validation.h"
#include "core_io.h"
#include "httpserver.h"
#include "validation.h"
#include "net.h"
#include "policy/feerate.h"
#include "policy/fees.h"
#include "policy/policy.h"
#include "policy/rbf.h"
#include "rpc/mining.h"
#include "rpc/safemode.h"
#include "rpc/server.h"
#include "script/sign.h"
#include "timedata.h"
#include "util.h"
#include "utilmoneystr.h"
#include "wallet/coincontrol.h"
#include "wallet/feebumper.h"
#include "wallet/wallet.h"
#include "wallet/walletdb.h"

#include <init.h>  // For StartShutdown

#include <stdint.h>

#include <univalue.h>

static const std::string WALLET_ENDPOINT_BASE = "/wallet/";

CWallet *GetWalletForJSONRPCRequest(const JSONRPCRequest& request)
{
    if (request.URI.substr(0, WALLET_ENDPOINT_BASE.size()) == WALLET_ENDPOINT_BASE) {
        // wallet endpoint was used
        std::string requestedWallet = urlDecode(request.URI.substr(WALLET_ENDPOINT_BASE.size()));
        for (CWalletRef pwallet : ::vpwallets) {
            if (pwallet->GetName() == requestedWallet) {
                return pwallet;
            }
        }
        throw JSONRPCError(RPC_WALLET_NOT_FOUND, "Requested wallet does not exist or is not loaded");
    }
    return ::vpwallets.size() == 1 || (request.fHelp && ::vpwallets.size() > 0) ? ::vpwallets[0] : nullptr;
}

std::string HelpRequiringPassphrase(CWallet * const pwallet)
{
    return pwallet && pwallet->IsCrypted()
        ? "\nRequires wallet passphrase to be set with walletpassphrase call."
        : "";
}

bool EnsureWalletIsAvailable(CWallet * const pwallet, bool avoidException)
{
    if (pwallet) return true;
    if (avoidException) return false;
    if (::vpwallets.empty()) {
        // Note: It isn't currently possible to trigger this error because
        // wallet RPC methods aren't registered unless a wallet is loaded. But
        // this error is being kept as a precaution, because it's possible in
        // the future that wallet RPC methods might get or remain registered
        // when no wallets are loaded.
        throw JSONRPCError(
            RPC_METHOD_NOT_FOUND, "Method not found (wallet method is disabled because no wallet is loaded)");
    }
    throw JSONRPCError(RPC_WALLET_NOT_SPECIFIED,
        "Wallet file not specified (must request wallet RPC through /wallet/<filename> uri-path).");
}

void EnsureWalletIsUnlocked(CWallet * const pwallet)
{
    if (pwallet->IsLocked()) {
        throw JSONRPCError(RPC_WALLET_UNLOCK_NEEDED, "Error: Please enter the wallet passphrase with walletpassphrase first.");
    }
}

void WalletTxToJSON(const CWalletTx& wtx, UniValue& entry)
{
    int confirms = wtx.GetDepthInMainChain();
    entry.push_back(Pair("confirmations", confirms));
    if (wtx.IsCoinBase())
        entry.push_back(Pair("generated", true));
    if (confirms > 0)
    {
        entry.push_back(Pair("blockhash", wtx.hashBlock.GetHex()));
        entry.push_back(Pair("blockindex", wtx.nIndex));
        entry.push_back(Pair("blocktime", mapBlockIndex[wtx.hashBlock]->GetBlockTime()));
    } else {
        entry.push_back(Pair("trusted", wtx.IsTrusted()));
    }
    uint256 hash = wtx.GetHash();
    entry.push_back(Pair("txid", hash.GetHex()));
    UniValue conflicts(UniValue::VARR);
    for (const uint256& conflict : wtx.GetConflicts())
        conflicts.push_back(conflict.GetHex());
    entry.push_back(Pair("walletconflicts", conflicts));
    entry.push_back(Pair("time", wtx.GetTxTime()));
    entry.push_back(Pair("timereceived", (int64_t)wtx.nTimeReceived));

    // Add opt-in RBF status
    std::string rbfStatus = "no";
    if (confirms <= 0) {
        LOCK(mempool.cs);
        RBFTransactionState rbfState = IsRBFOptIn(wtx, mempool);
        if (rbfState == RBF_TRANSACTIONSTATE_UNKNOWN)
            rbfStatus = "unknown";
        else if (rbfState == RBF_TRANSACTIONSTATE_REPLACEABLE_BIP125)
            rbfStatus = "yes";
    }
    entry.push_back(Pair("bip125-replaceable", rbfStatus));

    for (const std::pair<std::string, std::string>& item : wtx.mapValue)
        entry.push_back(Pair(item.first, item.second));
}

std::string AccountFromValue(const UniValue& value)
{
    std::string strAccount = value.get_str();
    if (strAccount == "*")
        throw JSONRPCError(RPC_WALLET_INVALID_ACCOUNT_NAME, "Invalid account name");
    return strAccount;
}

UniValue getnewaddress(const JSONRPCRequest& request)
{
    CWallet * const pwallet = GetWalletForJSONRPCRequest(request);
    if (!EnsureWalletIsAvailable(pwallet, request.fHelp)) {
        return NullUniValue;
    }

    if (request.fHelp || request.params.size() > 1)
        throw std::runtime_error(
            "getnewaddress ( \"account\" )\n"
            "\nReturns a new Bitcoin address for receiving payments.\n"
            "If 'account' is specified (DEPRECATED), it is added to the address book \n"
            "so payments received with the address will be credited to 'account'.\n"
            "\nArguments:\n"
            "1. \"account\"        (string, optional) DEPRECATED. The account name for the address to be linked to. If not provided, the default account \"\" is used. It can also be set to the empty string \"\" to represent the default account. The account does not need to exist, it will be created if there is no account by the given name.\n"
            "\nResult:\n"
            "\"address\"    (string) The new bitcoin address\n"
            "\nExamples:\n"
            + HelpExampleCli("getnewaddress", "")
            + HelpExampleRpc("getnewaddress", "")
        );

    LOCK2(cs_main, pwallet->cs_wallet);

    // Parse the account first so we don't generate a key if there's an error
    std::string strAccount;
    if (!request.params[0].isNull())
        strAccount = AccountFromValue(request.params[0]);

    if (!pwallet->IsLocked()) {
        pwallet->TopUpKeyPool();
    }

    // Generate a new key that is added to wallet
    CPubKey newKey;
    if (!pwallet->GetKeyFromPool(newKey)) {
        throw JSONRPCError(RPC_WALLET_KEYPOOL_RAN_OUT, "Error: Keypool ran out, please call keypoolrefill first");
    }
    CKeyID keyID = newKey.GetID();

    pwallet->SetAddressBook(keyID, strAccount, "receive");

    return EncodeDestination(keyID);
}


CTxDestination GetAccountAddress(CWallet* const pwallet, std::string strAccount, bool bForceNew=false)
{
    CPubKey pubKey;
    if (!pwallet->GetAccountPubkey(pubKey, strAccount, bForceNew)) {
        throw JSONRPCError(RPC_WALLET_KEYPOOL_RAN_OUT, "Error: Keypool ran out, please call keypoolrefill first");
    }

    return pubKey.GetID();
}

UniValue getaccountaddress(const JSONRPCRequest& request)
{
    CWallet * const pwallet = GetWalletForJSONRPCRequest(request);
    if (!EnsureWalletIsAvailable(pwallet, request.fHelp)) {
        return NullUniValue;
    }

    if (request.fHelp || request.params.size() != 1)
        throw std::runtime_error(
            "getaccountaddress \"account\"\n"
            "\nDEPRECATED. Returns the current Bitcoin address for receiving payments to this account.\n"
            "\nArguments:\n"
            "1. \"account\"       (string, required) The account name for the address. It can also be set to the empty string \"\" to represent the default account. The account does not need to exist, it will be created and a new address created  if there is no account by the given name.\n"
            "\nResult:\n"
            "\"address\"          (string) The account bitcoin address\n"
            "\nExamples:\n"
            + HelpExampleCli("getaccountaddress", "")
            + HelpExampleCli("getaccountaddress", "\"\"")
            + HelpExampleCli("getaccountaddress", "\"myaccount\"")
            + HelpExampleRpc("getaccountaddress", "\"myaccount\"")
        );

    LOCK2(cs_main, pwallet->cs_wallet);

    // Parse the account first so we don't generate a key if there's an error
    std::string strAccount = AccountFromValue(request.params[0]);

    UniValue ret(UniValue::VSTR);

    ret = EncodeDestination(GetAccountAddress(pwallet, strAccount));
    return ret;
}


UniValue getrawchangeaddress(const JSONRPCRequest& request)
{
    CWallet * const pwallet = GetWalletForJSONRPCRequest(request);
    if (!EnsureWalletIsAvailable(pwallet, request.fHelp)) {
        return NullUniValue;
    }

    if (request.fHelp || request.params.size() > 0)
        throw std::runtime_error(
            "getrawchangeaddress\n"
            "\nReturns a new Bitcoin address, for receiving change.\n"
            "This is for use with raw transactions, NOT normal use.\n"
            "\nResult:\n"
            "\"address\"    (string) The address\n"
            "\nExamples:\n"
            + HelpExampleCli("getrawchangeaddress", "")
            + HelpExampleRpc("getrawchangeaddress", "")
       );

    LOCK2(cs_main, pwallet->cs_wallet);

    if (!pwallet->IsLocked()) {
        pwallet->TopUpKeyPool();
    }

    CReserveKey reservekey(pwallet);
    CPubKey vchPubKey;
    if (!reservekey.GetReservedKey(vchPubKey, true))
        throw JSONRPCError(RPC_WALLET_KEYPOOL_RAN_OUT, "Error: Keypool ran out, please call keypoolrefill first");

    reservekey.KeepKey();

    CKeyID keyID = vchPubKey.GetID();

    return EncodeDestination(keyID);
}


UniValue setaccount(const JSONRPCRequest& request)
{
    CWallet * const pwallet = GetWalletForJSONRPCRequest(request);
    if (!EnsureWalletIsAvailable(pwallet, request.fHelp)) {
        return NullUniValue;
    }

    if (request.fHelp || request.params.size() < 1 || request.params.size() > 2)
        throw std::runtime_error(
            "setaccount \"address\" \"account\"\n"
            "\nDEPRECATED. Sets the account associated with the given address.\n"
            "\nArguments:\n"
            "1. \"address\"         (string, required) The bitcoin address to be associated with an account.\n"
            "2. \"account\"         (string, required) The account to assign the address to.\n"
            "\nExamples:\n"
            + HelpExampleCli("setaccount", "\"1D1ZrZNe3JUo7ZycKEYQQiQAWd9y54F4XX\" \"tabby\"")
            + HelpExampleRpc("setaccount", "\"1D1ZrZNe3JUo7ZycKEYQQiQAWd9y54F4XX\", \"tabby\"")
        );

    LOCK2(cs_main, pwallet->cs_wallet);

    CTxDestination dest = DecodeDestination(request.params[0].get_str());
    if (!IsValidDestination(dest)) {
        throw JSONRPCError(RPC_INVALID_ADDRESS_OR_KEY, "Invalid Bitcoin address");
    }

    std::string strAccount;
    if (!request.params[1].isNull())
        strAccount = AccountFromValue(request.params[1]);

    // Only add the account if the address is yours.
    if (IsMine(*pwallet, dest)) {
        // Detect when changing the account of an address that is the 'unused current key' of another account:
        if (pwallet->mapAddressBook.count(dest)) {
            std::string strOldAccount = pwallet->mapAddressBook[dest].name;
            if (dest == GetAccountAddress(pwallet, strOldAccount)) {
                GetAccountAddress(pwallet, strOldAccount, true);
            }
        }
        pwallet->SetAddressBook(dest, strAccount, "receive");
    }
    else
        throw JSONRPCError(RPC_MISC_ERROR, "setaccount can only be used with own address");

    return NullUniValue;
}


UniValue getaccount(const JSONRPCRequest& request)
{
    CWallet * const pwallet = GetWalletForJSONRPCRequest(request);
    if (!EnsureWalletIsAvailable(pwallet, request.fHelp)) {
        return NullUniValue;
    }

    if (request.fHelp || request.params.size() != 1)
        throw std::runtime_error(
            "getaccount \"address\"\n"
            "\nDEPRECATED. Returns the account associated with the given address.\n"
            "\nArguments:\n"
            "1. \"address\"         (string, required) The bitcoin address for account lookup.\n"
            "\nResult:\n"
            "\"accountname\"        (string) the account address\n"
            "\nExamples:\n"
            + HelpExampleCli("getaccount", "\"1D1ZrZNe3JUo7ZycKEYQQiQAWd9y54F4XX\"")
            + HelpExampleRpc("getaccount", "\"1D1ZrZNe3JUo7ZycKEYQQiQAWd9y54F4XX\"")
        );

    LOCK2(cs_main, pwallet->cs_wallet);

    CTxDestination dest = DecodeDestination(request.params[0].get_str());
    if (!IsValidDestination(dest)) {
        throw JSONRPCError(RPC_INVALID_ADDRESS_OR_KEY, "Invalid Bitcoin address");
    }

    std::string strAccount;
    std::map<CTxDestination, CAddressBookData>::iterator mi = pwallet->mapAddressBook.find(dest);
    if (mi != pwallet->mapAddressBook.end() && !(*mi).second.name.empty()) {
        strAccount = (*mi).second.name;
    }
    return strAccount;
}


UniValue getaddressesbyaccount(const JSONRPCRequest& request)
{
    CWallet * const pwallet = GetWalletForJSONRPCRequest(request);
    if (!EnsureWalletIsAvailable(pwallet, request.fHelp)) {
        return NullUniValue;
    }

    if (request.fHelp || request.params.size() != 1)
        throw std::runtime_error(
            "getaddressesbyaccount \"account\"\n"
            "\nDEPRECATED. Returns the list of addresses for the given account.\n"
            "\nArguments:\n"
            "1. \"account\"        (string, required) The account name.\n"
            "\nResult:\n"
            "[                     (json array of string)\n"
            "  \"address\"         (string) a bitcoin address associated with the given account\n"
            "  ,...\n"
            "]\n"
            "\nExamples:\n"
            + HelpExampleCli("getaddressesbyaccount", "\"tabby\"")
            + HelpExampleRpc("getaddressesbyaccount", "\"tabby\"")
        );

    LOCK2(cs_main, pwallet->cs_wallet);

    std::string strAccount = AccountFromValue(request.params[0]);

    // Find all addresses that have the given account
    UniValue ret(UniValue::VARR);
    for (const std::pair<CTxDestination, CAddressBookData>& item : pwallet->mapAddressBook) {
        const CTxDestination& dest = item.first;
        const std::string& strName = item.second.name;
        if (strName == strAccount) {
            ret.push_back(EncodeDestination(dest));
        }
    }
    return ret;
}

static void SendMoney(CWallet * const pwallet, const CTxDestination &address, CAmount nValue, bool fSubtractFeeFromAmount, CWalletTx& wtxNew, const CCoinControl& coin_control)
{
    CAmount curBalance = pwallet->GetBalance();

    // Check amount
    if (nValue <= 0)
        throw JSONRPCError(RPC_INVALID_PARAMETER, "Invalid amount");

    if (nValue > curBalance)
        throw JSONRPCError(RPC_WALLET_INSUFFICIENT_FUNDS, "Insufficient funds");

    if (pwallet->GetBroadcastTransactions() && !g_connman) {
        throw JSONRPCError(RPC_CLIENT_P2P_DISABLED, "Error: Peer-to-peer functionality missing or disabled");
    }

    // Parse Bitcoin address
    CScript scriptPubKey = GetScriptForDestination(address);

    // Create and send the transaction
    CReserveKey reservekey(pwallet);
    CAmount nFeeRequired;
    std::string strError;
    std::vector<CRecipient> vecSend;
    int nChangePosRet = -1;
    CRecipient recipient = {scriptPubKey, nValue, fSubtractFeeFromAmount};
    vecSend.push_back(recipient);
    if (!pwallet->CreateTransaction(vecSend, wtxNew, reservekey, nFeeRequired, nChangePosRet, strError, coin_control)) {
        if (!fSubtractFeeFromAmount && nValue + nFeeRequired > curBalance)
            strError = strprintf("Error: This transaction requires a transaction fee of at least %s", FormatMoney(nFeeRequired));
        throw JSONRPCError(RPC_WALLET_ERROR, strError);
    }
    CValidationState state;
    if (!pwallet->CommitTransaction(wtxNew, reservekey, g_connman.get(), state)) {
        strError = strprintf("Error: The transaction was rejected! Reason given: %s", state.GetRejectReason());
        throw JSONRPCError(RPC_WALLET_ERROR, strError);
    }
}

UniValue sendtoaddress(const JSONRPCRequest& request)
{
    CWallet * const pwallet = GetWalletForJSONRPCRequest(request);
    if (!EnsureWalletIsAvailable(pwallet, request.fHelp)) {
        return NullUniValue;
    }

    if (request.fHelp || request.params.size() < 2 || request.params.size() > 8)
        throw std::runtime_error(
            "sendtoaddress \"address\" amount ( \"comment\" \"comment_to\" subtractfeefromamount replaceable conf_target \"estimate_mode\")\n"
            "\nSend an amount to a given address.\n"
            + HelpRequiringPassphrase(pwallet) +
            "\nArguments:\n"
            "1. \"address\"            (string, required) The bitcoin address to send to.\n"
            "2. \"amount\"             (numeric or string, required) The amount in " + CURRENCY_UNIT + " to send. eg 0.1\n"
            "3. \"comment\"            (string, optional) A comment used to store what the transaction is for. \n"
            "                             This is not part of the transaction, just kept in your wallet.\n"
            "4. \"comment_to\"         (string, optional) A comment to store the name of the person or organization \n"
            "                             to which you're sending the transaction. This is not part of the \n"
            "                             transaction, just kept in your wallet.\n"
            "5. subtractfeefromamount  (boolean, optional, default=false) The fee will be deducted from the amount being sent.\n"
            "                             The recipient will receive less bitcoins than you enter in the amount field.\n"
            "6. replaceable            (boolean, optional) Allow this transaction to be replaced by a transaction with higher fees via BIP 125\n"
            "7. conf_target            (numeric, optional) Confirmation target (in blocks)\n"
            "8. \"estimate_mode\"      (string, optional, default=UNSET) The fee estimate mode, must be one of:\n"
            "       \"UNSET\"\n"
            "       \"ECONOMICAL\"\n"
            "       \"CONSERVATIVE\"\n"
            "\nResult:\n"
            "\"txid\"                  (string) The transaction id.\n"
            "\nExamples:\n"
            + HelpExampleCli("sendtoaddress", "\"1M72Sfpbz1BPpXFHz9m3CdqATR44Jvaydd\" 0.1")
            + HelpExampleCli("sendtoaddress", "\"1M72Sfpbz1BPpXFHz9m3CdqATR44Jvaydd\" 0.1 \"donation\" \"seans outpost\"")
            + HelpExampleCli("sendtoaddress", "\"1M72Sfpbz1BPpXFHz9m3CdqATR44Jvaydd\" 0.1 \"\" \"\" true")
            + HelpExampleRpc("sendtoaddress", "\"1M72Sfpbz1BPpXFHz9m3CdqATR44Jvaydd\", 0.1, \"donation\", \"seans outpost\"")
        );

    ObserveSafeMode();
    LOCK2(cs_main, pwallet->cs_wallet);

    CTxDestination dest = DecodeDestination(request.params[0].get_str());
    if (!IsValidDestination(dest)) {
        throw JSONRPCError(RPC_INVALID_ADDRESS_OR_KEY, "Invalid address");
    }

    // Amount
    CAmount nAmount = AmountFromValue(request.params[1]);
    if (nAmount <= 0)
        throw JSONRPCError(RPC_TYPE_ERROR, "Invalid amount for send");

    // Wallet comments
    CWalletTx wtx;
    if (!request.params[2].isNull() && !request.params[2].get_str().empty())
        wtx.mapValue["comment"] = request.params[2].get_str();
    if (!request.params[3].isNull() && !request.params[3].get_str().empty())
        wtx.mapValue["to"]      = request.params[3].get_str();

    bool fSubtractFeeFromAmount = false;
    if (!request.params[4].isNull()) {
        fSubtractFeeFromAmount = request.params[4].get_bool();
    }

    CCoinControl coin_control;
    if (!request.params[5].isNull()) {
        coin_control.signalRbf = request.params[5].get_bool();
    }

    if (!request.params[6].isNull()) {
        coin_control.m_confirm_target = ParseConfirmTarget(request.params[6]);
    }

    if (!request.params[7].isNull()) {
        if (!FeeModeFromString(request.params[7].get_str(), coin_control.m_fee_mode)) {
            throw JSONRPCError(RPC_INVALID_PARAMETER, "Invalid estimate_mode parameter");
        }
    }


    EnsureWalletIsUnlocked(pwallet);

    SendMoney(pwallet, dest, nAmount, fSubtractFeeFromAmount, wtx, coin_control);

    return wtx.GetHash().GetHex();
}

UniValue listaddressgroupings(const JSONRPCRequest& request)
{
    CWallet * const pwallet = GetWalletForJSONRPCRequest(request);
    if (!EnsureWalletIsAvailable(pwallet, request.fHelp)) {
        return NullUniValue;
    }

    if (request.fHelp || request.params.size() != 0)
        throw std::runtime_error(
            "listaddressgroupings\n"
            "\nLists groups of addresses which have had their common ownership\n"
            "made public by common use as inputs or as the resulting change\n"
            "in past transactions\n"
            "\nResult:\n"
            "[\n"
            "  [\n"
            "    [\n"
            "      \"address\",            (string) The bitcoin address\n"
            "      amount,                 (numeric) The amount in " + CURRENCY_UNIT + "\n"
            "      \"account\"             (string, optional) DEPRECATED. The account\n"
            "    ]\n"
            "    ,...\n"
            "  ]\n"
            "  ,...\n"
            "]\n"
            "\nExamples:\n"
            + HelpExampleCli("listaddressgroupings", "")
            + HelpExampleRpc("listaddressgroupings", "")
        );

    ObserveSafeMode();
    LOCK2(cs_main, pwallet->cs_wallet);

    UniValue jsonGroupings(UniValue::VARR);
    std::map<CTxDestination, CAmount> balances = pwallet->GetAddressBalances();
    for (const std::set<CTxDestination>& grouping : pwallet->GetAddressGroupings()) {
        UniValue jsonGrouping(UniValue::VARR);
        for (const CTxDestination& address : grouping)
        {
            UniValue addressInfo(UniValue::VARR);
            addressInfo.push_back(EncodeDestination(address));
            addressInfo.push_back(ValueFromAmount(balances[address]));
            {
                if (pwallet->mapAddressBook.find(address) != pwallet->mapAddressBook.end()) {
                    addressInfo.push_back(pwallet->mapAddressBook.find(address)->second.name);
                }
            }
            jsonGrouping.push_back(addressInfo);
        }
        jsonGroupings.push_back(jsonGrouping);
    }
    return jsonGroupings;
}

UniValue signmessage(const JSONRPCRequest& request)
{
    CWallet * const pwallet = GetWalletForJSONRPCRequest(request);
    if (!EnsureWalletIsAvailable(pwallet, request.fHelp)) {
        return NullUniValue;
    }

    if (request.fHelp || request.params.size() != 2)
        throw std::runtime_error(
            "signmessage \"address\" \"message\"\n"
            "\nSign a message with the private key of an address"
            + HelpRequiringPassphrase(pwallet) + "\n"
            "\nArguments:\n"
            "1. \"address\"         (string, required) The bitcoin address to use for the private key.\n"
            "2. \"message\"         (string, required) The message to create a signature of.\n"
            "\nResult:\n"
            "\"signature\"          (string) The signature of the message encoded in base 64\n"
            "\nExamples:\n"
            "\nUnlock the wallet for 30 seconds\n"
            + HelpExampleCli("walletpassphrase", "\"mypassphrase\" 30") +
            "\nCreate the signature\n"
            + HelpExampleCli("signmessage", "\"1D1ZrZNe3JUo7ZycKEYQQiQAWd9y54F4XX\" \"my message\"") +
            "\nVerify the signature\n"
            + HelpExampleCli("verifymessage", "\"1D1ZrZNe3JUo7ZycKEYQQiQAWd9y54F4XX\" \"signature\" \"my message\"") +
            "\nAs json rpc\n"
            + HelpExampleRpc("signmessage", "\"1D1ZrZNe3JUo7ZycKEYQQiQAWd9y54F4XX\", \"my message\"")
        );

    LOCK2(cs_main, pwallet->cs_wallet);

    EnsureWalletIsUnlocked(pwallet);

    std::string strAddress = request.params[0].get_str();
    std::string strMessage = request.params[1].get_str();

    CTxDestination dest = DecodeDestination(strAddress);
    if (!IsValidDestination(dest)) {
        throw JSONRPCError(RPC_TYPE_ERROR, "Invalid address");
    }

    const CKeyID *keyID = boost::get<CKeyID>(&dest);
    if (!keyID) {
        throw JSONRPCError(RPC_TYPE_ERROR, "Address does not refer to key");
    }

    CKey key;
    if (!pwallet->GetKey(*keyID, key)) {
        throw JSONRPCError(RPC_WALLET_ERROR, "Private key not available");
    }

    CHashWriter ss(SER_GETHASH, 0);
    ss << strMessageMagic;
    ss << strMessage;

    std::vector<unsigned char> vchSig;
    if (!key.SignCompact(ss.GetHash(), vchSig))
        throw JSONRPCError(RPC_INVALID_ADDRESS_OR_KEY, "Sign failed");

    return EncodeBase64(vchSig.data(), vchSig.size());
}

UniValue getreceivedbyaddress(const JSONRPCRequest& request)
{
    CWallet * const pwallet = GetWalletForJSONRPCRequest(request);
    if (!EnsureWalletIsAvailable(pwallet, request.fHelp)) {
        return NullUniValue;
    }

    if (request.fHelp || request.params.size() < 1 || request.params.size() > 2)
        throw std::runtime_error(
            "getreceivedbyaddress \"address\" ( minconf )\n"
            "\nReturns the total amount received by the given address in transactions with at least minconf confirmations.\n"
            "\nArguments:\n"
            "1. \"address\"         (string, required) The bitcoin address for transactions.\n"
            "2. minconf             (numeric, optional, default=1) Only include transactions confirmed at least this many times.\n"
            "\nResult:\n"
            "amount   (numeric) The total amount in " + CURRENCY_UNIT + " received at this address.\n"
            "\nExamples:\n"
            "\nThe amount from transactions with at least 1 confirmation\n"
            + HelpExampleCli("getreceivedbyaddress", "\"1D1ZrZNe3JUo7ZycKEYQQiQAWd9y54F4XX\"") +
            "\nThe amount including unconfirmed transactions, zero confirmations\n"
            + HelpExampleCli("getreceivedbyaddress", "\"1D1ZrZNe3JUo7ZycKEYQQiQAWd9y54F4XX\" 0") +
            "\nThe amount with at least 6 confirmations\n"
            + HelpExampleCli("getreceivedbyaddress", "\"1D1ZrZNe3JUo7ZycKEYQQiQAWd9y54F4XX\" 6") +
            "\nAs a json rpc call\n"
            + HelpExampleRpc("getreceivedbyaddress", "\"1D1ZrZNe3JUo7ZycKEYQQiQAWd9y54F4XX\", 6")
       );

    ObserveSafeMode();
    LOCK2(cs_main, pwallet->cs_wallet);

    // Bitcoin address
    CTxDestination dest = DecodeDestination(request.params[0].get_str());
    if (!IsValidDestination(dest)) {
        throw JSONRPCError(RPC_INVALID_ADDRESS_OR_KEY, "Invalid Bitcoin address");
    }
    CScript scriptPubKey = GetScriptForDestination(dest);
    if (!IsMine(*pwallet, scriptPubKey)) {
        return ValueFromAmount(0);
    }

    // Minimum confirmations
    int nMinDepth = 1;
    if (!request.params[1].isNull())
        nMinDepth = request.params[1].get_int();

    // Tally
    CAmount nAmount = 0;
    for (const std::pair<uint256, CWalletTx>& pairWtx : pwallet->mapWallet) {
        const CWalletTx& wtx = pairWtx.second;
        if (wtx.IsCoinBase() || !CheckFinalTx(*wtx.tx))
            continue;

        for (const CTxOut& txout : wtx.tx->vout)
            if (txout.scriptPubKey == scriptPubKey)
                if (wtx.GetDepthInMainChain() >= nMinDepth)
                    nAmount += txout.nValue;
    }

    return  ValueFromAmount(nAmount);
}


UniValue getreceivedbyaccount(const JSONRPCRequest& request)
{
    CWallet * const pwallet = GetWalletForJSONRPCRequest(request);
    if (!EnsureWalletIsAvailable(pwallet, request.fHelp)) {
        return NullUniValue;
    }

    if (request.fHelp || request.params.size() < 1 || request.params.size() > 2)
        throw std::runtime_error(
            "getreceivedbyaccount \"account\" ( minconf )\n"
            "\nDEPRECATED. Returns the total amount received by addresses with <account> in transactions with at least [minconf] confirmations.\n"
            "\nArguments:\n"
            "1. \"account\"      (string, required) The selected account, may be the default account using \"\".\n"
            "2. minconf          (numeric, optional, default=1) Only include transactions confirmed at least this many times.\n"
            "\nResult:\n"
            "amount              (numeric) The total amount in " + CURRENCY_UNIT + " received for this account.\n"
            "\nExamples:\n"
            "\nAmount received by the default account with at least 1 confirmation\n"
            + HelpExampleCli("getreceivedbyaccount", "\"\"") +
            "\nAmount received at the tabby account including unconfirmed amounts with zero confirmations\n"
            + HelpExampleCli("getreceivedbyaccount", "\"tabby\" 0") +
            "\nThe amount with at least 6 confirmations\n"
            + HelpExampleCli("getreceivedbyaccount", "\"tabby\" 6") +
            "\nAs a json rpc call\n"
            + HelpExampleRpc("getreceivedbyaccount", "\"tabby\", 6")
        );

    ObserveSafeMode();
    LOCK2(cs_main, pwallet->cs_wallet);

    // Minimum confirmations
    int nMinDepth = 1;
    if (!request.params[1].isNull())
        nMinDepth = request.params[1].get_int();

    // Get the set of pub keys assigned to account
    std::string strAccount = AccountFromValue(request.params[0]);
    std::set<CTxDestination> setAddress = pwallet->GetAccountAddresses(strAccount);

    // Tally
    CAmount nAmount = 0;
    for (const std::pair<uint256, CWalletTx>& pairWtx : pwallet->mapWallet) {
        const CWalletTx& wtx = pairWtx.second;
        if (wtx.IsCoinBase() || !CheckFinalTx(*wtx.tx))
            continue;

        for (const CTxOut& txout : wtx.tx->vout)
        {
            CTxDestination address;
            if (ExtractDestination(txout.scriptPubKey, address) && IsMine(*pwallet, address) && setAddress.count(address)) {
                if (wtx.GetDepthInMainChain() >= nMinDepth)
                    nAmount += txout.nValue;
            }
        }
    }

    return ValueFromAmount(nAmount);
}


UniValue getbalance(const JSONRPCRequest& request)
{
    CWallet * const pwallet = GetWalletForJSONRPCRequest(request);
    if (!EnsureWalletIsAvailable(pwallet, request.fHelp)) {
        return NullUniValue;
    }

    if (request.fHelp || request.params.size() > 3)
        throw std::runtime_error(
            "getbalance ( \"account\" minconf include_watchonly )\n"
            "\nIf account is not specified, returns the server's total available balance.\n"
            "If account is specified (DEPRECATED), returns the balance in the account.\n"
            "Note that the account \"\" is not the same as leaving the parameter out.\n"
            "The server total may be different to the balance in the default \"\" account.\n"
            "\nArguments:\n"
            "1. \"account\"         (string, optional) DEPRECATED. The account string may be given as a\n"
            "                     specific account name to find the balance associated with wallet keys in\n"
            "                     a named account, or as the empty string (\"\") to find the balance\n"
            "                     associated with wallet keys not in any named account, or as \"*\" to find\n"
            "                     the balance associated with all wallet keys regardless of account.\n"
            "                     When this option is specified, it calculates the balance in a different\n"
            "                     way than when it is not specified, and which can count spends twice when\n"
            "                     there are conflicting pending transactions (such as those created by\n"
            "                     the bumpfee command), temporarily resulting in low or even negative\n"
            "                     balances. In general, account balance calculation is not considered\n"
            "                     reliable and has resulted in confusing outcomes, so it is recommended to\n"
            "                     avoid passing this argument.\n"
            "2. minconf           (numeric, optional, default=1) Only include transactions confirmed at least this many times.\n"
            "3. include_watchonly (bool, optional, default=false) Also include balance in watch-only addresses (see 'importaddress')\n"
            "\nResult:\n"
            "amount              (numeric) The total amount in " + CURRENCY_UNIT + " received for this account.\n"
            "\nExamples:\n"
            "\nThe total amount in the wallet with 1 or more confirmations\n"
            + HelpExampleCli("getbalance", "") +
            "\nThe total amount in the wallet at least 6 blocks confirmed\n"
            + HelpExampleCli("getbalance", "\"*\" 6") +
            "\nAs a json rpc call\n"
            + HelpExampleRpc("getbalance", "\"*\", 6")
        );

    ObserveSafeMode();
    LOCK2(cs_main, pwallet->cs_wallet);

    const UniValue& account_value = request.params[0];
    const UniValue& minconf = request.params[1];
    const UniValue& include_watchonly = request.params[2];

    if (account_value.isNull()) {
        if (!minconf.isNull()) {
            throw JSONRPCError(RPC_INVALID_PARAMETER,
                "getbalance minconf option is only currently supported if an account is specified");
        }
        if (!include_watchonly.isNull()) {
            throw JSONRPCError(RPC_INVALID_PARAMETER,
                "getbalance include_watchonly option is only currently supported if an account is specified");
        }
        return ValueFromAmount(pwallet->GetBalance());
    }

    const std::string& account_param = account_value.get_str();
    const std::string* account = account_param != "*" ? &account_param : nullptr;

    int nMinDepth = 1;
    if (!minconf.isNull())
        nMinDepth = minconf.get_int();
    isminefilter filter = ISMINE_SPENDABLE;
    if(!include_watchonly.isNull())
        if(include_watchonly.get_bool())
            filter = filter | ISMINE_WATCH_ONLY;

    return ValueFromAmount(pwallet->GetLegacyBalance(filter, nMinDepth, account));
}

UniValue getunconfirmedbalance(const JSONRPCRequest &request)
{
    CWallet * const pwallet = GetWalletForJSONRPCRequest(request);
    if (!EnsureWalletIsAvailable(pwallet, request.fHelp)) {
        return NullUniValue;
    }

    if (request.fHelp || request.params.size() > 0)
        throw std::runtime_error(
                "getunconfirmedbalance\n"
                "Returns the server's total unconfirmed balance\n");

    ObserveSafeMode();
    LOCK2(cs_main, pwallet->cs_wallet);

    return ValueFromAmount(pwallet->GetUnconfirmedBalance());
}


UniValue movecmd(const JSONRPCRequest& request)
{
    CWallet * const pwallet = GetWalletForJSONRPCRequest(request);
    if (!EnsureWalletIsAvailable(pwallet, request.fHelp)) {
        return NullUniValue;
    }

    if (request.fHelp || request.params.size() < 3 || request.params.size() > 5)
        throw std::runtime_error(
            "move \"fromaccount\" \"toaccount\" amount ( minconf \"comment\" )\n"
            "\nDEPRECATED. Move a specified amount from one account in your wallet to another.\n"
            "\nArguments:\n"
            "1. \"fromaccount\"   (string, required) The name of the account to move funds from. May be the default account using \"\".\n"
            "2. \"toaccount\"     (string, required) The name of the account to move funds to. May be the default account using \"\".\n"
            "3. amount            (numeric) Quantity of " + CURRENCY_UNIT + " to move between accounts.\n"
            "4. (dummy)           (numeric, optional) Ignored. Remains for backward compatibility.\n"
            "5. \"comment\"       (string, optional) An optional comment, stored in the wallet only.\n"
            "\nResult:\n"
            "true|false           (boolean) true if successful.\n"
            "\nExamples:\n"
            "\nMove 0.01 " + CURRENCY_UNIT + " from the default account to the account named tabby\n"
            + HelpExampleCli("move", "\"\" \"tabby\" 0.01") +
            "\nMove 0.01 " + CURRENCY_UNIT + " timotei to akiko with a comment and funds have 6 confirmations\n"
            + HelpExampleCli("move", "\"timotei\" \"akiko\" 0.01 6 \"happy birthday!\"") +
            "\nAs a json rpc call\n"
            + HelpExampleRpc("move", "\"timotei\", \"akiko\", 0.01, 6, \"happy birthday!\"")
        );

    ObserveSafeMode();
    LOCK2(cs_main, pwallet->cs_wallet);

    std::string strFrom = AccountFromValue(request.params[0]);
    std::string strTo = AccountFromValue(request.params[1]);
    CAmount nAmount = AmountFromValue(request.params[2]);
    if (nAmount <= 0)
        throw JSONRPCError(RPC_TYPE_ERROR, "Invalid amount for send");
    if (!request.params[3].isNull())
        // unused parameter, used to be nMinDepth, keep type-checking it though
        (void)request.params[3].get_int();
    std::string strComment;
    if (!request.params[4].isNull())
        strComment = request.params[4].get_str();

    if (!pwallet->AccountMove(strFrom, strTo, nAmount, strComment)) {
        throw JSONRPCError(RPC_DATABASE_ERROR, "database error");
    }

    return true;
}


UniValue sendfrom(const JSONRPCRequest& request)
{
    CWallet * const pwallet = GetWalletForJSONRPCRequest(request);
    if (!EnsureWalletIsAvailable(pwallet, request.fHelp)) {
        return NullUniValue;
    }

    if (request.fHelp || request.params.size() < 3 || request.params.size() > 6)
        throw std::runtime_error(
            "sendfrom \"fromaccount\" \"toaddress\" amount ( minconf \"comment\" \"comment_to\" )\n"
            "\nDEPRECATED (use sendtoaddress). Sent an amount from an account to a bitcoin address."
            + HelpRequiringPassphrase(pwallet) + "\n"
            "\nArguments:\n"
            "1. \"fromaccount\"       (string, required) The name of the account to send funds from. May be the default account using \"\".\n"
            "                       Specifying an account does not influence coin selection, but it does associate the newly created\n"
            "                       transaction with the account, so the account's balance computation and transaction history can reflect\n"
            "                       the spend.\n"
            "2. \"toaddress\"         (string, required) The bitcoin address to send funds to.\n"
            "3. amount                (numeric or string, required) The amount in " + CURRENCY_UNIT + " (transaction fee is added on top).\n"
            "4. minconf               (numeric, optional, default=1) Only use funds with at least this many confirmations.\n"
            "5. \"comment\"           (string, optional) A comment used to store what the transaction is for. \n"
            "                                     This is not part of the transaction, just kept in your wallet.\n"
            "6. \"comment_to\"        (string, optional) An optional comment to store the name of the person or organization \n"
            "                                     to which you're sending the transaction. This is not part of the transaction, \n"
            "                                     it is just kept in your wallet.\n"
            "\nResult:\n"
            "\"txid\"                 (string) The transaction id.\n"
            "\nExamples:\n"
            "\nSend 0.01 " + CURRENCY_UNIT + " from the default account to the address, must have at least 1 confirmation\n"
            + HelpExampleCli("sendfrom", "\"\" \"1M72Sfpbz1BPpXFHz9m3CdqATR44Jvaydd\" 0.01") +
            "\nSend 0.01 from the tabby account to the given address, funds must have at least 6 confirmations\n"
            + HelpExampleCli("sendfrom", "\"tabby\" \"1M72Sfpbz1BPpXFHz9m3CdqATR44Jvaydd\" 0.01 6 \"donation\" \"seans outpost\"") +
            "\nAs a json rpc call\n"
            + HelpExampleRpc("sendfrom", "\"tabby\", \"1M72Sfpbz1BPpXFHz9m3CdqATR44Jvaydd\", 0.01, 6, \"donation\", \"seans outpost\"")
        );

    ObserveSafeMode();
    LOCK2(cs_main, pwallet->cs_wallet);

    std::string strAccount = AccountFromValue(request.params[0]);
    CTxDestination dest = DecodeDestination(request.params[1].get_str());
    if (!IsValidDestination(dest)) {
        throw JSONRPCError(RPC_INVALID_ADDRESS_OR_KEY, "Invalid Bitcoin address");
    }
    CAmount nAmount = AmountFromValue(request.params[2]);
    if (nAmount <= 0)
        throw JSONRPCError(RPC_TYPE_ERROR, "Invalid amount for send");
    int nMinDepth = 1;
    if (!request.params[3].isNull())
        nMinDepth = request.params[3].get_int();

    CWalletTx wtx;
    wtx.strFromAccount = strAccount;
    if (!request.params[4].isNull() && !request.params[4].get_str().empty())
        wtx.mapValue["comment"] = request.params[4].get_str();
    if (!request.params[5].isNull() && !request.params[5].get_str().empty())
        wtx.mapValue["to"]      = request.params[5].get_str();

    EnsureWalletIsUnlocked(pwallet);

    // Check funds
    CAmount nBalance = pwallet->GetLegacyBalance(ISMINE_SPENDABLE, nMinDepth, &strAccount);
    if (nAmount > nBalance)
        throw JSONRPCError(RPC_WALLET_INSUFFICIENT_FUNDS, "Account has insufficient funds");

    CCoinControl no_coin_control; // This is a deprecated API
    SendMoney(pwallet, dest, nAmount, false, wtx, no_coin_control);

    return wtx.GetHash().GetHex();
}


UniValue sendmany(const JSONRPCRequest& request)
{
    CWallet * const pwallet = GetWalletForJSONRPCRequest(request);
    if (!EnsureWalletIsAvailable(pwallet, request.fHelp)) {
        return NullUniValue;
    }

    if (request.fHelp || request.params.size() < 2 || request.params.size() > 8)
        throw std::runtime_error(
            "sendmany \"fromaccount\" {\"address\":amount,...} ( minconf \"comment\" [\"address\",...] replaceable conf_target \"estimate_mode\")\n"
            "\nSend multiple times. Amounts are double-precision floating point numbers."
            + HelpRequiringPassphrase(pwallet) + "\n"
            "\nArguments:\n"
            "1. \"fromaccount\"         (string, required) DEPRECATED. The account to send the funds from. Should be \"\" for the default account\n"
            "2. \"amounts\"             (string, required) A json object with addresses and amounts\n"
            "    {\n"
            "      \"address\":amount   (numeric or string) The bitcoin address is the key, the numeric amount (can be string) in " + CURRENCY_UNIT + " is the value\n"
            "      ,...\n"
            "    }\n"
            "3. minconf                 (numeric, optional, default=1) Only use the balance confirmed at least this many times.\n"
            "4. \"comment\"             (string, optional) A comment\n"
            "5. subtractfeefrom         (array, optional) A json array with addresses.\n"
            "                           The fee will be equally deducted from the amount of each selected address.\n"
            "                           Those recipients will receive less bitcoins than you enter in their corresponding amount field.\n"
            "                           If no addresses are specified here, the sender pays the fee.\n"
            "    [\n"
            "      \"address\"          (string) Subtract fee from this address\n"
            "      ,...\n"
            "    ]\n"
            "6. replaceable            (boolean, optional) Allow this transaction to be replaced by a transaction with higher fees via BIP 125\n"
            "7. conf_target            (numeric, optional) Confirmation target (in blocks)\n"
            "8. \"estimate_mode\"      (string, optional, default=UNSET) The fee estimate mode, must be one of:\n"
            "       \"UNSET\"\n"
            "       \"ECONOMICAL\"\n"
            "       \"CONSERVATIVE\"\n"
             "\nResult:\n"
            "\"txid\"                   (string) The transaction id for the send. Only 1 transaction is created regardless of \n"
            "                                    the number of addresses.\n"
            "\nExamples:\n"
            "\nSend two amounts to two different addresses:\n"
            + HelpExampleCli("sendmany", "\"\" \"{\\\"1D1ZrZNe3JUo7ZycKEYQQiQAWd9y54F4XX\\\":0.01,\\\"1353tsE8YMTA4EuV7dgUXGjNFf9KpVvKHz\\\":0.02}\"") +
            "\nSend two amounts to two different addresses setting the confirmation and comment:\n"
            + HelpExampleCli("sendmany", "\"\" \"{\\\"1D1ZrZNe3JUo7ZycKEYQQiQAWd9y54F4XX\\\":0.01,\\\"1353tsE8YMTA4EuV7dgUXGjNFf9KpVvKHz\\\":0.02}\" 6 \"testing\"") +
            "\nSend two amounts to two different addresses, subtract fee from amount:\n"
            + HelpExampleCli("sendmany", "\"\" \"{\\\"1D1ZrZNe3JUo7ZycKEYQQiQAWd9y54F4XX\\\":0.01,\\\"1353tsE8YMTA4EuV7dgUXGjNFf9KpVvKHz\\\":0.02}\" 1 \"\" \"[\\\"1D1ZrZNe3JUo7ZycKEYQQiQAWd9y54F4XX\\\",\\\"1353tsE8YMTA4EuV7dgUXGjNFf9KpVvKHz\\\"]\"") +
            "\nAs a json rpc call\n"
            + HelpExampleRpc("sendmany", "\"\", \"{\\\"1D1ZrZNe3JUo7ZycKEYQQiQAWd9y54F4XX\\\":0.01,\\\"1353tsE8YMTA4EuV7dgUXGjNFf9KpVvKHz\\\":0.02}\", 6, \"testing\"")
        );

    ObserveSafeMode();
    LOCK2(cs_main, pwallet->cs_wallet);

    if (pwallet->GetBroadcastTransactions() && !g_connman) {
        throw JSONRPCError(RPC_CLIENT_P2P_DISABLED, "Error: Peer-to-peer functionality missing or disabled");
    }

    std::string strAccount = AccountFromValue(request.params[0]);
    UniValue sendTo = request.params[1].get_obj();
    int nMinDepth = 1;
    if (!request.params[2].isNull())
        nMinDepth = request.params[2].get_int();

    CWalletTx wtx;
    wtx.strFromAccount = strAccount;
    if (!request.params[3].isNull() && !request.params[3].get_str().empty())
        wtx.mapValue["comment"] = request.params[3].get_str();

    UniValue subtractFeeFromAmount(UniValue::VARR);
    if (!request.params[4].isNull())
        subtractFeeFromAmount = request.params[4].get_array();

    CCoinControl coin_control;
    if (!request.params[5].isNull()) {
        coin_control.signalRbf = request.params[5].get_bool();
    }

    if (!request.params[6].isNull()) {
        coin_control.m_confirm_target = ParseConfirmTarget(request.params[6]);
    }

    if (!request.params[7].isNull()) {
        if (!FeeModeFromString(request.params[7].get_str(), coin_control.m_fee_mode)) {
            throw JSONRPCError(RPC_INVALID_PARAMETER, "Invalid estimate_mode parameter");
        }
    }

    std::set<CTxDestination> destinations;
    std::vector<CRecipient> vecSend;

    CAmount totalAmount = 0;
    std::vector<std::string> keys = sendTo.getKeys();
    for (const std::string& name_ : keys) {
        CTxDestination dest = DecodeDestination(name_);
        if (!IsValidDestination(dest)) {
            throw JSONRPCError(RPC_INVALID_ADDRESS_OR_KEY, std::string("Invalid Bitcoin address: ") + name_);
        }

        if (destinations.count(dest)) {
            throw JSONRPCError(RPC_INVALID_PARAMETER, std::string("Invalid parameter, duplicated address: ") + name_);
        }
        destinations.insert(dest);

        CScript scriptPubKey = GetScriptForDestination(dest);
        CAmount nAmount = AmountFromValue(sendTo[name_]);
        if (nAmount <= 0)
            throw JSONRPCError(RPC_TYPE_ERROR, "Invalid amount for send");
        totalAmount += nAmount;

        bool fSubtractFeeFromAmount = false;
        for (unsigned int idx = 0; idx < subtractFeeFromAmount.size(); idx++) {
            const UniValue& addr = subtractFeeFromAmount[idx];
            if (addr.get_str() == name_)
                fSubtractFeeFromAmount = true;
        }

        CRecipient recipient = {scriptPubKey, nAmount, fSubtractFeeFromAmount};
        vecSend.push_back(recipient);
    }

    EnsureWalletIsUnlocked(pwallet);

    // Check funds
    CAmount nBalance = pwallet->GetLegacyBalance(ISMINE_SPENDABLE, nMinDepth, &strAccount);
    if (totalAmount > nBalance)
        throw JSONRPCError(RPC_WALLET_INSUFFICIENT_FUNDS, "Account has insufficient funds");

    // Send
    CReserveKey keyChange(pwallet);
    CAmount nFeeRequired = 0;
    int nChangePosRet = -1;
    std::string strFailReason;
    bool fCreated = pwallet->CreateTransaction(vecSend, wtx, keyChange, nFeeRequired, nChangePosRet, strFailReason, coin_control);
    if (!fCreated)
        throw JSONRPCError(RPC_WALLET_INSUFFICIENT_FUNDS, strFailReason);
    CValidationState state;
    if (!pwallet->CommitTransaction(wtx, keyChange, g_connman.get(), state)) {
        strFailReason = strprintf("Transaction commit failed:: %s", state.GetRejectReason());
        throw JSONRPCError(RPC_WALLET_ERROR, strFailReason);
    }

    return wtx.GetHash().GetHex();
}

// Defined in rpc/misc.cpp
extern CScript _createmultisig_redeemScript(CWallet * const pwallet, const UniValue& params);

UniValue addmultisigaddress(const JSONRPCRequest& request)
{
    CWallet * const pwallet = GetWalletForJSONRPCRequest(request);
    if (!EnsureWalletIsAvailable(pwallet, request.fHelp)) {
        return NullUniValue;
    }

    if (request.fHelp || request.params.size() < 2 || request.params.size() > 3)
    {
        std::string msg = "addmultisigaddress nrequired [\"key\",...] ( \"account\" )\n"
            "\nAdd a nrequired-to-sign multisignature address to the wallet.\n"
            "Each key is a Bitcoin address or hex-encoded public key.\n"
            "If 'account' is specified (DEPRECATED), assign address to that account.\n"

            "\nArguments:\n"
            "1. nrequired        (numeric, required) The number of required signatures out of the n keys or addresses.\n"
            "2. \"keys\"         (string, required) A json array of bitcoin addresses or hex-encoded public keys\n"
            "     [\n"
            "       \"address\"  (string) bitcoin address or hex-encoded public key\n"
            "       ...,\n"
            "     ]\n"
            "3. \"account\"      (string, optional) DEPRECATED. An account to assign the addresses to.\n"

            "\nResult:\n"
            "\"address\"         (string) A bitcoin address associated with the keys.\n"

            "\nExamples:\n"
            "\nAdd a multisig address from 2 addresses\n"
            + HelpExampleCli("addmultisigaddress", "2 \"[\\\"16sSauSf5pF2UkUwvKGq4qjNRzBZYqgEL5\\\",\\\"171sgjn4YtPu27adkKGrdDwzRTxnRkBfKV\\\"]\"") +
            "\nAs json rpc call\n"
            + HelpExampleRpc("addmultisigaddress", "2, \"[\\\"16sSauSf5pF2UkUwvKGq4qjNRzBZYqgEL5\\\",\\\"171sgjn4YtPu27adkKGrdDwzRTxnRkBfKV\\\"]\"")
        ;
        throw std::runtime_error(msg);
    }

    LOCK2(cs_main, pwallet->cs_wallet);

    std::string strAccount;
    if (!request.params[2].isNull())
        strAccount = AccountFromValue(request.params[2]);

    // Construct using pay-to-script-hash:
    CScript inner = _createmultisig_redeemScript(pwallet, request.params);
    CScriptID innerID(inner);
    pwallet->AddCScript(inner);

    pwallet->SetAddressBook(innerID, strAccount, "send");
    return EncodeDestination(innerID);
}

class Witnessifier : public boost::static_visitor<bool>
{
public:
    CWallet * const pwallet;
    CTxDestination result;
    bool already_witness;

    explicit Witnessifier(CWallet *_pwallet) : pwallet(_pwallet), already_witness(false) {}

    bool operator()(const CKeyID &keyID) {
        if (pwallet) {
            CScript basescript = GetScriptForDestination(keyID);
            CScript witscript = GetScriptForWitness(basescript);
            SignatureData sigs;
            // This check is to make sure that the script we created can actually be solved for and signed by us
            // if we were to have the private keys. This is just to make sure that the script is valid and that,
            // if found in a transaction, we would still accept and relay that transaction.
            if (!ProduceSignature(DummySignatureCreator(pwallet), witscript, sigs) ||
                !VerifyScript(sigs.scriptSig, witscript, &sigs.scriptWitness, MANDATORY_SCRIPT_VERIFY_FLAGS | SCRIPT_VERIFY_WITNESS_PUBKEYTYPE, DummySignatureCreator(pwallet).Checker())) {
                return false;
            }
            return ExtractDestination(witscript, result);
        }
        return false;
    }

    bool operator()(const CScriptID &scriptID) {
        CScript subscript;
        if (pwallet && pwallet->GetCScript(scriptID, subscript)) {
            int witnessversion;
            std::vector<unsigned char> witprog;
            if (subscript.IsWitnessProgram(witnessversion, witprog)) {
                ExtractDestination(subscript, result);
                already_witness = true;
                return true;
            }
            CScript witscript = GetScriptForWitness(subscript);
            SignatureData sigs;
            // This check is to make sure that the script we created can actually be solved for and signed by us
            // if we were to have the private keys. This is just to make sure that the script is valid and that,
            // if found in a transaction, we would still accept and relay that transaction.
            if (!ProduceSignature(DummySignatureCreator(pwallet), witscript, sigs) ||
                !VerifyScript(sigs.scriptSig, witscript, &sigs.scriptWitness, MANDATORY_SCRIPT_VERIFY_FLAGS | SCRIPT_VERIFY_WITNESS_PUBKEYTYPE, DummySignatureCreator(pwallet).Checker())) {
                return false;
            }
            return ExtractDestination(witscript, result);
        }
        return false;
    }

    bool operator()(const WitnessV0KeyHash& id)
    {
        already_witness = true;
        result = id;
        return true;
    }

    bool operator()(const WitnessV0ScriptHash& id)
    {
        already_witness = true;
        result = id;
        return true;
    }

    template<typename T>
    bool operator()(const T& dest) { return false; }
};

UniValue addwitnessaddress(const JSONRPCRequest& request)
{
    CWallet * const pwallet = GetWalletForJSONRPCRequest(request);
    if (!EnsureWalletIsAvailable(pwallet, request.fHelp)) {
        return NullUniValue;
    }

    if (request.fHelp || request.params.size() < 1 || request.params.size() > 2)
    {
        std::string msg = "addwitnessaddress \"address\" ( p2sh )\n"
            "\nAdd a witness address for a script (with pubkey or redeemscript known).\n"
            "It returns the witness script.\n"

            "\nArguments:\n"
            "1. \"address\"       (string, required) An address known to the wallet\n"
            "2. p2sh            (bool, optional, default=true) Embed inside P2SH\n"

            "\nResult:\n"
            "\"witnessaddress\",  (string) The value of the new address (P2SH or BIP173).\n"
            "}\n"
        ;
        throw std::runtime_error(msg);
    }

    {
        LOCK(cs_main);
        if (!IsWitnessEnabled(chainActive.Tip(), Params().GetConsensus()) && !gArgs.GetBoolArg("-walletprematurewitness", false)) {
            throw JSONRPCError(RPC_WALLET_ERROR, "Segregated witness not enabled on network");
        }
    }

    CTxDestination dest = DecodeDestination(request.params[0].get_str());
    if (!IsValidDestination(dest)) {
        throw JSONRPCError(RPC_INVALID_ADDRESS_OR_KEY, "Invalid Bitcoin address");
    }

    bool p2sh = true;
    if (!request.params[1].isNull()) {
        p2sh = request.params[1].get_bool();
    }

    Witnessifier w(pwallet);
    bool ret = boost::apply_visitor(w, dest);
    if (!ret) {
        throw JSONRPCError(RPC_WALLET_ERROR, "Public key or redeemscript not known to wallet, or the key is uncompressed");
    }

    CScript witprogram = GetScriptForDestination(w.result);

    if (p2sh) {
        w.result = CScriptID(witprogram);
    }

    if (w.already_witness) {
        if (!(dest == w.result)) {
            throw JSONRPCError(RPC_WALLET_ERROR, "Cannot convert between witness address types");
        }
    } else {
        pwallet->AddCScript(witprogram);
        pwallet->SetAddressBook(w.result, "", "receive");
    }

    return EncodeDestination(w.result);
}

struct tallyitem
{
    CAmount nAmount;
    int nConf;
    std::vector<uint256> txids;
    bool fIsWatchonly;
    tallyitem()
    {
        nAmount = 0;
        nConf = std::numeric_limits<int>::max();
        fIsWatchonly = false;
    }
};

UniValue ListReceived(CWallet * const pwallet, const UniValue& params, bool fByAccounts)
{
    // Minimum confirmations
    int nMinDepth = 1;
    if (!params[0].isNull())
        nMinDepth = params[0].get_int();

    // Whether to include empty accounts
    bool fIncludeEmpty = false;
    if (!params[1].isNull())
        fIncludeEmpty = params[1].get_bool();

    isminefilter filter = ISMINE_SPENDABLE;
    if(!params[2].isNull())
        if(params[2].get_bool())
            filter = filter | ISMINE_WATCH_ONLY;

    // Tally
    std::map<CTxDestination, tallyitem> mapTally;
    for (const std::pair<uint256, CWalletTx>& pairWtx : pwallet->mapWallet) {
        const CWalletTx& wtx = pairWtx.second;

        if (wtx.IsCoinBase() || !CheckFinalTx(*wtx.tx))
            continue;

        int nDepth = wtx.GetDepthInMainChain();
        if (nDepth < nMinDepth)
            continue;

        for (const CTxOut& txout : wtx.tx->vout)
        {
            CTxDestination address;
            if (!ExtractDestination(txout.scriptPubKey, address))
                continue;

            isminefilter mine = IsMine(*pwallet, address);
            if(!(mine & filter))
                continue;

            tallyitem& item = mapTally[address];
            item.nAmount += txout.nValue;
            item.nConf = std::min(item.nConf, nDepth);
            item.txids.push_back(wtx.GetHash());
            if (mine & ISMINE_WATCH_ONLY)
                item.fIsWatchonly = true;
        }
    }

    // Reply
    UniValue ret(UniValue::VARR);
    std::map<std::string, tallyitem> mapAccountTally;
    for (const std::pair<CTxDestination, CAddressBookData>& item : pwallet->mapAddressBook) {
        const CTxDestination& dest = item.first;
        const std::string& strAccount = item.second.name;
        std::map<CTxDestination, tallyitem>::iterator it = mapTally.find(dest);
        if (it == mapTally.end() && !fIncludeEmpty)
            continue;

        CAmount nAmount = 0;
        int nConf = std::numeric_limits<int>::max();
        bool fIsWatchonly = false;
        if (it != mapTally.end())
        {
            nAmount = (*it).second.nAmount;
            nConf = (*it).second.nConf;
            fIsWatchonly = (*it).second.fIsWatchonly;
        }

        if (fByAccounts)
        {
            tallyitem& _item = mapAccountTally[strAccount];
            _item.nAmount += nAmount;
            _item.nConf = std::min(_item.nConf, nConf);
            _item.fIsWatchonly = fIsWatchonly;
        }
        else
        {
            UniValue obj(UniValue::VOBJ);
            if(fIsWatchonly)
                obj.push_back(Pair("involvesWatchonly", true));
            obj.push_back(Pair("address",       EncodeDestination(dest)));
            obj.push_back(Pair("account",       strAccount));
            obj.push_back(Pair("amount",        ValueFromAmount(nAmount)));
            obj.push_back(Pair("confirmations", (nConf == std::numeric_limits<int>::max() ? 0 : nConf)));
            if (!fByAccounts)
                obj.push_back(Pair("label", strAccount));
            UniValue transactions(UniValue::VARR);
            if (it != mapTally.end())
            {
                for (const uint256& _item : (*it).second.txids)
                {
                    transactions.push_back(_item.GetHex());
                }
            }
            obj.push_back(Pair("txids", transactions));
            ret.push_back(obj);
        }
    }

    if (fByAccounts)
    {
        for (std::map<std::string, tallyitem>::iterator it = mapAccountTally.begin(); it != mapAccountTally.end(); ++it)
        {
            CAmount nAmount = (*it).second.nAmount;
            int nConf = (*it).second.nConf;
            UniValue obj(UniValue::VOBJ);
            if((*it).second.fIsWatchonly)
                obj.push_back(Pair("involvesWatchonly", true));
            obj.push_back(Pair("account",       (*it).first));
            obj.push_back(Pair("amount",        ValueFromAmount(nAmount)));
            obj.push_back(Pair("confirmations", (nConf == std::numeric_limits<int>::max() ? 0 : nConf)));
            ret.push_back(obj);
        }
    }

    return ret;
}

UniValue listreceivedbyaddress(const JSONRPCRequest& request)
{
    CWallet * const pwallet = GetWalletForJSONRPCRequest(request);
    if (!EnsureWalletIsAvailable(pwallet, request.fHelp)) {
        return NullUniValue;
    }

    if (request.fHelp || request.params.size() > 3)
        throw std::runtime_error(
            "listreceivedbyaddress ( minconf include_empty include_watchonly)\n"
            "\nList balances by receiving address.\n"
            "\nArguments:\n"
            "1. minconf           (numeric, optional, default=1) The minimum number of confirmations before payments are included.\n"
            "2. include_empty     (bool, optional, default=false) Whether to include addresses that haven't received any payments.\n"
            "3. include_watchonly (bool, optional, default=false) Whether to include watch-only addresses (see 'importaddress').\n"

            "\nResult:\n"
            "[\n"
            "  {\n"
            "    \"involvesWatchonly\" : true,        (bool) Only returned if imported addresses were involved in transaction\n"
            "    \"address\" : \"receivingaddress\",  (string) The receiving address\n"
            "    \"account\" : \"accountname\",       (string) DEPRECATED. The account of the receiving address. The default account is \"\".\n"
            "    \"amount\" : x.xxx,                  (numeric) The total amount in " + CURRENCY_UNIT + " received by the address\n"
            "    \"confirmations\" : n,               (numeric) The number of confirmations of the most recent transaction included\n"
            "    \"label\" : \"label\",               (string) A comment for the address/transaction, if any\n"
            "    \"txids\": [\n"
            "       n,                                (numeric) The ids of transactions received with the address \n"
            "       ...\n"
            "    ]\n"
            "  }\n"
            "  ,...\n"
            "]\n"

            "\nExamples:\n"
            + HelpExampleCli("listreceivedbyaddress", "")
            + HelpExampleCli("listreceivedbyaddress", "6 true")
            + HelpExampleRpc("listreceivedbyaddress", "6, true, true")
        );

    ObserveSafeMode();
    LOCK2(cs_main, pwallet->cs_wallet);

    return ListReceived(pwallet, request.params, false);
}

UniValue listreceivedbyaccount(const JSONRPCRequest& request)
{
    CWallet * const pwallet = GetWalletForJSONRPCRequest(request);
    if (!EnsureWalletIsAvailable(pwallet, request.fHelp)) {
        return NullUniValue;
    }

    if (request.fHelp || request.params.size() > 3)
        throw std::runtime_error(
            "listreceivedbyaccount ( minconf include_empty include_watchonly)\n"
            "\nDEPRECATED. List balances by account.\n"
            "\nArguments:\n"
            "1. minconf           (numeric, optional, default=1) The minimum number of confirmations before payments are included.\n"
            "2. include_empty     (bool, optional, default=false) Whether to include accounts that haven't received any payments.\n"
            "3. include_watchonly (bool, optional, default=false) Whether to include watch-only addresses (see 'importaddress').\n"

            "\nResult:\n"
            "[\n"
            "  {\n"
            "    \"involvesWatchonly\" : true,   (bool) Only returned if imported addresses were involved in transaction\n"
            "    \"account\" : \"accountname\",  (string) The account name of the receiving account\n"
            "    \"amount\" : x.xxx,             (numeric) The total amount received by addresses with this account\n"
            "    \"confirmations\" : n,          (numeric) The number of confirmations of the most recent transaction included\n"
            "    \"label\" : \"label\"           (string) A comment for the address/transaction, if any\n"
            "  }\n"
            "  ,...\n"
            "]\n"

            "\nExamples:\n"
            + HelpExampleCli("listreceivedbyaccount", "")
            + HelpExampleCli("listreceivedbyaccount", "6 true")
            + HelpExampleRpc("listreceivedbyaccount", "6, true, true")
        );

    ObserveSafeMode();
    LOCK2(cs_main, pwallet->cs_wallet);

    return ListReceived(pwallet, request.params, true);
}

static void MaybePushAddress(UniValue & entry, const CTxDestination &dest)
{
    if (IsValidDestination(dest)) {
        entry.push_back(Pair("address", EncodeDestination(dest)));
    }
}

/**
 * List transactions based on the given criteria.
 *
 * @param  pwallet    The wallet.
 * @param  wtx        The wallet transaction.
 * @param  strAccount The account, if any, or "*" for all.
 * @param  nMinDepth  The minimum confirmation depth.
 * @param  fLong      Whether to include the JSON version of the transaction.
 * @param  ret        The UniValue into which the result is stored.
 * @param  filter     The "is mine" filter bool.
 */
void ListTransactions(CWallet* const pwallet, const CWalletTx& wtx, const std::string& strAccount, int nMinDepth, bool fLong, UniValue& ret, const isminefilter& filter)
{
    CAmount nFee;
    std::string strSentAccount;
    std::list<COutputEntry> listReceived;
    std::list<COutputEntry> listSent;

    wtx.GetAmounts(listReceived, listSent, nFee, strSentAccount, filter);

    bool fAllAccounts = (strAccount == std::string("*"));
    bool involvesWatchonly = wtx.IsFromMe(ISMINE_WATCH_ONLY);

    // Sent
    if ((!listSent.empty() || nFee != 0) && (fAllAccounts || strAccount == strSentAccount))
    {
        for (const COutputEntry& s : listSent)
        {
            UniValue entry(UniValue::VOBJ);
            if (involvesWatchonly || (::IsMine(*pwallet, s.destination) & ISMINE_WATCH_ONLY)) {
                entry.push_back(Pair("involvesWatchonly", true));
            }
            entry.push_back(Pair("account", strSentAccount));
            MaybePushAddress(entry, s.destination);
            entry.push_back(Pair("category", "send"));
            entry.push_back(Pair("amount", ValueFromAmount(-s.amount)));
            if (pwallet->mapAddressBook.count(s.destination)) {
                entry.push_back(Pair("label", pwallet->mapAddressBook[s.destination].name));
            }
            entry.push_back(Pair("vout", s.vout));
            entry.push_back(Pair("fee", ValueFromAmount(-nFee)));
            if (fLong)
                WalletTxToJSON(wtx, entry);
            entry.push_back(Pair("abandoned", wtx.isAbandoned()));
            ret.push_back(entry);
        }
    }

    // Received
    if (listReceived.size() > 0 && wtx.GetDepthInMainChain() >= nMinDepth)
    {
        for (const COutputEntry& r : listReceived)
        {
            std::string account;
            if (pwallet->mapAddressBook.count(r.destination)) {
                account = pwallet->mapAddressBook[r.destination].name;
            }
            if (fAllAccounts || (account == strAccount))
            {
                UniValue entry(UniValue::VOBJ);
                if (involvesWatchonly || (::IsMine(*pwallet, r.destination) & ISMINE_WATCH_ONLY)) {
                    entry.push_back(Pair("involvesWatchonly", true));
                }
                entry.push_back(Pair("account", account));
                MaybePushAddress(entry, r.destination);
                if (wtx.IsCoinBase())
                {
                    if (wtx.GetDepthInMainChain() < 1)
                        entry.push_back(Pair("category", "orphan"));
                    else if (wtx.GetBlocksToMaturity() > 0)
                        entry.push_back(Pair("category", "immature"));
                    else
                        entry.push_back(Pair("category", "generate"));
                }
                else
                {
                    entry.push_back(Pair("category", "receive"));
                }
                entry.push_back(Pair("amount", ValueFromAmount(r.amount)));
                if (pwallet->mapAddressBook.count(r.destination)) {
                    entry.push_back(Pair("label", account));
                }
                entry.push_back(Pair("vout", r.vout));
                if (fLong)
                    WalletTxToJSON(wtx, entry);
                ret.push_back(entry);
            }
        }
    }
}

void AcentryToJSON(const CAccountingEntry& acentry, const std::string& strAccount, UniValue& ret)
{
    bool fAllAccounts = (strAccount == std::string("*"));

    if (fAllAccounts || acentry.strAccount == strAccount)
    {
        UniValue entry(UniValue::VOBJ);
        entry.push_back(Pair("account", acentry.strAccount));
        entry.push_back(Pair("category", "move"));
        entry.push_back(Pair("time", acentry.nTime));
        entry.push_back(Pair("amount", ValueFromAmount(acentry.nCreditDebit)));
        entry.push_back(Pair("otheraccount", acentry.strOtherAccount));
        entry.push_back(Pair("comment", acentry.strComment));
        ret.push_back(entry);
    }
}

UniValue listtransactions(const JSONRPCRequest& request)
{
    CWallet * const pwallet = GetWalletForJSONRPCRequest(request);
    if (!EnsureWalletIsAvailable(pwallet, request.fHelp)) {
        return NullUniValue;
    }

    if (request.fHelp || request.params.size() > 4)
        throw std::runtime_error(
            "listtransactions ( \"account\" count skip include_watchonly)\n"
            "\nReturns up to 'count' most recent transactions skipping the first 'from' transactions for account 'account'.\n"
            "\nArguments:\n"
            "1. \"account\"    (string, optional) DEPRECATED. The account name. Should be \"*\".\n"
            "2. count          (numeric, optional, default=10) The number of transactions to return\n"
            "3. skip           (numeric, optional, default=0) The number of transactions to skip\n"
            "4. include_watchonly (bool, optional, default=false) Include transactions to watch-only addresses (see 'importaddress')\n"
            "\nResult:\n"
            "[\n"
            "  {\n"
            "    \"account\":\"accountname\",       (string) DEPRECATED. The account name associated with the transaction. \n"
            "                                                It will be \"\" for the default account.\n"
            "    \"address\":\"address\",    (string) The bitcoin address of the transaction. Not present for \n"
            "                                                move transactions (category = move).\n"
            "    \"category\":\"send|receive|move\", (string) The transaction category. 'move' is a local (off blockchain)\n"
            "                                                transaction between accounts, and not associated with an address,\n"
            "                                                transaction id or block. 'send' and 'receive' transactions are \n"
            "                                                associated with an address, transaction id and block details\n"
            "    \"amount\": x.xxx,          (numeric) The amount in " + CURRENCY_UNIT + ". This is negative for the 'send' category, and for the\n"
            "                                         'move' category for moves outbound. It is positive for the 'receive' category,\n"
            "                                         and for the 'move' category for inbound funds.\n"
            "    \"label\": \"label\",       (string) A comment for the address/transaction, if any\n"
            "    \"vout\": n,                (numeric) the vout value\n"
            "    \"fee\": x.xxx,             (numeric) The amount of the fee in " + CURRENCY_UNIT + ". This is negative and only available for the \n"
            "                                         'send' category of transactions.\n"
            "    \"confirmations\": n,       (numeric) The number of confirmations for the transaction. Available for 'send' and \n"
            "                                         'receive' category of transactions. Negative confirmations indicate the\n"
            "                                         transaction conflicts with the block chain\n"
            "    \"trusted\": xxx,           (bool) Whether we consider the outputs of this unconfirmed transaction safe to spend.\n"
            "    \"blockhash\": \"hashvalue\", (string) The block hash containing the transaction. Available for 'send' and 'receive'\n"
            "                                          category of transactions.\n"
            "    \"blockindex\": n,          (numeric) The index of the transaction in the block that includes it. Available for 'send' and 'receive'\n"
            "                                          category of transactions.\n"
            "    \"blocktime\": xxx,         (numeric) The block time in seconds since epoch (1 Jan 1970 GMT).\n"
            "    \"txid\": \"transactionid\", (string) The transaction id. Available for 'send' and 'receive' category of transactions.\n"
            "    \"time\": xxx,              (numeric) The transaction time in seconds since epoch (midnight Jan 1 1970 GMT).\n"
            "    \"timereceived\": xxx,      (numeric) The time received in seconds since epoch (midnight Jan 1 1970 GMT). Available \n"
            "                                          for 'send' and 'receive' category of transactions.\n"
            "    \"comment\": \"...\",       (string) If a comment is associated with the transaction.\n"
            "    \"otheraccount\": \"accountname\",  (string) DEPRECATED. For the 'move' category of transactions, the account the funds came \n"
            "                                          from (for receiving funds, positive amounts), or went to (for sending funds,\n"
            "                                          negative amounts).\n"
            "    \"bip125-replaceable\": \"yes|no|unknown\",  (string) Whether this transaction could be replaced due to BIP125 (replace-by-fee);\n"
            "                                                     may be unknown for unconfirmed transactions not in the mempool\n"
            "    \"abandoned\": xxx          (bool) 'true' if the transaction has been abandoned (inputs are respendable). Only available for the \n"
            "                                         'send' category of transactions.\n"
            "  }\n"
            "]\n"

            "\nExamples:\n"
            "\nList the most recent 10 transactions in the systems\n"
            + HelpExampleCli("listtransactions", "") +
            "\nList transactions 100 to 120\n"
            + HelpExampleCli("listtransactions", "\"*\" 20 100") +
            "\nAs a json rpc call\n"
            + HelpExampleRpc("listtransactions", "\"*\", 20, 100")
        );

    ObserveSafeMode();
    LOCK2(cs_main, pwallet->cs_wallet);

    std::string strAccount = "*";
    if (!request.params[0].isNull())
        strAccount = request.params[0].get_str();
    int nCount = 10;
    if (!request.params[1].isNull())
        nCount = request.params[1].get_int();
    int nFrom = 0;
    if (!request.params[2].isNull())
        nFrom = request.params[2].get_int();
    isminefilter filter = ISMINE_SPENDABLE;
    if(!request.params[3].isNull())
        if(request.params[3].get_bool())
            filter = filter | ISMINE_WATCH_ONLY;

    if (nCount < 0)
        throw JSONRPCError(RPC_INVALID_PARAMETER, "Negative count");
    if (nFrom < 0)
        throw JSONRPCError(RPC_INVALID_PARAMETER, "Negative from");

    UniValue ret(UniValue::VARR);

    const CWallet::TxItems & txOrdered = pwallet->wtxOrdered;

    // iterate backwards until we have nCount items to return:
    for (CWallet::TxItems::const_reverse_iterator it = txOrdered.rbegin(); it != txOrdered.rend(); ++it)
    {
        CWalletTx *const pwtx = (*it).second.first;
        if (pwtx != nullptr)
            ListTransactions(pwallet, *pwtx, strAccount, 0, true, ret, filter);
        CAccountingEntry *const pacentry = (*it).second.second;
        if (pacentry != nullptr)
            AcentryToJSON(*pacentry, strAccount, ret);

        if ((int)ret.size() >= (nCount+nFrom)) break;
    }
    // ret is newest to oldest

    if (nFrom > (int)ret.size())
        nFrom = ret.size();
    if ((nFrom + nCount) > (int)ret.size())
        nCount = ret.size() - nFrom;

    std::vector<UniValue> arrTmp = ret.getValues();

    std::vector<UniValue>::iterator first = arrTmp.begin();
    std::advance(first, nFrom);
    std::vector<UniValue>::iterator last = arrTmp.begin();
    std::advance(last, nFrom+nCount);

    if (last != arrTmp.end()) arrTmp.erase(last, arrTmp.end());
    if (first != arrTmp.begin()) arrTmp.erase(arrTmp.begin(), first);

    std::reverse(arrTmp.begin(), arrTmp.end()); // Return oldest to newest

    ret.clear();
    ret.setArray();
    ret.push_backV(arrTmp);

    return ret;
}

UniValue listaccounts(const JSONRPCRequest& request)
{
    CWallet * const pwallet = GetWalletForJSONRPCRequest(request);
    if (!EnsureWalletIsAvailable(pwallet, request.fHelp)) {
        return NullUniValue;
    }

    if (request.fHelp || request.params.size() > 2)
        throw std::runtime_error(
            "listaccounts ( minconf include_watchonly)\n"
            "\nDEPRECATED. Returns Object that has account names as keys, account balances as values.\n"
            "\nArguments:\n"
            "1. minconf             (numeric, optional, default=1) Only include transactions with at least this many confirmations\n"
            "2. include_watchonly   (bool, optional, default=false) Include balances in watch-only addresses (see 'importaddress')\n"
            "\nResult:\n"
            "{                      (json object where keys are account names, and values are numeric balances\n"
            "  \"account\": x.xxx,  (numeric) The property name is the account name, and the value is the total balance for the account.\n"
            "  ...\n"
            "}\n"
            "\nExamples:\n"
            "\nList account balances where there at least 1 confirmation\n"
            + HelpExampleCli("listaccounts", "") +
            "\nList account balances including zero confirmation transactions\n"
            + HelpExampleCli("listaccounts", "0") +
            "\nList account balances for 6 or more confirmations\n"
            + HelpExampleCli("listaccounts", "6") +
            "\nAs json rpc call\n"
            + HelpExampleRpc("listaccounts", "6")
        );

    ObserveSafeMode();
    LOCK2(cs_main, pwallet->cs_wallet);

    int nMinDepth = 1;
    if (!request.params[0].isNull())
        nMinDepth = request.params[0].get_int();
    isminefilter includeWatchonly = ISMINE_SPENDABLE;
    if(!request.params[1].isNull())
        if(request.params[1].get_bool())
            includeWatchonly = includeWatchonly | ISMINE_WATCH_ONLY;

    std::map<std::string, CAmount> mapAccountBalances;
    for (const std::pair<CTxDestination, CAddressBookData>& entry : pwallet->mapAddressBook) {
        if (IsMine(*pwallet, entry.first) & includeWatchonly) {  // This address belongs to me
            mapAccountBalances[entry.second.name] = 0;
        }
    }

    for (const std::pair<uint256, CWalletTx>& pairWtx : pwallet->mapWallet) {
        const CWalletTx& wtx = pairWtx.second;
        CAmount nFee;
        std::string strSentAccount;
        std::list<COutputEntry> listReceived;
        std::list<COutputEntry> listSent;
        int nDepth = wtx.GetDepthInMainChain();
        if (wtx.GetBlocksToMaturity() > 0 || nDepth < 0)
            continue;
        wtx.GetAmounts(listReceived, listSent, nFee, strSentAccount, includeWatchonly);
        mapAccountBalances[strSentAccount] -= nFee;
        for (const COutputEntry& s : listSent)
            mapAccountBalances[strSentAccount] -= s.amount;
        if (nDepth >= nMinDepth)
        {
            for (const COutputEntry& r : listReceived)
                if (pwallet->mapAddressBook.count(r.destination)) {
                    mapAccountBalances[pwallet->mapAddressBook[r.destination].name] += r.amount;
                }
                else
                    mapAccountBalances[""] += r.amount;
        }
    }

    const std::list<CAccountingEntry>& acentries = pwallet->laccentries;
    for (const CAccountingEntry& entry : acentries)
        mapAccountBalances[entry.strAccount] += entry.nCreditDebit;

    UniValue ret(UniValue::VOBJ);
    for (const std::pair<std::string, CAmount>& accountBalance : mapAccountBalances) {
        ret.push_back(Pair(accountBalance.first, ValueFromAmount(accountBalance.second)));
    }
    return ret;
}

UniValue listsinceblock(const JSONRPCRequest& request)
{
    CWallet * const pwallet = GetWalletForJSONRPCRequest(request);
    if (!EnsureWalletIsAvailable(pwallet, request.fHelp)) {
        return NullUniValue;
    }

    if (request.fHelp || request.params.size() > 4)
        throw std::runtime_error(
            "listsinceblock ( \"blockhash\" target_confirmations include_watchonly include_removed )\n"
            "\nGet all transactions in blocks since block [blockhash], or all transactions if omitted.\n"
            "If \"blockhash\" is no longer a part of the main chain, transactions from the fork point onward are included.\n"
            "Additionally, if include_removed is set, transactions affecting the wallet which were removed are returned in the \"removed\" array.\n"
            "\nArguments:\n"
            "1. \"blockhash\"            (string, optional) The block hash to list transactions since\n"
            "2. target_confirmations:    (numeric, optional, default=1) Return the nth block hash from the main chain. e.g. 1 would mean the best block hash. Note: this is not used as a filter, but only affects [lastblock] in the return value\n"
            "3. include_watchonly:       (bool, optional, default=false) Include transactions to watch-only addresses (see 'importaddress')\n"
            "4. include_removed:         (bool, optional, default=true) Show transactions that were removed due to a reorg in the \"removed\" array\n"
            "                                                           (not guaranteed to work on pruned nodes)\n"
            "\nResult:\n"
            "{\n"
            "  \"transactions\": [\n"
            "    \"account\":\"accountname\",       (string) DEPRECATED. The account name associated with the transaction. Will be \"\" for the default account.\n"
            "    \"address\":\"address\",    (string) The bitcoin address of the transaction. Not present for move transactions (category = move).\n"
            "    \"category\":\"send|receive\",     (string) The transaction category. 'send' has negative amounts, 'receive' has positive amounts.\n"
            "    \"amount\": x.xxx,          (numeric) The amount in " + CURRENCY_UNIT + ". This is negative for the 'send' category, and for the 'move' category for moves \n"
            "                                          outbound. It is positive for the 'receive' category, and for the 'move' category for inbound funds.\n"
            "    \"vout\" : n,               (numeric) the vout value\n"
            "    \"fee\": x.xxx,             (numeric) The amount of the fee in " + CURRENCY_UNIT + ". This is negative and only available for the 'send' category of transactions.\n"
            "    \"confirmations\": n,       (numeric) The number of confirmations for the transaction. Available for 'send' and 'receive' category of transactions.\n"
            "                                          When it's < 0, it means the transaction conflicted that many blocks ago.\n"
            "    \"blockhash\": \"hashvalue\",     (string) The block hash containing the transaction. Available for 'send' and 'receive' category of transactions.\n"
            "    \"blockindex\": n,          (numeric) The index of the transaction in the block that includes it. Available for 'send' and 'receive' category of transactions.\n"
            "    \"blocktime\": xxx,         (numeric) The block time in seconds since epoch (1 Jan 1970 GMT).\n"
            "    \"txid\": \"transactionid\",  (string) The transaction id. Available for 'send' and 'receive' category of transactions.\n"
            "    \"time\": xxx,              (numeric) The transaction time in seconds since epoch (Jan 1 1970 GMT).\n"
            "    \"timereceived\": xxx,      (numeric) The time received in seconds since epoch (Jan 1 1970 GMT). Available for 'send' and 'receive' category of transactions.\n"
            "    \"bip125-replaceable\": \"yes|no|unknown\",  (string) Whether this transaction could be replaced due to BIP125 (replace-by-fee);\n"
            "                                                   may be unknown for unconfirmed transactions not in the mempool\n"
            "    \"abandoned\": xxx,         (bool) 'true' if the transaction has been abandoned (inputs are respendable). Only available for the 'send' category of transactions.\n"
            "    \"comment\": \"...\",       (string) If a comment is associated with the transaction.\n"
            "    \"label\" : \"label\"       (string) A comment for the address/transaction, if any\n"
            "    \"to\": \"...\",            (string) If a comment to is associated with the transaction.\n"
            "  ],\n"
            "  \"removed\": [\n"
            "    <structure is the same as \"transactions\" above, only present if include_removed=true>\n"
            "    Note: transactions that were readded in the active chain will appear as-is in this array, and may thus have a positive confirmation count.\n"
            "  ],\n"
            "  \"lastblock\": \"lastblockhash\"     (string) The hash of the block (target_confirmations-1) from the best block on the main chain. This is typically used to feed back into listsinceblock the next time you call it. So you would generally use a target_confirmations of say 6, so you will be continually re-notified of transactions until they've reached 6 confirmations plus any new ones\n"
            "}\n"
            "\nExamples:\n"
            + HelpExampleCli("listsinceblock", "")
            + HelpExampleCli("listsinceblock", "\"000000000000000bacf66f7497b7dc45ef753ee9a7d38571037cdb1a57f663ad\" 6")
            + HelpExampleRpc("listsinceblock", "\"000000000000000bacf66f7497b7dc45ef753ee9a7d38571037cdb1a57f663ad\", 6")
        );

    ObserveSafeMode();
    LOCK2(cs_main, pwallet->cs_wallet);

    const CBlockIndex* pindex = nullptr;    // Block index of the specified block or the common ancestor, if the block provided was in a deactivated chain.
    const CBlockIndex* paltindex = nullptr; // Block index of the specified block, even if it's in a deactivated chain.
    int target_confirms = 1;
    isminefilter filter = ISMINE_SPENDABLE;

    if (!request.params[0].isNull()) {
        uint256 blockId;

        blockId.SetHex(request.params[0].get_str());
        BlockMap::iterator it = mapBlockIndex.find(blockId);
        if (it != mapBlockIndex.end()) {
            paltindex = pindex = it->second;
            if (chainActive[pindex->nHeight] != pindex) {
                // the block being asked for is a part of a deactivated chain;
                // we don't want to depend on its perceived height in the block
                // chain, we want to instead use the last common ancestor
                pindex = chainActive.FindFork(pindex);
            }
        }
    }

    if (!request.params[1].isNull()) {
        target_confirms = request.params[1].get_int();

        if (target_confirms < 1) {
            throw JSONRPCError(RPC_INVALID_PARAMETER, "Invalid parameter");
        }
    }

    if (!request.params[2].isNull() && request.params[2].get_bool()) {
        filter = filter | ISMINE_WATCH_ONLY;
    }

    bool include_removed = (request.params[3].isNull() || request.params[3].get_bool());

    int depth = pindex ? (1 + chainActive.Height() - pindex->nHeight) : -1;

    UniValue transactions(UniValue::VARR);

    for (const std::pair<uint256, CWalletTx>& pairWtx : pwallet->mapWallet) {
        CWalletTx tx = pairWtx.second;

        if (depth == -1 || tx.GetDepthInMainChain() < depth) {
            ListTransactions(pwallet, tx, "*", 0, true, transactions, filter);
        }
    }

    // when a reorg'd block is requested, we also list any relevant transactions
    // in the blocks of the chain that was detached
    UniValue removed(UniValue::VARR);
    while (include_removed && paltindex && paltindex != pindex) {
        CBlock block;
        if (!ReadBlockFromDisk(block, paltindex, Params().GetConsensus())) {
            throw JSONRPCError(RPC_INTERNAL_ERROR, "Can't read block from disk");
        }
        for (const CTransactionRef& tx : block.vtx) {
            auto it = pwallet->mapWallet.find(tx->GetHash());
            if (it != pwallet->mapWallet.end()) {
                // We want all transactions regardless of confirmation count to appear here,
                // even negative confirmation ones, hence the big negative.
                ListTransactions(pwallet, it->second, "*", -100000000, true, removed, filter);
            }
        }
        paltindex = paltindex->pprev;
    }

    CBlockIndex *pblockLast = chainActive[chainActive.Height() + 1 - target_confirms];
    uint256 lastblock = pblockLast ? pblockLast->GetBlockHash() : uint256();

    UniValue ret(UniValue::VOBJ);
    ret.push_back(Pair("transactions", transactions));
    if (include_removed) ret.push_back(Pair("removed", removed));
    ret.push_back(Pair("lastblock", lastblock.GetHex()));

    return ret;
}

UniValue gettransaction(const JSONRPCRequest& request)
{
    CWallet * const pwallet = GetWalletForJSONRPCRequest(request);
    if (!EnsureWalletIsAvailable(pwallet, request.fHelp)) {
        return NullUniValue;
    }

    if (request.fHelp || request.params.size() < 1 || request.params.size() > 2)
        throw std::runtime_error(
            "gettransaction \"txid\" ( include_watchonly )\n"
            "\nGet detailed information about in-wallet transaction <txid>\n"
            "\nArguments:\n"
            "1. \"txid\"                  (string, required) The transaction id\n"
            "2. \"include_watchonly\"     (bool, optional, default=false) Whether to include watch-only addresses in balance calculation and details[]\n"
            "\nResult:\n"
            "{\n"
            "  \"amount\" : x.xxx,        (numeric) The transaction amount in " + CURRENCY_UNIT + "\n"
            "  \"fee\": x.xxx,            (numeric) The amount of the fee in " + CURRENCY_UNIT + ". This is negative and only available for the \n"
            "                              'send' category of transactions.\n"
            "  \"confirmations\" : n,     (numeric) The number of confirmations\n"
            "  \"blockhash\" : \"hash\",  (string) The block hash\n"
            "  \"blockindex\" : xx,       (numeric) The index of the transaction in the block that includes it\n"
            "  \"blocktime\" : ttt,       (numeric) The time in seconds since epoch (1 Jan 1970 GMT)\n"
            "  \"txid\" : \"transactionid\",   (string) The transaction id.\n"
            "  \"time\" : ttt,            (numeric) The transaction time in seconds since epoch (1 Jan 1970 GMT)\n"
            "  \"timereceived\" : ttt,    (numeric) The time received in seconds since epoch (1 Jan 1970 GMT)\n"
            "  \"bip125-replaceable\": \"yes|no|unknown\",  (string) Whether this transaction could be replaced due to BIP125 (replace-by-fee);\n"
            "                                                   may be unknown for unconfirmed transactions not in the mempool\n"
            "  \"details\" : [\n"
            "    {\n"
            "      \"account\" : \"accountname\",      (string) DEPRECATED. The account name involved in the transaction, can be \"\" for the default account.\n"
            "      \"address\" : \"address\",          (string) The bitcoin address involved in the transaction\n"
            "      \"category\" : \"send|receive\",    (string) The category, either 'send' or 'receive'\n"
            "      \"amount\" : x.xxx,                 (numeric) The amount in " + CURRENCY_UNIT + "\n"
            "      \"label\" : \"label\",              (string) A comment for the address/transaction, if any\n"
            "      \"vout\" : n,                       (numeric) the vout value\n"
            "      \"fee\": x.xxx,                     (numeric) The amount of the fee in " + CURRENCY_UNIT + ". This is negative and only available for the \n"
            "                                           'send' category of transactions.\n"
            "      \"abandoned\": xxx                  (bool) 'true' if the transaction has been abandoned (inputs are respendable). Only available for the \n"
            "                                           'send' category of transactions.\n"
            "    }\n"
            "    ,...\n"
            "  ],\n"
            "  \"hex\" : \"data\"         (string) Raw data for transaction\n"
            "}\n"

            "\nExamples:\n"
            + HelpExampleCli("gettransaction", "\"1075db55d416d3ca199f55b6084e2115b9345e16c5cf302fc80e9d5fbf5d48d\"")
            + HelpExampleCli("gettransaction", "\"1075db55d416d3ca199f55b6084e2115b9345e16c5cf302fc80e9d5fbf5d48d\" true")
            + HelpExampleRpc("gettransaction", "\"1075db55d416d3ca199f55b6084e2115b9345e16c5cf302fc80e9d5fbf5d48d\"")
        );

    ObserveSafeMode();
    LOCK2(cs_main, pwallet->cs_wallet);

    uint256 hash;
    hash.SetHex(request.params[0].get_str());

    isminefilter filter = ISMINE_SPENDABLE;
    if(!request.params[1].isNull())
        if(request.params[1].get_bool())
            filter = filter | ISMINE_WATCH_ONLY;

    UniValue entry(UniValue::VOBJ);
    auto it = pwallet->mapWallet.find(hash);
    if (it == pwallet->mapWallet.end()) {
        throw JSONRPCError(RPC_INVALID_ADDRESS_OR_KEY, "Invalid or non-wallet transaction id");
    }
    const CWalletTx& wtx = it->second;

    CAmount nCredit = wtx.GetCredit(filter);
    CAmount nDebit = wtx.GetDebit(filter);
    CAmount nNet = nCredit - nDebit;
    CAmount nFee = (wtx.IsFromMe(filter) ? wtx.tx->GetValueOut() - nDebit : 0);

    entry.push_back(Pair("amount", ValueFromAmount(nNet - nFee)));
    if (wtx.IsFromMe(filter))
        entry.push_back(Pair("fee", ValueFromAmount(nFee)));

    WalletTxToJSON(wtx, entry);

    UniValue details(UniValue::VARR);
    ListTransactions(pwallet, wtx, "*", 0, false, details, filter);
    entry.push_back(Pair("details", details));

    std::string strHex = EncodeHexTx(static_cast<CTransaction>(wtx), RPCSerializationFlags());
    entry.push_back(Pair("hex", strHex));

    return entry;
}

UniValue abandontransaction(const JSONRPCRequest& request)
{
    CWallet * const pwallet = GetWalletForJSONRPCRequest(request);
    if (!EnsureWalletIsAvailable(pwallet, request.fHelp)) {
        return NullUniValue;
    }

    if (request.fHelp || request.params.size() != 1)
        throw std::runtime_error(
            "abandontransaction \"txid\"\n"
            "\nMark in-wallet transaction <txid> as abandoned\n"
            "This will mark this transaction and all its in-wallet descendants as abandoned which will allow\n"
            "for their inputs to be respent.  It can be used to replace \"stuck\" or evicted transactions.\n"
            "It only works on transactions which are not included in a block and are not currently in the mempool.\n"
            "It has no effect on transactions which are already conflicted or abandoned.\n"
            "\nArguments:\n"
            "1. \"txid\"    (string, required) The transaction id\n"
            "\nResult:\n"
            "\nExamples:\n"
            + HelpExampleCli("abandontransaction", "\"1075db55d416d3ca199f55b6084e2115b9345e16c5cf302fc80e9d5fbf5d48d\"")
            + HelpExampleRpc("abandontransaction", "\"1075db55d416d3ca199f55b6084e2115b9345e16c5cf302fc80e9d5fbf5d48d\"")
        );

    ObserveSafeMode();
    LOCK2(cs_main, pwallet->cs_wallet);

    uint256 hash;
    hash.SetHex(request.params[0].get_str());

    if (!pwallet->mapWallet.count(hash)) {
        throw JSONRPCError(RPC_INVALID_ADDRESS_OR_KEY, "Invalid or non-wallet transaction id");
    }
    if (!pwallet->AbandonTransaction(hash)) {
        throw JSONRPCError(RPC_INVALID_ADDRESS_OR_KEY, "Transaction not eligible for abandonment");
    }

    return NullUniValue;
}


UniValue backupwallet(const JSONRPCRequest& request)
{
    CWallet * const pwallet = GetWalletForJSONRPCRequest(request);
    if (!EnsureWalletIsAvailable(pwallet, request.fHelp)) {
        return NullUniValue;
    }

    if (request.fHelp || request.params.size() != 1)
        throw std::runtime_error(
            "backupwallet \"destination\"\n"
            "\nSafely copies current wallet file to destination, which can be a directory or a path with filename.\n"
            "\nArguments:\n"
            "1. \"destination\"   (string) The destination directory or file\n"
            "\nExamples:\n"
            + HelpExampleCli("backupwallet", "\"backup.dat\"")
            + HelpExampleRpc("backupwallet", "\"backup.dat\"")
        );

    LOCK2(cs_main, pwallet->cs_wallet);

    std::string strDest = request.params[0].get_str();
    if (!pwallet->BackupWallet(strDest)) {
        throw JSONRPCError(RPC_WALLET_ERROR, "Error: Wallet backup failed!");
    }

    return NullUniValue;
}


UniValue keypoolrefill(const JSONRPCRequest& request)
{
    CWallet * const pwallet = GetWalletForJSONRPCRequest(request);
    if (!EnsureWalletIsAvailable(pwallet, request.fHelp)) {
        return NullUniValue;
    }

    if (request.fHelp || request.params.size() > 1)
        throw std::runtime_error(
            "keypoolrefill ( newsize )\n"
            "\nFills the keypool."
            + HelpRequiringPassphrase(pwallet) + "\n"
            "\nArguments\n"
            "1. newsize     (numeric, optional, default=100) The new keypool size\n"
            "\nExamples:\n"
            + HelpExampleCli("keypoolrefill", "")
            + HelpExampleRpc("keypoolrefill", "")
        );

    LOCK2(cs_main, pwallet->cs_wallet);

    // 0 is interpreted by TopUpKeyPool() as the default keypool size given by -keypool
    unsigned int kpSize = 0;
    if (!request.params[0].isNull()) {
        if (request.params[0].get_int() < 0)
            throw JSONRPCError(RPC_INVALID_PARAMETER, "Invalid parameter, expected valid size.");
        kpSize = (unsigned int)request.params[0].get_int();
    }

    EnsureWalletIsUnlocked(pwallet);
    pwallet->TopUpKeyPool(kpSize);

    if (pwallet->GetKeyPoolSize() < kpSize) {
        throw JSONRPCError(RPC_WALLET_ERROR, "Error refreshing keypool.");
    }

    return NullUniValue;
}


static void LockWallet(CWallet* pWallet)
{
    LOCK(pWallet->cs_wallet);
    pWallet->nRelockTime = 0;
    pWallet->Lock();
}

UniValue walletpassphrase(const JSONRPCRequest& request)
{
    CWallet * const pwallet = GetWalletForJSONRPCRequest(request);
    if (!EnsureWalletIsAvailable(pwallet, request.fHelp)) {
        return NullUniValue;
    }

    if (pwallet->IsCrypted() && (request.fHelp || request.params.size() != 2)) {
        throw std::runtime_error(
            "walletpassphrase \"passphrase\" timeout\n"
            "\nStores the wallet decryption key in memory for 'timeout' seconds.\n"
            "This is needed prior to performing transactions related to private keys such as sending bitcoins\n"
            "\nArguments:\n"
            "1. \"passphrase\"     (string, required) The wallet passphrase\n"
            "2. timeout            (numeric, required) The time to keep the decryption key in seconds.\n"
            "\nNote:\n"
            "Issuing the walletpassphrase command while the wallet is already unlocked will set a new unlock\n"
            "time that overrides the old one.\n"
            "\nExamples:\n"
            "\nUnlock the wallet for 60 seconds\n"
            + HelpExampleCli("walletpassphrase", "\"my pass phrase\" 60") +
            "\nLock the wallet again (before 60 seconds)\n"
            + HelpExampleCli("walletlock", "") +
            "\nAs json rpc call\n"
            + HelpExampleRpc("walletpassphrase", "\"my pass phrase\", 60")
        );
    }

    LOCK2(cs_main, pwallet->cs_wallet);

    if (request.fHelp)
        return true;
    if (!pwallet->IsCrypted()) {
        throw JSONRPCError(RPC_WALLET_WRONG_ENC_STATE, "Error: running with an unencrypted wallet, but walletpassphrase was called.");
    }

    // Note that the walletpassphrase is stored in request.params[0] which is not mlock()ed
    SecureString strWalletPass;
    strWalletPass.reserve(100);
    // TODO: get rid of this .c_str() by implementing SecureString::operator=(std::string)
    // Alternately, find a way to make request.params[0] mlock()'d to begin with.
    strWalletPass = request.params[0].get_str().c_str();

    if (strWalletPass.length() > 0)
    {
        if (!pwallet->Unlock(strWalletPass)) {
            throw JSONRPCError(RPC_WALLET_PASSPHRASE_INCORRECT, "Error: The wallet passphrase entered was incorrect.");
        }
    }
    else
        throw std::runtime_error(
            "walletpassphrase <passphrase> <timeout>\n"
            "Stores the wallet decryption key in memory for <timeout> seconds.");

    pwallet->TopUpKeyPool();

    int64_t nSleepTime = request.params[1].get_int64();
    pwallet->nRelockTime = GetTime() + nSleepTime;
    RPCRunLater(strprintf("lockwallet(%s)", pwallet->GetName()), boost::bind(LockWallet, pwallet), nSleepTime);

    return NullUniValue;
}


UniValue walletpassphrasechange(const JSONRPCRequest& request)
{
    CWallet * const pwallet = GetWalletForJSONRPCRequest(request);
    if (!EnsureWalletIsAvailable(pwallet, request.fHelp)) {
        return NullUniValue;
    }

    if (pwallet->IsCrypted() && (request.fHelp || request.params.size() != 2)) {
        throw std::runtime_error(
            "walletpassphrasechange \"oldpassphrase\" \"newpassphrase\"\n"
            "\nChanges the wallet passphrase from 'oldpassphrase' to 'newpassphrase'.\n"
            "\nArguments:\n"
            "1. \"oldpassphrase\"      (string) The current passphrase\n"
            "2. \"newpassphrase\"      (string) The new passphrase\n"
            "\nExamples:\n"
            + HelpExampleCli("walletpassphrasechange", "\"old one\" \"new one\"")
            + HelpExampleRpc("walletpassphrasechange", "\"old one\", \"new one\"")
        );
    }

    LOCK2(cs_main, pwallet->cs_wallet);

    if (request.fHelp)
        return true;
    if (!pwallet->IsCrypted()) {
        throw JSONRPCError(RPC_WALLET_WRONG_ENC_STATE, "Error: running with an unencrypted wallet, but walletpassphrasechange was called.");
    }

    // TODO: get rid of these .c_str() calls by implementing SecureString::operator=(std::string)
    // Alternately, find a way to make request.params[0] mlock()'d to begin with.
    SecureString strOldWalletPass;
    strOldWalletPass.reserve(100);
    strOldWalletPass = request.params[0].get_str().c_str();

    SecureString strNewWalletPass;
    strNewWalletPass.reserve(100);
    strNewWalletPass = request.params[1].get_str().c_str();

    if (strOldWalletPass.length() < 1 || strNewWalletPass.length() < 1)
        throw std::runtime_error(
            "walletpassphrasechange <oldpassphrase> <newpassphrase>\n"
            "Changes the wallet passphrase from <oldpassphrase> to <newpassphrase>.");

    if (!pwallet->ChangeWalletPassphrase(strOldWalletPass, strNewWalletPass)) {
        throw JSONRPCError(RPC_WALLET_PASSPHRASE_INCORRECT, "Error: The wallet passphrase entered was incorrect.");
    }

    return NullUniValue;
}


UniValue walletlock(const JSONRPCRequest& request)
{
    CWallet * const pwallet = GetWalletForJSONRPCRequest(request);
    if (!EnsureWalletIsAvailable(pwallet, request.fHelp)) {
        return NullUniValue;
    }

    if (pwallet->IsCrypted() && (request.fHelp || request.params.size() != 0)) {
        throw std::runtime_error(
            "walletlock\n"
            "\nRemoves the wallet encryption key from memory, locking the wallet.\n"
            "After calling this method, you will need to call walletpassphrase again\n"
            "before being able to call any methods which require the wallet to be unlocked.\n"
            "\nExamples:\n"
            "\nSet the passphrase for 2 minutes to perform a transaction\n"
            + HelpExampleCli("walletpassphrase", "\"my pass phrase\" 120") +
            "\nPerform a send (requires passphrase set)\n"
            + HelpExampleCli("sendtoaddress", "\"1M72Sfpbz1BPpXFHz9m3CdqATR44Jvaydd\" 1.0") +
            "\nClear the passphrase since we are done before 2 minutes is up\n"
            + HelpExampleCli("walletlock", "") +
            "\nAs json rpc call\n"
            + HelpExampleRpc("walletlock", "")
        );
    }

    LOCK2(cs_main, pwallet->cs_wallet);

    if (request.fHelp)
        return true;
    if (!pwallet->IsCrypted()) {
        throw JSONRPCError(RPC_WALLET_WRONG_ENC_STATE, "Error: running with an unencrypted wallet, but walletlock was called.");
    }

    pwallet->Lock();
    pwallet->nRelockTime = 0;

    return NullUniValue;
}


UniValue encryptwallet(const JSONRPCRequest& request)
{
    CWallet * const pwallet = GetWalletForJSONRPCRequest(request);
    if (!EnsureWalletIsAvailable(pwallet, request.fHelp)) {
        return NullUniValue;
    }

    if (!pwallet->IsCrypted() && (request.fHelp || request.params.size() != 1)) {
        throw std::runtime_error(
            "encryptwallet \"passphrase\"\n"
            "\nEncrypts the wallet with 'passphrase'. This is for first time encryption.\n"
            "After this, any calls that interact with private keys such as sending or signing \n"
            "will require the passphrase to be set prior the making these calls.\n"
            "Use the walletpassphrase call for this, and then walletlock call.\n"
            "If the wallet is already encrypted, use the walletpassphrasechange call.\n"
            "Note that this will shutdown the server.\n"
            "\nArguments:\n"
            "1. \"passphrase\"    (string) The pass phrase to encrypt the wallet with. It must be at least 1 character, but should be long.\n"
            "\nExamples:\n"
            "\nEncrypt your wallet\n"
            + HelpExampleCli("encryptwallet", "\"my pass phrase\"") +
            "\nNow set the passphrase to use the wallet, such as for signing or sending bitcoin\n"
            + HelpExampleCli("walletpassphrase", "\"my pass phrase\"") +
            "\nNow we can do something like sign\n"
            + HelpExampleCli("signmessage", "\"address\" \"test message\"") +
            "\nNow lock the wallet again by removing the passphrase\n"
            + HelpExampleCli("walletlock", "") +
            "\nAs a json rpc call\n"
            + HelpExampleRpc("encryptwallet", "\"my pass phrase\"")
        );
    }

    LOCK2(cs_main, pwallet->cs_wallet);

    if (request.fHelp)
        return true;
    if (pwallet->IsCrypted()) {
        throw JSONRPCError(RPC_WALLET_WRONG_ENC_STATE, "Error: running with an encrypted wallet, but encryptwallet was called.");
    }

    // TODO: get rid of this .c_str() by implementing SecureString::operator=(std::string)
    // Alternately, find a way to make request.params[0] mlock()'d to begin with.
    SecureString strWalletPass;
    strWalletPass.reserve(100);
    strWalletPass = request.params[0].get_str().c_str();

    if (strWalletPass.length() < 1)
        throw std::runtime_error(
            "encryptwallet <passphrase>\n"
            "Encrypts the wallet with <passphrase>.");

    if (!pwallet->EncryptWallet(strWalletPass)) {
        throw JSONRPCError(RPC_WALLET_ENCRYPTION_FAILED, "Error: Failed to encrypt the wallet.");
    }

    // BDB seems to have a bad habit of writing old data into
    // slack space in .dat files; that is bad if the old data is
    // unencrypted private keys. So:
    StartShutdown();
    return "wallet encrypted; Bitcoin server stopping, restart to run with encrypted wallet. The keypool has been flushed and a new HD seed was generated (if you are using HD). You need to make a new backup.";
}

UniValue lockunspent(const JSONRPCRequest& request)
{
    CWallet * const pwallet = GetWalletForJSONRPCRequest(request);
    if (!EnsureWalletIsAvailable(pwallet, request.fHelp)) {
        return NullUniValue;
    }

    if (request.fHelp || request.params.size() < 1 || request.params.size() > 2)
        throw std::runtime_error(
            "lockunspent unlock ([{\"txid\":\"txid\",\"vout\":n},...])\n"
            "\nUpdates list of temporarily unspendable outputs.\n"
            "Temporarily lock (unlock=false) or unlock (unlock=true) specified transaction outputs.\n"
            "If no transaction outputs are specified when unlocking then all current locked transaction outputs are unlocked.\n"
            "A locked transaction output will not be chosen by automatic coin selection, when spending bitcoins.\n"
            "Locks are stored in memory only. Nodes start with zero locked outputs, and the locked output list\n"
            "is always cleared (by virtue of process exit) when a node stops or fails.\n"
            "Also see the listunspent call\n"
            "\nArguments:\n"
            "1. unlock            (boolean, required) Whether to unlock (true) or lock (false) the specified transactions\n"
            "2. \"transactions\"  (string, optional) A json array of objects. Each object the txid (string) vout (numeric)\n"
            "     [           (json array of json objects)\n"
            "       {\n"
            "         \"txid\":\"id\",    (string) The transaction id\n"
            "         \"vout\": n         (numeric) The output number\n"
            "       }\n"
            "       ,...\n"
            "     ]\n"

            "\nResult:\n"
            "true|false    (boolean) Whether the command was successful or not\n"

            "\nExamples:\n"
            "\nList the unspent transactions\n"
            + HelpExampleCli("listunspent", "") +
            "\nLock an unspent transaction\n"
            + HelpExampleCli("lockunspent", "false \"[{\\\"txid\\\":\\\"a08e6907dbbd3d809776dbfc5d82e371b764ed838b5655e72f463568df1aadf0\\\",\\\"vout\\\":1}]\"") +
            "\nList the locked transactions\n"
            + HelpExampleCli("listlockunspent", "") +
            "\nUnlock the transaction again\n"
            + HelpExampleCli("lockunspent", "true \"[{\\\"txid\\\":\\\"a08e6907dbbd3d809776dbfc5d82e371b764ed838b5655e72f463568df1aadf0\\\",\\\"vout\\\":1}]\"") +
            "\nAs a json rpc call\n"
            + HelpExampleRpc("lockunspent", "false, \"[{\\\"txid\\\":\\\"a08e6907dbbd3d809776dbfc5d82e371b764ed838b5655e72f463568df1aadf0\\\",\\\"vout\\\":1}]\"")
        );

    LOCK2(cs_main, pwallet->cs_wallet);

    RPCTypeCheckArgument(request.params[0], UniValue::VBOOL);

    bool fUnlock = request.params[0].get_bool();

    if (request.params[1].isNull()) {
        if (fUnlock)
            pwallet->UnlockAllCoins();
        return true;
    }

    RPCTypeCheckArgument(request.params[1], UniValue::VARR);

    UniValue outputs = request.params[1].get_array();
    for (unsigned int idx = 0; idx < outputs.size(); idx++) {
        const UniValue& output = outputs[idx];
        if (!output.isObject())
            throw JSONRPCError(RPC_INVALID_PARAMETER, "Invalid parameter, expected object");
        const UniValue& o = output.get_obj();

        RPCTypeCheckObj(o,
            {
                {"txid", UniValueType(UniValue::VSTR)},
                {"vout", UniValueType(UniValue::VNUM)},
            });

        std::string txid = find_value(o, "txid").get_str();
        if (!IsHex(txid))
            throw JSONRPCError(RPC_INVALID_PARAMETER, "Invalid parameter, expected hex txid");

        int nOutput = find_value(o, "vout").get_int();
        if (nOutput < 0)
            throw JSONRPCError(RPC_INVALID_PARAMETER, "Invalid parameter, vout must be positive");

        COutPoint outpt(uint256S(txid), nOutput);

        if (fUnlock)
            pwallet->UnlockCoin(outpt);
        else
            pwallet->LockCoin(outpt);
    }

    return true;
}

UniValue listlockunspent(const JSONRPCRequest& request)
{
    CWallet * const pwallet = GetWalletForJSONRPCRequest(request);
    if (!EnsureWalletIsAvailable(pwallet, request.fHelp)) {
        return NullUniValue;
    }

    if (request.fHelp || request.params.size() > 0)
        throw std::runtime_error(
            "listlockunspent\n"
            "\nReturns list of temporarily unspendable outputs.\n"
            "See the lockunspent call to lock and unlock transactions for spending.\n"
            "\nResult:\n"
            "[\n"
            "  {\n"
            "    \"txid\" : \"transactionid\",     (string) The transaction id locked\n"
            "    \"vout\" : n                      (numeric) The vout value\n"
            "  }\n"
            "  ,...\n"
            "]\n"
            "\nExamples:\n"
            "\nList the unspent transactions\n"
            + HelpExampleCli("listunspent", "") +
            "\nLock an unspent transaction\n"
            + HelpExampleCli("lockunspent", "false \"[{\\\"txid\\\":\\\"a08e6907dbbd3d809776dbfc5d82e371b764ed838b5655e72f463568df1aadf0\\\",\\\"vout\\\":1}]\"") +
            "\nList the locked transactions\n"
            + HelpExampleCli("listlockunspent", "") +
            "\nUnlock the transaction again\n"
            + HelpExampleCli("lockunspent", "true \"[{\\\"txid\\\":\\\"a08e6907dbbd3d809776dbfc5d82e371b764ed838b5655e72f463568df1aadf0\\\",\\\"vout\\\":1}]\"") +
            "\nAs a json rpc call\n"
            + HelpExampleRpc("listlockunspent", "")
        );

    ObserveSafeMode();
    LOCK2(cs_main, pwallet->cs_wallet);

    std::vector<COutPoint> vOutpts;
    pwallet->ListLockedCoins(vOutpts);

    UniValue ret(UniValue::VARR);

    for (COutPoint &outpt : vOutpts) {
        UniValue o(UniValue::VOBJ);

        o.push_back(Pair("txid", outpt.hash.GetHex()));
        o.push_back(Pair("vout", (int)outpt.n));
        ret.push_back(o);
    }

    return ret;
}

UniValue settxfee(const JSONRPCRequest& request)
{
    CWallet * const pwallet = GetWalletForJSONRPCRequest(request);
    if (!EnsureWalletIsAvailable(pwallet, request.fHelp)) {
        return NullUniValue;
    }

    if (request.fHelp || request.params.size() < 1 || request.params.size() > 1)
        throw std::runtime_error(
            "settxfee amount\n"
            "\nSet the transaction fee per kB. Overwrites the paytxfee parameter.\n"
            "\nArguments:\n"
            "1. amount         (numeric or string, required) The transaction fee in " + CURRENCY_UNIT + "/kB\n"
            "\nResult\n"
            "true|false        (boolean) Returns true if successful\n"
            "\nExamples:\n"
            + HelpExampleCli("settxfee", "0.00001")
            + HelpExampleRpc("settxfee", "0.00001")
        );

    LOCK2(cs_main, pwallet->cs_wallet);

    // Amount
    CAmount nAmount = AmountFromValue(request.params[0]);

    payTxFee = CFeeRate(nAmount, 1000);
    return true;
}

UniValue getwalletinfo(const JSONRPCRequest& request)
{
    CWallet * const pwallet = GetWalletForJSONRPCRequest(request);
    if (!EnsureWalletIsAvailable(pwallet, request.fHelp)) {
        return NullUniValue;
    }

    if (request.fHelp || request.params.size() != 0)
        throw std::runtime_error(
            "getwalletinfo\n"
            "Returns an object containing various wallet state info.\n"
            "\nResult:\n"
            "{\n"
            "  \"walletname\": xxxxx,             (string) the wallet name\n"
            "  \"walletversion\": xxxxx,          (numeric) the wallet version\n"
            "  \"balance\": xxxxxxx,              (numeric) the total confirmed balance of the wallet in " + CURRENCY_UNIT + "\n"
            "  \"unconfirmed_balance\": xxx,      (numeric) the total unconfirmed balance of the wallet in " + CURRENCY_UNIT + "\n"
            "  \"immature_balance\": xxxxxx,      (numeric) the total immature balance of the wallet in " + CURRENCY_UNIT + "\n"
            "  \"txcount\": xxxxxxx,              (numeric) the total number of transactions in the wallet\n"
            "  \"keypoololdest\": xxxxxx,         (numeric) the timestamp (seconds since Unix epoch) of the oldest pre-generated key in the key pool\n"
            "  \"keypoolsize\": xxxx,             (numeric) how many new keys are pre-generated (only counts external keys)\n"
            "  \"keypoolsize_hd_internal\": xxxx, (numeric) how many new keys are pre-generated for internal use (used for change outputs, only appears if the wallet is using this feature, otherwise external keys are used)\n"
            "  \"unlocked_until\": ttt,           (numeric) the timestamp in seconds since epoch (midnight Jan 1 1970 GMT) that the wallet is unlocked for transfers, or 0 if the wallet is locked\n"
            "  \"paytxfee\": x.xxxx,              (numeric) the transaction fee configuration, set in " + CURRENCY_UNIT + "/kB\n"
            "  \"hdmasterkeyid\": \"<hash160>\"     (string) the Hash160 of the HD master pubkey\n"
            "}\n"
            "\nExamples:\n"
            + HelpExampleCli("getwalletinfo", "")
            + HelpExampleRpc("getwalletinfo", "")
        );

    ObserveSafeMode();
    LOCK2(cs_main, pwallet->cs_wallet);

    UniValue obj(UniValue::VOBJ);

    size_t kpExternalSize = pwallet->KeypoolCountExternalKeys();
    obj.push_back(Pair("walletname", pwallet->GetName()));
    obj.push_back(Pair("walletversion", pwallet->GetVersion()));
    obj.push_back(Pair("balance",       ValueFromAmount(pwallet->GetBalance())));
    obj.push_back(Pair("unconfirmed_balance", ValueFromAmount(pwallet->GetUnconfirmedBalance())));
    obj.push_back(Pair("immature_balance",    ValueFromAmount(pwallet->GetImmatureBalance())));
    obj.push_back(Pair("txcount",       (int)pwallet->mapWallet.size()));
    obj.push_back(Pair("keypoololdest", pwallet->GetOldestKeyPoolTime()));
    obj.push_back(Pair("keypoolsize", (int64_t)kpExternalSize));
    CKeyID masterKeyID = pwallet->GetHDChain().masterKeyID;
    if (!masterKeyID.IsNull() && pwallet->CanSupportFeature(FEATURE_HD_SPLIT)) {
        obj.push_back(Pair("keypoolsize_hd_internal",   (int64_t)(pwallet->GetKeyPoolSize() - kpExternalSize)));
    }
    if (pwallet->IsCrypted()) {
        obj.push_back(Pair("unlocked_until", pwallet->nRelockTime));
    }
    obj.push_back(Pair("paytxfee",      ValueFromAmount(payTxFee.GetFeePerK())));
    if (!masterKeyID.IsNull())
         obj.push_back(Pair("hdmasterkeyid", masterKeyID.GetHex()));
    return obj;
}

UniValue listwallets(const JSONRPCRequest& request)
{
    if (request.fHelp || request.params.size() != 0)
        throw std::runtime_error(
            "listwallets\n"
            "Returns a list of currently loaded wallets.\n"
            "For full information on the wallet, use \"getwalletinfo\"\n"
            "\nResult:\n"
            "[                         (json array of strings)\n"
            "  \"walletname\"            (string) the wallet name\n"
            "   ...\n"
            "]\n"
            "\nExamples:\n"
            + HelpExampleCli("listwallets", "")
            + HelpExampleRpc("listwallets", "")
        );

    UniValue obj(UniValue::VARR);

    for (CWalletRef pwallet : vpwallets) {

        if (!EnsureWalletIsAvailable(pwallet, request.fHelp)) {
            return NullUniValue;
        }

        LOCK(pwallet->cs_wallet);

        obj.push_back(pwallet->GetName());
    }

    return obj;
}

UniValue resendwallettransactions(const JSONRPCRequest& request)
{
    CWallet * const pwallet = GetWalletForJSONRPCRequest(request);
    if (!EnsureWalletIsAvailable(pwallet, request.fHelp)) {
        return NullUniValue;
    }

    if (request.fHelp || request.params.size() != 0)
        throw std::runtime_error(
            "resendwallettransactions\n"
            "Immediately re-broadcast unconfirmed wallet transactions to all peers.\n"
            "Intended only for testing; the wallet code periodically re-broadcasts\n"
            "automatically.\n"
            "Returns an RPC error if -walletbroadcast is set to false.\n"
            "Returns array of transaction ids that were re-broadcast.\n"
            );

    if (!g_connman)
        throw JSONRPCError(RPC_CLIENT_P2P_DISABLED, "Error: Peer-to-peer functionality missing or disabled");

    LOCK2(cs_main, pwallet->cs_wallet);

    if (!pwallet->GetBroadcastTransactions()) {
        throw JSONRPCError(RPC_WALLET_ERROR, "Error: Wallet transaction broadcasting is disabled with -walletbroadcast");
    }

    std::vector<uint256> txids = pwallet->ResendWalletTransactionsBefore(GetTime(), g_connman.get());
    UniValue result(UniValue::VARR);
    for (const uint256& txid : txids)
    {
        result.push_back(txid.ToString());
    }
    return result;
}

UniValue listunspent(const JSONRPCRequest& request)
{
    CWallet * const pwallet = GetWalletForJSONRPCRequest(request);
    if (!EnsureWalletIsAvailable(pwallet, request.fHelp)) {
        return NullUniValue;
    }

    if (request.fHelp || request.params.size() > 5)
        throw std::runtime_error(
            "listunspent ( minconf maxconf  [\"addresses\",...] [include_unsafe] [query_options])\n"
            "\nReturns array of unspent transaction outputs\n"
            "with between minconf and maxconf (inclusive) confirmations.\n"
            "Optionally filter to only include txouts paid to specified addresses.\n"
            "\nArguments:\n"
            "1. minconf          (numeric, optional, default=1) The minimum confirmations to filter\n"
            "2. maxconf          (numeric, optional, default=9999999) The maximum confirmations to filter\n"
            "3. \"addresses\"      (string) A json array of bitcoin addresses to filter\n"
            "    [\n"
            "      \"address\"     (string) bitcoin address\n"
            "      ,...\n"
            "    ]\n"
            "4. include_unsafe (bool, optional, default=true) Include outputs that are not safe to spend\n"
            "                  See description of \"safe\" attribute below.\n"
            "5. query_options    (json, optional) JSON with query options\n"
            "    {\n"
            "      \"minimumAmount\"    (numeric or string, default=0) Minimum value of each UTXO in " + CURRENCY_UNIT + "\n"
            "      \"maximumAmount\"    (numeric or string, default=unlimited) Maximum value of each UTXO in " + CURRENCY_UNIT + "\n"
            "      \"maximumCount\"     (numeric or string, default=unlimited) Maximum number of UTXOs\n"
            "      \"minimumSumAmount\" (numeric or string, default=unlimited) Minimum sum value of all UTXOs in " + CURRENCY_UNIT + "\n"
            "    }\n"
            "\nResult\n"
            "[                   (array of json object)\n"
            "  {\n"
            "    \"txid\" : \"txid\",          (string) the transaction id \n"
            "    \"vout\" : n,               (numeric) the vout value\n"
            "    \"address\" : \"address\",    (string) the bitcoin address\n"
            "    \"account\" : \"account\",    (string) DEPRECATED. The associated account, or \"\" for the default account\n"
            "    \"scriptPubKey\" : \"key\",   (string) the script key\n"
            "    \"amount\" : x.xxx,         (numeric) the transaction output amount in " + CURRENCY_UNIT + "\n"
            "    \"confirmations\" : n,      (numeric) The number of confirmations\n"
            "    \"redeemScript\" : n        (string) The redeemScript if scriptPubKey is P2SH\n"
            "    \"spendable\" : xxx,        (bool) Whether we have the private keys to spend this output\n"
            "    \"solvable\" : xxx,         (bool) Whether we know how to spend this output, ignoring the lack of keys\n"
            "    \"safe\" : xxx              (bool) Whether this output is considered safe to spend. Unconfirmed transactions\n"
            "                              from outside keys and unconfirmed replacement transactions are considered unsafe\n"
            "                              and are not eligible for spending by fundrawtransaction and sendtoaddress.\n"
            "  }\n"
            "  ,...\n"
            "]\n"

            "\nExamples\n"
            + HelpExampleCli("listunspent", "")
            + HelpExampleCli("listunspent", "6 9999999 \"[\\\"1PGFqEzfmQch1gKD3ra4k18PNj3tTUUSqg\\\",\\\"1LtvqCaApEdUGFkpKMM4MstjcaL4dKg8SP\\\"]\"")
            + HelpExampleRpc("listunspent", "6, 9999999 \"[\\\"1PGFqEzfmQch1gKD3ra4k18PNj3tTUUSqg\\\",\\\"1LtvqCaApEdUGFkpKMM4MstjcaL4dKg8SP\\\"]\"")
            + HelpExampleCli("listunspent", "6 9999999 '[]' true '{ \"minimumAmount\": 0.005 }'")
            + HelpExampleRpc("listunspent", "6, 9999999, [] , true, { \"minimumAmount\": 0.005 } ")
        );

    ObserveSafeMode();

    int nMinDepth = 1;
    if (!request.params[0].isNull()) {
        RPCTypeCheckArgument(request.params[0], UniValue::VNUM);
        nMinDepth = request.params[0].get_int();
    }

    int nMaxDepth = 9999999;
    if (!request.params[1].isNull()) {
        RPCTypeCheckArgument(request.params[1], UniValue::VNUM);
        nMaxDepth = request.params[1].get_int();
    }

    std::set<CTxDestination> destinations;
    if (!request.params[2].isNull()) {
        RPCTypeCheckArgument(request.params[2], UniValue::VARR);
        UniValue inputs = request.params[2].get_array();
        for (unsigned int idx = 0; idx < inputs.size(); idx++) {
            const UniValue& input = inputs[idx];
            CTxDestination dest = DecodeDestination(input.get_str());
            if (!IsValidDestination(dest)) {
                throw JSONRPCError(RPC_INVALID_ADDRESS_OR_KEY, std::string("Invalid Bitcoin address: ") + input.get_str());
            }
            if (!destinations.insert(dest).second) {
                throw JSONRPCError(RPC_INVALID_PARAMETER, std::string("Invalid parameter, duplicated address: ") + input.get_str());
            }
        }
    }

    bool include_unsafe = true;
    if (!request.params[3].isNull()) {
        RPCTypeCheckArgument(request.params[3], UniValue::VBOOL);
        include_unsafe = request.params[3].get_bool();
    }

    CAmount nMinimumAmount = 0;
    CAmount nMaximumAmount = MAX_MONEY;
    CAmount nMinimumSumAmount = MAX_MONEY;
    uint64_t nMaximumCount = 0;

    if (!request.params[4].isNull()) {
        const UniValue& options = request.params[4].get_obj();

        if (options.exists("minimumAmount"))
            nMinimumAmount = AmountFromValue(options["minimumAmount"]);

        if (options.exists("maximumAmount"))
            nMaximumAmount = AmountFromValue(options["maximumAmount"]);

        if (options.exists("minimumSumAmount"))
            nMinimumSumAmount = AmountFromValue(options["minimumSumAmount"]);

        if (options.exists("maximumCount"))
            nMaximumCount = options["maximumCount"].get_int64();
    }

    UniValue results(UniValue::VARR);
    std::vector<COutput> vecOutputs;
    assert(pwallet != nullptr);
    LOCK2(cs_main, pwallet->cs_wallet);

    pwallet->AvailableCoins(vecOutputs, !include_unsafe, nullptr, nMinimumAmount, nMaximumAmount, nMinimumSumAmount, nMaximumCount, nMinDepth, nMaxDepth);
    for (const COutput& out : vecOutputs) {
        CTxDestination address;
        const CScript& scriptPubKey = out.tx->tx->vout[out.i].scriptPubKey;
        bool fValidAddress = ExtractDestination(scriptPubKey, address);

        if (destinations.size() && (!fValidAddress || !destinations.count(address)))
            continue;

        UniValue entry(UniValue::VOBJ);
        entry.push_back(Pair("txid", out.tx->GetHash().GetHex()));
        entry.push_back(Pair("vout", out.i));

        if (fValidAddress) {
            entry.push_back(Pair("address", EncodeDestination(address)));

            if (pwallet->mapAddressBook.count(address)) {
                entry.push_back(Pair("account", pwallet->mapAddressBook[address].name));
            }

            if (scriptPubKey.IsPayToScriptHash()) {
                const CScriptID& hash = boost::get<CScriptID>(address);
                CScript redeemScript;
                if (pwallet->GetCScript(hash, redeemScript)) {
                    entry.push_back(Pair("redeemScript", HexStr(redeemScript.begin(), redeemScript.end())));
                }
            }
        }

        entry.push_back(Pair("scriptPubKey", HexStr(scriptPubKey.begin(), scriptPubKey.end())));
        entry.push_back(Pair("amount", ValueFromAmount(out.tx->tx->vout[out.i].nValue)));
        entry.push_back(Pair("confirmations", out.nDepth));
        entry.push_back(Pair("spendable", out.fSpendable));
        entry.push_back(Pair("solvable", out.fSolvable));
        entry.push_back(Pair("safe", out.fSafe));
        results.push_back(entry);
    }

    return results;
}

UniValue fundrawtransaction(const JSONRPCRequest& request)
{
    CWallet * const pwallet = GetWalletForJSONRPCRequest(request);
    if (!EnsureWalletIsAvailable(pwallet, request.fHelp)) {
        return NullUniValue;
    }

    if (request.fHelp || request.params.size() < 1 || request.params.size() > 2)
        throw std::runtime_error(
                            "fundrawtransaction \"hexstring\" ( options )\n"
                            "\nAdd inputs to a transaction until it has enough in value to meet its out value.\n"
                            "This will not modify existing inputs, and will add at most one change output to the outputs.\n"
                            "No existing outputs will be modified unless \"subtractFeeFromOutputs\" is specified.\n"
                            "Note that inputs which were signed may need to be resigned after completion since in/outputs have been added.\n"
                            "The inputs added will not be signed, use signrawtransaction for that.\n"
                            "Note that all existing inputs must have their previous output transaction be in the wallet.\n"
                            "Note that all inputs selected must be of standard form and P2SH scripts must be\n"
                            "in the wallet using importaddress or addmultisigaddress (to calculate fees).\n"
                            "You can see whether this is the case by checking the \"solvable\" field in the listunspent output.\n"
                            "Only pay-to-pubkey, multisig, and P2SH versions thereof are currently supported for watch-only\n"
                            "\nArguments:\n"
                            "1. \"hexstring\"           (string, required) The hex string of the raw transaction\n"
                            "2. options                 (object, optional)\n"
                            "   {\n"
                            "     \"changeAddress\"          (string, optional, default pool address) The bitcoin address to receive the change\n"
                            "     \"changePosition\"         (numeric, optional, default random) The index of the change output\n"
                            "     \"includeWatching\"        (boolean, optional, default false) Also select inputs which are watch only\n"
                            "     \"lockUnspents\"           (boolean, optional, default false) Lock selected unspent outputs\n"
                            "     \"feeRate\"                (numeric, optional, default not set: makes wallet determine the fee) Set a specific fee rate in " + CURRENCY_UNIT + "/kB\n"
                            "     \"subtractFeeFromOutputs\" (array, optional) A json array of integers.\n"
                            "                              The fee will be equally deducted from the amount of each specified output.\n"
                            "                              The outputs are specified by their zero-based index, before any change output is added.\n"
                            "                              Those recipients will receive less bitcoins than you enter in their corresponding amount field.\n"
                            "                              If no outputs are specified here, the sender pays the fee.\n"
                            "                                  [vout_index,...]\n"
                            "     \"replaceable\"            (boolean, optional) Marks this transaction as BIP125 replaceable.\n"
                            "                              Allows this transaction to be replaced by a transaction with higher fees\n"
                            "     \"conf_target\"            (numeric, optional) Confirmation target (in blocks)\n"
                            "     \"estimate_mode\"          (string, optional, default=UNSET) The fee estimate mode, must be one of:\n"
                            "         \"UNSET\"\n"
                            "         \"ECONOMICAL\"\n"
                            "         \"CONSERVATIVE\"\n"
                            "   }\n"
                            "                         for backward compatibility: passing in a true instead of an object will result in {\"includeWatching\":true}\n"
                            "\nResult:\n"
                            "{\n"
                            "  \"hex\":       \"value\", (string)  The resulting raw transaction (hex-encoded string)\n"
                            "  \"fee\":       n,         (numeric) Fee in " + CURRENCY_UNIT + " the resulting transaction pays\n"
                            "  \"changepos\": n          (numeric) The position of the added change output, or -1\n"
                            "}\n"
                            "\nExamples:\n"
                            "\nCreate a transaction with no inputs\n"
                            + HelpExampleCli("createrawtransaction", "\"[]\" \"{\\\"myaddress\\\":0.01}\"") +
                            "\nAdd sufficient unsigned inputs to meet the output value\n"
                            + HelpExampleCli("fundrawtransaction", "\"rawtransactionhex\"") +
                            "\nSign the transaction\n"
                            + HelpExampleCli("signrawtransaction", "\"fundedtransactionhex\"") +
                            "\nSend the transaction\n"
                            + HelpExampleCli("sendrawtransaction", "\"signedtransactionhex\"")
                            );

    ObserveSafeMode();
    RPCTypeCheck(request.params, {UniValue::VSTR});

    CCoinControl coinControl;
    int changePosition = -1;
    bool lockUnspents = false;
    UniValue subtractFeeFromOutputs;
    std::set<int> setSubtractFeeFromOutputs;

    if (!request.params[1].isNull()) {
      if (request.params[1].type() == UniValue::VBOOL) {
        // backward compatibility bool only fallback
        coinControl.fAllowWatchOnly = request.params[1].get_bool();
      }
      else {
        RPCTypeCheck(request.params, {UniValue::VSTR, UniValue::VOBJ});

        UniValue options = request.params[1];

        RPCTypeCheckObj(options,
            {
                {"changeAddress", UniValueType(UniValue::VSTR)},
                {"changePosition", UniValueType(UniValue::VNUM)},
                {"includeWatching", UniValueType(UniValue::VBOOL)},
                {"lockUnspents", UniValueType(UniValue::VBOOL)},
                {"reserveChangeKey", UniValueType(UniValue::VBOOL)}, // DEPRECATED (and ignored), should be removed in 0.16 or so.
                {"feeRate", UniValueType()}, // will be checked below
                {"subtractFeeFromOutputs", UniValueType(UniValue::VARR)},
                {"replaceable", UniValueType(UniValue::VBOOL)},
                {"conf_target", UniValueType(UniValue::VNUM)},
                {"estimate_mode", UniValueType(UniValue::VSTR)},
            },
            true, true);

        if (options.exists("changeAddress")) {
            CTxDestination dest = DecodeDestination(options["changeAddress"].get_str());

            if (!IsValidDestination(dest)) {
                throw JSONRPCError(RPC_INVALID_ADDRESS_OR_KEY, "changeAddress must be a valid bitcoin address");
            }

            coinControl.destChange = dest;
        }

        if (options.exists("changePosition"))
            changePosition = options["changePosition"].get_int();

        if (options.exists("includeWatching"))
            coinControl.fAllowWatchOnly = options["includeWatching"].get_bool();

        if (options.exists("lockUnspents"))
            lockUnspents = options["lockUnspents"].get_bool();

        if (options.exists("feeRate"))
        {
            coinControl.m_feerate = CFeeRate(AmountFromValue(options["feeRate"]));
            coinControl.fOverrideFeeRate = true;
        }

        if (options.exists("subtractFeeFromOutputs"))
            subtractFeeFromOutputs = options["subtractFeeFromOutputs"].get_array();

        if (options.exists("replaceable")) {
            coinControl.signalRbf = options["replaceable"].get_bool();
        }
        if (options.exists("conf_target")) {
            if (options.exists("feeRate")) {
                throw JSONRPCError(RPC_INVALID_PARAMETER, "Cannot specify both conf_target and feeRate");
            }
            coinControl.m_confirm_target = ParseConfirmTarget(options["conf_target"]);
        }
        if (options.exists("estimate_mode")) {
            if (options.exists("feeRate")) {
                throw JSONRPCError(RPC_INVALID_PARAMETER, "Cannot specify both estimate_mode and feeRate");
            }
            if (!FeeModeFromString(options["estimate_mode"].get_str(), coinControl.m_fee_mode)) {
                throw JSONRPCError(RPC_INVALID_PARAMETER, "Invalid estimate_mode parameter");
            }
        }
      }
    }

    // parse hex string from parameter
    CMutableTransaction tx;
    if (!DecodeHexTx(tx, request.params[0].get_str(), true))
        throw JSONRPCError(RPC_DESERIALIZATION_ERROR, "TX decode failed");

    if (tx.vout.size() == 0)
        throw JSONRPCError(RPC_INVALID_PARAMETER, "TX must have at least one output");

    if (changePosition != -1 && (changePosition < 0 || (unsigned int)changePosition > tx.vout.size()))
        throw JSONRPCError(RPC_INVALID_PARAMETER, "changePosition out of bounds");

    for (unsigned int idx = 0; idx < subtractFeeFromOutputs.size(); idx++) {
        int pos = subtractFeeFromOutputs[idx].get_int();
        if (setSubtractFeeFromOutputs.count(pos))
            throw JSONRPCError(RPC_INVALID_PARAMETER, strprintf("Invalid parameter, duplicated position: %d", pos));
        if (pos < 0)
            throw JSONRPCError(RPC_INVALID_PARAMETER, strprintf("Invalid parameter, negative position: %d", pos));
        if (pos >= int(tx.vout.size()))
            throw JSONRPCError(RPC_INVALID_PARAMETER, strprintf("Invalid parameter, position too large: %d", pos));
        setSubtractFeeFromOutputs.insert(pos);
    }

    CAmount nFeeOut;
    std::string strFailReason;

    if (!pwallet->FundTransaction(tx, nFeeOut, changePosition, strFailReason, lockUnspents, setSubtractFeeFromOutputs, coinControl)) {
        throw JSONRPCError(RPC_WALLET_ERROR, strFailReason);
    }

    UniValue result(UniValue::VOBJ);
    result.push_back(Pair("hex", EncodeHexTx(tx)));
    result.push_back(Pair("changepos", changePosition));
    result.push_back(Pair("fee", ValueFromAmount(nFeeOut)));

    return result;
}

UniValue bumpfee(const JSONRPCRequest& request)
{
    CWallet * const pwallet = GetWalletForJSONRPCRequest(request);

    if (!EnsureWalletIsAvailable(pwallet, request.fHelp))
        return NullUniValue;

    if (request.fHelp || request.params.size() < 1 || request.params.size() > 2) {
        throw std::runtime_error(
            "bumpfee \"txid\" ( options ) \n"
            "\nBumps the fee of an opt-in-RBF transaction T, replacing it with a new transaction B.\n"
            "An opt-in RBF transaction with the given txid must be in the wallet.\n"
            "The command will pay the additional fee by decreasing (or perhaps removing) its change output.\n"
            "If the change output is not big enough to cover the increased fee, the command will currently fail\n"
            "instead of adding new inputs to compensate. (A future implementation could improve this.)\n"
            "The command will fail if the wallet or mempool contains a transaction that spends one of T's outputs.\n"
            "By default, the new fee will be calculated automatically using estimatefee.\n"
            "The user can specify a confirmation target for estimatefee.\n"
            "Alternatively, the user can specify totalFee, or use RPC settxfee to set a higher fee rate.\n"
            "At a minimum, the new fee rate must be high enough to pay an additional new relay fee (incrementalfee\n"
            "returned by getnetworkinfo) to enter the node's mempool.\n"
            "\nArguments:\n"
            "1. txid                  (string, required) The txid to be bumped\n"
            "2. options               (object, optional)\n"
            "   {\n"
            "     \"confTarget\"        (numeric, optional) Confirmation target (in blocks)\n"
            "     \"totalFee\"          (numeric, optional) Total fee (NOT feerate) to pay, in satoshis.\n"
            "                         In rare cases, the actual fee paid might be slightly higher than the specified\n"
            "                         totalFee if the tx change output has to be removed because it is too close to\n"
            "                         the dust threshold.\n"
            "     \"replaceable\"       (boolean, optional, default true) Whether the new transaction should still be\n"
            "                         marked bip-125 replaceable. If true, the sequence numbers in the transaction will\n"
            "                         be left unchanged from the original. If false, any input sequence numbers in the\n"
            "                         original transaction that were less than 0xfffffffe will be increased to 0xfffffffe\n"
            "                         so the new transaction will not be explicitly bip-125 replaceable (though it may\n"
            "                         still be replaceable in practice, for example if it has unconfirmed ancestors which\n"
            "                         are replaceable).\n"
            "     \"estimate_mode\"     (string, optional, default=UNSET) The fee estimate mode, must be one of:\n"
            "         \"UNSET\"\n"
            "         \"ECONOMICAL\"\n"
            "         \"CONSERVATIVE\"\n"
            "   }\n"
            "\nResult:\n"
            "{\n"
            "  \"txid\":    \"value\",   (string)  The id of the new transaction\n"
            "  \"origfee\":  n,         (numeric) Fee of the replaced transaction\n"
            "  \"fee\":      n,         (numeric) Fee of the new transaction\n"
            "  \"errors\":  [ str... ] (json array of strings) Errors encountered during processing (may be empty)\n"
            "}\n"
            "\nExamples:\n"
            "\nBump the fee, get the new transaction\'s txid\n" +
            HelpExampleCli("bumpfee", "<txid>"));
    }

    RPCTypeCheck(request.params, {UniValue::VSTR, UniValue::VOBJ});
    uint256 hash;
    hash.SetHex(request.params[0].get_str());

    // optional parameters
    CAmount totalFee = 0;
    CCoinControl coin_control;
    coin_control.signalRbf = true;
    if (!request.params[1].isNull()) {
        UniValue options = request.params[1];
        RPCTypeCheckObj(options,
            {
                {"confTarget", UniValueType(UniValue::VNUM)},
                {"totalFee", UniValueType(UniValue::VNUM)},
                {"replaceable", UniValueType(UniValue::VBOOL)},
                {"estimate_mode", UniValueType(UniValue::VSTR)},
            },
            true, true);

        if (options.exists("confTarget") && options.exists("totalFee")) {
            throw JSONRPCError(RPC_INVALID_PARAMETER, "confTarget and totalFee options should not both be set. Please provide either a confirmation target for fee estimation or an explicit total fee for the transaction.");
        } else if (options.exists("confTarget")) { // TODO: alias this to conf_target
            coin_control.m_confirm_target = ParseConfirmTarget(options["confTarget"]);
        } else if (options.exists("totalFee")) {
            totalFee = options["totalFee"].get_int64();
            if (totalFee <= 0) {
                throw JSONRPCError(RPC_INVALID_PARAMETER, strprintf("Invalid totalFee %s (must be greater than 0)", FormatMoney(totalFee)));
            }
        }

        if (options.exists("replaceable")) {
            coin_control.signalRbf = options["replaceable"].get_bool();
        }
        if (options.exists("estimate_mode")) {
            if (!FeeModeFromString(options["estimate_mode"].get_str(), coin_control.m_fee_mode)) {
                throw JSONRPCError(RPC_INVALID_PARAMETER, "Invalid estimate_mode parameter");
            }
        }
    }

    LOCK2(cs_main, pwallet->cs_wallet);
    EnsureWalletIsUnlocked(pwallet);

    CFeeBumper feeBump(pwallet, hash, coin_control, totalFee);
    BumpFeeResult res = feeBump.getResult();
    if (res != BumpFeeResult::OK)
    {
        switch(res) {
            case BumpFeeResult::INVALID_ADDRESS_OR_KEY:
                throw JSONRPCError(RPC_INVALID_ADDRESS_OR_KEY, feeBump.getErrors()[0]);
                break;
            case BumpFeeResult::INVALID_REQUEST:
                throw JSONRPCError(RPC_INVALID_REQUEST, feeBump.getErrors()[0]);
                break;
            case BumpFeeResult::INVALID_PARAMETER:
                throw JSONRPCError(RPC_INVALID_PARAMETER, feeBump.getErrors()[0]);
                break;
            case BumpFeeResult::WALLET_ERROR:
                throw JSONRPCError(RPC_WALLET_ERROR, feeBump.getErrors()[0]);
                break;
            default:
                throw JSONRPCError(RPC_MISC_ERROR, feeBump.getErrors()[0]);
                break;
        }
    }

    // sign bumped transaction
    if (!feeBump.signTransaction(pwallet)) {
        throw JSONRPCError(RPC_WALLET_ERROR, "Can't sign transaction.");
    }
    // commit the bumped transaction
    if(!feeBump.commit(pwallet)) {
        throw JSONRPCError(RPC_WALLET_ERROR, feeBump.getErrors()[0]);
    }
    UniValue result(UniValue::VOBJ);
    result.push_back(Pair("txid", feeBump.getBumpedTxId().GetHex()));
    result.push_back(Pair("origfee", ValueFromAmount(feeBump.getOldFee())));
    result.push_back(Pair("fee", ValueFromAmount(feeBump.getNewFee())));
    UniValue errors(UniValue::VARR);
    for (const std::string& err: feeBump.getErrors())
        errors.push_back(err);
    result.push_back(Pair("errors", errors));

    return result;
}

UniValue generate(const JSONRPCRequest& request)
{
    CWallet * const pwallet = GetWalletForJSONRPCRequest(request);

    if (!EnsureWalletIsAvailable(pwallet, request.fHelp)) {
        return NullUniValue;
    }

    if (request.fHelp || request.params.size() < 1 || request.params.size() > 2) {
        throw std::runtime_error(
            "generate nblocks ( maxtries )\n"
            "\nMine up to nblocks blocks immediately (before the RPC call returns) to an address in the wallet.\n"
            "\nArguments:\n"
            "1. nblocks      (numeric, required) How many blocks are generated immediately.\n"
            "2. maxtries     (numeric, optional) How many iterations to try (default = 1000000).\n"
            "\nResult:\n"
            "[ blockhashes ]     (array) hashes of blocks generated\n"
            "\nExamples:\n"
            "\nGenerate 11 blocks\n"
            + HelpExampleCli("generate", "11")
        );
    }

    int num_generate = request.params[0].get_int();
    uint64_t max_tries = 1000000;
    if (!request.params[1].isNull()) {
        max_tries = request.params[1].get_int();
    }

    std::shared_ptr<CReserveScript> coinbase_script;
    pwallet->GetScriptForMining(coinbase_script);

    // If the keypool is exhausted, no script is returned at all.  Catch this.
    if (!coinbase_script) {
        throw JSONRPCError(RPC_WALLET_KEYPOOL_RAN_OUT, "Error: Keypool ran out, please call keypoolrefill first");
    }

    //throw an error if no script was provided
    if (coinbase_script->reserveScript.empty()) {
        throw JSONRPCError(RPC_INTERNAL_ERROR, "No coinbase script available");
    }

    return generateBlocks(coinbase_script, num_generate, max_tries, true);
}

<<<<<<< HEAD
UniValue getauxblock(const JSONRPCRequest& request)
{
    CWallet * const pwallet = GetWalletForJSONRPCRequest(request);

=======
UniValue rescanblockchain(const JSONRPCRequest& request)
{
    CWallet * const pwallet = GetWalletForJSONRPCRequest(request);
>>>>>>> 326a5652
    if (!EnsureWalletIsAvailable(pwallet, request.fHelp)) {
        return NullUniValue;
    }

<<<<<<< HEAD
    if (request.fHelp
          || (request.params.size() != 0 && request.params.size() != 2))
        throw std::runtime_error(
            "getauxblock (hash auxpow)\n"
            "\nCreate or submit a merge-mined block.\n"
            "\nWithout arguments, create a new block and return information\n"
            "required to merge-mine it.  With arguments, submit a solved\n"
            "auxpow for a previously returned block.\n"
            "\nArguments:\n"
            "1. hash      (string, optional) hash of the block to submit\n"
            "2. auxpow    (string, optional) serialised auxpow found\n"
            "\nResult (without arguments):\n"
            "{\n"
            "  \"hash\"               (string) hash of the created block\n"
            "  \"chainid\"            (numeric) chain ID for this block\n"
            "  \"previousblockhash\"  (string) hash of the previous block\n"
            "  \"coinbasevalue\"      (numeric) value of the block's coinbase\n"
            "  \"bits\"               (string) compressed target of the block\n"
            "  \"height\"             (numeric) height of the block\n"
            "  \"_target\"            (string) target in reversed byte order, deprecated\n"
            "}\n"
            "\nResult (with arguments):\n"
            "xxxxx        (boolean) whether the submitted block was correct\n"
            "\nExamples:\n"
            + HelpExampleCli("getauxblock", "")
            + HelpExampleCli("getauxblock", "\"hash\" \"serialised auxpow\"")
            + HelpExampleRpc("getauxblock", "")
            );

    std::shared_ptr<CReserveScript> coinbaseScript;
    pwallet->GetScriptForMining(coinbaseScript);

    // If the keypool is exhausted, no script is returned at all.  Catch this.
    if (!coinbaseScript)
        throw JSONRPCError(RPC_WALLET_KEYPOOL_RAN_OUT, "Error: Keypool ran out, please call keypoolrefill first");

    //throw an error if no script was provided
    if (!coinbaseScript->reserveScript.size())
        throw JSONRPCError(RPC_INTERNAL_ERROR, "No coinbase script available (mining requires a wallet)");

    /* Create a new block */
    if (request.params.size() == 0)
        return AuxMiningCreateBlock(coinbaseScript->reserveScript);

    /* Submit a block instead.  Note that this need not lock cs_main,
       since ProcessNewBlock below locks it instead.  */
    assert(request.params.size() == 2);
    bool fAccepted = AuxMiningSubmitBlock(request.params[0].get_str(), 
                                          request.params[1].get_str());
    if (fAccepted)
        coinbaseScript->KeepScript();

    return fAccepted;
=======
    if (request.fHelp || request.params.size() > 2) {
        throw std::runtime_error(
            "rescanblockchain (\"start_height\") (\"stop_height\")\n"
            "\nRescan the local blockchain for wallet related transactions.\n"
            "\nArguments:\n"
            "1. \"start_height\"    (numeric, optional) block height where the rescan should start\n"
            "2. \"stop_height\"     (numeric, optional) the last block height that should be scanned\n"
            "\nResult:\n"
            "{\n"
            "  \"start_height\"     (numeric) The block height where the rescan has started. If omitted, rescan started from the genesis block.\n"
            "  \"stop_height\"      (numeric) The height of the last rescanned block. If omitted, rescan stopped at the chain tip.\n"
            "}\n"
            "\nExamples:\n"
            + HelpExampleCli("rescanblockchain", "100000 120000")
            + HelpExampleRpc("rescanblockchain", "100000 120000")
            );
    }

    LOCK2(cs_main, pwallet->cs_wallet);

    CBlockIndex *pindexStart = chainActive.Genesis();
    CBlockIndex *pindexStop = nullptr;
    if (!request.params[0].isNull()) {
        pindexStart = chainActive[request.params[0].get_int()];
        if (!pindexStart) {
            throw JSONRPCError(RPC_INVALID_PARAMETER, "Invalid start_height");
        }
    }

    if (!request.params[1].isNull()) {
        pindexStop = chainActive[request.params[1].get_int()];
        if (!pindexStop) {
            throw JSONRPCError(RPC_INVALID_PARAMETER, "Invalid stop_height");
        }
        else if (pindexStop->nHeight < pindexStart->nHeight) {
            throw JSONRPCError(RPC_INVALID_PARAMETER, "stop_height must be greater then start_height");
        }
    }

    // We can't rescan beyond non-pruned blocks, stop and throw an error
    if (fPruneMode) {
        CBlockIndex *block = pindexStop ? pindexStop : chainActive.Tip();
        while (block && block->nHeight >= pindexStart->nHeight) {
            if (!(block->nStatus & BLOCK_HAVE_DATA)) {
                throw JSONRPCError(RPC_MISC_ERROR, "Can't rescan beyond pruned data. Use RPC call getblockchaininfo to determine your pruned height.");
            }
            block = block->pprev;
        }
    }

    CBlockIndex *stopBlock = pwallet->ScanForWalletTransactions(pindexStart, pindexStop, true);
    if (!stopBlock) {
        if (pwallet->IsAbortingRescan()) {
            throw JSONRPCError(RPC_MISC_ERROR, "Rescan aborted.");
        }
        // if we got a nullptr returned, ScanForWalletTransactions did rescan up to the requested stopindex
        stopBlock = pindexStop ? pindexStop : chainActive.Tip();
    }
    else {
        throw JSONRPCError(RPC_MISC_ERROR, "Rescan failed. Potentially corrupted data files.");
    }

    UniValue response(UniValue::VOBJ);
    response.pushKV("start_height", pindexStart->nHeight);
    response.pushKV("stop_height", stopBlock->nHeight);
    return response;
>>>>>>> 326a5652
}

extern UniValue abortrescan(const JSONRPCRequest& request); // in rpcdump.cpp
extern UniValue dumpprivkey(const JSONRPCRequest& request); // in rpcdump.cpp
extern UniValue importprivkey(const JSONRPCRequest& request);
extern UniValue importaddress(const JSONRPCRequest& request);
extern UniValue importpubkey(const JSONRPCRequest& request);
extern UniValue dumpwallet(const JSONRPCRequest& request);
extern UniValue importwallet(const JSONRPCRequest& request);
extern UniValue importprunedfunds(const JSONRPCRequest& request);
extern UniValue removeprunedfunds(const JSONRPCRequest& request);
extern UniValue importmulti(const JSONRPCRequest& request);
extern UniValue rescanblockchain(const JSONRPCRequest& request);

static const CRPCCommand commands[] =
{ //  category              name                        actor (function)           argNames
    //  --------------------- ------------------------    -----------------------  ----------
    { "rawtransactions",    "fundrawtransaction",       &fundrawtransaction,       {"hexstring","options"} },
    { "hidden",             "resendwallettransactions", &resendwallettransactions, {} },
    { "wallet",             "abandontransaction",       &abandontransaction,       {"txid"} },
    { "wallet",             "abortrescan",              &abortrescan,              {} },
    { "wallet",             "addmultisigaddress",       &addmultisigaddress,       {"nrequired","keys","account"} },
    { "wallet",             "addwitnessaddress",        &addwitnessaddress,        {"address","p2sh"} },
    { "wallet",             "backupwallet",             &backupwallet,             {"destination"} },
    { "wallet",             "bumpfee",                  &bumpfee,                  {"txid", "options"} },
    { "wallet",             "dumpprivkey",              &dumpprivkey,              {"address"}  },
    { "wallet",             "dumpwallet",               &dumpwallet,               {"filename"} },
    { "wallet",             "encryptwallet",            &encryptwallet,            {"passphrase"} },
    { "wallet",             "getaccountaddress",        &getaccountaddress,        {"account"} },
    { "wallet",             "getaccount",               &getaccount,               {"address"} },
    { "wallet",             "getaddressesbyaccount",    &getaddressesbyaccount,    {"account"} },
    { "wallet",             "getbalance",               &getbalance,               {"account","minconf","include_watchonly"} },
    { "wallet",             "getnewaddress",            &getnewaddress,            {"account"} },
    { "wallet",             "getrawchangeaddress",      &getrawchangeaddress,      {} },
    { "wallet",             "getreceivedbyaccount",     &getreceivedbyaccount,     {"account","minconf"} },
    { "wallet",             "getreceivedbyaddress",     &getreceivedbyaddress,     {"address","minconf"} },
    { "wallet",             "gettransaction",           &gettransaction,           {"txid","include_watchonly"} },
    { "wallet",             "getunconfirmedbalance",    &getunconfirmedbalance,    {} },
    { "wallet",             "getwalletinfo",            &getwalletinfo,            {} },
    { "wallet",             "importmulti",              &importmulti,              {"requests","options"} },
    { "wallet",             "importprivkey",            &importprivkey,            {"privkey","label","rescan"} },
    { "wallet",             "importwallet",             &importwallet,             {"filename"} },
    { "wallet",             "importaddress",            &importaddress,            {"address","label","rescan","p2sh"} },
    { "wallet",             "importprunedfunds",        &importprunedfunds,        {"rawtransaction","txoutproof"} },
    { "wallet",             "importpubkey",             &importpubkey,             {"pubkey","label","rescan"} },
    { "wallet",             "keypoolrefill",            &keypoolrefill,            {"newsize"} },
    { "wallet",             "listaccounts",             &listaccounts,             {"minconf","include_watchonly"} },
    { "wallet",             "listaddressgroupings",     &listaddressgroupings,     {} },
    { "wallet",             "listlockunspent",          &listlockunspent,          {} },
    { "wallet",             "listreceivedbyaccount",    &listreceivedbyaccount,    {"minconf","include_empty","include_watchonly"} },
    { "wallet",             "listreceivedbyaddress",    &listreceivedbyaddress,    {"minconf","include_empty","include_watchonly"} },
    { "wallet",             "listsinceblock",           &listsinceblock,           {"blockhash","target_confirmations","include_watchonly","include_removed"} },
    { "wallet",             "listtransactions",         &listtransactions,         {"account","count","skip","include_watchonly"} },
    { "wallet",             "listunspent",              &listunspent,              {"minconf","maxconf","addresses","include_unsafe","query_options"} },
    { "wallet",             "listwallets",              &listwallets,              {} },
    { "wallet",             "lockunspent",              &lockunspent,              {"unlock","transactions"} },
    { "wallet",             "move",                     &movecmd,                  {"fromaccount","toaccount","amount","minconf","comment"} },
    { "wallet",             "sendfrom",                 &sendfrom,                 {"fromaccount","toaddress","amount","minconf","comment","comment_to"} },
    { "wallet",             "sendmany",                 &sendmany,                 {"fromaccount","amounts","minconf","comment","subtractfeefrom","replaceable","conf_target","estimate_mode"} },
    { "wallet",             "sendtoaddress",            &sendtoaddress,            {"address","amount","comment","comment_to","subtractfeefromamount","replaceable","conf_target","estimate_mode"} },
    { "wallet",             "setaccount",               &setaccount,               {"address","account"} },
    { "wallet",             "settxfee",                 &settxfee,                 {"amount"} },
    { "wallet",             "signmessage",              &signmessage,              {"address","message"} },
    { "wallet",             "walletlock",               &walletlock,               {} },
    { "wallet",             "walletpassphrasechange",   &walletpassphrasechange,   {"oldpassphrase","newpassphrase"} },
    { "wallet",             "walletpassphrase",         &walletpassphrase,         {"passphrase","timeout"} },
    { "wallet",             "removeprunedfunds",        &removeprunedfunds,        {"txid"} },
    { "wallet",             "rescanblockchain",         &rescanblockchain,         {"start_height", "stop_height"} },

    { "generating",         "generate",                 &generate,                 {"nblocks","maxtries"} },
    { "mining",             "getauxblock",              &getauxblock,              {"hash", "auxpow"} },
};

void RegisterWalletRPCCommands(CRPCTable &t)
{
    for (unsigned int vcidx = 0; vcidx < ARRAYLEN(commands); vcidx++)
        t.appendCommand(commands[vcidx].name, &commands[vcidx]);
}<|MERGE_RESOLUTION|>--- conflicted
+++ resolved
@@ -3212,21 +3212,90 @@
     return generateBlocks(coinbase_script, num_generate, max_tries, true);
 }
 
-<<<<<<< HEAD
+UniValue rescanblockchain(const JSONRPCRequest& request)
+{
+    CWallet * const pwallet = GetWalletForJSONRPCRequest(request);
+
+    if (!EnsureWalletIsAvailable(pwallet, request.fHelp)) {
+        return NullUniValue;
+    }
+
+    if (request.fHelp || request.params.size() > 2) {
+        throw std::runtime_error(
+            "rescanblockchain (\"start_height\") (\"stop_height\")\n"
+            "\nRescan the local blockchain for wallet related transactions.\n"
+            "\nArguments:\n"
+            "1. \"start_height\"    (numeric, optional) block height where the rescan should start\n"
+            "2. \"stop_height\"     (numeric, optional) the last block height that should be scanned\n"
+            "\nResult:\n"
+            "{\n"
+            "  \"start_height\"     (numeric) The block height where the rescan has started. If omitted, rescan started from the genesis block.\n"
+            "  \"stop_height\"      (numeric) The height of the last rescanned block. If omitted, rescan stopped at the chain tip.\n"
+            "}\n"
+            "\nExamples:\n"
+            + HelpExampleCli("rescanblockchain", "100000 120000")
+            + HelpExampleRpc("rescanblockchain", "100000 120000")
+            );
+    }
+
+    LOCK2(cs_main, pwallet->cs_wallet);
+
+    CBlockIndex *pindexStart = chainActive.Genesis();
+    CBlockIndex *pindexStop = nullptr;
+    if (!request.params[0].isNull()) {
+        pindexStart = chainActive[request.params[0].get_int()];
+        if (!pindexStart) {
+            throw JSONRPCError(RPC_INVALID_PARAMETER, "Invalid start_height");
+        }
+    }
+
+    if (!request.params[1].isNull()) {
+        pindexStop = chainActive[request.params[1].get_int()];
+        if (!pindexStop) {
+            throw JSONRPCError(RPC_INVALID_PARAMETER, "Invalid stop_height");
+        }
+        else if (pindexStop->nHeight < pindexStart->nHeight) {
+            throw JSONRPCError(RPC_INVALID_PARAMETER, "stop_height must be greater then start_height");
+        }
+    }
+
+    // We can't rescan beyond non-pruned blocks, stop and throw an error
+    if (fPruneMode) {
+        CBlockIndex *block = pindexStop ? pindexStop : chainActive.Tip();
+        while (block && block->nHeight >= pindexStart->nHeight) {
+            if (!(block->nStatus & BLOCK_HAVE_DATA)) {
+                throw JSONRPCError(RPC_MISC_ERROR, "Can't rescan beyond pruned data. Use RPC call getblockchaininfo to determine your pruned height.");
+            }
+            block = block->pprev;
+        }
+    }
+
+    CBlockIndex *stopBlock = pwallet->ScanForWalletTransactions(pindexStart, pindexStop, true);
+    if (!stopBlock) {
+        if (pwallet->IsAbortingRescan()) {
+            throw JSONRPCError(RPC_MISC_ERROR, "Rescan aborted.");
+        }
+        // if we got a nullptr returned, ScanForWalletTransactions did rescan up to the requested stopindex
+        stopBlock = pindexStop ? pindexStop : chainActive.Tip();
+    }
+    else {
+        throw JSONRPCError(RPC_MISC_ERROR, "Rescan failed. Potentially corrupted data files.");
+    }
+
+    UniValue response(UniValue::VOBJ);
+    response.pushKV("start_height", pindexStart->nHeight);
+    response.pushKV("stop_height", stopBlock->nHeight);
+    return response;
+}
+
 UniValue getauxblock(const JSONRPCRequest& request)
 {
     CWallet * const pwallet = GetWalletForJSONRPCRequest(request);
 
-=======
-UniValue rescanblockchain(const JSONRPCRequest& request)
-{
-    CWallet * const pwallet = GetWalletForJSONRPCRequest(request);
->>>>>>> 326a5652
-    if (!EnsureWalletIsAvailable(pwallet, request.fHelp)) {
-        return NullUniValue;
-    }
-
-<<<<<<< HEAD
+    if (!EnsureWalletIsAvailable(pwallet, request.fHelp)) {
+        return NullUniValue;
+    }
+
     if (request.fHelp
           || (request.params.size() != 0 && request.params.size() != 2))
         throw std::runtime_error(
@@ -3280,74 +3349,6 @@
         coinbaseScript->KeepScript();
 
     return fAccepted;
-=======
-    if (request.fHelp || request.params.size() > 2) {
-        throw std::runtime_error(
-            "rescanblockchain (\"start_height\") (\"stop_height\")\n"
-            "\nRescan the local blockchain for wallet related transactions.\n"
-            "\nArguments:\n"
-            "1. \"start_height\"    (numeric, optional) block height where the rescan should start\n"
-            "2. \"stop_height\"     (numeric, optional) the last block height that should be scanned\n"
-            "\nResult:\n"
-            "{\n"
-            "  \"start_height\"     (numeric) The block height where the rescan has started. If omitted, rescan started from the genesis block.\n"
-            "  \"stop_height\"      (numeric) The height of the last rescanned block. If omitted, rescan stopped at the chain tip.\n"
-            "}\n"
-            "\nExamples:\n"
-            + HelpExampleCli("rescanblockchain", "100000 120000")
-            + HelpExampleRpc("rescanblockchain", "100000 120000")
-            );
-    }
-
-    LOCK2(cs_main, pwallet->cs_wallet);
-
-    CBlockIndex *pindexStart = chainActive.Genesis();
-    CBlockIndex *pindexStop = nullptr;
-    if (!request.params[0].isNull()) {
-        pindexStart = chainActive[request.params[0].get_int()];
-        if (!pindexStart) {
-            throw JSONRPCError(RPC_INVALID_PARAMETER, "Invalid start_height");
-        }
-    }
-
-    if (!request.params[1].isNull()) {
-        pindexStop = chainActive[request.params[1].get_int()];
-        if (!pindexStop) {
-            throw JSONRPCError(RPC_INVALID_PARAMETER, "Invalid stop_height");
-        }
-        else if (pindexStop->nHeight < pindexStart->nHeight) {
-            throw JSONRPCError(RPC_INVALID_PARAMETER, "stop_height must be greater then start_height");
-        }
-    }
-
-    // We can't rescan beyond non-pruned blocks, stop and throw an error
-    if (fPruneMode) {
-        CBlockIndex *block = pindexStop ? pindexStop : chainActive.Tip();
-        while (block && block->nHeight >= pindexStart->nHeight) {
-            if (!(block->nStatus & BLOCK_HAVE_DATA)) {
-                throw JSONRPCError(RPC_MISC_ERROR, "Can't rescan beyond pruned data. Use RPC call getblockchaininfo to determine your pruned height.");
-            }
-            block = block->pprev;
-        }
-    }
-
-    CBlockIndex *stopBlock = pwallet->ScanForWalletTransactions(pindexStart, pindexStop, true);
-    if (!stopBlock) {
-        if (pwallet->IsAbortingRescan()) {
-            throw JSONRPCError(RPC_MISC_ERROR, "Rescan aborted.");
-        }
-        // if we got a nullptr returned, ScanForWalletTransactions did rescan up to the requested stopindex
-        stopBlock = pindexStop ? pindexStop : chainActive.Tip();
-    }
-    else {
-        throw JSONRPCError(RPC_MISC_ERROR, "Rescan failed. Potentially corrupted data files.");
-    }
-
-    UniValue response(UniValue::VOBJ);
-    response.pushKV("start_height", pindexStart->nHeight);
-    response.pushKV("stop_height", stopBlock->nHeight);
-    return response;
->>>>>>> 326a5652
 }
 
 extern UniValue abortrescan(const JSONRPCRequest& request); // in rpcdump.cpp
