// Copyright (c) 2010 Satoshi Nakamoto
// Copyright (c) 2009-2016 The Bitcoin Core developers
// Distributed under the MIT software license, see the accompanying
// file COPYING or http://www.opensource.org/licenses/mit-license.php.

#include "amount.h"
#include "base58.h"
#include "chain.h"
#include "consensus/validation.h"
#include "core_io.h"
#include "init.h"
#include "httpserver.h"
#include "validation.h"
#include "net.h"
#include "policy/feerate.h"
#include "policy/fees.h"
#include "policy/policy.h"
#include "policy/rbf.h"
#include "rpc/mining.h"
#include "rpc/server.h"
#include "script/sign.h"
#include "timedata.h"
#include "util.h"
#include "utilmoneystr.h"
#include "wallet/coincontrol.h"
#include "wallet/feebumper.h"
#include "wallet/wallet.h"
#include "wallet/walletdb.h"

#include <stdint.h>

#include <univalue.h>

static const std::string WALLET_ENDPOINT_BASE = "/wallet/";

CWallet *GetWalletForJSONRPCRequest(const JSONRPCRequest& request)
{
    if (request.URI.substr(0, WALLET_ENDPOINT_BASE.size()) == WALLET_ENDPOINT_BASE) {
        // wallet endpoint was used
        std::string requestedWallet = urlDecode(request.URI.substr(WALLET_ENDPOINT_BASE.size()));
        for (CWalletRef pwallet : ::vpwallets) {
            if (pwallet->GetName() == requestedWallet) {
                return pwallet;
            }
        }
        throw JSONRPCError(RPC_WALLET_NOT_FOUND, "Requested wallet does not exist or is not loaded");
    }
    return ::vpwallets.size() == 1 || (request.fHelp && ::vpwallets.size() > 0) ? ::vpwallets[0] : nullptr;
}

std::string HelpRequiringPassphrase(CWallet * const pwallet)
{
    return pwallet && pwallet->IsCrypted()
        ? "\nRequires wallet passphrase to be set with walletpassphrase call."
        : "";
}

bool EnsureWalletIsAvailable(CWallet * const pwallet, bool avoidException)
{
    if (pwallet) return true;
    if (avoidException) return false;
    if (::vpwallets.empty()) {
        // Note: It isn't currently possible to trigger this error because
        // wallet RPC methods aren't registered unless a wallet is loaded. But
        // this error is being kept as a precaution, because it's possible in
        // the future that wallet RPC methods might get or remain registered
        // when no wallets are loaded.
        throw JSONRPCError(
            RPC_METHOD_NOT_FOUND, "Method not found (wallet method is disabled because no wallet is loaded)");
    }
    throw JSONRPCError(RPC_WALLET_NOT_SPECIFIED,
        "Wallet file not specified (must request wallet RPC through /wallet/<filename> uri-path).");
}

void EnsureWalletIsUnlocked(CWallet * const pwallet)
{
    if (pwallet->IsLocked()) {
        throw JSONRPCError(RPC_WALLET_UNLOCK_NEEDED, "Error: Please enter the wallet passphrase with walletpassphrase first.");
    }
}

void WalletTxToJSON(const CWalletTx& wtx, UniValue& entry)
{
    int confirms = wtx.GetDepthInMainChain();
    entry.push_back(Pair("confirmations", confirms));
    if (wtx.IsCoinBase())
        entry.push_back(Pair("generated", true));
    if (confirms > 0)
    {
        entry.push_back(Pair("blockhash", wtx.hashBlock.GetHex()));
        entry.push_back(Pair("blockindex", wtx.nIndex));
        entry.push_back(Pair("blocktime", mapBlockIndex[wtx.hashBlock]->GetBlockTime()));
    } else {
        entry.push_back(Pair("trusted", wtx.IsTrusted()));
    }
    uint256 hash = wtx.GetHash();
    entry.push_back(Pair("txid", hash.GetHex()));
    UniValue conflicts(UniValue::VARR);
    for (const uint256& conflict : wtx.GetConflicts())
        conflicts.push_back(conflict.GetHex());
    entry.push_back(Pair("walletconflicts", conflicts));
    entry.push_back(Pair("time", wtx.GetTxTime()));
    entry.push_back(Pair("timereceived", (int64_t)wtx.nTimeReceived));

    // Add opt-in RBF status
    std::string rbfStatus = "no";
    if (confirms <= 0) {
        LOCK(mempool.cs);
        RBFTransactionState rbfState = IsRBFOptIn(wtx, mempool);
        if (rbfState == RBF_TRANSACTIONSTATE_UNKNOWN)
            rbfStatus = "unknown";
        else if (rbfState == RBF_TRANSACTIONSTATE_REPLACEABLE_BIP125)
            rbfStatus = "yes";
    }
    entry.push_back(Pair("bip125-replaceable", rbfStatus));

    for (const std::pair<std::string, std::string>& item : wtx.mapValue)
        entry.push_back(Pair(item.first, item.second));
}

std::string AccountFromValue(const UniValue& value)
{
    std::string strAccount = value.get_str();
    if (strAccount == "*")
        throw JSONRPCError(RPC_WALLET_INVALID_ACCOUNT_NAME, "Invalid account name");
    return strAccount;
}

UniValue getnewaddress(const JSONRPCRequest& request)
{
    CWallet * const pwallet = GetWalletForJSONRPCRequest(request);
    if (!EnsureWalletIsAvailable(pwallet, request.fHelp)) {
        return NullUniValue;
    }

    if (request.fHelp || request.params.size() > 1)
        throw std::runtime_error(
            "getnewaddress ( \"account\" )\n"
            "\nReturns a new Namecoin address for receiving payments.\n"
            "If 'account' is specified (DEPRECATED), it is added to the address book \n"
            "so payments received with the address will be credited to 'account'.\n"
            "\nArguments:\n"
            "1. \"account\"        (string, optional) DEPRECATED. The account name for the address to be linked to. If not provided, the default account \"\" is used. It can also be set to the empty string \"\" to represent the default account. The account does not need to exist, it will be created if there is no account by the given name.\n"
            "\nResult:\n"
            "\"address\"    (string) The new namecoin address\n"
            "\nExamples:\n"
            + HelpExampleCli("getnewaddress", "")
            + HelpExampleRpc("getnewaddress", "")
        );

    LOCK2(cs_main, pwallet->cs_wallet);

    // Parse the account first so we don't generate a key if there's an error
    std::string strAccount;
    if (!request.params[0].isNull())
        strAccount = AccountFromValue(request.params[0]);

    if (!pwallet->IsLocked()) {
        pwallet->TopUpKeyPool();
    }

    // Generate a new key that is added to wallet
    CPubKey newKey;
    if (!pwallet->GetKeyFromPool(newKey)) {
        throw JSONRPCError(RPC_WALLET_KEYPOOL_RAN_OUT, "Error: Keypool ran out, please call keypoolrefill first");
    }
    CKeyID keyID = newKey.GetID();

    pwallet->SetAddressBook(keyID, strAccount, "receive");

    return CBitcoinAddress(keyID).ToString();
}


CBitcoinAddress GetAccountAddress(CWallet* const pwallet, std::string strAccount, bool bForceNew=false)
{
    CPubKey pubKey;
    if (!pwallet->GetAccountPubkey(pubKey, strAccount, bForceNew)) {
        throw JSONRPCError(RPC_WALLET_KEYPOOL_RAN_OUT, "Error: Keypool ran out, please call keypoolrefill first");
    }

    return CBitcoinAddress(pubKey.GetID());
}

UniValue getaccountaddress(const JSONRPCRequest& request)
{
    CWallet * const pwallet = GetWalletForJSONRPCRequest(request);
    if (!EnsureWalletIsAvailable(pwallet, request.fHelp)) {
        return NullUniValue;
    }

    if (request.fHelp || request.params.size() != 1)
        throw std::runtime_error(
            "getaccountaddress \"account\"\n"
            "\nDEPRECATED. Returns the current Namecoin address for receiving payments to this account.\n"
            "\nArguments:\n"
            "1. \"account\"       (string, required) The account name for the address. It can also be set to the empty string \"\" to represent the default account. The account does not need to exist, it will be created and a new address created  if there is no account by the given name.\n"
            "\nResult:\n"
            "\"address\"          (string) The account namecoin address\n"
            "\nExamples:\n"
            + HelpExampleCli("getaccountaddress", "")
            + HelpExampleCli("getaccountaddress", "\"\"")
            + HelpExampleCli("getaccountaddress", "\"myaccount\"")
            + HelpExampleRpc("getaccountaddress", "\"myaccount\"")
        );

    LOCK2(cs_main, pwallet->cs_wallet);

    // Parse the account first so we don't generate a key if there's an error
    std::string strAccount = AccountFromValue(request.params[0]);

    UniValue ret(UniValue::VSTR);

    ret = GetAccountAddress(pwallet, strAccount).ToString();
    return ret;
}


UniValue getrawchangeaddress(const JSONRPCRequest& request)
{
    CWallet * const pwallet = GetWalletForJSONRPCRequest(request);
    if (!EnsureWalletIsAvailable(pwallet, request.fHelp)) {
        return NullUniValue;
    }

    if (request.fHelp || request.params.size() > 0)
        throw std::runtime_error(
            "getrawchangeaddress\n"
            "\nReturns a new Namecoin address, for receiving change.\n"
            "This is for use with raw transactions, NOT normal use.\n"
            "\nResult:\n"
            "\"address\"    (string) The address\n"
            "\nExamples:\n"
            + HelpExampleCli("getrawchangeaddress", "")
            + HelpExampleRpc("getrawchangeaddress", "")
       );

    LOCK2(cs_main, pwallet->cs_wallet);

    if (!pwallet->IsLocked()) {
        pwallet->TopUpKeyPool();
    }

    CReserveKey reservekey(pwallet);
    CPubKey vchPubKey;
    if (!reservekey.GetReservedKey(vchPubKey, true))
        throw JSONRPCError(RPC_WALLET_KEYPOOL_RAN_OUT, "Error: Keypool ran out, please call keypoolrefill first");

    reservekey.KeepKey();

    CKeyID keyID = vchPubKey.GetID();

    return CBitcoinAddress(keyID).ToString();
}


UniValue setaccount(const JSONRPCRequest& request)
{
    CWallet * const pwallet = GetWalletForJSONRPCRequest(request);
    if (!EnsureWalletIsAvailable(pwallet, request.fHelp)) {
        return NullUniValue;
    }

    if (request.fHelp || request.params.size() < 1 || request.params.size() > 2)
        throw std::runtime_error(
            "setaccount \"address\" \"account\"\n"
            "\nDEPRECATED. Sets the account associated with the given address.\n"
            "\nArguments:\n"
            "1. \"address\"         (string, required) The namecoin address to be associated with an account.\n"
            "2. \"account\"         (string, required) The account to assign the address to.\n"
            "\nExamples:\n"
            + HelpExampleCli("setaccount", "\"N2xHFZ8NWNkGuuXfDxv8iMXdQGMd3tjZXX\" \"tabby\"")
            + HelpExampleRpc("setaccount", "\"N2xHFZ8NWNkGuuXfDxv8iMXdQGMd3tjZXX\", \"tabby\"")
        );

    LOCK2(cs_main, pwallet->cs_wallet);

    CBitcoinAddress address(request.params[0].get_str());
    if (!address.IsValid())
        throw JSONRPCError(RPC_INVALID_ADDRESS_OR_KEY, "Invalid Namecoin address");

    std::string strAccount;
    if (request.params.size() > 1)
        strAccount = AccountFromValue(request.params[1]);

    // Only add the account if the address is yours.
    if (IsMine(*pwallet, address.Get())) {
        // Detect when changing the account of an address that is the 'unused current key' of another account:
        if (pwallet->mapAddressBook.count(address.Get())) {
            std::string strOldAccount = pwallet->mapAddressBook[address.Get()].name;
            if (address == GetAccountAddress(pwallet, strOldAccount)) {
                GetAccountAddress(pwallet, strOldAccount, true);
            }
        }
        pwallet->SetAddressBook(address.Get(), strAccount, "receive");
    }
    else
        throw JSONRPCError(RPC_MISC_ERROR, "setaccount can only be used with own address");

    return NullUniValue;
}


UniValue getaccount(const JSONRPCRequest& request)
{
    CWallet * const pwallet = GetWalletForJSONRPCRequest(request);
    if (!EnsureWalletIsAvailable(pwallet, request.fHelp)) {
        return NullUniValue;
    }

    if (request.fHelp || request.params.size() != 1)
        throw std::runtime_error(
            "getaccount \"address\"\n"
            "\nDEPRECATED. Returns the account associated with the given address.\n"
            "\nArguments:\n"
            "1. \"address\"         (string, required) The namecoin address for account lookup.\n"
            "\nResult:\n"
            "\"accountname\"        (string) the account address\n"
            "\nExamples:\n"
            + HelpExampleCli("getaccount", "\"N2xHFZ8NWNkGuuXfDxv8iMXdQGMd3tjZXX\"")
            + HelpExampleRpc("getaccount", "\"N2xHFZ8NWNkGuuXfDxv8iMXdQGMd3tjZXX\"")
        );

    LOCK2(cs_main, pwallet->cs_wallet);

    CBitcoinAddress address(request.params[0].get_str());
    if (!address.IsValid())
        throw JSONRPCError(RPC_INVALID_ADDRESS_OR_KEY, "Invalid Namecoin address");

    std::string strAccount;
    std::map<CTxDestination, CAddressBookData>::iterator mi = pwallet->mapAddressBook.find(address.Get());
    if (mi != pwallet->mapAddressBook.end() && !(*mi).second.name.empty()) {
        strAccount = (*mi).second.name;
    }
    return strAccount;
}


UniValue getaddressesbyaccount(const JSONRPCRequest& request)
{
    CWallet * const pwallet = GetWalletForJSONRPCRequest(request);
    if (!EnsureWalletIsAvailable(pwallet, request.fHelp)) {
        return NullUniValue;
    }

    if (request.fHelp || request.params.size() != 1)
        throw std::runtime_error(
            "getaddressesbyaccount \"account\"\n"
            "\nDEPRECATED. Returns the list of addresses for the given account.\n"
            "\nArguments:\n"
            "1. \"account\"        (string, required) The account name.\n"
            "\nResult:\n"
            "[                     (json array of string)\n"
            "  \"address\"         (string) a namecoin address associated with the given account\n"
            "  ,...\n"
            "]\n"
            "\nExamples:\n"
            + HelpExampleCli("getaddressesbyaccount", "\"tabby\"")
            + HelpExampleRpc("getaddressesbyaccount", "\"tabby\"")
        );

    LOCK2(cs_main, pwallet->cs_wallet);

    std::string strAccount = AccountFromValue(request.params[0]);

    // Find all addresses that have the given account
    UniValue ret(UniValue::VARR);
    for (const std::pair<CBitcoinAddress, CAddressBookData>& item : pwallet->mapAddressBook) {
        const CBitcoinAddress& address = item.first;
        const std::string& strName = item.second.name;
        if (strName == strAccount)
            ret.push_back(address.ToString());
    }
    return ret;
}

static void SendMoney(CWallet * const pwallet, const CTxDestination &address, CAmount nValue, bool fSubtractFeeFromAmount, CWalletTx& wtxNew, const CCoinControl& coin_control)
{
    // Parse Bitcoin address
    CScript scriptPubKey = GetScriptForDestination(address);

    return SendMoneyToScript(pwallet, scriptPubKey, NULL, nValue, fSubtractFeeFromAmount, wtxNew, coin_control);
}

void SendMoneyToScript(CWallet* const pwallet, const CScript &scriptPubKey,
                       const CTxIn* withInput, CAmount nValue,
                       bool fSubtractFeeFromAmount, CWalletTx& wtxNew,
                       const CCoinControl& coin_control)
{
    CAmount curBalance = pwallet->GetBalance();

    // Check amount
    if (nValue <= 0)
        throw JSONRPCError(RPC_INVALID_PARAMETER, "Invalid amount");

    /* If we have an additional input that is a name, we have to take this
       name's value into account as well for the balance check.  Otherwise one
       sees spurious "Insufficient funds" errors when updating names when the
       wallet's balance it smaller than the amount locked in the name.  */
    CAmount lockedValue = 0;
    std::string strError;
    if (withInput)
      {
        const CWalletTx* dummyWalletTx;
        if (!pwallet->FindValueInNameInput (*withInput, lockedValue,
                                            dummyWalletTx, strError))
          throw JSONRPCError(RPC_WALLET_ERROR, strError);
      }

    if (nValue > curBalance + lockedValue)
        throw JSONRPCError(RPC_WALLET_INSUFFICIENT_FUNDS, "Insufficient funds");

    if (pwallet->GetBroadcastTransactions() && !g_connman) {
        throw JSONRPCError(RPC_CLIENT_P2P_DISABLED, "Error: Peer-to-peer functionality missing or disabled");
    }

    // Create and send the transaction
    CReserveKey reservekey(pwallet);
    CAmount nFeeRequired;
    std::vector<CRecipient> vecSend;
    int nChangePosRet = -1;
    CRecipient recipient = {scriptPubKey, nValue, fSubtractFeeFromAmount};
    vecSend.push_back(recipient);
    if (!pwallet->CreateTransaction(vecSend, withInput, wtxNew, reservekey, nFeeRequired, nChangePosRet, strError, coin_control)) {
        if (!fSubtractFeeFromAmount && nValue + nFeeRequired > curBalance)
            strError = strprintf("Error: This transaction requires a transaction fee of at least %s", FormatMoney(nFeeRequired));
        throw JSONRPCError(RPC_WALLET_ERROR, strError);
    }
    CValidationState state;
    if (!pwallet->CommitTransaction(wtxNew, reservekey, g_connman.get(), state)) {
        strError = strprintf("Error: The transaction was rejected! Reason given: %s", state.GetRejectReason());
        throw JSONRPCError(RPC_WALLET_ERROR, strError);
    }
}

UniValue sendtoaddress(const JSONRPCRequest& request)
{
    CWallet * const pwallet = GetWalletForJSONRPCRequest(request);
    if (!EnsureWalletIsAvailable(pwallet, request.fHelp)) {
        return NullUniValue;
    }

    if (request.fHelp || request.params.size() < 2 || request.params.size() > 8)
        throw std::runtime_error(
            "sendtoaddress \"address\" amount ( \"comment\" \"comment_to\" subtractfeefromamount replaceable conf_target \"estimate_mode\")\n"
            "\nSend an amount to a given address.\n"
            + HelpRequiringPassphrase(pwallet) +
            "\nArguments:\n"
            "1. \"address\"            (string, required) The namecoin address to send to.\n"
            "2. \"amount\"             (numeric or string, required) The amount in " + CURRENCY_UNIT + " to send. eg 0.1\n"
            "3. \"comment\"            (string, optional) A comment used to store what the transaction is for. \n"
            "                             This is not part of the transaction, just kept in your wallet.\n"
            "4. \"comment_to\"         (string, optional) A comment to store the name of the person or organization \n"
            "                             to which you're sending the transaction. This is not part of the \n"
            "                             transaction, just kept in your wallet.\n"
            "5. subtractfeefromamount  (boolean, optional, default=false) The fee will be deducted from the amount being sent.\n"
            "                             The recipient will receive less namecoins than you enter in the amount field.\n"
            "6. replaceable            (boolean, optional) Allow this transaction to be replaced by a transaction with higher fees via BIP 125\n"
            "7. conf_target            (numeric, optional) Confirmation target (in blocks)\n"
            "8. \"estimate_mode\"      (string, optional, default=UNSET) The fee estimate mode, must be one of:\n"
            "       \"UNSET\"\n"
            "       \"ECONOMICAL\"\n"
            "       \"CONSERVATIVE\"\n"
            "\nResult:\n"
            "\"txid\"                  (string) The transaction id.\n"
            "\nExamples:\n"
            + HelpExampleCli("sendtoaddress", "\"N2xHFZ8NWNkGuuXfDxv8iMXdQGMd3tjZfx\" 0.1")
            + HelpExampleCli("sendtoaddress", "\"N2xHFZ8NWNkGuuXfDxv8iMXdQGMd3tjZfx\" 0.1 \"donation\" \"seans outpost\"")
            + HelpExampleCli("sendtoaddress", "\"N2xHFZ8NWNkGuuXfDxv8iMXdQGMd3tjZfx\" 0.1 \"\" \"\" true")
            + HelpExampleRpc("sendtoaddress", "\"N2xHFZ8NWNkGuuXfDxv8iMXdQGMd3tjZfx\", 0.1, \"donation\", \"seans outpost\"")
        );

    LOCK2(cs_main, pwallet->cs_wallet);

    CBitcoinAddress address(request.params[0].get_str());
    if (!address.IsValid())
        throw JSONRPCError(RPC_INVALID_ADDRESS_OR_KEY, "Invalid Namecoin address");

    /* Note that the code below is duplicated in sendtoname.  Make sure
       to update it accordingly with changes made here.  */

    // Amount
    CAmount nAmount = AmountFromValue(request.params[1]);
    if (nAmount <= 0)
        throw JSONRPCError(RPC_TYPE_ERROR, "Invalid amount for send");

    // Wallet comments
    CWalletTx wtx;
    if (request.params.size() > 2 && !request.params[2].isNull() && !request.params[2].get_str().empty())
        wtx.mapValue["comment"] = request.params[2].get_str();
    if (request.params.size() > 3 && !request.params[3].isNull() && !request.params[3].get_str().empty())
        wtx.mapValue["to"]      = request.params[3].get_str();

    bool fSubtractFeeFromAmount = false;
    if (request.params.size() > 4 && !request.params[4].isNull()) {
        fSubtractFeeFromAmount = request.params[4].get_bool();
    }

    CCoinControl coin_control;
    if (request.params.size() > 5 && !request.params[5].isNull()) {
        coin_control.signalRbf = request.params[5].get_bool();
    }

    if (request.params.size() > 6 && !request.params[6].isNull()) {
        coin_control.m_confirm_target = ParseConfirmTarget(request.params[6]);
    }

    if (request.params.size() > 7 && !request.params[7].isNull()) {
        if (!FeeModeFromString(request.params[7].get_str(), coin_control.m_fee_mode)) {
            throw JSONRPCError(RPC_INVALID_PARAMETER, "Invalid estimate_mode parameter");
        }
    }


    EnsureWalletIsUnlocked(pwallet);

    SendMoney(pwallet, address.Get(), nAmount, fSubtractFeeFromAmount, wtx, coin_control);

    return wtx.GetHash().GetHex();
}

UniValue listaddressgroupings(const JSONRPCRequest& request)
{
    CWallet * const pwallet = GetWalletForJSONRPCRequest(request);
    if (!EnsureWalletIsAvailable(pwallet, request.fHelp)) {
        return NullUniValue;
    }

    if (request.fHelp || request.params.size() != 0)
        throw std::runtime_error(
            "listaddressgroupings\n"
            "\nLists groups of addresses which have had their common ownership\n"
            "made public by common use as inputs or as the resulting change\n"
            "in past transactions\n"
            "\nResult:\n"
            "[\n"
            "  [\n"
            "    [\n"
            "      \"address\",            (string) The namecoin address\n"
            "      amount,                 (numeric) The amount in " + CURRENCY_UNIT + "\n"
            "      \"account\"             (string, optional) DEPRECATED. The account\n"
            "    ]\n"
            "    ,...\n"
            "  ]\n"
            "  ,...\n"
            "]\n"
            "\nExamples:\n"
            + HelpExampleCli("listaddressgroupings", "")
            + HelpExampleRpc("listaddressgroupings", "")
        );

    LOCK2(cs_main, pwallet->cs_wallet);

    UniValue jsonGroupings(UniValue::VARR);
    std::map<CTxDestination, CAmount> balances = pwallet->GetAddressBalances();
    for (std::set<CTxDestination> grouping : pwallet->GetAddressGroupings()) {
        UniValue jsonGrouping(UniValue::VARR);
        for (CTxDestination address : grouping)
        {
            UniValue addressInfo(UniValue::VARR);
            addressInfo.push_back(CBitcoinAddress(address).ToString());
            addressInfo.push_back(ValueFromAmount(balances[address]));
            {
                if (pwallet->mapAddressBook.find(CBitcoinAddress(address).Get()) != pwallet->mapAddressBook.end()) {
                    addressInfo.push_back(pwallet->mapAddressBook.find(CBitcoinAddress(address).Get())->second.name);
                }
            }
            jsonGrouping.push_back(addressInfo);
        }
        jsonGroupings.push_back(jsonGrouping);
    }
    return jsonGroupings;
}

UniValue signmessage(const JSONRPCRequest& request)
{
    CWallet * const pwallet = GetWalletForJSONRPCRequest(request);
    if (!EnsureWalletIsAvailable(pwallet, request.fHelp)) {
        return NullUniValue;
    }

    if (request.fHelp || request.params.size() != 2)
        throw std::runtime_error(
            "signmessage \"address\" \"message\"\n"
            "\nSign a message with the private key of an address"
            + HelpRequiringPassphrase(pwallet) + "\n"
            "\nArguments:\n"
            "1. \"address\"         (string, required) The namecoin address to use for the private key.\n"
            "2. \"message\"         (string, required) The message to create a signature of.\n"
            "\nResult:\n"
            "\"signature\"          (string) The signature of the message encoded in base 64\n"
            "\nExamples:\n"
            "\nUnlock the wallet for 30 seconds\n"
            + HelpExampleCli("walletpassphrase", "\"mypassphrase\" 30") +
            "\nCreate the signature\n"
            + HelpExampleCli("signmessage", "\"N2xHFZ8NWNkGuuXfDxv8iMXdQGMd3tjZXX\" \"my message\"") +
            "\nVerify the signature\n"
            + HelpExampleCli("verifymessage", "\"N2xHFZ8NWNkGuuXfDxv8iMXdQGMd3tjZXX\" \"signature\" \"my message\"") +
            "\nAs json rpc\n"
            + HelpExampleRpc("signmessage", "\"N2xHFZ8NWNkGuuXfDxv8iMXdQGMd3tjZXX\", \"my message\"")
        );

    LOCK2(cs_main, pwallet->cs_wallet);

    EnsureWalletIsUnlocked(pwallet);

    std::string strAddress = request.params[0].get_str();
    std::string strMessage = request.params[1].get_str();

    CBitcoinAddress addr(strAddress);
    if (!addr.IsValid())
        throw JSONRPCError(RPC_TYPE_ERROR, "Invalid address");

    CKeyID keyID;
    if (!addr.GetKeyID(keyID))
        throw JSONRPCError(RPC_TYPE_ERROR, "Address does not refer to key");

    CKey key;
    if (!pwallet->GetKey(keyID, key)) {
        throw JSONRPCError(RPC_WALLET_ERROR, "Private key not available");
    }

    CHashWriter ss(SER_GETHASH, 0);
    ss << strMessageMagic;
    ss << strMessage;

    std::vector<unsigned char> vchSig;
    if (!key.SignCompact(ss.GetHash(), vchSig))
        throw JSONRPCError(RPC_INVALID_ADDRESS_OR_KEY, "Sign failed");

    return EncodeBase64(&vchSig[0], vchSig.size());
}

UniValue getreceivedbyaddress(const JSONRPCRequest& request)
{
    CWallet * const pwallet = GetWalletForJSONRPCRequest(request);
    if (!EnsureWalletIsAvailable(pwallet, request.fHelp)) {
        return NullUniValue;
    }

    if (request.fHelp || request.params.size() < 1 || request.params.size() > 2)
        throw std::runtime_error(
            "getreceivedbyaddress \"address\" ( minconf )\n"
            "\nReturns the total amount received by the given address in transactions with at least minconf confirmations.\n"
            "\nArguments:\n"
            "1. \"address\"         (string, required) The namecoin address for transactions.\n"
            "2. minconf             (numeric, optional, default=1) Only include transactions confirmed at least this many times.\n"
            "\nResult:\n"
            "amount   (numeric) The total amount in " + CURRENCY_UNIT + " received at this address.\n"
            "\nExamples:\n"
            "\nThe amount from transactions with at least 1 confirmation\n"
            + HelpExampleCli("getreceivedbyaddress", "\"N2xHFZ8NWNkGuuXfDxv8iMXdQGMd3tjZXX\"") +
            "\nThe amount including unconfirmed transactions, zero confirmations\n"
<<<<<<< HEAD
            + HelpExampleCli("getreceivedbyaddress", "\"N2xHFZ8NWNkGuuXfDxv8iMXdQGMd3tjZXX\" 0") +
            "\nThe amount with at least 6 confirmation, very safe\n"
            + HelpExampleCli("getreceivedbyaddress", "\"N2xHFZ8NWNkGuuXfDxv8iMXdQGMd3tjZXX\" 6") +
=======
            + HelpExampleCli("getreceivedbyaddress", "\"1D1ZrZNe3JUo7ZycKEYQQiQAWd9y54F4XX\" 0") +
            "\nThe amount with at least 6 confirmations\n"
            + HelpExampleCli("getreceivedbyaddress", "\"1D1ZrZNe3JUo7ZycKEYQQiQAWd9y54F4XX\" 6") +
>>>>>>> 1a3fac09
            "\nAs a json rpc call\n"
            + HelpExampleRpc("getreceivedbyaddress", "\"N2xHFZ8NWNkGuuXfDxv8iMXdQGMd3tjZXX\", 6")
       );

    LOCK2(cs_main, pwallet->cs_wallet);

    // Bitcoin address
    CBitcoinAddress address = CBitcoinAddress(request.params[0].get_str());
    if (!address.IsValid())
        throw JSONRPCError(RPC_INVALID_ADDRESS_OR_KEY, "Invalid Namecoin address");
    CScript scriptPubKey = GetScriptForDestination(address.Get());
    if (!IsMine(*pwallet, scriptPubKey)) {
        return ValueFromAmount(0);
    }

    // Minimum confirmations
    int nMinDepth = 1;
    if (!request.params[1].isNull())
        nMinDepth = request.params[1].get_int();

    // Tally
    CAmount nAmount = 0;
    for (const std::pair<uint256, CWalletTx>& pairWtx : pwallet->mapWallet) {
        const CWalletTx& wtx = pairWtx.second;
        if (wtx.IsCoinBase() || !CheckFinalTx(*wtx.tx))
            continue;

        for (const CTxOut& txout : wtx.tx->vout)
            if (txout.scriptPubKey == scriptPubKey)
                if (wtx.GetDepthInMainChain() >= nMinDepth)
                    nAmount += txout.nValue;
    }

    return  ValueFromAmount(nAmount);
}


UniValue getreceivedbyaccount(const JSONRPCRequest& request)
{
    CWallet * const pwallet = GetWalletForJSONRPCRequest(request);
    if (!EnsureWalletIsAvailable(pwallet, request.fHelp)) {
        return NullUniValue;
    }

    if (request.fHelp || request.params.size() < 1 || request.params.size() > 2)
        throw std::runtime_error(
            "getreceivedbyaccount \"account\" ( minconf )\n"
            "\nDEPRECATED. Returns the total amount received by addresses with <account> in transactions with at least [minconf] confirmations.\n"
            "\nArguments:\n"
            "1. \"account\"      (string, required) The selected account, may be the default account using \"\".\n"
            "2. minconf          (numeric, optional, default=1) Only include transactions confirmed at least this many times.\n"
            "\nResult:\n"
            "amount              (numeric) The total amount in " + CURRENCY_UNIT + " received for this account.\n"
            "\nExamples:\n"
            "\nAmount received by the default account with at least 1 confirmation\n"
            + HelpExampleCli("getreceivedbyaccount", "\"\"") +
            "\nAmount received at the tabby account including unconfirmed amounts with zero confirmations\n"
            + HelpExampleCli("getreceivedbyaccount", "\"tabby\" 0") +
            "\nThe amount with at least 6 confirmations\n"
            + HelpExampleCli("getreceivedbyaccount", "\"tabby\" 6") +
            "\nAs a json rpc call\n"
            + HelpExampleRpc("getreceivedbyaccount", "\"tabby\", 6")
        );

    LOCK2(cs_main, pwallet->cs_wallet);

    // Minimum confirmations
    int nMinDepth = 1;
    if (!request.params[1].isNull())
        nMinDepth = request.params[1].get_int();

    // Get the set of pub keys assigned to account
    std::string strAccount = AccountFromValue(request.params[0]);
    std::set<CTxDestination> setAddress = pwallet->GetAccountAddresses(strAccount);

    // Tally
    CAmount nAmount = 0;
    for (const std::pair<uint256, CWalletTx>& pairWtx : pwallet->mapWallet) {
        const CWalletTx& wtx = pairWtx.second;
        if (wtx.IsCoinBase() || !CheckFinalTx(*wtx.tx))
            continue;

        for (const CTxOut& txout : wtx.tx->vout)
        {
            CTxDestination address;
            if (ExtractDestination(txout.scriptPubKey, address) && IsMine(*pwallet, address) && setAddress.count(address)) {
                if (wtx.GetDepthInMainChain() >= nMinDepth)
                    nAmount += txout.nValue;
            }
        }
    }

    return ValueFromAmount(nAmount);
}


UniValue getbalance(const JSONRPCRequest& request)
{
    CWallet * const pwallet = GetWalletForJSONRPCRequest(request);
    if (!EnsureWalletIsAvailable(pwallet, request.fHelp)) {
        return NullUniValue;
    }

    if (request.fHelp || request.params.size() > 3)
        throw std::runtime_error(
            "getbalance ( \"account\" minconf include_watchonly )\n"
            "\nIf account is not specified, returns the server's total available balance.\n"
            "If account is specified (DEPRECATED), returns the balance in the account.\n"
            "Note that the account \"\" is not the same as leaving the parameter out.\n"
            "The server total may be different to the balance in the default \"\" account.\n"
            "\nArguments:\n"
            "1. \"account\"         (string, optional) DEPRECATED. The account string may be given as a\n"
            "                     specific account name to find the balance associated with wallet keys in\n"
            "                     a named account, or as the empty string (\"\") to find the balance\n"
            "                     associated with wallet keys not in any named account, or as \"*\" to find\n"
            "                     the balance associated with all wallet keys regardless of account.\n"
            "                     When this option is specified, it calculates the balance in a different\n"
            "                     way than when it is not specified, and which can count spends twice when\n"
            "                     there are conflicting pending transactions (such as those created by\n"
            "                     the bumpfee command), temporarily resulting in low or even negative\n"
            "                     balances. In general, account balance calculation is not considered\n"
            "                     reliable and has resulted in confusing outcomes, so it is recommended to\n"
            "                     avoid passing this argument.\n"
            "2. minconf           (numeric, optional, default=1) Only include transactions confirmed at least this many times.\n"
            "3. include_watchonly (bool, optional, default=false) Also include balance in watch-only addresses (see 'importaddress')\n"
            "\nResult:\n"
            "amount              (numeric) The total amount in " + CURRENCY_UNIT + " received for this account.\n"
            "\nExamples:\n"
            "\nThe total amount in the wallet with 1 or more confirmations\n"
            + HelpExampleCli("getbalance", "") +
            "\nThe total amount in the wallet at least 6 blocks confirmed\n"
            + HelpExampleCli("getbalance", "\"*\" 6") +
            "\nAs a json rpc call\n"
            + HelpExampleRpc("getbalance", "\"*\", 6")
        );

    LOCK2(cs_main, pwallet->cs_wallet);

    if (request.params.size() == 0)
        return  ValueFromAmount(pwallet->GetBalance());

    const std::string& account_param = request.params[0].get_str();
    const std::string* account = account_param != "*" ? &account_param : nullptr;

    int nMinDepth = 1;
    if (!request.params[1].isNull())
        nMinDepth = request.params[1].get_int();
    isminefilter filter = ISMINE_SPENDABLE;
    if(!request.params[2].isNull())
        if(request.params[2].get_bool())
            filter = filter | ISMINE_WATCH_ONLY;

    return ValueFromAmount(pwallet->GetLegacyBalance(filter, nMinDepth, account));
}

UniValue getunconfirmedbalance(const JSONRPCRequest &request)
{
    CWallet * const pwallet = GetWalletForJSONRPCRequest(request);
    if (!EnsureWalletIsAvailable(pwallet, request.fHelp)) {
        return NullUniValue;
    }

    if (request.fHelp || request.params.size() > 0)
        throw std::runtime_error(
                "getunconfirmedbalance\n"
                "Returns the server's total unconfirmed balance\n");

    LOCK2(cs_main, pwallet->cs_wallet);

    return ValueFromAmount(pwallet->GetUnconfirmedBalance());
}


UniValue movecmd(const JSONRPCRequest& request)
{
    CWallet * const pwallet = GetWalletForJSONRPCRequest(request);
    if (!EnsureWalletIsAvailable(pwallet, request.fHelp)) {
        return NullUniValue;
    }

    if (request.fHelp || request.params.size() < 3 || request.params.size() > 5)
        throw std::runtime_error(
            "move \"fromaccount\" \"toaccount\" amount ( minconf \"comment\" )\n"
            "\nDEPRECATED. Move a specified amount from one account in your wallet to another.\n"
            "\nArguments:\n"
            "1. \"fromaccount\"   (string, required) The name of the account to move funds from. May be the default account using \"\".\n"
            "2. \"toaccount\"     (string, required) The name of the account to move funds to. May be the default account using \"\".\n"
            "3. amount            (numeric) Quantity of " + CURRENCY_UNIT + " to move between accounts.\n"
            "4. (dummy)           (numeric, optional) Ignored. Remains for backward compatibility.\n"
            "5. \"comment\"       (string, optional) An optional comment, stored in the wallet only.\n"
            "\nResult:\n"
            "true|false           (boolean) true if successful.\n"
            "\nExamples:\n"
            "\nMove 0.01 " + CURRENCY_UNIT + " from the default account to the account named tabby\n"
            + HelpExampleCli("move", "\"\" \"tabby\" 0.01") +
            "\nMove 0.01 " + CURRENCY_UNIT + " timotei to akiko with a comment and funds have 6 confirmations\n"
            + HelpExampleCli("move", "\"timotei\" \"akiko\" 0.01 6 \"happy birthday!\"") +
            "\nAs a json rpc call\n"
            + HelpExampleRpc("move", "\"timotei\", \"akiko\", 0.01, 6, \"happy birthday!\"")
        );

    LOCK2(cs_main, pwallet->cs_wallet);

    std::string strFrom = AccountFromValue(request.params[0]);
    std::string strTo = AccountFromValue(request.params[1]);
    CAmount nAmount = AmountFromValue(request.params[2]);
    if (nAmount <= 0)
        throw JSONRPCError(RPC_TYPE_ERROR, "Invalid amount for send");
    if (request.params.size() > 3)
        // unused parameter, used to be nMinDepth, keep type-checking it though
        (void)request.params[3].get_int();
    std::string strComment;
    if (request.params.size() > 4)
        strComment = request.params[4].get_str();

    if (!pwallet->AccountMove(strFrom, strTo, nAmount, strComment)) {
        throw JSONRPCError(RPC_DATABASE_ERROR, "database error");
    }

    return true;
}


UniValue sendfrom(const JSONRPCRequest& request)
{
    CWallet * const pwallet = GetWalletForJSONRPCRequest(request);
    if (!EnsureWalletIsAvailable(pwallet, request.fHelp)) {
        return NullUniValue;
    }

    if (request.fHelp || request.params.size() < 3 || request.params.size() > 6)
        throw std::runtime_error(
            "sendfrom \"fromaccount\" \"toaddress\" amount ( minconf \"comment\" \"comment_to\" )\n"
            "\nDEPRECATED (use sendtoaddress). Sent an amount from an account to a bitcoin address."
            + HelpRequiringPassphrase(pwallet) + "\n"
            "\nArguments:\n"
            "1. \"fromaccount\"       (string, required) The name of the account to send funds from. May be the default account using \"\".\n"
            "                       Specifying an account does not influence coin selection, but it does associate the newly created\n"
            "                       transaction with the account, so the account's balance computation and transaction history can reflect\n"
            "                       the spend.\n"
            "2. \"toaddress\"         (string, required) The namecoin address to send funds to.\n"
            "3. amount                (numeric or string, required) The amount in " + CURRENCY_UNIT + " (transaction fee is added on top).\n"
            "4. minconf               (numeric, optional, default=1) Only use funds with at least this many confirmations.\n"
            "5. \"comment\"           (string, optional) A comment used to store what the transaction is for. \n"
            "                                     This is not part of the transaction, just kept in your wallet.\n"
            "6. \"comment_to\"        (string, optional) An optional comment to store the name of the person or organization \n"
            "                                     to which you're sending the transaction. This is not part of the transaction, \n"
            "                                     it is just kept in your wallet.\n"
            "\nResult:\n"
            "\"txid\"                 (string) The transaction id.\n"
            "\nExamples:\n"
            "\nSend 0.01 " + CURRENCY_UNIT + " from the default account to the address, must have at least 1 confirmation\n"
            + HelpExampleCli("sendfrom", "\"\" \"N2xHFZ8NWNkGuuXfDxv8iMXdQGMd3tjZfx\" 0.01") +
            "\nSend 0.01 from the tabby account to the given address, funds must have at least 6 confirmations\n"
            + HelpExampleCli("sendfrom", "\"tabby\" \"N2xHFZ8NWNkGuuXfDxv8iMXdQGMd3tjZfx\" 0.01 6 \"donation\" \"seans outpost\"") +
            "\nAs a json rpc call\n"
            + HelpExampleRpc("sendfrom", "\"tabby\", \"N2xHFZ8NWNkGuuXfDxv8iMXdQGMd3tjZfx\", 0.01, 6, \"donation\", \"seans outpost\"")
        );

    LOCK2(cs_main, pwallet->cs_wallet);

    std::string strAccount = AccountFromValue(request.params[0]);
    CBitcoinAddress address(request.params[1].get_str());
    if (!address.IsValid())
        throw JSONRPCError(RPC_INVALID_ADDRESS_OR_KEY, "Invalid Namecoin address");
    CAmount nAmount = AmountFromValue(request.params[2]);
    if (nAmount <= 0)
        throw JSONRPCError(RPC_TYPE_ERROR, "Invalid amount for send");
    int nMinDepth = 1;
    if (request.params.size() > 3)
        nMinDepth = request.params[3].get_int();

    CWalletTx wtx;
    wtx.strFromAccount = strAccount;
    if (request.params.size() > 4 && !request.params[4].isNull() && !request.params[4].get_str().empty())
        wtx.mapValue["comment"] = request.params[4].get_str();
    if (request.params.size() > 5 && !request.params[5].isNull() && !request.params[5].get_str().empty())
        wtx.mapValue["to"]      = request.params[5].get_str();

    EnsureWalletIsUnlocked(pwallet);

    // Check funds
    CAmount nBalance = pwallet->GetLegacyBalance(ISMINE_SPENDABLE, nMinDepth, &strAccount);
    if (nAmount > nBalance)
        throw JSONRPCError(RPC_WALLET_INSUFFICIENT_FUNDS, "Account has insufficient funds");

    CCoinControl no_coin_control; // This is a deprecated API
    SendMoney(pwallet, address.Get(), nAmount, false, wtx, no_coin_control);

    return wtx.GetHash().GetHex();
}


UniValue sendmany(const JSONRPCRequest& request)
{
    CWallet * const pwallet = GetWalletForJSONRPCRequest(request);
    if (!EnsureWalletIsAvailable(pwallet, request.fHelp)) {
        return NullUniValue;
    }

    if (request.fHelp || request.params.size() < 2 || request.params.size() > 8)
        throw std::runtime_error(
            "sendmany \"fromaccount\" {\"address\":amount,...} ( minconf \"comment\" [\"address\",...] replaceable conf_target \"estimate_mode\")\n"
            "\nSend multiple times. Amounts are double-precision floating point numbers."
            + HelpRequiringPassphrase(pwallet) + "\n"
            "\nArguments:\n"
            "1. \"fromaccount\"         (string, required) DEPRECATED. The account to send the funds from. Should be \"\" for the default account\n"
            "2. \"amounts\"             (string, required) A json object with addresses and amounts\n"
            "    {\n"
            "      \"address\":amount   (numeric or string) The namecoin address is the key, the numeric amount (can be string) in " + CURRENCY_UNIT + " is the value\n"
            "      ,...\n"
            "    }\n"
            "3. minconf                 (numeric, optional, default=1) Only use the balance confirmed at least this many times.\n"
            "4. \"comment\"             (string, optional) A comment\n"
            "5. subtractfeefrom         (array, optional) A json array with addresses.\n"
            "                           The fee will be equally deducted from the amount of each selected address.\n"
            "                           Those recipients will receive less namecoins than you enter in their corresponding amount field.\n"
            "                           If no addresses are specified here, the sender pays the fee.\n"
            "    [\n"
            "      \"address\"          (string) Subtract fee from this address\n"
            "      ,...\n"
            "    ]\n"
            "6. replaceable            (boolean, optional) Allow this transaction to be replaced by a transaction with higher fees via BIP 125\n"
            "7. conf_target            (numeric, optional) Confirmation target (in blocks)\n"
            "8. \"estimate_mode\"      (string, optional, default=UNSET) The fee estimate mode, must be one of:\n"
            "       \"UNSET\"\n"
            "       \"ECONOMICAL\"\n"
            "       \"CONSERVATIVE\"\n"
             "\nResult:\n"
            "\"txid\"                   (string) The transaction id for the send. Only 1 transaction is created regardless of \n"
            "                                    the number of addresses.\n"
            "\nExamples:\n"
            "\nSend two amounts to two different addresses:\n"
            + HelpExampleCli("sendmany", "\"\" \"{\\\"N2xHFZ8NWNkGuuXfDxv8iMXdQGMd3tjZXX\\\":0.01,\\\"NDLTK7j8CzK5YAbpCdUxC3Gi1bXGDCdVXX\\\":0.02}\"") +
            "\nSend two amounts to two different addresses setting the confirmation and comment:\n"
            + HelpExampleCli("sendmany", "\"\" \"{\\\"N2xHFZ8NWNkGuuXfDxv8iMXdQGMd3tjZXX\\\":0.01,\\\"NDLTK7j8CzK5YAbpCdUxC3Gi1bXGDCdVXX\\\":0.02}\" 6 \"testing\"") +
            "\nSend two amounts to two different addresses, subtract fee from amount:\n"
            + HelpExampleCli("sendmany", "\"\" \"{\\\"N2xHFZ8NWNkGuuXfDxv8iMXdQGMd3tjZXX\\\":0.01,\\\"NDLTK7j8CzK5YAbpCdUxC3Gi1bXGDCdVXX\\\":0.02}\" 1 \"\" \"[\\\"N2xHFZ8NWNkGuuXfDxv8iMXdQGMd3tjZXX\\\",\\\"NDLTK7j8CzK5YAbpCdUxC3Gi1bXGDCdVXX\\\"]\"") +
            "\nAs a json rpc call\n"
            + HelpExampleRpc("sendmany", "\"\", \"{\\\"N2xHFZ8NWNkGuuXfDxv8iMXdQGMd3tjZXX\\\":0.01,\\\"NDLTK7j8CzK5YAbpCdUxC3Gi1bXGDCdVXX\\\":0.02}\", 6, \"testing\"")
        );

    LOCK2(cs_main, pwallet->cs_wallet);

    if (pwallet->GetBroadcastTransactions() && !g_connman) {
        throw JSONRPCError(RPC_CLIENT_P2P_DISABLED, "Error: Peer-to-peer functionality missing or disabled");
    }

    std::string strAccount = AccountFromValue(request.params[0]);
    UniValue sendTo = request.params[1].get_obj();
    int nMinDepth = 1;
    if (!request.params[2].isNull())
        nMinDepth = request.params[2].get_int();

    CWalletTx wtx;
    wtx.strFromAccount = strAccount;
    if (request.params.size() > 3 && !request.params[3].isNull() && !request.params[3].get_str().empty())
        wtx.mapValue["comment"] = request.params[3].get_str();

    UniValue subtractFeeFromAmount(UniValue::VARR);
    if (request.params.size() > 4 && !request.params[4].isNull())
        subtractFeeFromAmount = request.params[4].get_array();

    CCoinControl coin_control;
    if (request.params.size() > 5 && !request.params[5].isNull()) {
        coin_control.signalRbf = request.params[5].get_bool();
    }

    if (request.params.size() > 6 && !request.params[6].isNull()) {
        coin_control.m_confirm_target = ParseConfirmTarget(request.params[6]);
    }

    if (request.params.size() > 7 && !request.params[7].isNull()) {
        if (!FeeModeFromString(request.params[7].get_str(), coin_control.m_fee_mode)) {
            throw JSONRPCError(RPC_INVALID_PARAMETER, "Invalid estimate_mode parameter");
        }
    }

    std::set<CBitcoinAddress> setAddress;
    std::vector<CRecipient> vecSend;

    CAmount totalAmount = 0;
    std::vector<std::string> keys = sendTo.getKeys();
    for (const std::string& name_ : keys)
    {
        CBitcoinAddress address(name_);
        if (!address.IsValid())
            throw JSONRPCError(RPC_INVALID_ADDRESS_OR_KEY, std::string("Invalid Namecoin address: ")+name_);

        if (setAddress.count(address))
            throw JSONRPCError(RPC_INVALID_PARAMETER, std::string("Invalid parameter, duplicated address: ")+name_);
        setAddress.insert(address);

        CScript scriptPubKey = GetScriptForDestination(address.Get());
        CAmount nAmount = AmountFromValue(sendTo[name_]);
        if (nAmount <= 0)
            throw JSONRPCError(RPC_TYPE_ERROR, "Invalid amount for send");
        totalAmount += nAmount;

        bool fSubtractFeeFromAmount = false;
        for (unsigned int idx = 0; idx < subtractFeeFromAmount.size(); idx++) {
            const UniValue& addr = subtractFeeFromAmount[idx];
            if (addr.get_str() == name_)
                fSubtractFeeFromAmount = true;
        }

        CRecipient recipient = {scriptPubKey, nAmount, fSubtractFeeFromAmount};
        vecSend.push_back(recipient);
    }

    EnsureWalletIsUnlocked(pwallet);

    // Check funds
    CAmount nBalance = pwallet->GetLegacyBalance(ISMINE_SPENDABLE, nMinDepth, &strAccount);
    if (totalAmount > nBalance)
        throw JSONRPCError(RPC_WALLET_INSUFFICIENT_FUNDS, "Account has insufficient funds");

    // Send
    CReserveKey keyChange(pwallet);
    CAmount nFeeRequired = 0;
    int nChangePosRet = -1;
    std::string strFailReason;
    bool fCreated = pwallet->CreateTransaction(vecSend, nullptr, wtx, keyChange, nFeeRequired, nChangePosRet, strFailReason, coin_control);
    if (!fCreated)
        throw JSONRPCError(RPC_WALLET_INSUFFICIENT_FUNDS, strFailReason);
    CValidationState state;
    if (!pwallet->CommitTransaction(wtx, keyChange, g_connman.get(), state)) {
        strFailReason = strprintf("Transaction commit failed:: %s", state.GetRejectReason());
        throw JSONRPCError(RPC_WALLET_ERROR, strFailReason);
    }

    return wtx.GetHash().GetHex();
}

// Defined in rpc/misc.cpp
extern CScript _createmultisig_redeemScript(CWallet * const pwallet, const UniValue& params);

UniValue addmultisigaddress(const JSONRPCRequest& request)
{
    CWallet * const pwallet = GetWalletForJSONRPCRequest(request);
    if (!EnsureWalletIsAvailable(pwallet, request.fHelp)) {
        return NullUniValue;
    }

    if (request.fHelp || request.params.size() < 2 || request.params.size() > 3)
    {
        std::string msg = "addmultisigaddress nrequired [\"key\",...] ( \"account\" )\n"
            "\nAdd a nrequired-to-sign multisignature address to the wallet.\n"
            "Each key is a Namecoin address or hex-encoded public key.\n"
            "If 'account' is specified (DEPRECATED), assign address to that account.\n"

            "\nArguments:\n"
            "1. nrequired        (numeric, required) The number of required signatures out of the n keys or addresses.\n"
            "2. \"keys\"         (string, required) A json array of namecoin addresses or hex-encoded public keys\n"
            "     [\n"
            "       \"address\"  (string) namecoin address or hex-encoded public key\n"
            "       ...,\n"
            "     ]\n"
            "3. \"account\"      (string, optional) DEPRECATED. An account to assign the addresses to.\n"

            "\nResult:\n"
            "\"address\"         (string) A namecoin address associated with the keys.\n"

            "\nExamples:\n"
            "\nAdd a multisig address from 2 addresses\n"
            + HelpExampleCli("addmultisigaddress", "2 \"[\\\"N2xHFZ8NWNkGuuXfDxv8iMXdQGMd3tjZXX\\\",\\\"NDLTK7j8CzK5YAbpCdUxC3Gi1bXGDCdVXX\\\"]\"") +
            "\nAs json rpc call\n"
            + HelpExampleRpc("addmultisigaddress", "2, \"[\\\"N2xHFZ8NWNkGuuXfDxv8iMXdQGMd3tjZXX\\\",\\\"NDLTK7j8CzK5YAbpCdUxC3Gi1bXGDCdVXX\\\"]\"")
        ;
        throw std::runtime_error(msg);
    }

    LOCK2(cs_main, pwallet->cs_wallet);

    std::string strAccount;
    if (request.params.size() > 2)
        strAccount = AccountFromValue(request.params[2]);

    // Construct using pay-to-script-hash:
    CScript inner = _createmultisig_redeemScript(pwallet, request.params);
    CScriptID innerID(inner);
    pwallet->AddCScript(inner);

    pwallet->SetAddressBook(innerID, strAccount, "send");
    return CBitcoinAddress(innerID).ToString();
}

class Witnessifier : public boost::static_visitor<bool>
{
public:
    CWallet * const pwallet;
    CScriptID result;

    Witnessifier(CWallet *_pwallet) : pwallet(_pwallet) {}

    bool operator()(const CNoDestination &dest) const { return false; }

    bool operator()(const CKeyID &keyID) {
        if (pwallet) {
            CScript basescript = GetScriptForDestination(keyID);
            isminetype typ;
            typ = IsMine(*pwallet, basescript, SIGVERSION_WITNESS_V0);
            if (typ != ISMINE_SPENDABLE && typ != ISMINE_WATCH_SOLVABLE)
                return false;
            CScript witscript = GetScriptForWitness(basescript);
            pwallet->AddCScript(witscript);
            result = CScriptID(witscript);
            return true;
        }
        return false;
    }

    bool operator()(const CScriptID &scriptID) {
        CScript subscript;
        if (pwallet && pwallet->GetCScript(scriptID, subscript)) {
            int witnessversion;
            std::vector<unsigned char> witprog;
            if (subscript.IsWitnessProgram(witnessversion, witprog)) {
                result = scriptID;
                return true;
            }
            isminetype typ;
            typ = IsMine(*pwallet, subscript, SIGVERSION_WITNESS_V0);
            if (typ != ISMINE_SPENDABLE && typ != ISMINE_WATCH_SOLVABLE)
                return false;
            CScript witscript = GetScriptForWitness(subscript);
            pwallet->AddCScript(witscript);
            result = CScriptID(witscript);
            return true;
        }
        return false;
    }
};

UniValue addwitnessaddress(const JSONRPCRequest& request)
{
    CWallet * const pwallet = GetWalletForJSONRPCRequest(request);
    if (!EnsureWalletIsAvailable(pwallet, request.fHelp)) {
        return NullUniValue;
    }

    if (request.fHelp || request.params.size() < 1 || request.params.size() > 1)
    {
        std::string msg = "addwitnessaddress \"address\"\n"
            "\nAdd a witness address for a script (with pubkey or redeemscript known).\n"
            "It returns the witness script.\n"

            "\nArguments:\n"
            "1. \"address\"       (string, required) An address known to the wallet\n"

            "\nResult:\n"
            "\"witnessaddress\",  (string) The value of the new address (P2SH of witness script).\n"
            "}\n"
        ;
        throw std::runtime_error(msg);
    }

    {
        LOCK(cs_main);
        if (!IsWitnessEnabled(chainActive.Tip(), Params().GetConsensus()) && !GetBoolArg("-walletprematurewitness", false)) {
            throw JSONRPCError(RPC_WALLET_ERROR, "Segregated witness not enabled on network");
        }
    }

    CBitcoinAddress address(request.params[0].get_str());
    if (!address.IsValid())
        throw JSONRPCError(RPC_INVALID_ADDRESS_OR_KEY, "Invalid Bitcoin address");

    Witnessifier w(pwallet);
    CTxDestination dest = address.Get();
    bool ret = boost::apply_visitor(w, dest);
    if (!ret) {
        throw JSONRPCError(RPC_WALLET_ERROR, "Public key or redeemscript not known to wallet, or the key is uncompressed");
    }

    pwallet->SetAddressBook(w.result, "", "receive");

    return CBitcoinAddress(w.result).ToString();
}

struct tallyitem
{
    CAmount nAmount;
    int nConf;
    std::vector<uint256> txids;
    bool fIsWatchonly;
    tallyitem()
    {
        nAmount = 0;
        nConf = std::numeric_limits<int>::max();
        fIsWatchonly = false;
    }
};

UniValue ListReceived(CWallet * const pwallet, const UniValue& params, bool fByAccounts)
{
    // Minimum confirmations
    int nMinDepth = 1;
    if (!params[0].isNull())
        nMinDepth = params[0].get_int();

    // Whether to include empty accounts
    bool fIncludeEmpty = false;
    if (!params[1].isNull())
        fIncludeEmpty = params[1].get_bool();

    isminefilter filter = ISMINE_SPENDABLE;
    if(!params[2].isNull())
        if(params[2].get_bool())
            filter = filter | ISMINE_WATCH_ONLY;

    // Tally
    std::map<CBitcoinAddress, tallyitem> mapTally;
    for (const std::pair<uint256, CWalletTx>& pairWtx : pwallet->mapWallet) {
        const CWalletTx& wtx = pairWtx.second;

        if (wtx.IsCoinBase() || !CheckFinalTx(*wtx.tx))
            continue;

        int nDepth = wtx.GetDepthInMainChain();
        if (nDepth < nMinDepth)
            continue;

        for (const CTxOut& txout : wtx.tx->vout)
        {
            CTxDestination address;
            if (!ExtractDestination(txout.scriptPubKey, address))
                continue;

            isminefilter mine = IsMine(*pwallet, address);
            if(!(mine & filter))
                continue;

            tallyitem& item = mapTally[address];
            item.nAmount += txout.nValue;
            item.nConf = std::min(item.nConf, nDepth);
            item.txids.push_back(wtx.GetHash());
            if (mine & ISMINE_WATCH_ONLY)
                item.fIsWatchonly = true;
        }
    }

    // Reply
    UniValue ret(UniValue::VARR);
    std::map<std::string, tallyitem> mapAccountTally;
    for (const std::pair<CBitcoinAddress, CAddressBookData>& item : pwallet->mapAddressBook) {
        const CBitcoinAddress& address = item.first;
        const std::string& strAccount = item.second.name;
        std::map<CBitcoinAddress, tallyitem>::iterator it = mapTally.find(address);
        if (it == mapTally.end() && !fIncludeEmpty)
            continue;

        CAmount nAmount = 0;
        int nConf = std::numeric_limits<int>::max();
        bool fIsWatchonly = false;
        if (it != mapTally.end())
        {
            nAmount = (*it).second.nAmount;
            nConf = (*it).second.nConf;
            fIsWatchonly = (*it).second.fIsWatchonly;
        }

        if (fByAccounts)
        {
            tallyitem& _item = mapAccountTally[strAccount];
            _item.nAmount += nAmount;
            _item.nConf = std::min(_item.nConf, nConf);
            _item.fIsWatchonly = fIsWatchonly;
        }
        else
        {
            UniValue obj(UniValue::VOBJ);
            if(fIsWatchonly)
                obj.push_back(Pair("involvesWatchonly", true));
            obj.push_back(Pair("address",       address.ToString()));
            obj.push_back(Pair("account",       strAccount));
            obj.push_back(Pair("amount",        ValueFromAmount(nAmount)));
            obj.push_back(Pair("confirmations", (nConf == std::numeric_limits<int>::max() ? 0 : nConf)));
            if (!fByAccounts)
                obj.push_back(Pair("label", strAccount));
            UniValue transactions(UniValue::VARR);
            if (it != mapTally.end())
            {
                for (const uint256& _item : (*it).second.txids)
                {
                    transactions.push_back(_item.GetHex());
                }
            }
            obj.push_back(Pair("txids", transactions));
            ret.push_back(obj);
        }
    }

    if (fByAccounts)
    {
        for (std::map<std::string, tallyitem>::iterator it = mapAccountTally.begin(); it != mapAccountTally.end(); ++it)
        {
            CAmount nAmount = (*it).second.nAmount;
            int nConf = (*it).second.nConf;
            UniValue obj(UniValue::VOBJ);
            if((*it).second.fIsWatchonly)
                obj.push_back(Pair("involvesWatchonly", true));
            obj.push_back(Pair("account",       (*it).first));
            obj.push_back(Pair("amount",        ValueFromAmount(nAmount)));
            obj.push_back(Pair("confirmations", (nConf == std::numeric_limits<int>::max() ? 0 : nConf)));
            ret.push_back(obj);
        }
    }

    return ret;
}

UniValue listreceivedbyaddress(const JSONRPCRequest& request)
{
    CWallet * const pwallet = GetWalletForJSONRPCRequest(request);
    if (!EnsureWalletIsAvailable(pwallet, request.fHelp)) {
        return NullUniValue;
    }

    if (request.fHelp || request.params.size() > 3)
        throw std::runtime_error(
            "listreceivedbyaddress ( minconf include_empty include_watchonly)\n"
            "\nList balances by receiving address.\n"
            "\nArguments:\n"
            "1. minconf           (numeric, optional, default=1) The minimum number of confirmations before payments are included.\n"
            "2. include_empty     (bool, optional, default=false) Whether to include addresses that haven't received any payments.\n"
            "3. include_watchonly (bool, optional, default=false) Whether to include watch-only addresses (see 'importaddress').\n"

            "\nResult:\n"
            "[\n"
            "  {\n"
            "    \"involvesWatchonly\" : true,        (bool) Only returned if imported addresses were involved in transaction\n"
            "    \"address\" : \"receivingaddress\",  (string) The receiving address\n"
            "    \"account\" : \"accountname\",       (string) DEPRECATED. The account of the receiving address. The default account is \"\".\n"
            "    \"amount\" : x.xxx,                  (numeric) The total amount in " + CURRENCY_UNIT + " received by the address\n"
            "    \"confirmations\" : n,               (numeric) The number of confirmations of the most recent transaction included\n"
            "    \"label\" : \"label\",               (string) A comment for the address/transaction, if any\n"
            "    \"txids\": [\n"
            "       n,                                (numeric) The ids of transactions received with the address \n"
            "       ...\n"
            "    ]\n"
            "  }\n"
            "  ,...\n"
            "]\n"

            "\nExamples:\n"
            + HelpExampleCli("listreceivedbyaddress", "")
            + HelpExampleCli("listreceivedbyaddress", "6 true")
            + HelpExampleRpc("listreceivedbyaddress", "6, true, true")
        );

    LOCK2(cs_main, pwallet->cs_wallet);

    return ListReceived(pwallet, request.params, false);
}

UniValue listreceivedbyaccount(const JSONRPCRequest& request)
{
    CWallet * const pwallet = GetWalletForJSONRPCRequest(request);
    if (!EnsureWalletIsAvailable(pwallet, request.fHelp)) {
        return NullUniValue;
    }

    if (request.fHelp || request.params.size() > 3)
        throw std::runtime_error(
            "listreceivedbyaccount ( minconf include_empty include_watchonly)\n"
            "\nDEPRECATED. List balances by account.\n"
            "\nArguments:\n"
            "1. minconf           (numeric, optional, default=1) The minimum number of confirmations before payments are included.\n"
            "2. include_empty     (bool, optional, default=false) Whether to include accounts that haven't received any payments.\n"
            "3. include_watchonly (bool, optional, default=false) Whether to include watch-only addresses (see 'importaddress').\n"

            "\nResult:\n"
            "[\n"
            "  {\n"
            "    \"involvesWatchonly\" : true,   (bool) Only returned if imported addresses were involved in transaction\n"
            "    \"account\" : \"accountname\",  (string) The account name of the receiving account\n"
            "    \"amount\" : x.xxx,             (numeric) The total amount received by addresses with this account\n"
            "    \"confirmations\" : n,          (numeric) The number of confirmations of the most recent transaction included\n"
            "    \"label\" : \"label\"           (string) A comment for the address/transaction, if any\n"
            "  }\n"
            "  ,...\n"
            "]\n"

            "\nExamples:\n"
            + HelpExampleCli("listreceivedbyaccount", "")
            + HelpExampleCli("listreceivedbyaccount", "6 true")
            + HelpExampleRpc("listreceivedbyaccount", "6, true, true")
        );

    LOCK2(cs_main, pwallet->cs_wallet);

    return ListReceived(pwallet, request.params, true);
}

static void MaybePushAddress(UniValue & entry, const CTxDestination &dest)
{
    CBitcoinAddress addr;
    if (addr.Set(dest))
        entry.push_back(Pair("address", addr.ToString()));
}

/**
 * List transactions based on the given criteria.
 *
 * @param  pwallet    The wallet.
 * @param  wtx        The wallet transaction.
 * @param  strAccount The account, if any, or "*" for all.
 * @param  nMinDepth  The minimum confirmation depth.
 * @param  fLong      Whether to include the JSON version of the transaction.
 * @param  ret        The UniValue into which the result is stored.
 * @param  filter     The "is mine" filter bool.
 */
void ListTransactions(CWallet* const pwallet, const CWalletTx& wtx, const std::string& strAccount, int nMinDepth, bool fLong, UniValue& ret, const isminefilter& filter)
{
    CAmount nFee;
    std::string strSentAccount;
    std::list<COutputEntry> listReceived;
    std::list<COutputEntry> listSent;

    wtx.GetAmounts(listReceived, listSent, nFee, strSentAccount, filter);

    bool fAllAccounts = (strAccount == std::string("*"));
    bool involvesWatchonly = wtx.IsFromMe(ISMINE_WATCH_ONLY);

    // Sent
    if ((!listSent.empty() || nFee != 0) && (fAllAccounts || strAccount == strSentAccount))
    {
        for (const COutputEntry& s : listSent)
        {
            UniValue entry(UniValue::VOBJ);
            if (involvesWatchonly || (::IsMine(*pwallet, s.destination) & ISMINE_WATCH_ONLY)) {
                entry.push_back(Pair("involvesWatchonly", true));
            }
            entry.push_back(Pair("account", strSentAccount));
            MaybePushAddress(entry, s.destination);
            if(!s.nameOp.empty())
                entry.push_back(Pair("name", s.nameOp));
            entry.push_back(Pair("category", "send"));
            entry.push_back(Pair("amount", ValueFromAmount(-s.amount)));
            if (pwallet->mapAddressBook.count(s.destination)) {
                entry.push_back(Pair("label", pwallet->mapAddressBook[s.destination].name));
            }
            entry.push_back(Pair("vout", s.vout));
            entry.push_back(Pair("fee", ValueFromAmount(-nFee)));
            if (fLong)
                WalletTxToJSON(wtx, entry);
            entry.push_back(Pair("abandoned", wtx.isAbandoned()));
            ret.push_back(entry);
        }
    }

    // Received
    if (listReceived.size() > 0 && wtx.GetDepthInMainChain() >= nMinDepth)
    {
        for (const COutputEntry& r : listReceived)
        {
            std::string account;
            if (pwallet->mapAddressBook.count(r.destination)) {
                account = pwallet->mapAddressBook[r.destination].name;
            }
            if (fAllAccounts || (account == strAccount))
            {
                UniValue entry(UniValue::VOBJ);
                if (involvesWatchonly || (::IsMine(*pwallet, r.destination) & ISMINE_WATCH_ONLY)) {
                    entry.push_back(Pair("involvesWatchonly", true));
                }
                entry.push_back(Pair("account", account));
                MaybePushAddress(entry, r.destination);
                if(!r.nameOp.empty())
                    entry.push_back(Pair("name", r.nameOp));
                if (wtx.IsCoinBase())
                {
                    if (wtx.GetDepthInMainChain() < 1)
                        entry.push_back(Pair("category", "orphan"));
                    else if (wtx.GetBlocksToMaturity() > 0)
                        entry.push_back(Pair("category", "immature"));
                    else
                        entry.push_back(Pair("category", "generate"));
                }
                else
                {
                    entry.push_back(Pair("category", "receive"));
                }
                entry.push_back(Pair("amount", ValueFromAmount(r.amount)));
                if (pwallet->mapAddressBook.count(r.destination)) {
                    entry.push_back(Pair("label", account));
                }
                entry.push_back(Pair("vout", r.vout));
                if (fLong)
                    WalletTxToJSON(wtx, entry);
                ret.push_back(entry);
            }
        }
    }
}

void AcentryToJSON(const CAccountingEntry& acentry, const std::string& strAccount, UniValue& ret)
{
    bool fAllAccounts = (strAccount == std::string("*"));

    if (fAllAccounts || acentry.strAccount == strAccount)
    {
        UniValue entry(UniValue::VOBJ);
        entry.push_back(Pair("account", acentry.strAccount));
        entry.push_back(Pair("category", "move"));
        entry.push_back(Pair("time", acentry.nTime));
        entry.push_back(Pair("amount", ValueFromAmount(acentry.nCreditDebit)));
        entry.push_back(Pair("otheraccount", acentry.strOtherAccount));
        entry.push_back(Pair("comment", acentry.strComment));
        ret.push_back(entry);
    }
}

UniValue listtransactions(const JSONRPCRequest& request)
{
    CWallet * const pwallet = GetWalletForJSONRPCRequest(request);
    if (!EnsureWalletIsAvailable(pwallet, request.fHelp)) {
        return NullUniValue;
    }

    if (request.fHelp || request.params.size() > 4)
        throw std::runtime_error(
            "listtransactions ( \"account\" count skip include_watchonly)\n"
            "\nReturns up to 'count' most recent transactions skipping the first 'from' transactions for account 'account'.\n"
            "\nArguments:\n"
            "1. \"account\"    (string, optional) DEPRECATED. The account name. Should be \"*\".\n"
            "2. count          (numeric, optional, default=10) The number of transactions to return\n"
            "3. skip           (numeric, optional, default=0) The number of transactions to skip\n"
            "4. include_watchonly (bool, optional, default=false) Include transactions to watch-only addresses (see 'importaddress')\n"
            "\nResult:\n"
            "[\n"
            "  {\n"
            "    \"account\":\"accountname\",       (string) DEPRECATED. The account name associated with the transaction. \n"
            "                                                It will be \"\" for the default account.\n"
            "    \"address\":\"address\",    (string) The namecoin address of the transaction. Not present for \n"
            "                                                move transactions (category = move).\n"
            "    \"category\":\"send|receive|move\", (string) The transaction category. 'move' is a local (off blockchain)\n"
            "                                                transaction between accounts, and not associated with an address,\n"
            "                                                transaction id or block. 'send' and 'receive' transactions are \n"
            "                                                associated with an address, transaction id and block details\n"
            "    \"amount\": x.xxx,          (numeric) The amount in " + CURRENCY_UNIT + ". This is negative for the 'send' category, and for the\n"
            "                                         'move' category for moves outbound. It is positive for the 'receive' category,\n"
            "                                         and for the 'move' category for inbound funds.\n"
            "    \"label\": \"label\",       (string) A comment for the address/transaction, if any\n"
            "    \"vout\": n,                (numeric) the vout value\n"
            "    \"fee\": x.xxx,             (numeric) The amount of the fee in " + CURRENCY_UNIT + ". This is negative and only available for the \n"
            "                                         'send' category of transactions.\n"
            "    \"confirmations\": n,       (numeric) The number of confirmations for the transaction. Available for 'send' and \n"
            "                                         'receive' category of transactions. Negative confirmations indicate the\n"
            "                                         transaction conflicts with the block chain\n"
            "    \"trusted\": xxx,           (bool) Whether we consider the outputs of this unconfirmed transaction safe to spend.\n"
            "    \"blockhash\": \"hashvalue\", (string) The block hash containing the transaction. Available for 'send' and 'receive'\n"
            "                                          category of transactions.\n"
            "    \"blockindex\": n,          (numeric) The index of the transaction in the block that includes it. Available for 'send' and 'receive'\n"
            "                                          category of transactions.\n"
            "    \"blocktime\": xxx,         (numeric) The block time in seconds since epoch (1 Jan 1970 GMT).\n"
            "    \"txid\": \"transactionid\", (string) The transaction id. Available for 'send' and 'receive' category of transactions.\n"
            "    \"time\": xxx,              (numeric) The transaction time in seconds since epoch (midnight Jan 1 1970 GMT).\n"
            "    \"timereceived\": xxx,      (numeric) The time received in seconds since epoch (midnight Jan 1 1970 GMT). Available \n"
            "                                          for 'send' and 'receive' category of transactions.\n"
            "    \"comment\": \"...\",       (string) If a comment is associated with the transaction.\n"
            "    \"otheraccount\": \"accountname\",  (string) DEPRECATED. For the 'move' category of transactions, the account the funds came \n"
            "                                          from (for receiving funds, positive amounts), or went to (for sending funds,\n"
            "                                          negative amounts).\n"
            "    \"bip125-replaceable\": \"yes|no|unknown\",  (string) Whether this transaction could be replaced due to BIP125 (replace-by-fee);\n"
            "                                                     may be unknown for unconfirmed transactions not in the mempool\n"
            "    \"abandoned\": xxx          (bool) 'true' if the transaction has been abandoned (inputs are respendable). Only available for the \n"
            "                                         'send' category of transactions.\n"
            "  }\n"
            "]\n"

            "\nExamples:\n"
            "\nList the most recent 10 transactions in the systems\n"
            + HelpExampleCli("listtransactions", "") +
            "\nList transactions 100 to 120\n"
            + HelpExampleCli("listtransactions", "\"*\" 20 100") +
            "\nAs a json rpc call\n"
            + HelpExampleRpc("listtransactions", "\"*\", 20, 100")
        );

    LOCK2(cs_main, pwallet->cs_wallet);

    std::string strAccount = "*";
    if (!request.params[0].isNull())
        strAccount = request.params[0].get_str();
    int nCount = 10;
    if (!request.params[1].isNull())
        nCount = request.params[1].get_int();
    int nFrom = 0;
    if (!request.params[2].isNull())
        nFrom = request.params[2].get_int();
    isminefilter filter = ISMINE_SPENDABLE;
    if(!request.params[3].isNull())
        if(request.params[3].get_bool())
            filter = filter | ISMINE_WATCH_ONLY;

    if (nCount < 0)
        throw JSONRPCError(RPC_INVALID_PARAMETER, "Negative count");
    if (nFrom < 0)
        throw JSONRPCError(RPC_INVALID_PARAMETER, "Negative from");

    UniValue ret(UniValue::VARR);

    const CWallet::TxItems & txOrdered = pwallet->wtxOrdered;

    // iterate backwards until we have nCount items to return:
    for (CWallet::TxItems::const_reverse_iterator it = txOrdered.rbegin(); it != txOrdered.rend(); ++it)
    {
        CWalletTx *const pwtx = (*it).second.first;
        if (pwtx != 0)
            ListTransactions(pwallet, *pwtx, strAccount, 0, true, ret, filter);
        CAccountingEntry *const pacentry = (*it).second.second;
        if (pacentry != 0)
            AcentryToJSON(*pacentry, strAccount, ret);

        if ((int)ret.size() >= (nCount+nFrom)) break;
    }
    // ret is newest to oldest

    if (nFrom > (int)ret.size())
        nFrom = ret.size();
    if ((nFrom + nCount) > (int)ret.size())
        nCount = ret.size() - nFrom;

    std::vector<UniValue> arrTmp = ret.getValues();

    std::vector<UniValue>::iterator first = arrTmp.begin();
    std::advance(first, nFrom);
    std::vector<UniValue>::iterator last = arrTmp.begin();
    std::advance(last, nFrom+nCount);

    if (last != arrTmp.end()) arrTmp.erase(last, arrTmp.end());
    if (first != arrTmp.begin()) arrTmp.erase(arrTmp.begin(), first);

    std::reverse(arrTmp.begin(), arrTmp.end()); // Return oldest to newest

    ret.clear();
    ret.setArray();
    ret.push_backV(arrTmp);

    return ret;
}

UniValue listaccounts(const JSONRPCRequest& request)
{
    CWallet * const pwallet = GetWalletForJSONRPCRequest(request);
    if (!EnsureWalletIsAvailable(pwallet, request.fHelp)) {
        return NullUniValue;
    }

    if (request.fHelp || request.params.size() > 2)
        throw std::runtime_error(
            "listaccounts ( minconf include_watchonly)\n"
            "\nDEPRECATED. Returns Object that has account names as keys, account balances as values.\n"
            "\nArguments:\n"
            "1. minconf             (numeric, optional, default=1) Only include transactions with at least this many confirmations\n"
            "2. include_watchonly   (bool, optional, default=false) Include balances in watch-only addresses (see 'importaddress')\n"
            "\nResult:\n"
            "{                      (json object where keys are account names, and values are numeric balances\n"
            "  \"account\": x.xxx,  (numeric) The property name is the account name, and the value is the total balance for the account.\n"
            "  ...\n"
            "}\n"
            "\nExamples:\n"
            "\nList account balances where there at least 1 confirmation\n"
            + HelpExampleCli("listaccounts", "") +
            "\nList account balances including zero confirmation transactions\n"
            + HelpExampleCli("listaccounts", "0") +
            "\nList account balances for 6 or more confirmations\n"
            + HelpExampleCli("listaccounts", "6") +
            "\nAs json rpc call\n"
            + HelpExampleRpc("listaccounts", "6")
        );

    LOCK2(cs_main, pwallet->cs_wallet);

    int nMinDepth = 1;
    if (request.params.size() > 0)
        nMinDepth = request.params[0].get_int();
    isminefilter includeWatchonly = ISMINE_SPENDABLE;
    if(request.params.size() > 1)
        if(request.params[1].get_bool())
            includeWatchonly = includeWatchonly | ISMINE_WATCH_ONLY;

    std::map<std::string, CAmount> mapAccountBalances;
    for (const std::pair<CTxDestination, CAddressBookData>& entry : pwallet->mapAddressBook) {
        if (IsMine(*pwallet, entry.first) & includeWatchonly) {  // This address belongs to me
            mapAccountBalances[entry.second.name] = 0;
        }
    }

    for (const std::pair<uint256, CWalletTx>& pairWtx : pwallet->mapWallet) {
        const CWalletTx& wtx = pairWtx.second;
        CAmount nFee;
        std::string strSentAccount;
        std::list<COutputEntry> listReceived;
        std::list<COutputEntry> listSent;
        int nDepth = wtx.GetDepthInMainChain();
        if (wtx.GetBlocksToMaturity() > 0 || nDepth < 0)
            continue;
        wtx.GetAmounts(listReceived, listSent, nFee, strSentAccount, includeWatchonly);
        mapAccountBalances[strSentAccount] -= nFee;
        for (const COutputEntry& s : listSent)
            mapAccountBalances[strSentAccount] -= s.amount;
        if (nDepth >= nMinDepth)
        {
            for (const COutputEntry& r : listReceived)
                if (pwallet->mapAddressBook.count(r.destination)) {
                    mapAccountBalances[pwallet->mapAddressBook[r.destination].name] += r.amount;
                }
                else
                    mapAccountBalances[""] += r.amount;
        }
    }

    const std::list<CAccountingEntry>& acentries = pwallet->laccentries;
    for (const CAccountingEntry& entry : acentries)
        mapAccountBalances[entry.strAccount] += entry.nCreditDebit;

    UniValue ret(UniValue::VOBJ);
    for (const std::pair<std::string, CAmount>& accountBalance : mapAccountBalances) {
        ret.push_back(Pair(accountBalance.first, ValueFromAmount(accountBalance.second)));
    }
    return ret;
}

UniValue listsinceblock(const JSONRPCRequest& request)
{
    CWallet * const pwallet = GetWalletForJSONRPCRequest(request);
    if (!EnsureWalletIsAvailable(pwallet, request.fHelp)) {
        return NullUniValue;
    }

    if (request.fHelp || request.params.size() > 4)
        throw std::runtime_error(
            "listsinceblock ( \"blockhash\" target_confirmations include_watchonly include_removed )\n"
            "\nGet all transactions in blocks since block [blockhash], or all transactions if omitted.\n"
            "If \"blockhash\" is no longer a part of the main chain, transactions from the fork point onward are included.\n"
            "Additionally, if include_removed is set, transactions affecting the wallet which were removed are returned in the \"removed\" array.\n"
            "\nArguments:\n"
            "1. \"blockhash\"            (string, optional) The block hash to list transactions since\n"
            "2. target_confirmations:    (numeric, optional, default=1) Return the nth block hash from the main chain. e.g. 1 would mean the best block hash. Note: this is not used as a filter, but only affects [lastblock] in the return value\n"
            "3. include_watchonly:       (bool, optional, default=false) Include transactions to watch-only addresses (see 'importaddress')\n"
            "4. include_removed:         (bool, optional, default=true) Show transactions that were removed due to a reorg in the \"removed\" array\n"
            "                                                           (not guaranteed to work on pruned nodes)\n"
            "\nResult:\n"
            "{\n"
            "  \"transactions\": [\n"
            "    \"account\":\"accountname\",       (string) DEPRECATED. The account name associated with the transaction. Will be \"\" for the default account.\n"
            "    \"address\":\"address\",    (string) The namecoin address of the transaction. Not present for move transactions (category = move).\n"
            "    \"category\":\"send|receive\",     (string) The transaction category. 'send' has negative amounts, 'receive' has positive amounts.\n"
            "    \"amount\": x.xxx,          (numeric) The amount in " + CURRENCY_UNIT + ". This is negative for the 'send' category, and for the 'move' category for moves \n"
            "                                          outbound. It is positive for the 'receive' category, and for the 'move' category for inbound funds.\n"
            "    \"vout\" : n,               (numeric) the vout value\n"
            "    \"fee\": x.xxx,             (numeric) The amount of the fee in " + CURRENCY_UNIT + ". This is negative and only available for the 'send' category of transactions.\n"
            "    \"confirmations\": n,       (numeric) The number of confirmations for the transaction. Available for 'send' and 'receive' category of transactions.\n"
            "                                          When it's < 0, it means the transaction conflicted that many blocks ago.\n"
            "    \"blockhash\": \"hashvalue\",     (string) The block hash containing the transaction. Available for 'send' and 'receive' category of transactions.\n"
            "    \"blockindex\": n,          (numeric) The index of the transaction in the block that includes it. Available for 'send' and 'receive' category of transactions.\n"
            "    \"blocktime\": xxx,         (numeric) The block time in seconds since epoch (1 Jan 1970 GMT).\n"
            "    \"txid\": \"transactionid\",  (string) The transaction id. Available for 'send' and 'receive' category of transactions.\n"
            "    \"time\": xxx,              (numeric) The transaction time in seconds since epoch (Jan 1 1970 GMT).\n"
            "    \"timereceived\": xxx,      (numeric) The time received in seconds since epoch (Jan 1 1970 GMT). Available for 'send' and 'receive' category of transactions.\n"
            "    \"bip125-replaceable\": \"yes|no|unknown\",  (string) Whether this transaction could be replaced due to BIP125 (replace-by-fee);\n"
            "                                                   may be unknown for unconfirmed transactions not in the mempool\n"
            "    \"abandoned\": xxx,         (bool) 'true' if the transaction has been abandoned (inputs are respendable). Only available for the 'send' category of transactions.\n"
            "    \"comment\": \"...\",       (string) If a comment is associated with the transaction.\n"
            "    \"label\" : \"label\"       (string) A comment for the address/transaction, if any\n"
            "    \"to\": \"...\",            (string) If a comment to is associated with the transaction.\n"
            "  ],\n"
            "  \"removed\": [\n"
            "    <structure is the same as \"transactions\" above, only present if include_removed=true>\n"
            "    Note: transactions that were readded in the active chain will appear as-is in this array, and may thus have a positive confirmation count.\n"
            "  ],\n"
            "  \"lastblock\": \"lastblockhash\"     (string) The hash of the block (target_confirmations-1) from the best block on the main chain. This is typically used to feed back into listsinceblock the next time you call it. So you would generally use a target_confirmations of say 6, so you will be continually re-notified of transactions until they've reached 6 confirmations plus any new ones\n"
            "}\n"
            "\nExamples:\n"
            + HelpExampleCli("listsinceblock", "")
            + HelpExampleCli("listsinceblock", "\"000000000000000bacf66f7497b7dc45ef753ee9a7d38571037cdb1a57f663ad\" 6")
            + HelpExampleRpc("listsinceblock", "\"000000000000000bacf66f7497b7dc45ef753ee9a7d38571037cdb1a57f663ad\", 6")
        );

    LOCK2(cs_main, pwallet->cs_wallet);

    const CBlockIndex* pindex = NULL;    // Block index of the specified block or the common ancestor, if the block provided was in a deactivated chain.
    const CBlockIndex* paltindex = NULL; // Block index of the specified block, even if it's in a deactivated chain.
    int target_confirms = 1;
    isminefilter filter = ISMINE_SPENDABLE;

    if (!request.params[0].isNull()) {
        uint256 blockId;

        blockId.SetHex(request.params[0].get_str());
        BlockMap::iterator it = mapBlockIndex.find(blockId);
        if (it != mapBlockIndex.end()) {
            paltindex = pindex = it->second;
            if (chainActive[pindex->nHeight] != pindex) {
                // the block being asked for is a part of a deactivated chain;
                // we don't want to depend on its perceived height in the block
                // chain, we want to instead use the last common ancestor
                pindex = chainActive.FindFork(pindex);
            }
        }
    }

    if (!request.params[1].isNull()) {
        target_confirms = request.params[1].get_int();

        if (target_confirms < 1) {
            throw JSONRPCError(RPC_INVALID_PARAMETER, "Invalid parameter");
        }
    }

    if (!request.params[2].isNull() && request.params[2].get_bool()) {
        filter = filter | ISMINE_WATCH_ONLY;
    }

    bool include_removed = (request.params[3].isNull() || request.params[3].get_bool());

    int depth = pindex ? (1 + chainActive.Height() - pindex->nHeight) : -1;

    UniValue transactions(UniValue::VARR);

    for (const std::pair<uint256, CWalletTx>& pairWtx : pwallet->mapWallet) {
        CWalletTx tx = pairWtx.second;

        if (depth == -1 || tx.GetDepthInMainChain() < depth) {
            ListTransactions(pwallet, tx, "*", 0, true, transactions, filter);
        }
    }

    // when a reorg'd block is requested, we also list any relevant transactions
    // in the blocks of the chain that was detached
    UniValue removed(UniValue::VARR);
    while (include_removed && paltindex && paltindex != pindex) {
        CBlock block;
        if (!ReadBlockFromDisk(block, paltindex, Params().GetConsensus())) {
            throw JSONRPCError(RPC_INTERNAL_ERROR, "Can't read block from disk");
        }
        for (const CTransactionRef& tx : block.vtx) {
            if (pwallet->mapWallet.count(tx->GetHash()) > 0) {
                // We want all transactions regardless of confirmation count to appear here,
                // even negative confirmation ones, hence the big negative.
                ListTransactions(pwallet, pwallet->mapWallet[tx->GetHash()], "*", -100000000, true, removed, filter);
            }
        }
        paltindex = paltindex->pprev;
    }

    CBlockIndex *pblockLast = chainActive[chainActive.Height() + 1 - target_confirms];
    uint256 lastblock = pblockLast ? pblockLast->GetBlockHash() : uint256();

    UniValue ret(UniValue::VOBJ);
    ret.push_back(Pair("transactions", transactions));
    if (include_removed) ret.push_back(Pair("removed", removed));
    ret.push_back(Pair("lastblock", lastblock.GetHex()));

    return ret;
}

UniValue gettransaction(const JSONRPCRequest& request)
{
    CWallet * const pwallet = GetWalletForJSONRPCRequest(request);
    if (!EnsureWalletIsAvailable(pwallet, request.fHelp)) {
        return NullUniValue;
    }

    if (request.fHelp || request.params.size() < 1 || request.params.size() > 2)
        throw std::runtime_error(
            "gettransaction \"txid\" ( include_watchonly )\n"
            "\nGet detailed information about in-wallet transaction <txid>\n"
            "\nArguments:\n"
            "1. \"txid\"                  (string, required) The transaction id\n"
            "2. \"include_watchonly\"     (bool, optional, default=false) Whether to include watch-only addresses in balance calculation and details[]\n"
            "\nResult:\n"
            "{\n"
            "  \"amount\" : x.xxx,        (numeric) The transaction amount in " + CURRENCY_UNIT + "\n"
            "  \"fee\": x.xxx,            (numeric) The amount of the fee in " + CURRENCY_UNIT + ". This is negative and only available for the \n"
            "                              'send' category of transactions.\n"
            "  \"confirmations\" : n,     (numeric) The number of confirmations\n"
            "  \"blockhash\" : \"hash\",  (string) The block hash\n"
            "  \"blockindex\" : xx,       (numeric) The index of the transaction in the block that includes it\n"
            "  \"blocktime\" : ttt,       (numeric) The time in seconds since epoch (1 Jan 1970 GMT)\n"
            "  \"txid\" : \"transactionid\",   (string) The transaction id.\n"
            "  \"time\" : ttt,            (numeric) The transaction time in seconds since epoch (1 Jan 1970 GMT)\n"
            "  \"timereceived\" : ttt,    (numeric) The time received in seconds since epoch (1 Jan 1970 GMT)\n"
            "  \"bip125-replaceable\": \"yes|no|unknown\",  (string) Whether this transaction could be replaced due to BIP125 (replace-by-fee);\n"
            "                                                   may be unknown for unconfirmed transactions not in the mempool\n"
            "  \"details\" : [\n"
            "    {\n"
            "      \"account\" : \"accountname\",      (string) DEPRECATED. The account name involved in the transaction, can be \"\" for the default account.\n"
            "      \"address\" : \"address\",          (string) The namecoin address involved in the transaction\n"
            "      \"category\" : \"send|receive\",    (string) The category, either 'send' or 'receive'\n"
            "      \"amount\" : x.xxx,                 (numeric) The amount in " + CURRENCY_UNIT + "\n"
            "      \"label\" : \"label\",              (string) A comment for the address/transaction, if any\n"
            "      \"vout\" : n,                       (numeric) the vout value\n"
            "      \"fee\": x.xxx,                     (numeric) The amount of the fee in " + CURRENCY_UNIT + ". This is negative and only available for the \n"
            "                                           'send' category of transactions.\n"
            "      \"abandoned\": xxx                  (bool) 'true' if the transaction has been abandoned (inputs are respendable). Only available for the \n"
            "                                           'send' category of transactions.\n"
            "    }\n"
            "    ,...\n"
            "  ],\n"
            "  \"hex\" : \"data\"         (string) Raw data for transaction\n"
            "}\n"

            "\nExamples:\n"
            + HelpExampleCli("gettransaction", "\"1075db55d416d3ca199f55b6084e2115b9345e16c5cf302fc80e9d5fbf5d48d\"")
            + HelpExampleCli("gettransaction", "\"1075db55d416d3ca199f55b6084e2115b9345e16c5cf302fc80e9d5fbf5d48d\" true")
            + HelpExampleRpc("gettransaction", "\"1075db55d416d3ca199f55b6084e2115b9345e16c5cf302fc80e9d5fbf5d48d\"")
        );

    LOCK2(cs_main, pwallet->cs_wallet);

    uint256 hash;
    hash.SetHex(request.params[0].get_str());

    isminefilter filter = ISMINE_SPENDABLE;
    if(!request.params[1].isNull())
        if(request.params[1].get_bool())
            filter = filter | ISMINE_WATCH_ONLY;

    UniValue entry(UniValue::VOBJ);
    if (!pwallet->mapWallet.count(hash)) {
        throw JSONRPCError(RPC_INVALID_ADDRESS_OR_KEY, "Invalid or non-wallet transaction id");
    }
    const CWalletTx& wtx = pwallet->mapWallet[hash];

    CAmount nCredit = wtx.GetCredit(filter);
    CAmount nDebit = wtx.GetDebit(filter);
    CAmount nNet = nCredit - nDebit;
    CAmount nFee = (wtx.IsFromMe(filter) ? wtx.tx->GetValueOut(true) - nDebit : 0);

    entry.push_back(Pair("amount", ValueFromAmount(nNet - nFee)));
    if (wtx.IsFromMe(filter))
        entry.push_back(Pair("fee", ValueFromAmount(nFee)));

    WalletTxToJSON(wtx, entry);

    UniValue details(UniValue::VARR);
    ListTransactions(pwallet, wtx, "*", 0, false, details, filter);
    entry.push_back(Pair("details", details));

    std::string strHex = EncodeHexTx(static_cast<CTransaction>(wtx), RPCSerializationFlags());
    entry.push_back(Pair("hex", strHex));

    return entry;
}

UniValue abandontransaction(const JSONRPCRequest& request)
{
    CWallet * const pwallet = GetWalletForJSONRPCRequest(request);
    if (!EnsureWalletIsAvailable(pwallet, request.fHelp)) {
        return NullUniValue;
    }

    if (request.fHelp || request.params.size() != 1)
        throw std::runtime_error(
            "abandontransaction \"txid\"\n"
            "\nMark in-wallet transaction <txid> as abandoned\n"
            "This will mark this transaction and all its in-wallet descendants as abandoned which will allow\n"
            "for their inputs to be respent.  It can be used to replace \"stuck\" or evicted transactions.\n"
            "It only works on transactions which are not included in a block and are not currently in the mempool.\n"
            "It has no effect on transactions which are already conflicted or abandoned.\n"
            "\nArguments:\n"
            "1. \"txid\"    (string, required) The transaction id\n"
            "\nResult:\n"
            "\nExamples:\n"
            + HelpExampleCli("abandontransaction", "\"1075db55d416d3ca199f55b6084e2115b9345e16c5cf302fc80e9d5fbf5d48d\"")
            + HelpExampleRpc("abandontransaction", "\"1075db55d416d3ca199f55b6084e2115b9345e16c5cf302fc80e9d5fbf5d48d\"")
        );

    LOCK2(cs_main, pwallet->cs_wallet);

    uint256 hash;
    hash.SetHex(request.params[0].get_str());

    if (!pwallet->mapWallet.count(hash)) {
        throw JSONRPCError(RPC_INVALID_ADDRESS_OR_KEY, "Invalid or non-wallet transaction id");
    }
    if (!pwallet->AbandonTransaction(hash)) {
        throw JSONRPCError(RPC_INVALID_ADDRESS_OR_KEY, "Transaction not eligible for abandonment");
    }

    return NullUniValue;
}


UniValue backupwallet(const JSONRPCRequest& request)
{
    CWallet * const pwallet = GetWalletForJSONRPCRequest(request);
    if (!EnsureWalletIsAvailable(pwallet, request.fHelp)) {
        return NullUniValue;
    }

    if (request.fHelp || request.params.size() != 1)
        throw std::runtime_error(
            "backupwallet \"destination\"\n"
            "\nSafely copies current wallet file to destination, which can be a directory or a path with filename.\n"
            "\nArguments:\n"
            "1. \"destination\"   (string) The destination directory or file\n"
            "\nExamples:\n"
            + HelpExampleCli("backupwallet", "\"backup.dat\"")
            + HelpExampleRpc("backupwallet", "\"backup.dat\"")
        );

    LOCK2(cs_main, pwallet->cs_wallet);

    std::string strDest = request.params[0].get_str();
    if (!pwallet->BackupWallet(strDest)) {
        throw JSONRPCError(RPC_WALLET_ERROR, "Error: Wallet backup failed!");
    }

    return NullUniValue;
}


UniValue keypoolrefill(const JSONRPCRequest& request)
{
    CWallet * const pwallet = GetWalletForJSONRPCRequest(request);
    if (!EnsureWalletIsAvailable(pwallet, request.fHelp)) {
        return NullUniValue;
    }

    if (request.fHelp || request.params.size() > 1)
        throw std::runtime_error(
            "keypoolrefill ( newsize )\n"
            "\nFills the keypool."
            + HelpRequiringPassphrase(pwallet) + "\n"
            "\nArguments\n"
            "1. newsize     (numeric, optional, default=100) The new keypool size\n"
            "\nExamples:\n"
            + HelpExampleCli("keypoolrefill", "")
            + HelpExampleRpc("keypoolrefill", "")
        );

    LOCK2(cs_main, pwallet->cs_wallet);

    // 0 is interpreted by TopUpKeyPool() as the default keypool size given by -keypool
    unsigned int kpSize = 0;
    if (!request.params[0].isNull()) {
        if (request.params[0].get_int() < 0)
            throw JSONRPCError(RPC_INVALID_PARAMETER, "Invalid parameter, expected valid size.");
        kpSize = (unsigned int)request.params[0].get_int();
    }

    EnsureWalletIsUnlocked(pwallet);
    pwallet->TopUpKeyPool(kpSize);

    if (pwallet->GetKeyPoolSize() < kpSize) {
        throw JSONRPCError(RPC_WALLET_ERROR, "Error refreshing keypool.");
    }

    return NullUniValue;
}


static void LockWallet(CWallet* pWallet)
{
    LOCK(pWallet->cs_wallet);
    pWallet->nRelockTime = 0;
    pWallet->Lock();
}

UniValue walletpassphrase(const JSONRPCRequest& request)
{
    CWallet * const pwallet = GetWalletForJSONRPCRequest(request);
    if (!EnsureWalletIsAvailable(pwallet, request.fHelp)) {
        return NullUniValue;
    }

    if (pwallet->IsCrypted() && (request.fHelp || request.params.size() != 2)) {
        throw std::runtime_error(
            "walletpassphrase \"passphrase\" timeout\n"
            "\nStores the wallet decryption key in memory for 'timeout' seconds.\n"
            "This is needed prior to performing transactions related to private keys such as sending namecoins\n"
            "\nArguments:\n"
            "1. \"passphrase\"     (string, required) The wallet passphrase\n"
            "2. timeout            (numeric, required) The time to keep the decryption key in seconds.\n"
            "\nNote:\n"
            "Issuing the walletpassphrase command while the wallet is already unlocked will set a new unlock\n"
            "time that overrides the old one.\n"
            "\nExamples:\n"
            "\nUnlock the wallet for 60 seconds\n"
            + HelpExampleCli("walletpassphrase", "\"my pass phrase\" 60") +
            "\nLock the wallet again (before 60 seconds)\n"
            + HelpExampleCli("walletlock", "") +
            "\nAs json rpc call\n"
            + HelpExampleRpc("walletpassphrase", "\"my pass phrase\", 60")
        );
    }

    LOCK2(cs_main, pwallet->cs_wallet);

    if (request.fHelp)
        return true;
    if (!pwallet->IsCrypted()) {
        throw JSONRPCError(RPC_WALLET_WRONG_ENC_STATE, "Error: running with an unencrypted wallet, but walletpassphrase was called.");
    }

    // Note that the walletpassphrase is stored in request.params[0] which is not mlock()ed
    SecureString strWalletPass;
    strWalletPass.reserve(100);
    // TODO: get rid of this .c_str() by implementing SecureString::operator=(std::string)
    // Alternately, find a way to make request.params[0] mlock()'d to begin with.
    strWalletPass = request.params[0].get_str().c_str();

    if (strWalletPass.length() > 0)
    {
        if (!pwallet->Unlock(strWalletPass)) {
            throw JSONRPCError(RPC_WALLET_PASSPHRASE_INCORRECT, "Error: The wallet passphrase entered was incorrect.");
        }
    }
    else
        throw std::runtime_error(
            "walletpassphrase <passphrase> <timeout>\n"
            "Stores the wallet decryption key in memory for <timeout> seconds.");

    pwallet->TopUpKeyPool();

    int64_t nSleepTime = request.params[1].get_int64();
    pwallet->nRelockTime = GetTime() + nSleepTime;
    RPCRunLater(strprintf("lockwallet(%s)", pwallet->GetName()), boost::bind(LockWallet, pwallet), nSleepTime);

    return NullUniValue;
}


UniValue walletpassphrasechange(const JSONRPCRequest& request)
{
    CWallet * const pwallet = GetWalletForJSONRPCRequest(request);
    if (!EnsureWalletIsAvailable(pwallet, request.fHelp)) {
        return NullUniValue;
    }

    if (pwallet->IsCrypted() && (request.fHelp || request.params.size() != 2)) {
        throw std::runtime_error(
            "walletpassphrasechange \"oldpassphrase\" \"newpassphrase\"\n"
            "\nChanges the wallet passphrase from 'oldpassphrase' to 'newpassphrase'.\n"
            "\nArguments:\n"
            "1. \"oldpassphrase\"      (string) The current passphrase\n"
            "2. \"newpassphrase\"      (string) The new passphrase\n"
            "\nExamples:\n"
            + HelpExampleCli("walletpassphrasechange", "\"old one\" \"new one\"")
            + HelpExampleRpc("walletpassphrasechange", "\"old one\", \"new one\"")
        );
    }

    LOCK2(cs_main, pwallet->cs_wallet);

    if (request.fHelp)
        return true;
    if (!pwallet->IsCrypted()) {
        throw JSONRPCError(RPC_WALLET_WRONG_ENC_STATE, "Error: running with an unencrypted wallet, but walletpassphrasechange was called.");
    }

    // TODO: get rid of these .c_str() calls by implementing SecureString::operator=(std::string)
    // Alternately, find a way to make request.params[0] mlock()'d to begin with.
    SecureString strOldWalletPass;
    strOldWalletPass.reserve(100);
    strOldWalletPass = request.params[0].get_str().c_str();

    SecureString strNewWalletPass;
    strNewWalletPass.reserve(100);
    strNewWalletPass = request.params[1].get_str().c_str();

    if (strOldWalletPass.length() < 1 || strNewWalletPass.length() < 1)
        throw std::runtime_error(
            "walletpassphrasechange <oldpassphrase> <newpassphrase>\n"
            "Changes the wallet passphrase from <oldpassphrase> to <newpassphrase>.");

    if (!pwallet->ChangeWalletPassphrase(strOldWalletPass, strNewWalletPass)) {
        throw JSONRPCError(RPC_WALLET_PASSPHRASE_INCORRECT, "Error: The wallet passphrase entered was incorrect.");
    }

    return NullUniValue;
}


UniValue walletlock(const JSONRPCRequest& request)
{
    CWallet * const pwallet = GetWalletForJSONRPCRequest(request);
    if (!EnsureWalletIsAvailable(pwallet, request.fHelp)) {
        return NullUniValue;
    }

    if (pwallet->IsCrypted() && (request.fHelp || request.params.size() != 0)) {
        throw std::runtime_error(
            "walletlock\n"
            "\nRemoves the wallet encryption key from memory, locking the wallet.\n"
            "After calling this method, you will need to call walletpassphrase again\n"
            "before being able to call any methods which require the wallet to be unlocked.\n"
            "\nExamples:\n"
            "\nSet the passphrase for 2 minutes to perform a transaction\n"
            + HelpExampleCli("walletpassphrase", "\"my pass phrase\" 120") +
            "\nPerform a send (requires passphrase set)\n"
            + HelpExampleCli("sendtoaddress", "\"1M72Sfpbz1BPpXFHz9m3CdqATR44Jvaydd\" 1.0") +
            "\nClear the passphrase since we are done before 2 minutes is up\n"
            + HelpExampleCli("walletlock", "") +
            "\nAs json rpc call\n"
            + HelpExampleRpc("walletlock", "")
        );
    }

    LOCK2(cs_main, pwallet->cs_wallet);

    if (request.fHelp)
        return true;
    if (!pwallet->IsCrypted()) {
        throw JSONRPCError(RPC_WALLET_WRONG_ENC_STATE, "Error: running with an unencrypted wallet, but walletlock was called.");
    }

    pwallet->Lock();
    pwallet->nRelockTime = 0;

    return NullUniValue;
}


UniValue encryptwallet(const JSONRPCRequest& request)
{
    CWallet * const pwallet = GetWalletForJSONRPCRequest(request);
    if (!EnsureWalletIsAvailable(pwallet, request.fHelp)) {
        return NullUniValue;
    }

    if (!pwallet->IsCrypted() && (request.fHelp || request.params.size() != 1)) {
        throw std::runtime_error(
            "encryptwallet \"passphrase\"\n"
            "\nEncrypts the wallet with 'passphrase'. This is for first time encryption.\n"
            "After this, any calls that interact with private keys such as sending or signing \n"
            "will require the passphrase to be set prior the making these calls.\n"
            "Use the walletpassphrase call for this, and then walletlock call.\n"
            "If the wallet is already encrypted, use the walletpassphrasechange call.\n"
            "Note that this will shutdown the server.\n"
            "\nArguments:\n"
            "1. \"passphrase\"    (string) The pass phrase to encrypt the wallet with. It must be at least 1 character, but should be long.\n"
            "\nExamples:\n"
            "\nEncrypt your wallet\n"
            + HelpExampleCli("encryptwallet", "\"my pass phrase\"") +
            "\nNow set the passphrase to use the wallet, such as for signing or sending namecoin\n"
            + HelpExampleCli("walletpassphrase", "\"my pass phrase\"") +
            "\nNow we can do something like sign\n"
            + HelpExampleCli("signmessage", "\"address\" \"test message\"") +
            "\nNow lock the wallet again by removing the passphrase\n"
            + HelpExampleCli("walletlock", "") +
            "\nAs a json rpc call\n"
            + HelpExampleRpc("encryptwallet", "\"my pass phrase\"")
        );
    }

    LOCK2(cs_main, pwallet->cs_wallet);

    if (request.fHelp)
        return true;
    if (pwallet->IsCrypted()) {
        throw JSONRPCError(RPC_WALLET_WRONG_ENC_STATE, "Error: running with an encrypted wallet, but encryptwallet was called.");
    }

    // TODO: get rid of this .c_str() by implementing SecureString::operator=(std::string)
    // Alternately, find a way to make request.params[0] mlock()'d to begin with.
    SecureString strWalletPass;
    strWalletPass.reserve(100);
    strWalletPass = request.params[0].get_str().c_str();

    if (strWalletPass.length() < 1)
        throw std::runtime_error(
            "encryptwallet <passphrase>\n"
            "Encrypts the wallet with <passphrase>.");

    if (!pwallet->EncryptWallet(strWalletPass)) {
        throw JSONRPCError(RPC_WALLET_ENCRYPTION_FAILED, "Error: Failed to encrypt the wallet.");
    }

    // BDB seems to have a bad habit of writing old data into
    // slack space in .dat files; that is bad if the old data is
    // unencrypted private keys. So:
    StartShutdown();
    return "wallet encrypted; Namecoin server stopping, restart to run with encrypted wallet. The keypool has been flushed and a new HD seed was generated (if you are using HD). You need to make a new backup.";
}

UniValue lockunspent(const JSONRPCRequest& request)
{
    CWallet * const pwallet = GetWalletForJSONRPCRequest(request);
    if (!EnsureWalletIsAvailable(pwallet, request.fHelp)) {
        return NullUniValue;
    }

    if (request.fHelp || request.params.size() < 1 || request.params.size() > 2)
        throw std::runtime_error(
            "lockunspent unlock ([{\"txid\":\"txid\",\"vout\":n},...])\n"
            "\nUpdates list of temporarily unspendable outputs.\n"
            "Temporarily lock (unlock=false) or unlock (unlock=true) specified transaction outputs.\n"
            "If no transaction outputs are specified when unlocking then all current locked transaction outputs are unlocked.\n"
            "A locked transaction output will not be chosen by automatic coin selection, when spending namecoins.\n"
            "Locks are stored in memory only. Nodes start with zero locked outputs, and the locked output list\n"
            "is always cleared (by virtue of process exit) when a node stops or fails.\n"
            "Also see the listunspent call\n"
            "\nArguments:\n"
            "1. unlock            (boolean, required) Whether to unlock (true) or lock (false) the specified transactions\n"
            "2. \"transactions\"  (string, optional) A json array of objects. Each object the txid (string) vout (numeric)\n"
            "     [           (json array of json objects)\n"
            "       {\n"
            "         \"txid\":\"id\",    (string) The transaction id\n"
            "         \"vout\": n         (numeric) The output number\n"
            "       }\n"
            "       ,...\n"
            "     ]\n"

            "\nResult:\n"
            "true|false    (boolean) Whether the command was successful or not\n"

            "\nExamples:\n"
            "\nList the unspent transactions\n"
            + HelpExampleCli("listunspent", "") +
            "\nLock an unspent transaction\n"
            + HelpExampleCli("lockunspent", "false \"[{\\\"txid\\\":\\\"a08e6907dbbd3d809776dbfc5d82e371b764ed838b5655e72f463568df1aadf0\\\",\\\"vout\\\":1}]\"") +
            "\nList the locked transactions\n"
            + HelpExampleCli("listlockunspent", "") +
            "\nUnlock the transaction again\n"
            + HelpExampleCli("lockunspent", "true \"[{\\\"txid\\\":\\\"a08e6907dbbd3d809776dbfc5d82e371b764ed838b5655e72f463568df1aadf0\\\",\\\"vout\\\":1}]\"") +
            "\nAs a json rpc call\n"
            + HelpExampleRpc("lockunspent", "false, \"[{\\\"txid\\\":\\\"a08e6907dbbd3d809776dbfc5d82e371b764ed838b5655e72f463568df1aadf0\\\",\\\"vout\\\":1}]\"")
        );

    LOCK2(cs_main, pwallet->cs_wallet);

    if (request.params.size() == 1)
        RPCTypeCheck(request.params, {UniValue::VBOOL});
    else
        RPCTypeCheck(request.params, {UniValue::VBOOL, UniValue::VARR});

    bool fUnlock = request.params[0].get_bool();

    if (request.params.size() == 1) {
        if (fUnlock)
            pwallet->UnlockAllCoins();
        return true;
    }

    UniValue outputs = request.params[1].get_array();
    for (unsigned int idx = 0; idx < outputs.size(); idx++) {
        const UniValue& output = outputs[idx];
        if (!output.isObject())
            throw JSONRPCError(RPC_INVALID_PARAMETER, "Invalid parameter, expected object");
        const UniValue& o = output.get_obj();

        RPCTypeCheckObj(o,
            {
                {"txid", UniValueType(UniValue::VSTR)},
                {"vout", UniValueType(UniValue::VNUM)},
            });

        std::string txid = find_value(o, "txid").get_str();
        if (!IsHex(txid))
            throw JSONRPCError(RPC_INVALID_PARAMETER, "Invalid parameter, expected hex txid");

        int nOutput = find_value(o, "vout").get_int();
        if (nOutput < 0)
            throw JSONRPCError(RPC_INVALID_PARAMETER, "Invalid parameter, vout must be positive");

        COutPoint outpt(uint256S(txid), nOutput);

        if (fUnlock)
            pwallet->UnlockCoin(outpt);
        else
            pwallet->LockCoin(outpt);
    }

    return true;
}

UniValue listlockunspent(const JSONRPCRequest& request)
{
    CWallet * const pwallet = GetWalletForJSONRPCRequest(request);
    if (!EnsureWalletIsAvailable(pwallet, request.fHelp)) {
        return NullUniValue;
    }

    if (request.fHelp || request.params.size() > 0)
        throw std::runtime_error(
            "listlockunspent\n"
            "\nReturns list of temporarily unspendable outputs.\n"
            "See the lockunspent call to lock and unlock transactions for spending.\n"
            "\nResult:\n"
            "[\n"
            "  {\n"
            "    \"txid\" : \"transactionid\",     (string) The transaction id locked\n"
            "    \"vout\" : n                      (numeric) The vout value\n"
            "  }\n"
            "  ,...\n"
            "]\n"
            "\nExamples:\n"
            "\nList the unspent transactions\n"
            + HelpExampleCli("listunspent", "") +
            "\nLock an unspent transaction\n"
            + HelpExampleCli("lockunspent", "false \"[{\\\"txid\\\":\\\"a08e6907dbbd3d809776dbfc5d82e371b764ed838b5655e72f463568df1aadf0\\\",\\\"vout\\\":1}]\"") +
            "\nList the locked transactions\n"
            + HelpExampleCli("listlockunspent", "") +
            "\nUnlock the transaction again\n"
            + HelpExampleCli("lockunspent", "true \"[{\\\"txid\\\":\\\"a08e6907dbbd3d809776dbfc5d82e371b764ed838b5655e72f463568df1aadf0\\\",\\\"vout\\\":1}]\"") +
            "\nAs a json rpc call\n"
            + HelpExampleRpc("listlockunspent", "")
        );

    LOCK2(cs_main, pwallet->cs_wallet);

    std::vector<COutPoint> vOutpts;
    pwallet->ListLockedCoins(vOutpts);

    UniValue ret(UniValue::VARR);

    for (COutPoint &outpt : vOutpts) {
        UniValue o(UniValue::VOBJ);

        o.push_back(Pair("txid", outpt.hash.GetHex()));
        o.push_back(Pair("vout", (int)outpt.n));
        ret.push_back(o);
    }

    return ret;
}

UniValue settxfee(const JSONRPCRequest& request)
{
    CWallet * const pwallet = GetWalletForJSONRPCRequest(request);
    if (!EnsureWalletIsAvailable(pwallet, request.fHelp)) {
        return NullUniValue;
    }

    if (request.fHelp || request.params.size() < 1 || request.params.size() > 1)
        throw std::runtime_error(
            "settxfee amount\n"
            "\nSet the transaction fee per kB. Overwrites the paytxfee parameter.\n"
            "\nArguments:\n"
            "1. amount         (numeric or string, required) The transaction fee in " + CURRENCY_UNIT + "/kB\n"
            "\nResult\n"
            "true|false        (boolean) Returns true if successful\n"
            "\nExamples:\n"
            + HelpExampleCli("settxfee", "0.00001")
            + HelpExampleRpc("settxfee", "0.00001")
        );

    LOCK2(cs_main, pwallet->cs_wallet);

    // Amount
    CAmount nAmount = AmountFromValue(request.params[0]);

    payTxFee = CFeeRate(nAmount, 1000);
    return true;
}

UniValue getwalletinfo(const JSONRPCRequest& request)
{
    CWallet * const pwallet = GetWalletForJSONRPCRequest(request);
    if (!EnsureWalletIsAvailable(pwallet, request.fHelp)) {
        return NullUniValue;
    }

    if (request.fHelp || request.params.size() != 0)
        throw std::runtime_error(
            "getwalletinfo\n"
            "Returns an object containing various wallet state info.\n"
            "\nResult:\n"
            "{\n"
            "  \"walletname\": xxxxx,             (string) the wallet name\n"
            "  \"walletversion\": xxxxx,          (numeric) the wallet version\n"
            "  \"balance\": xxxxxxx,              (numeric) the total confirmed balance of the wallet in " + CURRENCY_UNIT + "\n"
            "  \"unconfirmed_balance\": xxx,      (numeric) the total unconfirmed balance of the wallet in " + CURRENCY_UNIT + "\n"
            "  \"immature_balance\": xxxxxx,      (numeric) the total immature balance of the wallet in " + CURRENCY_UNIT + "\n"
            "  \"txcount\": xxxxxxx,              (numeric) the total number of transactions in the wallet\n"
            "  \"keypoololdest\": xxxxxx,         (numeric) the timestamp (seconds since Unix epoch) of the oldest pre-generated key in the key pool\n"
            "  \"keypoolsize\": xxxx,             (numeric) how many new keys are pre-generated (only counts external keys)\n"
            "  \"keypoolsize_hd_internal\": xxxx, (numeric) how many new keys are pre-generated for internal use (used for change outputs, only appears if the wallet is using this feature, otherwise external keys are used)\n"
            "  \"unlocked_until\": ttt,           (numeric) the timestamp in seconds since epoch (midnight Jan 1 1970 GMT) that the wallet is unlocked for transfers, or 0 if the wallet is locked\n"
            "  \"paytxfee\": x.xxxx,              (numeric) the transaction fee configuration, set in " + CURRENCY_UNIT + "/kB\n"
            "  \"hdmasterkeyid\": \"<hash160>\"     (string) the Hash160 of the HD master pubkey\n"
            "}\n"
            "\nExamples:\n"
            + HelpExampleCli("getwalletinfo", "")
            + HelpExampleRpc("getwalletinfo", "")
        );

    LOCK2(cs_main, pwallet->cs_wallet);

    UniValue obj(UniValue::VOBJ);

    size_t kpExternalSize = pwallet->KeypoolCountExternalKeys();
    obj.push_back(Pair("walletname", pwallet->GetName()));
    obj.push_back(Pair("walletversion", pwallet->GetVersion()));
    obj.push_back(Pair("balance",       ValueFromAmount(pwallet->GetBalance())));
    obj.push_back(Pair("unconfirmed_balance", ValueFromAmount(pwallet->GetUnconfirmedBalance())));
    obj.push_back(Pair("immature_balance",    ValueFromAmount(pwallet->GetImmatureBalance())));
    obj.push_back(Pair("txcount",       (int)pwallet->mapWallet.size()));
    obj.push_back(Pair("keypoololdest", pwallet->GetOldestKeyPoolTime()));
    obj.push_back(Pair("keypoolsize", (int64_t)kpExternalSize));
    CKeyID masterKeyID = pwallet->GetHDChain().masterKeyID;
    if (!masterKeyID.IsNull() && pwallet->CanSupportFeature(FEATURE_HD_SPLIT)) {
        obj.push_back(Pair("keypoolsize_hd_internal",   (int64_t)(pwallet->GetKeyPoolSize() - kpExternalSize)));
    }
    if (pwallet->IsCrypted()) {
        obj.push_back(Pair("unlocked_until", pwallet->nRelockTime));
    }
    obj.push_back(Pair("paytxfee",      ValueFromAmount(payTxFee.GetFeePerK())));
    if (!masterKeyID.IsNull())
         obj.push_back(Pair("hdmasterkeyid", masterKeyID.GetHex()));
    return obj;
}

UniValue listwallets(const JSONRPCRequest& request)
{
    if (request.fHelp || request.params.size() != 0)
        throw std::runtime_error(
            "listwallets\n"
            "Returns a list of currently loaded wallets.\n"
            "For full information on the wallet, use \"getwalletinfo\"\n"
            "\nResult:\n"
            "[                         (json array of strings)\n"
            "  \"walletname\"            (string) the wallet name\n"
            "   ...\n"
            "]\n"
            "\nExamples:\n"
            + HelpExampleCli("listwallets", "")
            + HelpExampleRpc("listwallets", "")
        );

    UniValue obj(UniValue::VARR);

    for (CWalletRef pwallet : vpwallets) {

        if (!EnsureWalletIsAvailable(pwallet, request.fHelp)) {
            return NullUniValue;
        }

        LOCK(pwallet->cs_wallet);

        obj.push_back(pwallet->GetName());
    }

    return obj;
}

UniValue resendwallettransactions(const JSONRPCRequest& request)
{
    CWallet * const pwallet = GetWalletForJSONRPCRequest(request);
    if (!EnsureWalletIsAvailable(pwallet, request.fHelp)) {
        return NullUniValue;
    }

    if (request.fHelp || request.params.size() != 0)
        throw std::runtime_error(
            "resendwallettransactions\n"
            "Immediately re-broadcast unconfirmed wallet transactions to all peers.\n"
            "Intended only for testing; the wallet code periodically re-broadcasts\n"
            "automatically.\n"
            "Returns array of transaction ids that were re-broadcast.\n"
            );

    if (!g_connman)
        throw JSONRPCError(RPC_CLIENT_P2P_DISABLED, "Error: Peer-to-peer functionality missing or disabled");

    LOCK2(cs_main, pwallet->cs_wallet);

    std::vector<uint256> txids = pwallet->ResendWalletTransactionsBefore(GetTime(), g_connman.get());
    UniValue result(UniValue::VARR);
    for (const uint256& txid : txids)
    {
        result.push_back(txid.ToString());
    }
    return result;
}

UniValue listunspent(const JSONRPCRequest& request)
{
    CWallet * const pwallet = GetWalletForJSONRPCRequest(request);
    if (!EnsureWalletIsAvailable(pwallet, request.fHelp)) {
        return NullUniValue;
    }

    if (request.fHelp || request.params.size() > 5)
        throw std::runtime_error(
            "listunspent ( minconf maxconf  [\"addresses\",...] [include_unsafe] [query_options])\n"
            "\nReturns array of unspent transaction outputs\n"
            "with between minconf and maxconf (inclusive) confirmations.\n"
            "Optionally filter to only include txouts paid to specified addresses.\n"
            "\nArguments:\n"
            "1. minconf          (numeric, optional, default=1) The minimum confirmations to filter\n"
            "2. maxconf          (numeric, optional, default=9999999) The maximum confirmations to filter\n"
            "3. \"addresses\"      (string) A json array of namecoin addresses to filter\n"
            "    [\n"
            "      \"address\"     (string) namecoin address\n"
            "      ,...\n"
            "    ]\n"
            "4. include_unsafe (bool, optional, default=true) Include outputs that are not safe to spend\n"
            "                  See description of \"safe\" attribute below.\n"
            "5. query_options    (json, optional) JSON with query options\n"
            "    {\n"
            "      \"minimumAmount\"    (numeric or string, default=0) Minimum value of each UTXO in " + CURRENCY_UNIT + "\n"
            "      \"maximumAmount\"    (numeric or string, default=unlimited) Maximum value of each UTXO in " + CURRENCY_UNIT + "\n"
            "      \"maximumCount\"     (numeric or string, default=unlimited) Maximum number of UTXOs\n"
            "      \"minimumSumAmount\" (numeric or string, default=unlimited) Minimum sum value of all UTXOs in " + CURRENCY_UNIT + "\n"
            "    }\n"
            "\nResult\n"
            "[                   (array of json object)\n"
            "  {\n"
            "    \"txid\" : \"txid\",          (string) the transaction id \n"
            "    \"vout\" : n,               (numeric) the vout value\n"
            "    \"address\" : \"address\",    (string) the namecoin address\n"
            "    \"account\" : \"account\",    (string) DEPRECATED. The associated account, or \"\" for the default account\n"
            "    \"scriptPubKey\" : \"key\",   (string) the script key\n"
            "    \"amount\" : x.xxx,         (numeric) the transaction output amount in " + CURRENCY_UNIT + "\n"
            "    \"confirmations\" : n,      (numeric) The number of confirmations\n"
            "    \"redeemScript\" : n        (string) The redeemScript if scriptPubKey is P2SH\n"
            "    \"spendable\" : xxx,        (bool) Whether we have the private keys to spend this output\n"
            "    \"solvable\" : xxx,         (bool) Whether we know how to spend this output, ignoring the lack of keys\n"
            "    \"safe\" : xxx              (bool) Whether this output is considered safe to spend. Unconfirmed transactions\n"
            "                              from outside keys and unconfirmed replacement transactions are considered unsafe\n"
            "                              and are not eligible for spending by fundrawtransaction and sendtoaddress.\n"
            "  }\n"
            "  ,...\n"
            "]\n"

            "\nExamples\n"
            + HelpExampleCli("listunspent", "")
            + HelpExampleCli("listunspent", "6 9999999 \"[\\\"NDLTK7j8CzK5YAbpCdUxC3Gi1bXGDCdV5h\\\",\\\"N2xHFZ8NWNkGuuXfDxv8iMXdQGMd3tjZfx\\\"]\"")
            + HelpExampleRpc("listunspent", "6, 9999999 \"[\\\"NDLTK7j8CzK5YAbpCdUxC3Gi1bXGDCdV5h\\\",\\\"N2xHFZ8NWNkGuuXfDxv8iMXdQGMd3tjZfx\\\"]\"")
            + HelpExampleCli("listunspent", "6 9999999 '[]' true '{ \"minimumAmount\": 0.005 }'")
            + HelpExampleRpc("listunspent", "6, 9999999, [] , true, { \"minimumAmount\": 0.005 } ")
        );

    int nMinDepth = 1;
    if (request.params.size() > 0 && !request.params[0].isNull()) {
        RPCTypeCheckArgument(request.params[0], UniValue::VNUM);
        nMinDepth = request.params[0].get_int();
    }

    int nMaxDepth = 9999999;
    if (request.params.size() > 1 && !request.params[1].isNull()) {
        RPCTypeCheckArgument(request.params[1], UniValue::VNUM);
        nMaxDepth = request.params[1].get_int();
    }

    std::set<CBitcoinAddress> setAddress;
    if (request.params.size() > 2 && !request.params[2].isNull()) {
        RPCTypeCheckArgument(request.params[2], UniValue::VARR);
        UniValue inputs = request.params[2].get_array();
        for (unsigned int idx = 0; idx < inputs.size(); idx++) {
            const UniValue& input = inputs[idx];
            CBitcoinAddress address(input.get_str());
            if (!address.IsValid())
                throw JSONRPCError(RPC_INVALID_ADDRESS_OR_KEY, std::string("Invalid Namecoin address: ")+input.get_str());
            if (setAddress.count(address))
                throw JSONRPCError(RPC_INVALID_PARAMETER, std::string("Invalid parameter, duplicated address: ")+input.get_str());
           setAddress.insert(address);
        }
    }

    bool include_unsafe = true;
    if (request.params.size() > 3 && !request.params[3].isNull()) {
        RPCTypeCheckArgument(request.params[3], UniValue::VBOOL);
        include_unsafe = request.params[3].get_bool();
    }

    CAmount nMinimumAmount = 0;
    CAmount nMaximumAmount = MAX_MONEY;
    CAmount nMinimumSumAmount = MAX_MONEY;
    uint64_t nMaximumCount = 0;

    if (!request.params[4].isNull()) {
        const UniValue& options = request.params[4].get_obj();

        if (options.exists("minimumAmount"))
            nMinimumAmount = AmountFromValue(options["minimumAmount"]);

        if (options.exists("maximumAmount"))
            nMaximumAmount = AmountFromValue(options["maximumAmount"]);

        if (options.exists("minimumSumAmount"))
            nMinimumSumAmount = AmountFromValue(options["minimumSumAmount"]);

        if (options.exists("maximumCount"))
            nMaximumCount = options["maximumCount"].get_int64();
    }

    UniValue results(UniValue::VARR);
    std::vector<COutput> vecOutputs;
    assert(pwallet != NULL);
    LOCK2(cs_main, pwallet->cs_wallet);

    pwallet->AvailableCoins(vecOutputs, !include_unsafe, NULL, nMinimumAmount, nMaximumAmount, nMinimumSumAmount, nMaximumCount, nMinDepth, nMaxDepth);
    for (const COutput& out : vecOutputs) {
        CTxDestination address;
        const CScript& scriptPubKey = out.tx->tx->vout[out.i].scriptPubKey;
        bool fValidAddress = ExtractDestination(scriptPubKey, address);

        if (setAddress.size() && (!fValidAddress || !setAddress.count(address)))
            continue;

        UniValue entry(UniValue::VOBJ);
        entry.push_back(Pair("txid", out.tx->GetHash().GetHex()));
        entry.push_back(Pair("vout", out.i));

        if (fValidAddress) {
            entry.push_back(Pair("address", CBitcoinAddress(address).ToString()));

            if (pwallet->mapAddressBook.count(address)) {
                entry.push_back(Pair("account", pwallet->mapAddressBook[address].name));
            }

            if (scriptPubKey.IsPayToScriptHash(true)) {
                const CScriptID& hash = boost::get<CScriptID>(address);
                CScript redeemScript;
                if (pwallet->GetCScript(hash, redeemScript)) {
                    entry.push_back(Pair("redeemScript", HexStr(redeemScript.begin(), redeemScript.end())));
                }
            }
        }

        entry.push_back(Pair("scriptPubKey", HexStr(scriptPubKey.begin(), scriptPubKey.end())));
        entry.push_back(Pair("amount", ValueFromAmount(out.tx->tx->vout[out.i].nValue)));
        entry.push_back(Pair("confirmations", out.nDepth));
        entry.push_back(Pair("spendable", out.fSpendable));
        entry.push_back(Pair("solvable", out.fSolvable));
        entry.push_back(Pair("safe", out.fSafe));
        results.push_back(entry);
    }

    return results;
}

UniValue fundrawtransaction(const JSONRPCRequest& request)
{
    CWallet * const pwallet = GetWalletForJSONRPCRequest(request);
    if (!EnsureWalletIsAvailable(pwallet, request.fHelp)) {
        return NullUniValue;
    }

    if (request.fHelp || request.params.size() < 1 || request.params.size() > 2)
        throw std::runtime_error(
                            "fundrawtransaction \"hexstring\" ( options )\n"
                            "\nAdd inputs to a transaction until it has enough in value to meet its out value.\n"
                            "This will not modify existing inputs, and will add at most one change output to the outputs.\n"
                            "No existing outputs will be modified unless \"subtractFeeFromOutputs\" is specified.\n"
                            "Note that inputs which were signed may need to be resigned after completion since in/outputs have been added.\n"
                            "The inputs added will not be signed, use signrawtransaction for that.\n"
                            "Note that all existing inputs must have their previous output transaction be in the wallet.\n"
                            "Note that all inputs selected must be of standard form and P2SH scripts must be\n"
                            "in the wallet using importaddress or addmultisigaddress (to calculate fees).\n"
                            "You can see whether this is the case by checking the \"solvable\" field in the listunspent output.\n"
                            "Only pay-to-pubkey, multisig, and P2SH versions thereof are currently supported for watch-only\n"
                            "\nArguments:\n"
                            "1. \"hexstring\"           (string, required) The hex string of the raw transaction\n"
                            "2. options                 (object, optional)\n"
                            "   {\n"
                            "     \"changeAddress\"          (string, optional, default pool address) The bitcoin address to receive the change\n"
                            "     \"changePosition\"         (numeric, optional, default random) The index of the change output\n"
                            "     \"includeWatching\"        (boolean, optional, default false) Also select inputs which are watch only\n"
                            "     \"lockUnspents\"           (boolean, optional, default false) Lock selected unspent outputs\n"
                            "     \"feeRate\"                (numeric, optional, default not set: makes wallet determine the fee) Set a specific feerate (" + CURRENCY_UNIT + " per KB)\n"
                            "     \"subtractFeeFromOutputs\" (array, optional) A json array of integers.\n"
                            "                              The fee will be equally deducted from the amount of each specified output.\n"
                            "                              The outputs are specified by their zero-based index, before any change output is added.\n"
                            "                              Those recipients will receive less bitcoins than you enter in their corresponding amount field.\n"
                            "                              If no outputs are specified here, the sender pays the fee.\n"
                            "                                  [vout_index,...]\n"
                            "     \"replaceable\"            (boolean, optional) Marks this transaction as BIP125 replaceable.\n"
                            "                              Allows this transaction to be replaced by a transaction with higher fees\n"
                            "     \"conf_target\"            (numeric, optional) Confirmation target (in blocks)\n"
                            "     \"estimate_mode\"          (string, optional, default=UNSET) The fee estimate mode, must be one of:\n"
                            "         \"UNSET\"\n"
                            "         \"ECONOMICAL\"\n"
                            "         \"CONSERVATIVE\"\n"
                            "   }\n"
                            "                         for backward compatibility: passing in a true instead of an object will result in {\"includeWatching\":true}\n"
                            "\nResult:\n"
                            "{\n"
                            "  \"hex\":       \"value\", (string)  The resulting raw transaction (hex-encoded string)\n"
                            "  \"fee\":       n,         (numeric) Fee in " + CURRENCY_UNIT + " the resulting transaction pays\n"
                            "  \"changepos\": n          (numeric) The position of the added change output, or -1\n"
                            "}\n"
                            "\nExamples:\n"
                            "\nCreate a transaction with no inputs\n"
                            + HelpExampleCli("createrawtransaction", "\"[]\" \"{\\\"myaddress\\\":0.01}\"") +
                            "\nAdd sufficient unsigned inputs to meet the output value\n"
                            + HelpExampleCli("fundrawtransaction", "\"rawtransactionhex\"") +
                            "\nSign the transaction\n"
                            + HelpExampleCli("signrawtransaction", "\"fundedtransactionhex\"") +
                            "\nSend the transaction\n"
                            + HelpExampleCli("sendrawtransaction", "\"signedtransactionhex\"")
                            );

    RPCTypeCheck(request.params, {UniValue::VSTR});

    CCoinControl coinControl;
    int changePosition = -1;
    bool lockUnspents = false;
    UniValue subtractFeeFromOutputs;
    std::set<int> setSubtractFeeFromOutputs;

    if (!request.params[1].isNull()) {
      if (request.params[1].type() == UniValue::VBOOL) {
        // backward compatibility bool only fallback
        coinControl.fAllowWatchOnly = request.params[1].get_bool();
      }
      else {
        RPCTypeCheck(request.params, {UniValue::VSTR, UniValue::VOBJ});

        UniValue options = request.params[1];

        RPCTypeCheckObj(options,
            {
                {"changeAddress", UniValueType(UniValue::VSTR)},
                {"changePosition", UniValueType(UniValue::VNUM)},
                {"includeWatching", UniValueType(UniValue::VBOOL)},
                {"lockUnspents", UniValueType(UniValue::VBOOL)},
                {"reserveChangeKey", UniValueType(UniValue::VBOOL)}, // DEPRECATED (and ignored), should be removed in 0.16 or so.
                {"feeRate", UniValueType()}, // will be checked below
                {"subtractFeeFromOutputs", UniValueType(UniValue::VARR)},
                {"replaceable", UniValueType(UniValue::VBOOL)},
                {"conf_target", UniValueType(UniValue::VNUM)},
                {"estimate_mode", UniValueType(UniValue::VSTR)},
            },
            true, true);

        if (options.exists("changeAddress")) {
            CBitcoinAddress address(options["changeAddress"].get_str());

            if (!address.IsValid())
                throw JSONRPCError(RPC_INVALID_ADDRESS_OR_KEY, "changeAddress must be a valid bitcoin address");

            coinControl.destChange = address.Get();
        }

        if (options.exists("changePosition"))
            changePosition = options["changePosition"].get_int();

        if (options.exists("includeWatching"))
            coinControl.fAllowWatchOnly = options["includeWatching"].get_bool();

        if (options.exists("lockUnspents"))
            lockUnspents = options["lockUnspents"].get_bool();

        if (options.exists("feeRate"))
        {
            coinControl.m_feerate = CFeeRate(AmountFromValue(options["feeRate"]));
            coinControl.fOverrideFeeRate = true;
        }

        if (options.exists("subtractFeeFromOutputs"))
            subtractFeeFromOutputs = options["subtractFeeFromOutputs"].get_array();

        if (options.exists("replaceable")) {
            coinControl.signalRbf = options["replaceable"].get_bool();
        }
        if (options.exists("conf_target")) {
            if (options.exists("feeRate")) {
                throw JSONRPCError(RPC_INVALID_PARAMETER, "Cannot specify both conf_target and feeRate");
            }
            coinControl.m_confirm_target = ParseConfirmTarget(options["conf_target"]);
        }
        if (options.exists("estimate_mode")) {
            if (options.exists("feeRate")) {
                throw JSONRPCError(RPC_INVALID_PARAMETER, "Cannot specify both estimate_mode and feeRate");
            }
            if (!FeeModeFromString(options["estimate_mode"].get_str(), coinControl.m_fee_mode)) {
                throw JSONRPCError(RPC_INVALID_PARAMETER, "Invalid estimate_mode parameter");
            }
        }
      }
    }

    // parse hex string from parameter
    CMutableTransaction tx;
    if (!DecodeHexTx(tx, request.params[0].get_str(), true))
        throw JSONRPCError(RPC_DESERIALIZATION_ERROR, "TX decode failed");

    if (tx.vout.size() == 0)
        throw JSONRPCError(RPC_INVALID_PARAMETER, "TX must have at least one output");

    if (changePosition != -1 && (changePosition < 0 || (unsigned int)changePosition > tx.vout.size()))
        throw JSONRPCError(RPC_INVALID_PARAMETER, "changePosition out of bounds");

    for (unsigned int idx = 0; idx < subtractFeeFromOutputs.size(); idx++) {
        int pos = subtractFeeFromOutputs[idx].get_int();
        if (setSubtractFeeFromOutputs.count(pos))
            throw JSONRPCError(RPC_INVALID_PARAMETER, strprintf("Invalid parameter, duplicated position: %d", pos));
        if (pos < 0)
            throw JSONRPCError(RPC_INVALID_PARAMETER, strprintf("Invalid parameter, negative position: %d", pos));
        if (pos >= int(tx.vout.size()))
            throw JSONRPCError(RPC_INVALID_PARAMETER, strprintf("Invalid parameter, position too large: %d", pos));
        setSubtractFeeFromOutputs.insert(pos);
    }

    CAmount nFeeOut;
    std::string strFailReason;

    if (!pwallet->FundTransaction(tx, nFeeOut, changePosition, strFailReason, lockUnspents, setSubtractFeeFromOutputs, coinControl)) {
        throw JSONRPCError(RPC_WALLET_ERROR, strFailReason);
    }

    UniValue result(UniValue::VOBJ);
    result.push_back(Pair("hex", EncodeHexTx(tx)));
    result.push_back(Pair("changepos", changePosition));
    result.push_back(Pair("fee", ValueFromAmount(nFeeOut)));

    return result;
}

UniValue bumpfee(const JSONRPCRequest& request)
{
    CWallet * const pwallet = GetWalletForJSONRPCRequest(request);

    if (!EnsureWalletIsAvailable(pwallet, request.fHelp))
        return NullUniValue;

    if (request.fHelp || request.params.size() < 1 || request.params.size() > 2) {
        throw std::runtime_error(
            "bumpfee \"txid\" ( options ) \n"
            "\nBumps the fee of an opt-in-RBF transaction T, replacing it with a new transaction B.\n"
            "An opt-in RBF transaction with the given txid must be in the wallet.\n"
            "The command will pay the additional fee by decreasing (or perhaps removing) its change output.\n"
            "If the change output is not big enough to cover the increased fee, the command will currently fail\n"
            "instead of adding new inputs to compensate. (A future implementation could improve this.)\n"
            "The command will fail if the wallet or mempool contains a transaction that spends one of T's outputs.\n"
            "By default, the new fee will be calculated automatically using estimatefee.\n"
            "The user can specify a confirmation target for estimatefee.\n"
            "Alternatively, the user can specify totalFee, or use RPC settxfee to set a higher fee rate.\n"
            "At a minimum, the new fee rate must be high enough to pay an additional new relay fee (incrementalfee\n"
            "returned by getnetworkinfo) to enter the node's mempool.\n"
            "\nArguments:\n"
            "1. txid                  (string, required) The txid to be bumped\n"
            "2. options               (object, optional)\n"
            "   {\n"
            "     \"confTarget\"        (numeric, optional) Confirmation target (in blocks)\n"
            "     \"totalFee\"          (numeric, optional) Total fee (NOT feerate) to pay, in satoshis.\n"
            "                         In rare cases, the actual fee paid might be slightly higher than the specified\n"
            "                         totalFee if the tx change output has to be removed because it is too close to\n"
            "                         the dust threshold.\n"
            "     \"replaceable\"       (boolean, optional, default true) Whether the new transaction should still be\n"
            "                         marked bip-125 replaceable. If true, the sequence numbers in the transaction will\n"
            "                         be left unchanged from the original. If false, any input sequence numbers in the\n"
            "                         original transaction that were less than 0xfffffffe will be increased to 0xfffffffe\n"
            "                         so the new transaction will not be explicitly bip-125 replaceable (though it may\n"
            "                         still be replaceable in practice, for example if it has unconfirmed ancestors which\n"
            "                         are replaceable).\n"
            "     \"estimate_mode\"     (string, optional, default=UNSET) The fee estimate mode, must be one of:\n"
            "         \"UNSET\"\n"
            "         \"ECONOMICAL\"\n"
            "         \"CONSERVATIVE\"\n"
            "   }\n"
            "\nResult:\n"
            "{\n"
            "  \"txid\":    \"value\",   (string)  The id of the new transaction\n"
            "  \"origfee\":  n,         (numeric) Fee of the replaced transaction\n"
            "  \"fee\":      n,         (numeric) Fee of the new transaction\n"
            "  \"errors\":  [ str... ] (json array of strings) Errors encountered during processing (may be empty)\n"
            "}\n"
            "\nExamples:\n"
            "\nBump the fee, get the new transaction\'s txid\n" +
            HelpExampleCli("bumpfee", "<txid>"));
    }

    RPCTypeCheck(request.params, {UniValue::VSTR, UniValue::VOBJ});
    uint256 hash;
    hash.SetHex(request.params[0].get_str());

    // optional parameters
    CAmount totalFee = 0;
    CCoinControl coin_control;
    coin_control.signalRbf = true;
    if (!request.params[1].isNull()) {
        UniValue options = request.params[1];
        RPCTypeCheckObj(options,
            {
                {"confTarget", UniValueType(UniValue::VNUM)},
                {"totalFee", UniValueType(UniValue::VNUM)},
                {"replaceable", UniValueType(UniValue::VBOOL)},
                {"estimate_mode", UniValueType(UniValue::VSTR)},
            },
            true, true);

        if (options.exists("confTarget") && options.exists("totalFee")) {
            throw JSONRPCError(RPC_INVALID_PARAMETER, "confTarget and totalFee options should not both be set. Please provide either a confirmation target for fee estimation or an explicit total fee for the transaction.");
        } else if (options.exists("confTarget")) { // TODO: alias this to conf_target
            coin_control.m_confirm_target = ParseConfirmTarget(options["confTarget"]);
        } else if (options.exists("totalFee")) {
            totalFee = options["totalFee"].get_int64();
            if (totalFee <= 0) {
                throw JSONRPCError(RPC_INVALID_PARAMETER, strprintf("Invalid totalFee %s (must be greater than 0)", FormatMoney(totalFee)));
            }
        }

        if (options.exists("replaceable")) {
            coin_control.signalRbf = options["replaceable"].get_bool();
        }
        if (options.exists("estimate_mode")) {
            if (!FeeModeFromString(options["estimate_mode"].get_str(), coin_control.m_fee_mode)) {
                throw JSONRPCError(RPC_INVALID_PARAMETER, "Invalid estimate_mode parameter");
            }
        }
    }

    LOCK2(cs_main, pwallet->cs_wallet);
    EnsureWalletIsUnlocked(pwallet);

    CFeeBumper feeBump(pwallet, hash, coin_control, totalFee);
    BumpFeeResult res = feeBump.getResult();
    if (res != BumpFeeResult::OK)
    {
        switch(res) {
            case BumpFeeResult::INVALID_ADDRESS_OR_KEY:
                throw JSONRPCError(RPC_INVALID_ADDRESS_OR_KEY, feeBump.getErrors()[0]);
                break;
            case BumpFeeResult::INVALID_REQUEST:
                throw JSONRPCError(RPC_INVALID_REQUEST, feeBump.getErrors()[0]);
                break;
            case BumpFeeResult::INVALID_PARAMETER:
                throw JSONRPCError(RPC_INVALID_PARAMETER, feeBump.getErrors()[0]);
                break;
            case BumpFeeResult::WALLET_ERROR:
                throw JSONRPCError(RPC_WALLET_ERROR, feeBump.getErrors()[0]);
                break;
            default:
                throw JSONRPCError(RPC_MISC_ERROR, feeBump.getErrors()[0]);
                break;
        }
    }

    // sign bumped transaction
    if (!feeBump.signTransaction(pwallet)) {
        throw JSONRPCError(RPC_WALLET_ERROR, "Can't sign transaction.");
    }
    // commit the bumped transaction
    if(!feeBump.commit(pwallet)) {
        throw JSONRPCError(RPC_WALLET_ERROR, feeBump.getErrors()[0]);
    }
    UniValue result(UniValue::VOBJ);
    result.push_back(Pair("txid", feeBump.getBumpedTxId().GetHex()));
    result.push_back(Pair("origfee", ValueFromAmount(feeBump.getOldFee())));
    result.push_back(Pair("fee", ValueFromAmount(feeBump.getNewFee())));
    UniValue errors(UniValue::VARR);
    for (const std::string& err: feeBump.getErrors())
        errors.push_back(err);
    result.push_back(Pair("errors", errors));

    return result;
}

UniValue generate(const JSONRPCRequest& request)
{
    CWallet * const pwallet = GetWalletForJSONRPCRequest(request);

    if (!EnsureWalletIsAvailable(pwallet, request.fHelp)) {
        return NullUniValue;
    }

    if (request.fHelp || request.params.size() < 1 || request.params.size() > 2) {
        throw std::runtime_error(
            "generate nblocks ( maxtries )\n"
            "\nMine up to nblocks blocks immediately (before the RPC call returns) to an address in the wallet.\n"
            "\nArguments:\n"
            "1. nblocks      (numeric, required) How many blocks are generated immediately.\n"
            "2. maxtries     (numeric, optional) How many iterations to try (default = 1000000).\n"
            "\nResult:\n"
            "[ blockhashes ]     (array) hashes of blocks generated\n"
            "\nExamples:\n"
            "\nGenerate 11 blocks\n"
            + HelpExampleCli("generate", "11")
        );
    }

    int num_generate = request.params[0].get_int();
    uint64_t max_tries = 1000000;
    if (request.params.size() > 1 && !request.params[1].isNull()) {
        max_tries = request.params[1].get_int();
    }

    std::shared_ptr<CReserveScript> coinbase_script;
    pwallet->GetScriptForMining(coinbase_script);

    // If the keypool is exhausted, no script is returned at all.  Catch this.
    if (!coinbase_script) {
        throw JSONRPCError(RPC_WALLET_KEYPOOL_RAN_OUT, "Error: Keypool ran out, please call keypoolrefill first");
    }

    //throw an error if no script was provided
    if (coinbase_script->reserveScript.empty()) {
        throw JSONRPCError(RPC_INTERNAL_ERROR, "No coinbase script available");
    }

    return generateBlocks(coinbase_script, num_generate, max_tries, true);
}

UniValue getauxblock(const JSONRPCRequest& request)
{
    CWallet * const pwallet = GetWalletForJSONRPCRequest(request);

    if (!EnsureWalletIsAvailable(pwallet, request.fHelp)) {
        return NullUniValue;
    }

    if (request.fHelp
          || (request.params.size() != 0 && request.params.size() != 2))
        throw std::runtime_error(
            "getauxblock (hash auxpow)\n"
            "\nCreate or submit a merge-mined block.\n"
            "\nWithout arguments, create a new block and return information\n"
            "required to merge-mine it.  With arguments, submit a solved\n"
            "auxpow for a previously returned block.\n"
            "\nArguments:\n"
            "1. hash      (string, optional) hash of the block to submit\n"
            "2. auxpow    (string, optional) serialised auxpow found\n"
            "\nResult (without arguments):\n"
            "{\n"
            "  \"hash\"               (string) hash of the created block\n"
            "  \"chainid\"            (numeric) chain ID for this block\n"
            "  \"previousblockhash\"  (string) hash of the previous block\n"
            "  \"coinbasevalue\"      (numeric) value of the block's coinbase\n"
            "  \"bits\"               (string) compressed target of the block\n"
            "  \"height\"             (numeric) height of the block\n"
            "  \"_target\"            (string) target in reversed byte order, deprecated\n"
            "}\n"
            "\nResult (with arguments):\n"
            "xxxxx        (boolean) whether the submitted block was correct\n"
            "\nExamples:\n"
            + HelpExampleCli("getauxblock", "")
            + HelpExampleCli("getauxblock", "\"hash\" \"serialised auxpow\"")
            + HelpExampleRpc("getauxblock", "")
            );

    std::shared_ptr<CReserveScript> coinbaseScript;
    pwallet->GetScriptForMining(coinbaseScript);

    // If the keypool is exhausted, no script is returned at all.  Catch this.
    if (!coinbaseScript)
        throw JSONRPCError(RPC_WALLET_KEYPOOL_RAN_OUT, "Error: Keypool ran out, please call keypoolrefill first");

    //throw an error if no script was provided
    if (!coinbaseScript->reserveScript.size())
        throw JSONRPCError(RPC_INTERNAL_ERROR, "No coinbase script available (mining requires a wallet)");

    /* Create a new block */
    if (request.params.size() == 0)
        return AuxMiningCreateBlock(coinbaseScript->reserveScript);

    /* Submit a block instead.  Note that this need not lock cs_main,
       since ProcessNewBlock below locks it instead.  */
    assert(request.params.size() == 2);
    bool fAccepted = AuxMiningSubmitBlock(request.params[0].get_str(), 
                                          request.params[1].get_str());
    if (fAccepted)
        coinbaseScript->KeepScript();

    return fAccepted;
}

extern UniValue abortrescan(const JSONRPCRequest& request); // in rpcdump.cpp
extern UniValue dumpprivkey(const JSONRPCRequest& request); // in rpcdump.cpp
extern UniValue importprivkey(const JSONRPCRequest& request);
extern UniValue importaddress(const JSONRPCRequest& request);
extern UniValue importpubkey(const JSONRPCRequest& request);
extern UniValue dumpwallet(const JSONRPCRequest& request);
extern UniValue importwallet(const JSONRPCRequest& request);
extern UniValue importprunedfunds(const JSONRPCRequest& request);
extern UniValue removeprunedfunds(const JSONRPCRequest& request);
extern UniValue importmulti(const JSONRPCRequest& request);

extern UniValue name_list(const JSONRPCRequest& request); // in rpcnames.cpp
extern UniValue name_new(const JSONRPCRequest& request);
extern UniValue name_firstupdate(const JSONRPCRequest& request);
extern UniValue name_update(const JSONRPCRequest& request);
extern UniValue sendtoname(const JSONRPCRequest& request);

static const CRPCCommand commands[] =
{ //  category              name                        actor (function)           okSafeMode
    //  --------------------- ------------------------    -----------------------    ----------
    { "rawtransactions",    "fundrawtransaction",       &fundrawtransaction,       false,  {"hexstring","options"} },
    { "hidden",             "resendwallettransactions", &resendwallettransactions, true,   {} },
    { "wallet",             "abandontransaction",       &abandontransaction,       false,  {"txid"} },
    { "wallet",             "abortrescan",              &abortrescan,              false,  {} },
    { "wallet",             "addmultisigaddress",       &addmultisigaddress,       true,   {"nrequired","keys","account"} },
    { "wallet",             "addwitnessaddress",        &addwitnessaddress,        true,   {"address"} },
    { "wallet",             "backupwallet",             &backupwallet,             true,   {"destination"} },
    { "wallet",             "bumpfee",                  &bumpfee,                  true,   {"txid", "options"} },
    { "wallet",             "dumpprivkey",              &dumpprivkey,              true,   {"address"}  },
    { "wallet",             "dumpwallet",               &dumpwallet,               true,   {"filename"} },
    { "wallet",             "encryptwallet",            &encryptwallet,            true,   {"passphrase"} },
    { "wallet",             "getaccountaddress",        &getaccountaddress,        true,   {"account"} },
    { "wallet",             "getaccount",               &getaccount,               true,   {"address"} },
    { "wallet",             "getaddressesbyaccount",    &getaddressesbyaccount,    true,   {"account"} },
    { "wallet",             "getbalance",               &getbalance,               false,  {"account","minconf","include_watchonly"} },
    { "wallet",             "getnewaddress",            &getnewaddress,            true,   {"account"} },
    { "wallet",             "getrawchangeaddress",      &getrawchangeaddress,      true,   {} },
    { "wallet",             "getreceivedbyaccount",     &getreceivedbyaccount,     false,  {"account","minconf"} },
    { "wallet",             "getreceivedbyaddress",     &getreceivedbyaddress,     false,  {"address","minconf"} },
    { "wallet",             "gettransaction",           &gettransaction,           false,  {"txid","include_watchonly"} },
    { "wallet",             "getunconfirmedbalance",    &getunconfirmedbalance,    false,  {} },
    { "wallet",             "getwalletinfo",            &getwalletinfo,            false,  {} },
    { "wallet",             "importmulti",              &importmulti,              true,   {"requests","options"} },
    { "wallet",             "importprivkey",            &importprivkey,            true,   {"privkey","label","rescan"} },
    { "wallet",             "importwallet",             &importwallet,             true,   {"filename"} },
    { "wallet",             "importaddress",            &importaddress,            true,   {"address","label","rescan","p2sh"} },
    { "wallet",             "importprunedfunds",        &importprunedfunds,        true,   {"rawtransaction","txoutproof"} },
    { "wallet",             "importpubkey",             &importpubkey,             true,   {"pubkey","label","rescan"} },
    { "wallet",             "keypoolrefill",            &keypoolrefill,            true,   {"newsize"} },
    { "wallet",             "listaccounts",             &listaccounts,             false,  {"minconf","include_watchonly"} },
    { "wallet",             "listaddressgroupings",     &listaddressgroupings,     false,  {} },
    { "wallet",             "listlockunspent",          &listlockunspent,          false,  {} },
    { "wallet",             "listreceivedbyaccount",    &listreceivedbyaccount,    false,  {"minconf","include_empty","include_watchonly"} },
    { "wallet",             "listreceivedbyaddress",    &listreceivedbyaddress,    false,  {"minconf","include_empty","include_watchonly"} },
    { "wallet",             "listsinceblock",           &listsinceblock,           false,  {"blockhash","target_confirmations","include_watchonly","include_removed"} },
    { "wallet",             "listtransactions",         &listtransactions,         false,  {"account","count","skip","include_watchonly"} },
    { "wallet",             "listunspent",              &listunspent,              false,  {"minconf","maxconf","addresses","include_unsafe","query_options"} },
    { "wallet",             "listwallets",              &listwallets,              true,   {} },
    { "wallet",             "lockunspent",              &lockunspent,              true,   {"unlock","transactions"} },
    { "wallet",             "move",                     &movecmd,                  false,  {"fromaccount","toaccount","amount","minconf","comment"} },
    { "wallet",             "sendfrom",                 &sendfrom,                 false,  {"fromaccount","toaddress","amount","minconf","comment","comment_to"} },
    { "wallet",             "sendmany",                 &sendmany,                 false,  {"fromaccount","amounts","minconf","comment","subtractfeefrom","replaceable","conf_target","estimate_mode"} },
    { "wallet",             "sendtoaddress",            &sendtoaddress,            false,  {"address","amount","comment","comment_to","subtractfeefromamount","replaceable","conf_target","estimate_mode"} },
    { "wallet",             "setaccount",               &setaccount,               true,   {"address","account"} },
    { "wallet",             "settxfee",                 &settxfee,                 true,   {"amount"} },
    { "wallet",             "signmessage",              &signmessage,              true,   {"address","message"} },
    { "wallet",             "walletlock",               &walletlock,               true,   {} },
    { "wallet",             "walletpassphrasechange",   &walletpassphrasechange,   true,   {"oldpassphrase","newpassphrase"} },
    { "wallet",             "walletpassphrase",         &walletpassphrase,         true,   {"passphrase","timeout"} },
    { "wallet",             "removeprunedfunds",        &removeprunedfunds,        true,   {"txid"} },

    { "generating",         "generate",                 &generate,                 true,   {"nblocks","maxtries"} },
    { "mining",             "getauxblock",              &getauxblock,              true,   {"hash", "auxpow"} },

    // Namecoin-specific wallet calls.
    { "namecoin",           "name_list",                &name_list,                false,  {"name"} },
    { "namecoin",           "name_new",                 &name_new,                 false,  {"name"} },
    { "namecoin",           "name_firstupdate",         &name_firstupdate,         false,  {"name","rand","tx","value","toaddress","allow_active"} },
    { "namecoin",           "name_update",              &name_update,              false,  {"name","value","toaddress"} },
    { "namecoin",           "sendtoname",               &sendtoname,               false,  {"name","amount","comment","comment_to","subtractfeefromamount"} },
};

void RegisterWalletRPCCommands(CRPCTable &t)
{
    if (GetBoolArg("-disablewallet", false))
        return;

    for (unsigned int vcidx = 0; vcidx < ARRAYLEN(commands); vcidx++)
        t.appendCommand(commands[vcidx].name, &commands[vcidx]);
}<|MERGE_RESOLUTION|>--- conflicted
+++ resolved
@@ -651,15 +651,9 @@
             "\nThe amount from transactions with at least 1 confirmation\n"
             + HelpExampleCli("getreceivedbyaddress", "\"N2xHFZ8NWNkGuuXfDxv8iMXdQGMd3tjZXX\"") +
             "\nThe amount including unconfirmed transactions, zero confirmations\n"
-<<<<<<< HEAD
             + HelpExampleCli("getreceivedbyaddress", "\"N2xHFZ8NWNkGuuXfDxv8iMXdQGMd3tjZXX\" 0") +
-            "\nThe amount with at least 6 confirmation, very safe\n"
+            "\nThe amount with at least 6 confirmations\n"
             + HelpExampleCli("getreceivedbyaddress", "\"N2xHFZ8NWNkGuuXfDxv8iMXdQGMd3tjZXX\" 6") +
-=======
-            + HelpExampleCli("getreceivedbyaddress", "\"1D1ZrZNe3JUo7ZycKEYQQiQAWd9y54F4XX\" 0") +
-            "\nThe amount with at least 6 confirmations\n"
-            + HelpExampleCli("getreceivedbyaddress", "\"1D1ZrZNe3JUo7ZycKEYQQiQAWd9y54F4XX\" 6") +
->>>>>>> 1a3fac09
             "\nAs a json rpc call\n"
             + HelpExampleRpc("getreceivedbyaddress", "\"N2xHFZ8NWNkGuuXfDxv8iMXdQGMd3tjZXX\", 6")
        );
