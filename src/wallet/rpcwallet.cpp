--- conflicted
+++ resolved
@@ -2949,17 +2949,7 @@
         cctl.m_min_depth = nMinDepth;
         cctl.m_max_depth = nMaxDepth;
         LOCK(pwallet->cs_wallet);
-<<<<<<< HEAD
-        pwallet->AvailableCoins(*locked_chain, vecOutputs, !include_unsafe, &cctl, nMinimumAmount, nMaximumAmount, nMinimumSumAmount, nMaximumCount);
-=======
-
-        /* Retrieve and store "current" expiration depth.  We use that later
-           to determine, based on confirmations, whether or not names
-           are expired.  */
-        expireDepth = Params().GetConsensus()
-                        .rules->NameExpirationDepth(::ChainActive().Height());
         pwallet->AvailableCoins(vecOutputs, !include_unsafe, &cctl, nMinimumAmount, nMaximumAmount, nMinimumSumAmount, nMaximumCount);
->>>>>>> 97cd04ee
     }
 
     LOCK(pwallet->cs_wallet);
