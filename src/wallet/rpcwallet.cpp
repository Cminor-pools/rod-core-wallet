// Copyright (c) 2010 Satoshi Nakamoto
// Copyright (c) 2009-2018 The Bitcoin Core developers
// Distributed under the MIT software license, see the accompanying
// file COPYING or http://www.opensource.org/licenses/mit-license.php.

#include <amount.h>
#include <chain.h>
#include <consensus/validation.h>
#include <core_io.h>
#include <httpserver.h>
#include <init.h>
#include <interfaces/chain.h>
#include <validation.h>
#include <key_io.h>
#include <net.h>
#include <outputtype.h>
#include <policy/feerate.h>
#include <policy/fees.h>
#include <policy/policy.h>
#include <policy/rbf.h>
#include <rpc/auxpow_miner.h>
#include <rpc/mining.h>
#include <rpc/rawtransaction.h>
#include <rpc/server.h>
#include <rpc/util.h>
#include <script/descriptor.h>
#include <script/names.h>
#include <script/sign.h>
#include <shutdown.h>
#include <timedata.h>
#include <util/system.h>
#include <util/moneystr.h>
#include <wallet/coincontrol.h>
#include <wallet/feebumper.h>
#include <wallet/rpcwallet.h>
#include <wallet/walletdb.h>
#include <wallet/walletutil.h>

#include <stdint.h>

#include <univalue.h>

#include <functional>

static const std::string WALLET_ENDPOINT_BASE = "/wallet/";

bool GetWalletNameFromJSONRPCRequest(const JSONRPCRequest& request, std::string& wallet_name)
{
    if (request.URI.substr(0, WALLET_ENDPOINT_BASE.size()) == WALLET_ENDPOINT_BASE) {
        // wallet endpoint was used
        wallet_name = urlDecode(request.URI.substr(WALLET_ENDPOINT_BASE.size()));
        return true;
    }
    return false;
}

std::shared_ptr<CWallet> GetWalletForJSONRPCRequest(const JSONRPCRequest& request)
{
    std::string wallet_name;
    if (GetWalletNameFromJSONRPCRequest(request, wallet_name)) {
        std::shared_ptr<CWallet> pwallet = GetWallet(wallet_name);
        if (!pwallet) throw JSONRPCError(RPC_WALLET_NOT_FOUND, "Requested wallet does not exist or is not loaded");
        return pwallet;
    }

    std::vector<std::shared_ptr<CWallet>> wallets = GetWallets();
    return wallets.size() == 1 || (request.fHelp && wallets.size() > 0) ? wallets[0] : nullptr;
}

std::string HelpRequiringPassphrase(CWallet * const pwallet)
{
    return pwallet && pwallet->IsCrypted()
        ? "\nRequires wallet passphrase to be set with walletpassphrase call."
        : "";
}

bool EnsureWalletIsAvailable(CWallet * const pwallet, bool avoidException)
{
    if (pwallet) return true;
    if (avoidException) return false;
    if (!HasWallets()) {
        throw JSONRPCError(
            RPC_METHOD_NOT_FOUND, "Method not found (wallet method is disabled because no wallet is loaded)");
    }
    throw JSONRPCError(RPC_WALLET_NOT_SPECIFIED,
        "Wallet file not specified (must request wallet RPC through /wallet/<filename> uri-path).");
}

void EnsureWalletIsUnlocked(CWallet * const pwallet)
{
    if (pwallet->IsLocked()) {
        throw JSONRPCError(RPC_WALLET_UNLOCK_NEEDED, "Error: Please enter the wallet passphrase with walletpassphrase first.");
    }
}

static void WalletTxToJSON(interfaces::Chain& chain, interfaces::Chain::Lock& locked_chain, const CWalletTx& wtx, UniValue& entry)
{
    int confirms = wtx.GetDepthInMainChain(locked_chain);
    entry.pushKV("confirmations", confirms);
    if (wtx.IsCoinBase())
        entry.pushKV("generated", true);
    if (confirms > 0)
    {
        entry.pushKV("blockhash", wtx.hashBlock.GetHex());
        entry.pushKV("blockindex", wtx.nIndex);
        entry.pushKV("blocktime", LookupBlockIndex(wtx.hashBlock)->GetBlockTime());
    } else {
        entry.pushKV("trusted", wtx.IsTrusted(locked_chain));
    }
    uint256 hash = wtx.GetHash();
    entry.pushKV("txid", hash.GetHex());
    UniValue conflicts(UniValue::VARR);
    for (const uint256& conflict : wtx.GetConflicts())
        conflicts.push_back(conflict.GetHex());
    entry.pushKV("walletconflicts", conflicts);
    entry.pushKV("time", wtx.GetTxTime());
    entry.pushKV("timereceived", (int64_t)wtx.nTimeReceived);

    // Add opt-in RBF status
    std::string rbfStatus = "no";
    if (confirms <= 0) {
        LOCK(mempool.cs);
        RBFTransactionState rbfState = IsRBFOptIn(*wtx.tx, mempool);
        if (rbfState == RBFTransactionState::UNKNOWN)
            rbfStatus = "unknown";
        else if (rbfState == RBFTransactionState::REPLACEABLE_BIP125)
            rbfStatus = "yes";
    }
    entry.pushKV("bip125-replaceable", rbfStatus);

    for (const std::pair<const std::string, std::string>& item : wtx.mapValue)
        entry.pushKV(item.first, item.second);
}

static std::string LabelFromValue(const UniValue& value)
{
    std::string label = value.get_str();
    if (label == "*")
        throw JSONRPCError(RPC_WALLET_INVALID_LABEL_NAME, "Invalid label name");
    return label;
}

static UniValue getnewaddress(const JSONRPCRequest& request)
{
    std::shared_ptr<CWallet> const wallet = GetWalletForJSONRPCRequest(request);
    CWallet* const pwallet = wallet.get();

    if (!EnsureWalletIsAvailable(pwallet, request.fHelp)) {
        return NullUniValue;
    }

    if (request.fHelp || request.params.size() > 2)
        throw std::runtime_error(
            RPCHelpMan{"getnewaddress",
                "\nReturns a new address for receiving payments.\n"
                "If 'label' is specified, it is added to the address book \n"
                "so payments received with the address will be associated with 'label'.\n",
                {
                    {"label", RPCArg::Type::STR, /* opt */ true, /* default_val */ "null", "The label name for the address to be linked to. If not provided, the default label \"\" is used. It can also be set to the empty string \"\" to represent the default label. The label does not need to exist, it will be created if there is no label by the given name."},
                    {"address_type", RPCArg::Type::STR, /* opt */ true, /* default_val */ "set by -addresstype", "The address type to use. Options are \"legacy\", \"p2sh-segwit\", and \"bech32\"."},
                }}
                .ToString() +
            "\nResult:\n"
            "\"address\"    (string) The new xaya address\n"
            "\nExamples:\n"
            + HelpExampleCli("getnewaddress", "")
            + HelpExampleRpc("getnewaddress", "")
        );

    if (pwallet->IsWalletFlagSet(WALLET_FLAG_DISABLE_PRIVATE_KEYS)) {
        throw JSONRPCError(RPC_WALLET_ERROR, "Error: Private keys are disabled for this wallet");
    }

    LOCK(pwallet->cs_wallet);

    // Parse the label first so we don't generate a key if there's an error
    std::string label;
    if (!request.params[0].isNull())
        label = LabelFromValue(request.params[0]);

    OutputType output_type = pwallet->m_default_address_type;
    if (!request.params[1].isNull()) {
        if (!ParseOutputType(request.params[1].get_str(), output_type)) {
            throw JSONRPCError(RPC_INVALID_ADDRESS_OR_KEY, strprintf("Unknown address type '%s'", request.params[1].get_str()));
        }
    }

    if (!pwallet->IsLocked()) {
        pwallet->TopUpKeyPool();
    }

    // Generate a new key that is added to wallet
    CPubKey newKey;
    if (!pwallet->GetKeyFromPool(newKey)) {
        throw JSONRPCError(RPC_WALLET_KEYPOOL_RAN_OUT, "Error: Keypool ran out, please call keypoolrefill first");
    }
    pwallet->LearnRelatedScripts(newKey, output_type);
    CTxDestination dest = GetDestinationForKey(newKey, output_type);

    pwallet->SetAddressBook(dest, label, "receive");

    return EncodeDestination(dest);
}

static UniValue getrawchangeaddress(const JSONRPCRequest& request)
{
    std::shared_ptr<CWallet> const wallet = GetWalletForJSONRPCRequest(request);
    CWallet* const pwallet = wallet.get();

    if (!EnsureWalletIsAvailable(pwallet, request.fHelp)) {
        return NullUniValue;
    }

    if (request.fHelp || request.params.size() > 1)
        throw std::runtime_error(
            RPCHelpMan{"getrawchangeaddress",
                "\nReturns a new address, for receiving change.\n"
                "This is for use with raw transactions, NOT normal use.\n",
                {
                    {"address_type", RPCArg::Type::STR, /* opt */ true, /* default_val */ "set by -changetype", "The address type to use. Options are \"legacy\", \"p2sh-segwit\", and \"bech32\"."},
                }}
                .ToString() +
            "\nResult:\n"
            "\"address\"    (string) The address\n"
            "\nExamples:\n"
            + HelpExampleCli("getrawchangeaddress", "")
            + HelpExampleRpc("getrawchangeaddress", "")
       );

    if (pwallet->IsWalletFlagSet(WALLET_FLAG_DISABLE_PRIVATE_KEYS)) {
        throw JSONRPCError(RPC_WALLET_ERROR, "Error: Private keys are disabled for this wallet");
    }

    LOCK(pwallet->cs_wallet);

    if (!pwallet->IsLocked()) {
        pwallet->TopUpKeyPool();
    }

    OutputType output_type = pwallet->m_default_change_type != OutputType::CHANGE_AUTO ? pwallet->m_default_change_type : pwallet->m_default_address_type;
    if (!request.params[0].isNull()) {
        if (!ParseOutputType(request.params[0].get_str(), output_type)) {
            throw JSONRPCError(RPC_INVALID_ADDRESS_OR_KEY, strprintf("Unknown address type '%s'", request.params[0].get_str()));
        }
    }

    CReserveKey reservekey(pwallet);
    CPubKey vchPubKey;
    if (!reservekey.GetReservedKey(vchPubKey, true))
        throw JSONRPCError(RPC_WALLET_KEYPOOL_RAN_OUT, "Error: Keypool ran out, please call keypoolrefill first");

    reservekey.KeepKey();

    pwallet->LearnRelatedScripts(vchPubKey, output_type);
    CTxDestination dest = GetDestinationForKey(vchPubKey, output_type);

    return EncodeDestination(dest);
}


static UniValue setlabel(const JSONRPCRequest& request)
{
    std::shared_ptr<CWallet> const wallet = GetWalletForJSONRPCRequest(request);
    CWallet* const pwallet = wallet.get();

    if (!EnsureWalletIsAvailable(pwallet, request.fHelp)) {
        return NullUniValue;
    }

    if (request.fHelp || request.params.size() != 2)
        throw std::runtime_error(
            RPCHelpMan{"setlabel",
                "\nSets the label associated with the given address.\n",
                {
                    {"address", RPCArg::Type::STR, /* opt */ false, /* default_val */ "", "The address to be associated with a label."},
                    {"label", RPCArg::Type::STR, /* opt */ false, /* default_val */ "", "The label to assign to the address."},
                }}
                .ToString() +
            "\nExamples:\n"
            + HelpExampleCli("setlabel", "\"CeLpk96XKcgSpMNk3NVLSDNFUmur17Ng5S\" \"tabby\"")
            + HelpExampleRpc("setlabel", "\"CeLpk96XKcgSpMNk3NVLSDNFUmur17Ng5S\", \"tabby\"")
        );

    LOCK(pwallet->cs_wallet);

    CTxDestination dest = DecodeDestination(request.params[0].get_str());
    if (!IsValidDestination(dest)) {
        throw JSONRPCError(RPC_INVALID_ADDRESS_OR_KEY, "Invalid Xaya address");
    }

    std::string label = LabelFromValue(request.params[1]);

    if (IsMine(*pwallet, dest)) {
        pwallet->SetAddressBook(dest, label, "receive");
    } else {
        pwallet->SetAddressBook(dest, label, "send");
    }

    return NullUniValue;
}


static CTransactionRef SendMoney(interfaces::Chain::Lock& locked_chain, CWallet * const pwallet, const CTxDestination &address, CAmount nValue, bool fSubtractFeeFromAmount, const CCoinControl& coin_control, mapValue_t mapValue)
{
    // Parse Bitcoin address
    CScript scriptPubKey = GetScriptForDestination(address);

    return SendMoneyToScript(locked_chain, pwallet, scriptPubKey, nullptr, nValue, fSubtractFeeFromAmount, coin_control, std::move(mapValue));
}

CTransactionRef SendMoneyToScript(
    interfaces::Chain::Lock& locked_chain,
    CWallet* const pwallet, const CScript &scriptPubKey,
    const CTxIn* withInput, CAmount nValue, bool fSubtractFeeFromAmount,
    const CCoinControl& coin_control, mapValue_t mapValue)
{
    CAmount curBalance = pwallet->GetBalance();

    // Check amount
    if (nValue <= 0)
        throw JSONRPCError(RPC_INVALID_PARAMETER, "Invalid amount");

    /* If we have an additional input that is a name, we have to take this
       name's value into account as well for the balance check.  Otherwise one
       sees spurious "Insufficient funds" errors when updating names when the
       wallet's balance it smaller than the amount locked in the name.  */
    CAmount lockedValue = 0;
    std::string strError;
    if (withInput)
      {
        const CWalletTx* dummyWalletTx;
        if (!pwallet->FindValueInNameInput (*withInput, lockedValue,
                                            dummyWalletTx, strError))
          throw JSONRPCError(RPC_WALLET_ERROR, strError);
      }

    if (nValue > curBalance + lockedValue)
        throw JSONRPCError(RPC_WALLET_INSUFFICIENT_FUNDS, "Insufficient funds");

    if (pwallet->GetBroadcastTransactions() && !g_connman) {
        throw JSONRPCError(RPC_CLIENT_P2P_DISABLED, "Error: Peer-to-peer functionality missing or disabled");
    }

    // Create and send the transaction
    CReserveKey reservekey(pwallet);
    CAmount nFeeRequired;
    std::vector<CRecipient> vecSend;
    int nChangePosRet = -1;
    CRecipient recipient = {scriptPubKey, nValue, fSubtractFeeFromAmount};
    vecSend.push_back(recipient);
    CTransactionRef tx;
    if (!pwallet->CreateTransaction(locked_chain, vecSend, withInput, tx, reservekey, nFeeRequired, nChangePosRet, strError, coin_control)) {
        if (!fSubtractFeeFromAmount && nValue + nFeeRequired > curBalance)
            strError = strprintf("Error: This transaction requires a transaction fee of at least %s", FormatMoney(nFeeRequired));
        throw JSONRPCError(RPC_WALLET_ERROR, strError);
    }
    CValidationState state;
    if (!pwallet->CommitTransaction(tx, std::move(mapValue), {} /* orderForm */, reservekey, g_connman.get(), state)) {
        strError = strprintf("Error: The transaction was rejected! Reason given: %s", FormatStateMessage(state));
        throw JSONRPCError(RPC_WALLET_ERROR, strError);
    }
    return tx;
}

static UniValue sendtoaddress(const JSONRPCRequest& request)
{
    std::shared_ptr<CWallet> const wallet = GetWalletForJSONRPCRequest(request);
    CWallet* const pwallet = wallet.get();

    if (!EnsureWalletIsAvailable(pwallet, request.fHelp)) {
        return NullUniValue;
    }

    if (request.fHelp || request.params.size() < 2 || request.params.size() > 8)
        throw std::runtime_error(
            RPCHelpMan{"sendtoaddress",
                "\nSend an amount to a given address." +
                    HelpRequiringPassphrase(pwallet) + "\n",
                {
                    {"address", RPCArg::Type::STR, /* opt */ false, /* default_val */ "", "The address to send to."},
                    {"amount", RPCArg::Type::AMOUNT, /* opt */ false, /* default_val */ "", "The amount in " + CURRENCY_UNIT + " to send. eg 0.1"},
                    {"comment", RPCArg::Type::STR, /* opt */ true, /* default_val */ "null", "A comment used to store what the transaction is for.\n"
            "                             This is not part of the transaction, just kept in your wallet."},
                    {"comment_to", RPCArg::Type::STR, /* opt */ true, /* default_val */ "null", "A comment to store the name of the person or organization\n"
            "                             to which you're sending the transaction. This is not part of the \n"
            "                             transaction, just kept in your wallet."},
                    {"subtractfeefromamount", RPCArg::Type::BOOL, /* opt */ true, /* default_val */ "false", "The fee will be deducted from the amount being sent.\n"
            "                             The recipient will receive less coins than you enter in the amount field."},
                    {"replaceable", RPCArg::Type::BOOL, /* opt */ true, /* default_val */ "fallback to wallet's default", "Allow this transaction to be replaced by a transaction with higher fees via BIP 125"},
                    {"conf_target", RPCArg::Type::NUM, /* opt */ true, /* default_val */ "fallback to wallet's default", "Confirmation target (in blocks)"},
                    {"estimate_mode", RPCArg::Type::STR, /* opt */ true, /* default_val */ "UNSET", "The fee estimate mode, must be one of:\n"
            "       \"UNSET\"\n"
            "       \"ECONOMICAL\"\n"
            "       \"CONSERVATIVE\""},
                }}
                .ToString() +
            "\nResult:\n"
            "\"txid\"                  (string) The transaction id.\n"
            "\nExamples:\n"
            + HelpExampleCli("sendtoaddress", "\"CJDPZBVLi6tx2mST1Z4BSANNeztHunz9LT\" 0.1")
            + HelpExampleCli("sendtoaddress", "\"CJDPZBVLi6tx2mST1Z4BSANNeztHunz9LT\" 0.1 \"donation\" \"seans outpost\"")
            + HelpExampleCli("sendtoaddress", "\"CJDPZBVLi6tx2mST1Z4BSANNeztHunz9LT\" 0.1 \"\" \"\" true")
            + HelpExampleRpc("sendtoaddress", "\"CJDPZBVLi6tx2mST1Z4BSANNeztHunz9LT\", 0.1, \"donation\", \"seans outpost\"")
        );

    // Make sure the results are valid at least up to the most recent block
    // the user could have gotten from another RPC command prior to now
    pwallet->BlockUntilSyncedToCurrentChain();

    auto locked_chain = pwallet->chain().lock();
    LOCK(pwallet->cs_wallet);

    CTxDestination dest = DecodeDestination(request.params[0].get_str());
    if (!IsValidDestination(dest)) {
        throw JSONRPCError(RPC_INVALID_ADDRESS_OR_KEY, "Invalid address");
    }

    /* Note that the code below is duplicated in sendtoname.  Make sure
       to update it accordingly with changes made here.  */

    // Amount
    CAmount nAmount = AmountFromValue(request.params[1]);
    if (nAmount <= 0)
        throw JSONRPCError(RPC_TYPE_ERROR, "Invalid amount for send");

    // Wallet comments
    mapValue_t mapValue;
    if (!request.params[2].isNull() && !request.params[2].get_str().empty())
        mapValue["comment"] = request.params[2].get_str();
    if (!request.params[3].isNull() && !request.params[3].get_str().empty())
        mapValue["to"] = request.params[3].get_str();

    bool fSubtractFeeFromAmount = false;
    if (!request.params[4].isNull()) {
        fSubtractFeeFromAmount = request.params[4].get_bool();
    }

    CCoinControl coin_control;
    if (!request.params[5].isNull()) {
        coin_control.m_signal_bip125_rbf = request.params[5].get_bool();
    }

    if (!request.params[6].isNull()) {
        coin_control.m_confirm_target = ParseConfirmTarget(request.params[6]);
    }

    if (!request.params[7].isNull()) {
        if (!FeeModeFromString(request.params[7].get_str(), coin_control.m_fee_mode)) {
            throw JSONRPCError(RPC_INVALID_PARAMETER, "Invalid estimate_mode parameter");
        }
    }


    EnsureWalletIsUnlocked(pwallet);

    CTransactionRef tx = SendMoney(*locked_chain, pwallet, dest, nAmount, fSubtractFeeFromAmount, coin_control, std::move(mapValue));
    return tx->GetHash().GetHex();
}

static UniValue listaddressgroupings(const JSONRPCRequest& request)
{
    std::shared_ptr<CWallet> const wallet = GetWalletForJSONRPCRequest(request);
    CWallet* const pwallet = wallet.get();

    if (!EnsureWalletIsAvailable(pwallet, request.fHelp)) {
        return NullUniValue;
    }

    if (request.fHelp || request.params.size() != 0)
        throw std::runtime_error(
            RPCHelpMan{"listaddressgroupings",
                "\nLists groups of addresses which have had their common ownership\n"
                "made public by common use as inputs or as the resulting change\n"
                "in past transactions\n",
                {}}
                .ToString() +
            "\nResult:\n"
            "[\n"
            "  [\n"
            "    [\n"
            "      \"address\",            (string) The xaya address\n"
            "      amount,                 (numeric) The amount in " + CURRENCY_UNIT + "\n"
            "      \"label\"               (string, optional) The label\n"
            "    ]\n"
            "    ,...\n"
            "  ]\n"
            "  ,...\n"
            "]\n"
            "\nExamples:\n"
            + HelpExampleCli("listaddressgroupings", "")
            + HelpExampleRpc("listaddressgroupings", "")
        );

    // Make sure the results are valid at least up to the most recent block
    // the user could have gotten from another RPC command prior to now
    pwallet->BlockUntilSyncedToCurrentChain();

    auto locked_chain = pwallet->chain().lock();
    LOCK(pwallet->cs_wallet);

    UniValue jsonGroupings(UniValue::VARR);
    std::map<CTxDestination, CAmount> balances = pwallet->GetAddressBalances(*locked_chain);
    for (const std::set<CTxDestination>& grouping : pwallet->GetAddressGroupings()) {
        UniValue jsonGrouping(UniValue::VARR);
        for (const CTxDestination& address : grouping)
        {
            UniValue addressInfo(UniValue::VARR);
            addressInfo.push_back(EncodeDestination(address));
            addressInfo.push_back(ValueFromAmount(balances[address]));
            {
                if (pwallet->mapAddressBook.find(address) != pwallet->mapAddressBook.end()) {
                    addressInfo.push_back(pwallet->mapAddressBook.find(address)->second.name);
                }
            }
            jsonGrouping.push_back(addressInfo);
        }
        jsonGroupings.push_back(jsonGrouping);
    }
    return jsonGroupings;
}

static UniValue signmessage(const JSONRPCRequest& request)
{
    std::shared_ptr<CWallet> const wallet = GetWalletForJSONRPCRequest(request);
    CWallet* const pwallet = wallet.get();

    if (!EnsureWalletIsAvailable(pwallet, request.fHelp)) {
        return NullUniValue;
    }

    if (request.fHelp || request.params.size() != 2)
        throw std::runtime_error(
            RPCHelpMan{"signmessage",
                "\nSign a message with the private key of an address" +
                    HelpRequiringPassphrase(pwallet) + "\n",
                {
                    {"address", RPCArg::Type::STR, /* opt */ false, /* default_val */ "", "The address to use for the private key."},
                    {"message", RPCArg::Type::STR, /* opt */ false, /* default_val */ "", "The message to create a signature of."},
                }}
                .ToString() +
            "\nResult:\n"
            "\"signature\"          (string) The signature of the message encoded in base 64\n"
            "\nExamples:\n"
            "\nUnlock the wallet for 30 seconds\n"
            + HelpExampleCli("walletpassphrase", "\"mypassphrase\" 30") +
            "\nCreate the signature\n"
            + HelpExampleCli("signmessage", "\"CJDPZBVLi6tx2mST1Z4BSANNeztHunz9LT\" \"my message\"") +
            "\nVerify the signature\n"
            + HelpExampleCli("verifymessage", "\"CJDPZBVLi6tx2mST1Z4BSANNeztHunz9LT\" \"signature\" \"my message\"") +
            "\nAs a JSON-RPC call\n"
            + HelpExampleRpc("signmessage", "\"CJDPZBVLi6tx2mST1Z4BSANNeztHunz9LT\", \"my message\"")
        );

    auto locked_chain = pwallet->chain().lock();
    LOCK(pwallet->cs_wallet);

    EnsureWalletIsUnlocked(pwallet);

    std::string strAddress = request.params[0].get_str();
    std::string strMessage = request.params[1].get_str();

    CTxDestination dest = DecodeDestination(strAddress);
    if (!IsValidDestination(dest)) {
        throw JSONRPCError(RPC_TYPE_ERROR, "Invalid address");
    }

    const CKeyID *keyID = boost::get<CKeyID>(&dest);
    if (!keyID) {
        throw JSONRPCError(RPC_TYPE_ERROR, "Address does not refer to key");
    }

    CKey key;
    if (!pwallet->GetKey(*keyID, key)) {
        throw JSONRPCError(RPC_WALLET_ERROR, "Private key not available");
    }

    CHashWriter ss(SER_GETHASH, 0);
    ss << strMessageMagic;
    ss << strMessage;

    std::vector<unsigned char> vchSig;
    if (!key.SignCompact(ss.GetHash(), vchSig))
        throw JSONRPCError(RPC_INVALID_ADDRESS_OR_KEY, "Sign failed");

    return EncodeBase64(vchSig.data(), vchSig.size());
}

static UniValue getreceivedbyaddress(const JSONRPCRequest& request)
{
    std::shared_ptr<CWallet> const wallet = GetWalletForJSONRPCRequest(request);
    CWallet* const pwallet = wallet.get();

    if (!EnsureWalletIsAvailable(pwallet, request.fHelp)) {
        return NullUniValue;
    }

    if (request.fHelp || request.params.size() < 1 || request.params.size() > 2)
        throw std::runtime_error(
            RPCHelpMan{"getreceivedbyaddress",
                "\nReturns the total amount received by the given address in transactions with at least minconf confirmations.\n",
                {
                    {"address", RPCArg::Type::STR, /* opt */ false, /* default_val */ "", "The address for transactions."},
                    {"minconf", RPCArg::Type::NUM, /* opt */ true, /* default_val */ "1", "Only include transactions confirmed at least this many times."},
                }}
                .ToString() +
            "\nResult:\n"
            "amount   (numeric) The total amount in " + CURRENCY_UNIT + " received at this address.\n"
            "\nExamples:\n"
            "\nThe amount from transactions with at least 1 confirmation\n"
            + HelpExampleCli("getreceivedbyaddress", "\"CJDPZBVLi6tx2mST1Z4BSANNeztHunz9LT\"") +
            "\nThe amount including unconfirmed transactions, zero confirmations\n"
            + HelpExampleCli("getreceivedbyaddress", "\"CJDPZBVLi6tx2mST1Z4BSANNeztHunz9LT\" 0") +
            "\nThe amount with at least 6 confirmations\n"
            + HelpExampleCli("getreceivedbyaddress", "\"CJDPZBVLi6tx2mST1Z4BSANNeztHunz9LT\" 6") +
            "\nAs a JSON-RPC call\n"
            + HelpExampleRpc("getreceivedbyaddress", "\"CJDPZBVLi6tx2mST1Z4BSANNeztHunz9LT\", 6")
       );

    // Make sure the results are valid at least up to the most recent block
    // the user could have gotten from another RPC command prior to now
    pwallet->BlockUntilSyncedToCurrentChain();

    LockAnnotation lock(::cs_main); // Temporary, for CheckFinalTx below. Removed in upcoming commit.
    auto locked_chain = pwallet->chain().lock();
    LOCK(pwallet->cs_wallet);

    // Bitcoin address
    CTxDestination dest = DecodeDestination(request.params[0].get_str());
    if (!IsValidDestination(dest)) {
        throw JSONRPCError(RPC_INVALID_ADDRESS_OR_KEY, "Invalid Xaya address");
    }
    CScript scriptPubKey = GetScriptForDestination(dest);
    if (!IsMine(*pwallet, scriptPubKey)) {
        throw JSONRPCError(RPC_WALLET_ERROR, "Address not found in wallet");
    }

    // Minimum confirmations
    int nMinDepth = 1;
    if (!request.params[1].isNull())
        nMinDepth = request.params[1].get_int();

    // Tally
    CAmount nAmount = 0;
    for (const std::pair<const uint256, CWalletTx>& pairWtx : pwallet->mapWallet) {
        const CWalletTx& wtx = pairWtx.second;
        if (wtx.IsCoinBase() || !CheckFinalTx(*wtx.tx))
            continue;

        for (const CTxOut& txout : wtx.tx->vout)
            if (txout.scriptPubKey == scriptPubKey)
                if (wtx.GetDepthInMainChain(*locked_chain) >= nMinDepth)
                    nAmount += txout.nValue;
    }

    return  ValueFromAmount(nAmount);
}


static UniValue getreceivedbylabel(const JSONRPCRequest& request)
{
    std::shared_ptr<CWallet> const wallet = GetWalletForJSONRPCRequest(request);
    CWallet* const pwallet = wallet.get();

    if (!EnsureWalletIsAvailable(pwallet, request.fHelp)) {
        return NullUniValue;
    }

    if (request.fHelp || request.params.size() < 1 || request.params.size() > 2)
        throw std::runtime_error(
            RPCHelpMan{"getreceivedbylabel",
                "\nReturns the total amount received by addresses with <label> in transactions with at least [minconf] confirmations.\n",
                {
                    {"label", RPCArg::Type::STR, /* opt */ false, /* default_val */ "", "The selected label, may be the default label using \"\"."},
                    {"minconf", RPCArg::Type::NUM, /* opt */ true, /* default_val */ "1", "Only include transactions confirmed at least this many times."},
                }}
                .ToString() +
            "\nResult:\n"
            "amount              (numeric) The total amount in " + CURRENCY_UNIT + " received for this label.\n"
            "\nExamples:\n"
            "\nAmount received by the default label with at least 1 confirmation\n"
            + HelpExampleCli("getreceivedbylabel", "\"\"") +
            "\nAmount received at the tabby label including unconfirmed amounts with zero confirmations\n"
            + HelpExampleCli("getreceivedbylabel", "\"tabby\" 0") +
            "\nThe amount with at least 6 confirmations\n"
            + HelpExampleCli("getreceivedbylabel", "\"tabby\" 6") +
            "\nAs a JSON-RPC call\n"
            + HelpExampleRpc("getreceivedbylabel", "\"tabby\", 6")
        );

    // Make sure the results are valid at least up to the most recent block
    // the user could have gotten from another RPC command prior to now
    pwallet->BlockUntilSyncedToCurrentChain();

    LockAnnotation lock(::cs_main); // Temporary, for CheckFinalTx below. Removed in upcoming commit.
    auto locked_chain = pwallet->chain().lock();
    LOCK(pwallet->cs_wallet);

    // Minimum confirmations
    int nMinDepth = 1;
    if (!request.params[1].isNull())
        nMinDepth = request.params[1].get_int();

    // Get the set of pub keys assigned to label
    std::string label = LabelFromValue(request.params[0]);
    std::set<CTxDestination> setAddress = pwallet->GetLabelAddresses(label);

    // Tally
    CAmount nAmount = 0;
    for (const std::pair<const uint256, CWalletTx>& pairWtx : pwallet->mapWallet) {
        const CWalletTx& wtx = pairWtx.second;
        if (wtx.IsCoinBase() || !CheckFinalTx(*wtx.tx))
            continue;

        for (const CTxOut& txout : wtx.tx->vout)
        {
            CTxDestination address;
            if (ExtractDestination(txout.scriptPubKey, address) && IsMine(*pwallet, address) && setAddress.count(address)) {
                if (wtx.GetDepthInMainChain(*locked_chain) >= nMinDepth)
                    nAmount += txout.nValue;
            }
        }
    }

    return ValueFromAmount(nAmount);
}


static UniValue getbalance(const JSONRPCRequest& request)
{
    std::shared_ptr<CWallet> const wallet = GetWalletForJSONRPCRequest(request);
    CWallet* const pwallet = wallet.get();

    if (!EnsureWalletIsAvailable(pwallet, request.fHelp)) {
        return NullUniValue;
    }

    if (request.fHelp || (request.params.size() > 3 ))
        throw std::runtime_error(
            RPCHelpMan{"getbalance",
                "\nReturns the total available balance.\n"
                "The available balance is what the wallet considers currently spendable, and is\n"
                "thus affected by options which limit spendability such as -spendzeroconfchange.\n",
                {
                    {"dummy", RPCArg::Type::STR, /* opt */ true, /* default_val */ "null", "Remains for backward compatibility. Must be excluded or set to \"*\"."},
                    {"minconf", RPCArg::Type::NUM, /* opt */ true, /* default_val */ "0", "Only include transactions confirmed at least this many times."},
                    {"include_watchonly", RPCArg::Type::BOOL, /* opt */ true, /* default_val */ "false", "Also include balance in watch-only addresses (see 'importaddress')"},
                }}
                .ToString() +
            "\nResult:\n"
            "amount              (numeric) The total amount in " + CURRENCY_UNIT + " received for this wallet.\n"
            "\nExamples:\n"
            "\nThe total amount in the wallet with 1 or more confirmations\n"
            + HelpExampleCli("getbalance", "") +
            "\nThe total amount in the wallet at least 6 blocks confirmed\n"
            + HelpExampleCli("getbalance", "\"*\" 6") +
            "\nAs a JSON-RPC call\n"
            + HelpExampleRpc("getbalance", "\"*\", 6")
        );

    // Make sure the results are valid at least up to the most recent block
    // the user could have gotten from another RPC command prior to now
    pwallet->BlockUntilSyncedToCurrentChain();

    auto locked_chain = pwallet->chain().lock();
    LOCK(pwallet->cs_wallet);

    const UniValue& dummy_value = request.params[0];
    if (!dummy_value.isNull() && dummy_value.get_str() != "*") {
        throw JSONRPCError(RPC_METHOD_DEPRECATED, "dummy first argument must be excluded or set to \"*\".");
    }

    int min_depth = 0;
    if (!request.params[1].isNull()) {
        min_depth = request.params[1].get_int();
    }

    isminefilter filter = ISMINE_SPENDABLE;
    if (!request.params[2].isNull() && request.params[2].get_bool()) {
        filter = filter | ISMINE_WATCH_ONLY;
    }

    return ValueFromAmount(pwallet->GetBalance(filter, min_depth));
}

static UniValue getunconfirmedbalance(const JSONRPCRequest &request)
{
    std::shared_ptr<CWallet> const wallet = GetWalletForJSONRPCRequest(request);
    CWallet* const pwallet = wallet.get();

    if (!EnsureWalletIsAvailable(pwallet, request.fHelp)) {
        return NullUniValue;
    }

    if (request.fHelp || request.params.size() > 0)
        throw std::runtime_error(
            RPCHelpMan{"getunconfirmedbalance",
                "Returns the server's total unconfirmed balance\n", {}}
                .ToString());

    // Make sure the results are valid at least up to the most recent block
    // the user could have gotten from another RPC command prior to now
    pwallet->BlockUntilSyncedToCurrentChain();

    auto locked_chain = pwallet->chain().lock();
    LOCK(pwallet->cs_wallet);

    return ValueFromAmount(pwallet->GetUnconfirmedBalance());
}


static UniValue sendmany(const JSONRPCRequest& request)
{
    std::shared_ptr<CWallet> const wallet = GetWalletForJSONRPCRequest(request);
    CWallet* const pwallet = wallet.get();

    if (!EnsureWalletIsAvailable(pwallet, request.fHelp)) {
        return NullUniValue;
    }

    if (request.fHelp || request.params.size() < 2 || request.params.size() > 8)
        throw std::runtime_error(
            RPCHelpMan{"sendmany",
                "\nSend multiple times. Amounts are double-precision floating point numbers." +
                    HelpRequiringPassphrase(pwallet) + "\n",
                {
                    {"dummy", RPCArg::Type::STR, /* opt */ false, /* default_val */ "", "Must be set to \"\" for backwards compatibility.", "\"\""},
                    {"amounts", RPCArg::Type::OBJ, /* opt */ false, /* default_val */ "", "A json object with addresses and amounts",
                        {
                            {"address", RPCArg::Type::AMOUNT, /* opt */ false, /* default_val */ "", "The address is the key, the numeric amount (can be string) in " + CURRENCY_UNIT + " is the value"},
                        },
                    },
                    {"minconf", RPCArg::Type::NUM, /* opt */ true, /* default_val */ "1", "Only use the balance confirmed at least this many times."},
                    {"comment", RPCArg::Type::STR, /* opt */ true, /* default_val */ "null", "A comment"},
                    {"subtractfeefrom", RPCArg::Type::ARR, /* opt */ true, /* default_val */ "null", "A json array with addresses.\n"
            "                           The fee will be equally deducted from the amount of each selected address.\n"
            "                           Those recipients will receive less coins than you enter in their corresponding amount field.\n"
            "                           If no addresses are specified here, the sender pays the fee.",
                        {
                            {"address", RPCArg::Type::STR, /* opt */ true, /* default_val */ "", "Subtract fee from this address"},
                        },
                    },
                    {"replaceable", RPCArg::Type::BOOL, /* opt */ true, /* default_val */ "fallback to wallet's default", "Allow this transaction to be replaced by a transaction with higher fees via BIP 125"},
                    {"conf_target", RPCArg::Type::NUM, /* opt */ true, /* default_val */ "fallback to wallet's default", "Confirmation target (in blocks)"},
                    {"estimate_mode", RPCArg::Type::STR, /* opt */ true, /* default_val */ "UNSET", "The fee estimate mode, must be one of:\n"
            "       \"UNSET\"\n"
            "       \"ECONOMICAL\"\n"
            "       \"CONSERVATIVE\""},
                }}
                .ToString() +
             "\nResult:\n"
            "\"txid\"                   (string) The transaction id for the send. Only 1 transaction is created regardless of \n"
            "                                    the number of addresses.\n"
            "\nExamples:\n"
            "\nSend two amounts to two different addresses:\n"
            + HelpExampleCli("sendmany", "\"\" \"{\\\"CeLpk96XKcgSpMNk3NVLSDNFUmur17Ng5S\\\":0.01,\\\"CJ12BVLi6tx2mST1Z4BSANNeztHunz9LT\\\":0.02}\"") +
            "\nSend two amounts to two different addresses setting the confirmation and comment:\n"
            + HelpExampleCli("sendmany", "\"\" \"{\\\"CeLpk96XKcgSpMNk3NVLSDNFUmur17Ng5S\\\":0.01,\\\"CJ12BVLi6tx2mST1Z4BSANNeztHunz9LT\\\":0.02}\" 6 \"testing\"") +
            "\nSend two amounts to two different addresses, subtract fee from amount:\n"
            + HelpExampleCli("sendmany", "\"\" \"{\\\"CJDPZBVLi6tx2mST1Z4BSANNeztHunz9LT\\\":0.01,\\\"CJ12BVLi6tx2mST1Z4BSANNeztHunz9LT\\\":0.02}\" 1 \"\" \"[\\\"CJDPZBVLi6tx2mST1Z4BSANNeztHunz9LT\\\",\\\"CJ12BVLi6tx2mST1Z4BSANNeztHunz9LT\\\"]\"") +
            "\nAs a JSON-RPC call\n"
            + HelpExampleRpc("sendmany", "\"\", {\"CJDPZBVLi6tx2mST1Z4BSANNeztHunz9LT\":0.01,\"CJ12BVLi6tx2mST1Z4BSANNeztHunz9LT\":0.02}, 6, \"testing\"")
        );

    // Make sure the results are valid at least up to the most recent block
    // the user could have gotten from another RPC command prior to now
    pwallet->BlockUntilSyncedToCurrentChain();

    auto locked_chain = pwallet->chain().lock();
    LOCK(pwallet->cs_wallet);

    if (pwallet->GetBroadcastTransactions() && !g_connman) {
        throw JSONRPCError(RPC_CLIENT_P2P_DISABLED, "Error: Peer-to-peer functionality missing or disabled");
    }

    if (!request.params[0].isNull() && !request.params[0].get_str().empty()) {
        throw JSONRPCError(RPC_INVALID_PARAMETER, "Dummy value must be set to \"\"");
    }
    UniValue sendTo = request.params[1].get_obj();
    int nMinDepth = 1;
    if (!request.params[2].isNull())
        nMinDepth = request.params[2].get_int();

    mapValue_t mapValue;
    if (!request.params[3].isNull() && !request.params[3].get_str().empty())
        mapValue["comment"] = request.params[3].get_str();

    UniValue subtractFeeFromAmount(UniValue::VARR);
    if (!request.params[4].isNull())
        subtractFeeFromAmount = request.params[4].get_array();

    CCoinControl coin_control;
    if (!request.params[5].isNull()) {
        coin_control.m_signal_bip125_rbf = request.params[5].get_bool();
    }

    if (!request.params[6].isNull()) {
        coin_control.m_confirm_target = ParseConfirmTarget(request.params[6]);
    }

    if (!request.params[7].isNull()) {
        if (!FeeModeFromString(request.params[7].get_str(), coin_control.m_fee_mode)) {
            throw JSONRPCError(RPC_INVALID_PARAMETER, "Invalid estimate_mode parameter");
        }
    }

    std::set<CTxDestination> destinations;
    std::vector<CRecipient> vecSend;

    CAmount totalAmount = 0;
    std::vector<std::string> keys = sendTo.getKeys();
    for (const std::string& name_ : keys) {
        CTxDestination dest = DecodeDestination(name_);
        if (!IsValidDestination(dest)) {
            throw JSONRPCError(RPC_INVALID_ADDRESS_OR_KEY, std::string("Invalid Xaya address: ") + name_);
        }

        if (destinations.count(dest)) {
            throw JSONRPCError(RPC_INVALID_PARAMETER, std::string("Invalid parameter, duplicated address: ") + name_);
        }
        destinations.insert(dest);

        CScript scriptPubKey = GetScriptForDestination(dest);
        CAmount nAmount = AmountFromValue(sendTo[name_]);
        if (nAmount <= 0)
            throw JSONRPCError(RPC_TYPE_ERROR, "Invalid amount for send");
        totalAmount += nAmount;

        bool fSubtractFeeFromAmount = false;
        for (unsigned int idx = 0; idx < subtractFeeFromAmount.size(); idx++) {
            const UniValue& addr = subtractFeeFromAmount[idx];
            if (addr.get_str() == name_)
                fSubtractFeeFromAmount = true;
        }

        CRecipient recipient = {scriptPubKey, nAmount, fSubtractFeeFromAmount};
        vecSend.push_back(recipient);
    }

    EnsureWalletIsUnlocked(pwallet);

    // Check funds
    if (totalAmount > pwallet->GetLegacyBalance(ISMINE_SPENDABLE, nMinDepth)) {
        throw JSONRPCError(RPC_WALLET_INSUFFICIENT_FUNDS, "Wallet has insufficient funds");
    }

    // Shuffle recipient list
    std::shuffle(vecSend.begin(), vecSend.end(), FastRandomContext());

    // Send
    CReserveKey keyChange(pwallet);
    CAmount nFeeRequired = 0;
    int nChangePosRet = -1;
    std::string strFailReason;
    CTransactionRef tx;
    bool fCreated = pwallet->CreateTransaction(*locked_chain, vecSend, nullptr, tx, keyChange, nFeeRequired, nChangePosRet, strFailReason, coin_control);
    if (!fCreated)
        throw JSONRPCError(RPC_WALLET_INSUFFICIENT_FUNDS, strFailReason);
    CValidationState state;
    if (!pwallet->CommitTransaction(tx, std::move(mapValue), {} /* orderForm */, keyChange, g_connman.get(), state)) {
        strFailReason = strprintf("Transaction commit failed:: %s", FormatStateMessage(state));
        throw JSONRPCError(RPC_WALLET_ERROR, strFailReason);
    }

    return tx->GetHash().GetHex();
}

static UniValue addmultisigaddress(const JSONRPCRequest& request)
{
    std::shared_ptr<CWallet> const wallet = GetWalletForJSONRPCRequest(request);
    CWallet* const pwallet = wallet.get();

    if (!EnsureWalletIsAvailable(pwallet, request.fHelp)) {
        return NullUniValue;
    }

    if (request.fHelp || request.params.size() < 2 || request.params.size() > 4) {
        std::string msg =
            RPCHelpMan{"addmultisigaddress",
                "\nAdd a nrequired-to-sign multisignature address to the wallet. Requires a new wallet backup.\n"
                "Each key is a address or hex-encoded public key.\n"
                "This functionality is only intended for use with non-watchonly addresses.\n"
                "See `importaddress` for watchonly p2sh address support.\n"
                "If 'label' is specified, assign address to that label.\n",
                {
                    {"nrequired", RPCArg::Type::NUM, /* opt */ false, /* default_val */ "", "The number of required signatures out of the n keys or addresses."},
                    {"keys", RPCArg::Type::ARR, /* opt */ false, /* default_val */ "", "A json array of addresses or hex-encoded public keys",
                        {
                            {"key", RPCArg::Type::STR, /* opt */ false, /* default_val */ "", "address or hex-encoded public key"},
                        },
                        },
                    {"label", RPCArg::Type::STR, /* opt */ true, /* default_val */ "null", "A label to assign the addresses to."},
                    {"address_type", RPCArg::Type::STR, /* opt */ true, /* default_val */ "set by -addresstype", "The address type to use. Options are \"legacy\", \"p2sh-segwit\", and \"bech32\"."},
                }}
                .ToString() +
            "\nResult:\n"
            "{\n"
            "  \"address\":\"multisigaddress\",    (string) The value of the new multisig address.\n"
            "  \"redeemScript\":\"script\"         (string) The string value of the hex-encoded redemption script.\n"
            "}\n"
            "\nExamples:\n"
            "\nAdd a multisig address from 2 addresses\n"
            + HelpExampleCli("addmultisigaddress", "2 \"[\\\"CJDPZBVLi6tx2mST1Z4BSANNeztHunz9LT\\\",\\\"CJ12BVLi6tx2mST1Z4BSANNeztHunz9LT\\\"]\"") +
            "\nAs a JSON-RPC call\n"
            + HelpExampleRpc("addmultisigaddress", "2, \"[\\\"CJDPZBVLi6tx2mST1Z4BSANNeztHunz9LT\\\",\\\"CJ12BVLi6tx2mST1Z4BSANNeztHunz9LT\\\"]\"")
        ;
        throw std::runtime_error(msg);
    }

    auto locked_chain = pwallet->chain().lock();
    LOCK(pwallet->cs_wallet);

    std::string label;
    if (!request.params[2].isNull())
        label = LabelFromValue(request.params[2]);

    int required = request.params[0].get_int();

    // Get the public keys
    const UniValue& keys_or_addrs = request.params[1].get_array();
    std::vector<CPubKey> pubkeys;
    for (unsigned int i = 0; i < keys_or_addrs.size(); ++i) {
        if (IsHex(keys_or_addrs[i].get_str()) && (keys_or_addrs[i].get_str().length() == 66 || keys_or_addrs[i].get_str().length() == 130)) {
            pubkeys.push_back(HexToPubKey(keys_or_addrs[i].get_str()));
        } else {
            pubkeys.push_back(AddrToPubKey(pwallet, keys_or_addrs[i].get_str()));
        }
    }

    OutputType output_type = pwallet->m_default_address_type;
    if (!request.params[3].isNull()) {
        if (!ParseOutputType(request.params[3].get_str(), output_type)) {
            throw JSONRPCError(RPC_INVALID_ADDRESS_OR_KEY, strprintf("Unknown address type '%s'", request.params[3].get_str()));
        }
    }

    // Construct using pay-to-script-hash:
    CScript inner = CreateMultisigRedeemscript(required, pubkeys);
    CTxDestination dest = AddAndGetDestinationForScript(*pwallet, inner, output_type);
    pwallet->SetAddressBook(dest, label, "send");

    UniValue result(UniValue::VOBJ);
    result.pushKV("address", EncodeDestination(dest));
    result.pushKV("redeemScript", HexStr(inner.begin(), inner.end()));
    return result;
}

struct tallyitem
{
    CAmount nAmount;
    int nConf;
    std::vector<uint256> txids;
    bool fIsWatchonly;
    tallyitem()
    {
        nAmount = 0;
        nConf = std::numeric_limits<int>::max();
        fIsWatchonly = false;
    }
};

static UniValue ListReceived(interfaces::Chain::Lock& locked_chain, CWallet * const pwallet, const UniValue& params, bool by_label) EXCLUSIVE_LOCKS_REQUIRED(pwallet->cs_wallet)
{
    LockAnnotation lock(::cs_main); // Temporary, for CheckFinalTx below. Removed in upcoming commit.

    // Minimum confirmations
    int nMinDepth = 1;
    if (!params[0].isNull())
        nMinDepth = params[0].get_int();

    // Whether to include empty labels
    bool fIncludeEmpty = false;
    if (!params[1].isNull())
        fIncludeEmpty = params[1].get_bool();

    isminefilter filter = ISMINE_SPENDABLE;
    if(!params[2].isNull())
        if(params[2].get_bool())
            filter = filter | ISMINE_WATCH_ONLY;

    bool has_filtered_address = false;
    CTxDestination filtered_address = CNoDestination();
    if (!by_label && params.size() > 3) {
        if (!IsValidDestinationString(params[3].get_str())) {
            throw JSONRPCError(RPC_WALLET_ERROR, "address_filter parameter was invalid");
        }
        filtered_address = DecodeDestination(params[3].get_str());
        has_filtered_address = true;
    }

    // Tally
    std::map<CTxDestination, tallyitem> mapTally;
    for (const std::pair<const uint256, CWalletTx>& pairWtx : pwallet->mapWallet) {
        const CWalletTx& wtx = pairWtx.second;

        if (wtx.IsCoinBase() || !CheckFinalTx(*wtx.tx))
            continue;

        int nDepth = wtx.GetDepthInMainChain(locked_chain);
        if (nDepth < nMinDepth)
            continue;

        for (const CTxOut& txout : wtx.tx->vout)
        {
            CTxDestination address;
            if (!ExtractDestination(txout.scriptPubKey, address))
                continue;

            if (has_filtered_address && !(filtered_address == address)) {
                continue;
            }

            isminefilter mine = IsMine(*pwallet, address);
            if(!(mine & filter))
                continue;

            tallyitem& item = mapTally[address];
            item.nAmount += txout.nValue;
            item.nConf = std::min(item.nConf, nDepth);
            item.txids.push_back(wtx.GetHash());
            if (mine & ISMINE_WATCH_ONLY)
                item.fIsWatchonly = true;
        }
    }

    // Reply
    UniValue ret(UniValue::VARR);
    std::map<std::string, tallyitem> label_tally;

    // Create mapAddressBook iterator
    // If we aren't filtering, go from begin() to end()
    auto start = pwallet->mapAddressBook.begin();
    auto end = pwallet->mapAddressBook.end();
    // If we are filtering, find() the applicable entry
    if (has_filtered_address) {
        start = pwallet->mapAddressBook.find(filtered_address);
        if (start != end) {
            end = std::next(start);
        }
    }

    for (auto item_it = start; item_it != end; ++item_it)
    {
        const CTxDestination& address = item_it->first;
        const std::string& label = item_it->second.name;
        auto it = mapTally.find(address);
        if (it == mapTally.end() && !fIncludeEmpty)
            continue;

        CAmount nAmount = 0;
        int nConf = std::numeric_limits<int>::max();
        bool fIsWatchonly = false;
        if (it != mapTally.end())
        {
            nAmount = (*it).second.nAmount;
            nConf = (*it).second.nConf;
            fIsWatchonly = (*it).second.fIsWatchonly;
        }

        if (by_label)
        {
            tallyitem& _item = label_tally[label];
            _item.nAmount += nAmount;
            _item.nConf = std::min(_item.nConf, nConf);
            _item.fIsWatchonly = fIsWatchonly;
        }
        else
        {
            UniValue obj(UniValue::VOBJ);
            if(fIsWatchonly)
                obj.pushKV("involvesWatchonly", true);
            obj.pushKV("address",       EncodeDestination(address));
            obj.pushKV("amount",        ValueFromAmount(nAmount));
            obj.pushKV("confirmations", (nConf == std::numeric_limits<int>::max() ? 0 : nConf));
            obj.pushKV("label", label);
            UniValue transactions(UniValue::VARR);
            if (it != mapTally.end())
            {
                for (const uint256& _item : (*it).second.txids)
                {
                    transactions.push_back(_item.GetHex());
                }
            }
            obj.pushKV("txids", transactions);
            ret.push_back(obj);
        }
    }

    if (by_label)
    {
        for (const auto& entry : label_tally)
        {
            CAmount nAmount = entry.second.nAmount;
            int nConf = entry.second.nConf;
            UniValue obj(UniValue::VOBJ);
            if (entry.second.fIsWatchonly)
                obj.pushKV("involvesWatchonly", true);
            obj.pushKV("amount",        ValueFromAmount(nAmount));
            obj.pushKV("confirmations", (nConf == std::numeric_limits<int>::max() ? 0 : nConf));
            obj.pushKV("label",         entry.first);
            ret.push_back(obj);
        }
    }

    return ret;
}

static UniValue listreceivedbyaddress(const JSONRPCRequest& request)
{
    std::shared_ptr<CWallet> const wallet = GetWalletForJSONRPCRequest(request);
    CWallet* const pwallet = wallet.get();

    if (!EnsureWalletIsAvailable(pwallet, request.fHelp)) {
        return NullUniValue;
    }

    if (request.fHelp || request.params.size() > 4)
        throw std::runtime_error(
            RPCHelpMan{"listreceivedbyaddress",
                "\nList balances by receiving address.\n",
                {
                    {"minconf", RPCArg::Type::NUM, /* opt */ true, /* default_val */ "1", "The minimum number of confirmations before payments are included."},
                    {"include_empty", RPCArg::Type::BOOL, /* opt */ true, /* default_val */ "false", "Whether to include addresses that haven't received any payments."},
                    {"include_watchonly", RPCArg::Type::BOOL, /* opt */ true, /* default_val */ "false", "Whether to include watch-only addresses (see 'importaddress')."},
                    {"address_filter", RPCArg::Type::STR, /* opt */ true, /* default_val */ "null", "If present, only return information on this address."},
                }}
                .ToString() +
            "\nResult:\n"
            "[\n"
            "  {\n"
            "    \"involvesWatchonly\" : true,        (bool) Only returned if imported addresses were involved in transaction\n"
            "    \"address\" : \"receivingaddress\",  (string) The receiving address\n"
            "    \"amount\" : x.xxx,                  (numeric) The total amount in " + CURRENCY_UNIT + " received by the address\n"
            "    \"confirmations\" : n,               (numeric) The number of confirmations of the most recent transaction included\n"
            "    \"label\" : \"label\",               (string) The label of the receiving address. The default label is \"\".\n"
            "    \"txids\": [\n"
            "       \"txid\",                         (string) The ids of transactions received with the address \n"
            "       ...\n"
            "    ]\n"
            "  }\n"
            "  ,...\n"
            "]\n"

            "\nExamples:\n"
            + HelpExampleCli("listreceivedbyaddress", "")
            + HelpExampleCli("listreceivedbyaddress", "6 true")
            + HelpExampleRpc("listreceivedbyaddress", "6, true, true")
            + HelpExampleRpc("listreceivedbyaddress", "6, true, true, \"1M72Sfpbz1BPpXFHz9m3CdqATR44Jvaydd\"")
        );

    // Make sure the results are valid at least up to the most recent block
    // the user could have gotten from another RPC command prior to now
    pwallet->BlockUntilSyncedToCurrentChain();

    auto locked_chain = pwallet->chain().lock();
    LOCK(pwallet->cs_wallet);

    return ListReceived(*locked_chain, pwallet, request.params, false);
}

static UniValue listreceivedbylabel(const JSONRPCRequest& request)
{
    std::shared_ptr<CWallet> const wallet = GetWalletForJSONRPCRequest(request);
    CWallet* const pwallet = wallet.get();

    if (!EnsureWalletIsAvailable(pwallet, request.fHelp)) {
        return NullUniValue;
    }

    if (request.fHelp || request.params.size() > 3)
        throw std::runtime_error(
            RPCHelpMan{"listreceivedbylabel",
                "\nList received transactions by label.\n",
                {
                    {"minconf", RPCArg::Type::NUM, /* opt */ true, /* default_val */ "1", "The minimum number of confirmations before payments are included."},
                    {"include_empty", RPCArg::Type::BOOL, /* opt */ true, /* default_val */ "false", "Whether to include labels that haven't received any payments."},
                    {"include_watchonly", RPCArg::Type::BOOL, /* opt */ true, /* default_val */ "false", "Whether to include watch-only addresses (see 'importaddress')."},
                }}
                .ToString() +
            "\nResult:\n"
            "[\n"
            "  {\n"
            "    \"involvesWatchonly\" : true,   (bool) Only returned if imported addresses were involved in transaction\n"
            "    \"amount\" : x.xxx,             (numeric) The total amount received by addresses with this label\n"
            "    \"confirmations\" : n,          (numeric) The number of confirmations of the most recent transaction included\n"
            "    \"label\" : \"label\"           (string) The label of the receiving address. The default label is \"\".\n"
            "  }\n"
            "  ,...\n"
            "]\n"

            "\nExamples:\n"
            + HelpExampleCli("listreceivedbylabel", "")
            + HelpExampleCli("listreceivedbylabel", "6 true")
            + HelpExampleRpc("listreceivedbylabel", "6, true, true")
        );

    // Make sure the results are valid at least up to the most recent block
    // the user could have gotten from another RPC command prior to now
    pwallet->BlockUntilSyncedToCurrentChain();

    auto locked_chain = pwallet->chain().lock();
    LOCK(pwallet->cs_wallet);

    return ListReceived(*locked_chain, pwallet, request.params, true);
}

static void MaybePushAddress(UniValue & entry, const CTxDestination &dest)
{
    if (IsValidDestination(dest)) {
        entry.pushKV("address", EncodeDestination(dest));
    }
}

/**
 * List transactions based on the given criteria.
 *
 * @param  pwallet        The wallet.
 * @param  wtx            The wallet transaction.
 * @param  nMinDepth      The minimum confirmation depth.
 * @param  fLong          Whether to include the JSON version of the transaction.
 * @param  ret            The UniValue into which the result is stored.
 * @param  filter_ismine  The "is mine" filter flags.
 * @param  filter_label   Optional label string to filter incoming transactions.
 */
static void ListTransactions(interfaces::Chain::Lock& locked_chain, CWallet* const pwallet, const CWalletTx& wtx, int nMinDepth, bool fLong, UniValue& ret, const isminefilter& filter_ismine, const std::string* filter_label)
{
    CAmount nFee;
    std::list<COutputEntry> listReceived;
    std::list<COutputEntry> listSent;

    wtx.GetAmounts(listReceived, listSent, nFee, filter_ismine);

    bool involvesWatchonly = wtx.IsFromMe(ISMINE_WATCH_ONLY);

    // Sent
    if (!filter_label)
    {
        for (const COutputEntry& s : listSent)
        {
            UniValue entry(UniValue::VOBJ);
            if (involvesWatchonly || (::IsMine(*pwallet, s.destination) & ISMINE_WATCH_ONLY)) {
                entry.pushKV("involvesWatchonly", true);
            }
            MaybePushAddress(entry, s.destination);
            if(!s.nameOp.empty())
                entry.pushKV("name", s.nameOp);
            entry.pushKV("category", "send");
            entry.pushKV("amount", ValueFromAmount(-s.amount));
            if (pwallet->mapAddressBook.count(s.destination)) {
                entry.pushKV("label", pwallet->mapAddressBook[s.destination].name);
            }
            entry.pushKV("vout", s.vout);
            entry.pushKV("fee", ValueFromAmount(-nFee));
            if (fLong)
                WalletTxToJSON(pwallet->chain(), locked_chain, wtx, entry);
            entry.pushKV("abandoned", wtx.isAbandoned());
            ret.push_back(entry);
        }
    }

    // Received
    if (listReceived.size() > 0 && wtx.GetDepthInMainChain(locked_chain) >= nMinDepth)
    {
        for (const COutputEntry& r : listReceived)
        {
            std::string label;
            if (pwallet->mapAddressBook.count(r.destination)) {
                label = pwallet->mapAddressBook[r.destination].name;
            }
            if (filter_label && label != *filter_label) {
                continue;
            }
            UniValue entry(UniValue::VOBJ);
            if (involvesWatchonly || (::IsMine(*pwallet, r.destination) & ISMINE_WATCH_ONLY)) {
                entry.pushKV("involvesWatchonly", true);
            }
            if(!r.nameOp.empty())
                entry.pushKV("name", r.nameOp);
            MaybePushAddress(entry, r.destination);
            if (wtx.IsCoinBase())
            {
                if (wtx.GetDepthInMainChain(locked_chain) < 1)
                    entry.pushKV("category", "orphan");
                else if (wtx.IsImmatureCoinBase(locked_chain))
                    entry.pushKV("category", "immature");
                else
                    entry.pushKV("category", "generate");
            }
            else
            {
                entry.pushKV("category", "receive");
            }
            entry.pushKV("amount", ValueFromAmount(r.amount));
            if (pwallet->mapAddressBook.count(r.destination)) {
                entry.pushKV("label", label);
            }
            entry.pushKV("vout", r.vout);
            if (fLong)
                WalletTxToJSON(pwallet->chain(), locked_chain, wtx, entry);
            ret.push_back(entry);
        }
    }
}

UniValue listtransactions(const JSONRPCRequest& request)
{
    std::shared_ptr<CWallet> const wallet = GetWalletForJSONRPCRequest(request);
    CWallet* const pwallet = wallet.get();

    if (!EnsureWalletIsAvailable(pwallet, request.fHelp)) {
        return NullUniValue;
    }

    if (request.fHelp || request.params.size() > 4)
        throw std::runtime_error(
            RPCHelpMan{"listtransactions",
                "\nIf a label name is provided, this will return only incoming transactions paying to addresses with the specified label.\n"
                "\nReturns up to 'count' most recent transactions skipping the first 'from' transactions.\n",
                {
                    {"label", RPCArg::Type::STR, /* opt */ true, /* default_val */ "null", "If set, should be a valid label name to return only incoming transactions\n"
            "              with the specified label, or \"*\" to disable filtering and return all transactions."},
                    {"count", RPCArg::Type::NUM, /* opt */ true, /* default_val */ "10", "The number of transactions to return"},
                    {"skip", RPCArg::Type::NUM, /* opt */ true, /* default_val */ "0", "The number of transactions to skip"},
                    {"include_watchonly", RPCArg::Type::BOOL, /* opt */ true, /* default_val */ "false", "Include transactions to watch-only addresses (see 'importaddress')"},
                }}
                .ToString() +
            "\nResult:\n"
            "[\n"
            "  {\n"
<<<<<<< HEAD
            "    \"address\":\"address\",    (string) The Xaya address of the transaction.\n"
            "    \"category\":\"send|receive\", (string) The transaction category.\n"
=======
            "    \"address\":\"address\",    (string) The address of the transaction.\n"
            "    \"category\":               (string) The transaction category.\n"
            "                \"send\"                  Transactions sent.\n"
            "                \"receive\"               Non-coinbase transactions received.\n"
            "                \"generate\"              Coinbase transactions received with more than 100 confirmations.\n"
            "                \"immature\"              Coinbase transactions received with 100 or fewer confirmations.\n"
            "                \"orphan\"                Orphaned coinbase transactions received.\n"
>>>>>>> 3d6ed6bb
            "    \"amount\": x.xxx,          (numeric) The amount in " + CURRENCY_UNIT + ". This is negative for the 'send' category, and is positive\n"
            "                                        for all other categories\n"
            "    \"label\": \"label\",       (string) A comment for the address/transaction, if any\n"
            "    \"vout\": n,                (numeric) the vout value\n"
            "    \"fee\": x.xxx,             (numeric) The amount of the fee in " + CURRENCY_UNIT + ". This is negative and only available for the \n"
            "                                         'send' category of transactions.\n"
            "    \"confirmations\": n,       (numeric) The number of confirmations for the transaction. Negative confirmations indicate the\n"
            "                                         transaction conflicts with the block chain\n"
            "    \"trusted\": xxx,           (bool) Whether we consider the outputs of this unconfirmed transaction safe to spend.\n"
            "    \"blockhash\": \"hashvalue\", (string) The block hash containing the transaction.\n"
            "    \"blockindex\": n,          (numeric) The index of the transaction in the block that includes it.\n"
            "    \"blocktime\": xxx,         (numeric) The block time in seconds since epoch (1 Jan 1970 GMT).\n"
            "    \"txid\": \"transactionid\", (string) The transaction id.\n"
            "    \"time\": xxx,              (numeric) The transaction time in seconds since epoch (midnight Jan 1 1970 GMT).\n"
            "    \"timereceived\": xxx,      (numeric) The time received in seconds since epoch (midnight Jan 1 1970 GMT).\n"
            "    \"comment\": \"...\",       (string) If a comment is associated with the transaction.\n"
            "    \"bip125-replaceable\": \"yes|no|unknown\",  (string) Whether this transaction could be replaced due to BIP125 (replace-by-fee);\n"
            "                                                     may be unknown for unconfirmed transactions not in the mempool\n"
            "    \"abandoned\": xxx          (bool) 'true' if the transaction has been abandoned (inputs are respendable). Only available for the \n"
            "                                         'send' category of transactions.\n"
            "  }\n"
            "]\n"

            "\nExamples:\n"
            "\nList the most recent 10 transactions in the systems\n"
            + HelpExampleCli("listtransactions", "") +
            "\nList transactions 100 to 120\n"
            + HelpExampleCli("listtransactions", "\"*\" 20 100") +
            "\nAs a JSON-RPC call\n"
            + HelpExampleRpc("listtransactions", "\"*\", 20, 100")
        );

    // Make sure the results are valid at least up to the most recent block
    // the user could have gotten from another RPC command prior to now
    pwallet->BlockUntilSyncedToCurrentChain();

    const std::string* filter_label = nullptr;
    if (!request.params[0].isNull() && request.params[0].get_str() != "*") {
        filter_label = &request.params[0].get_str();
        if (filter_label->empty()) {
            throw JSONRPCError(RPC_INVALID_PARAMETER, "Label argument must be a valid label name or \"*\".");
        }
    }
    int nCount = 10;
    if (!request.params[1].isNull())
        nCount = request.params[1].get_int();
    int nFrom = 0;
    if (!request.params[2].isNull())
        nFrom = request.params[2].get_int();
    isminefilter filter = ISMINE_SPENDABLE;
    if(!request.params[3].isNull())
        if(request.params[3].get_bool())
            filter = filter | ISMINE_WATCH_ONLY;

    if (nCount < 0)
        throw JSONRPCError(RPC_INVALID_PARAMETER, "Negative count");
    if (nFrom < 0)
        throw JSONRPCError(RPC_INVALID_PARAMETER, "Negative from");

    UniValue ret(UniValue::VARR);

    {
        auto locked_chain = pwallet->chain().lock();
        LOCK(pwallet->cs_wallet);

        const CWallet::TxItems & txOrdered = pwallet->wtxOrdered;

        // iterate backwards until we have nCount items to return:
        for (CWallet::TxItems::const_reverse_iterator it = txOrdered.rbegin(); it != txOrdered.rend(); ++it)
        {
            CWalletTx *const pwtx = (*it).second;
            ListTransactions(*locked_chain, pwallet, *pwtx, 0, true, ret, filter, filter_label);
            if ((int)ret.size() >= (nCount+nFrom)) break;
        }
    }

    // ret is newest to oldest

    if (nFrom > (int)ret.size())
        nFrom = ret.size();
    if ((nFrom + nCount) > (int)ret.size())
        nCount = ret.size() - nFrom;

    std::vector<UniValue> arrTmp = ret.getValues();

    std::vector<UniValue>::iterator first = arrTmp.begin();
    std::advance(first, nFrom);
    std::vector<UniValue>::iterator last = arrTmp.begin();
    std::advance(last, nFrom+nCount);

    if (last != arrTmp.end()) arrTmp.erase(last, arrTmp.end());
    if (first != arrTmp.begin()) arrTmp.erase(arrTmp.begin(), first);

    std::reverse(arrTmp.begin(), arrTmp.end()); // Return oldest to newest

    ret.clear();
    ret.setArray();
    ret.push_backV(arrTmp);

    return ret;
}

static UniValue listsinceblock(const JSONRPCRequest& request)
{
    std::shared_ptr<CWallet> const wallet = GetWalletForJSONRPCRequest(request);
    CWallet* const pwallet = wallet.get();

    if (!EnsureWalletIsAvailable(pwallet, request.fHelp)) {
        return NullUniValue;
    }

    if (request.fHelp || request.params.size() > 4)
        throw std::runtime_error(
            RPCHelpMan{"listsinceblock",
                "\nGet all transactions in blocks since block [blockhash], or all transactions if omitted.\n"
                "If \"blockhash\" is no longer a part of the main chain, transactions from the fork point onward are included.\n"
                "Additionally, if include_removed is set, transactions affecting the wallet which were removed are returned in the \"removed\" array.\n",
                {
                    {"blockhash", RPCArg::Type::STR, /* opt */ true, /* default_val */ "null", "If set, the block hash to list transactions since, otherwise list all transactions."},
                    {"target_confirmations", RPCArg::Type::NUM, /* opt */ true, /* default_val */ "1", "Return the nth block hash from the main chain. e.g. 1 would mean the best block hash. Note: this is not used as a filter, but only affects [lastblock] in the return value"},
                    {"include_watchonly", RPCArg::Type::BOOL, /* opt */ true, /* default_val */ "false", "Include transactions to watch-only addresses (see 'importaddress')"},
                    {"include_removed", RPCArg::Type::BOOL, /* opt */ true, /* default_val */ "true", "Show transactions that were removed due to a reorg in the \"removed\" array\n"
            "                                                           (not guaranteed to work on pruned nodes)"},
                }}
                .ToString() +
            "\nResult:\n"
            "{\n"
            "  \"transactions\": [\n"
            "    \"address\":\"address\",    (string) The address of the transaction.\n"
            "    \"category\":               (string) The transaction category.\n"
            "                \"send\"                  Transactions sent.\n"
            "                \"receive\"               Non-coinbase transactions received.\n"
            "                \"generate\"              Coinbase transactions received with more than 100 confirmations.\n"
            "                \"immature\"              Coinbase transactions received with 100 or fewer confirmations.\n"
            "                \"orphan\"                Orphaned coinbase transactions received.\n"
            "    \"amount\": x.xxx,          (numeric) The amount in " + CURRENCY_UNIT + ". This is negative for the 'send' category, and is positive\n"
            "                                         for all other categories\n"
            "    \"vout\" : n,               (numeric) the vout value\n"
            "    \"fee\": x.xxx,             (numeric) The amount of the fee in " + CURRENCY_UNIT + ". This is negative and only available for the 'send' category of transactions.\n"
            "    \"confirmations\": n,       (numeric) The number of confirmations for the transaction.\n"
            "                                          When it's < 0, it means the transaction conflicted that many blocks ago.\n"
            "    \"blockhash\": \"hashvalue\",     (string) The block hash containing the transaction.\n"
            "    \"blockindex\": n,          (numeric) The index of the transaction in the block that includes it.\n"
            "    \"blocktime\": xxx,         (numeric) The block time in seconds since epoch (1 Jan 1970 GMT).\n"
            "    \"txid\": \"transactionid\",  (string) The transaction id.\n"
            "    \"time\": xxx,              (numeric) The transaction time in seconds since epoch (Jan 1 1970 GMT).\n"
            "    \"timereceived\": xxx,      (numeric) The time received in seconds since epoch (Jan 1 1970 GMT).\n"
            "    \"bip125-replaceable\": \"yes|no|unknown\",  (string) Whether this transaction could be replaced due to BIP125 (replace-by-fee);\n"
            "                                                   may be unknown for unconfirmed transactions not in the mempool\n"
            "    \"abandoned\": xxx,         (bool) 'true' if the transaction has been abandoned (inputs are respendable). Only available for the 'send' category of transactions.\n"
            "    \"comment\": \"...\",       (string) If a comment is associated with the transaction.\n"
            "    \"label\" : \"label\"       (string) A comment for the address/transaction, if any\n"
            "    \"to\": \"...\",            (string) If a comment to is associated with the transaction.\n"
            "  ],\n"
            "  \"removed\": [\n"
            "    <structure is the same as \"transactions\" above, only present if include_removed=true>\n"
            "    Note: transactions that were re-added in the active chain will appear as-is in this array, and may thus have a positive confirmation count.\n"
            "  ],\n"
            "  \"lastblock\": \"lastblockhash\"     (string) The hash of the block (target_confirmations-1) from the best block on the main chain. This is typically used to feed back into listsinceblock the next time you call it. So you would generally use a target_confirmations of say 6, so you will be continually re-notified of transactions until they've reached 6 confirmations plus any new ones\n"
            "}\n"
            "\nExamples:\n"
            + HelpExampleCli("listsinceblock", "")
            + HelpExampleCli("listsinceblock", "\"000000000000000bacf66f7497b7dc45ef753ee9a7d38571037cdb1a57f663ad\" 6")
            + HelpExampleRpc("listsinceblock", "\"000000000000000bacf66f7497b7dc45ef753ee9a7d38571037cdb1a57f663ad\", 6")
        );

    // Make sure the results are valid at least up to the most recent block
    // the user could have gotten from another RPC command prior to now
    pwallet->BlockUntilSyncedToCurrentChain();

    auto locked_chain = pwallet->chain().lock();
    LOCK(pwallet->cs_wallet);

    const CBlockIndex* pindex = nullptr;    // Block index of the specified block or the common ancestor, if the block provided was in a deactivated chain.
    const CBlockIndex* paltindex = nullptr; // Block index of the specified block, even if it's in a deactivated chain.
    int target_confirms = 1;
    isminefilter filter = ISMINE_SPENDABLE;

    if (!request.params[0].isNull() && !request.params[0].get_str().empty()) {
        uint256 blockId(ParseHashV(request.params[0], "blockhash"));

        paltindex = pindex = LookupBlockIndex(blockId);
        if (!pindex) {
            throw JSONRPCError(RPC_INVALID_ADDRESS_OR_KEY, "Block not found");
        }
        if (chainActive[pindex->nHeight] != pindex) {
            // the block being asked for is a part of a deactivated chain;
            // we don't want to depend on its perceived height in the block
            // chain, we want to instead use the last common ancestor
            pindex = chainActive.FindFork(pindex);
        }
    }

    if (!request.params[1].isNull()) {
        target_confirms = request.params[1].get_int();

        if (target_confirms < 1) {
            throw JSONRPCError(RPC_INVALID_PARAMETER, "Invalid parameter");
        }
    }

    if (!request.params[2].isNull() && request.params[2].get_bool()) {
        filter = filter | ISMINE_WATCH_ONLY;
    }

    bool include_removed = (request.params[3].isNull() || request.params[3].get_bool());

    int depth = pindex ? (1 + chainActive.Height() - pindex->nHeight) : -1;

    UniValue transactions(UniValue::VARR);

    for (const std::pair<const uint256, CWalletTx>& pairWtx : pwallet->mapWallet) {
        CWalletTx tx = pairWtx.second;

        if (depth == -1 || tx.GetDepthInMainChain(*locked_chain) < depth) {
            ListTransactions(*locked_chain, pwallet, tx, 0, true, transactions, filter, nullptr /* filter_label */);
        }
    }

    // when a reorg'd block is requested, we also list any relevant transactions
    // in the blocks of the chain that was detached
    UniValue removed(UniValue::VARR);
    while (include_removed && paltindex && paltindex != pindex) {
        CBlock block;
        if (!ReadBlockFromDisk(block, paltindex, Params().GetConsensus())) {
            throw JSONRPCError(RPC_INTERNAL_ERROR, "Can't read block from disk");
        }
        for (const CTransactionRef& tx : block.vtx) {
            auto it = pwallet->mapWallet.find(tx->GetHash());
            if (it != pwallet->mapWallet.end()) {
                // We want all transactions regardless of confirmation count to appear here,
                // even negative confirmation ones, hence the big negative.
                ListTransactions(*locked_chain, pwallet, it->second, -100000000, true, removed, filter, nullptr /* filter_label */);
            }
        }
        paltindex = paltindex->pprev;
    }

    CBlockIndex *pblockLast = chainActive[chainActive.Height() + 1 - target_confirms];
    uint256 lastblock = pblockLast ? pblockLast->GetBlockHash() : uint256();

    UniValue ret(UniValue::VOBJ);
    ret.pushKV("transactions", transactions);
    if (include_removed) ret.pushKV("removed", removed);
    ret.pushKV("lastblock", lastblock.GetHex());

    return ret;
}

static UniValue gettransaction(const JSONRPCRequest& request)
{
    std::shared_ptr<CWallet> const wallet = GetWalletForJSONRPCRequest(request);
    CWallet* const pwallet = wallet.get();

    if (!EnsureWalletIsAvailable(pwallet, request.fHelp)) {
        return NullUniValue;
    }

    if (request.fHelp || request.params.size() < 1 || request.params.size() > 2)
        throw std::runtime_error(
            RPCHelpMan{"gettransaction",
                "\nGet detailed information about in-wallet transaction <txid>\n",
                {
                    {"txid", RPCArg::Type::STR, /* opt */ false, /* default_val */ "", "The transaction id"},
                    {"include_watchonly", RPCArg::Type::BOOL, /* opt */ true, /* default_val */ "false", "Whether to include watch-only addresses in balance calculation and details[]"},
                }}
                .ToString() +
            "\nResult:\n"
            "{\n"
            "  \"amount\" : x.xxx,        (numeric) The transaction amount in " + CURRENCY_UNIT + "\n"
            "  \"fee\": x.xxx,            (numeric) The amount of the fee in " + CURRENCY_UNIT + ". This is negative and only available for the \n"
            "                              'send' category of transactions.\n"
            "  \"confirmations\" : n,     (numeric) The number of confirmations\n"
            "  \"blockhash\" : \"hash\",  (string) The block hash\n"
            "  \"blockindex\" : xx,       (numeric) The index of the transaction in the block that includes it\n"
            "  \"blocktime\" : ttt,       (numeric) The time in seconds since epoch (1 Jan 1970 GMT)\n"
            "  \"txid\" : \"transactionid\",   (string) The transaction id.\n"
            "  \"time\" : ttt,            (numeric) The transaction time in seconds since epoch (1 Jan 1970 GMT)\n"
            "  \"timereceived\" : ttt,    (numeric) The time received in seconds since epoch (1 Jan 1970 GMT)\n"
            "  \"bip125-replaceable\": \"yes|no|unknown\",  (string) Whether this transaction could be replaced due to BIP125 (replace-by-fee);\n"
            "                                                   may be unknown for unconfirmed transactions not in the mempool\n"
            "  \"details\" : [\n"
            "    {\n"
            "      \"address\" : \"address\",          (string) The address involved in the transaction\n"
            "      \"category\" :                      (string) The transaction category.\n"
            "                   \"send\"                  Transactions sent.\n"
            "                   \"receive\"               Non-coinbase transactions received.\n"
            "                   \"generate\"              Coinbase transactions received with more than 100 confirmations.\n"
            "                   \"immature\"              Coinbase transactions received with 100 or fewer confirmations.\n"
            "                   \"orphan\"                Orphaned coinbase transactions received.\n"
            "      \"amount\" : x.xxx,                 (numeric) The amount in " + CURRENCY_UNIT + "\n"
            "      \"label\" : \"label\",              (string) A comment for the address/transaction, if any\n"
            "      \"vout\" : n,                       (numeric) the vout value\n"
            "      \"fee\": x.xxx,                     (numeric) The amount of the fee in " + CURRENCY_UNIT + ". This is negative and only available for the \n"
            "                                           'send' category of transactions.\n"
            "      \"abandoned\": xxx                  (bool) 'true' if the transaction has been abandoned (inputs are respendable). Only available for the \n"
            "                                           'send' category of transactions.\n"
            "    }\n"
            "    ,...\n"
            "  ],\n"
            "  \"hex\" : \"data\"         (string) Raw data for transaction\n"
            "}\n"

            "\nExamples:\n"
            + HelpExampleCli("gettransaction", "\"1075db55d416d3ca199f55b6084e2115b9345e16c5cf302fc80e9d5fbf5d48d\"")
            + HelpExampleCli("gettransaction", "\"1075db55d416d3ca199f55b6084e2115b9345e16c5cf302fc80e9d5fbf5d48d\" true")
            + HelpExampleRpc("gettransaction", "\"1075db55d416d3ca199f55b6084e2115b9345e16c5cf302fc80e9d5fbf5d48d\"")
        );

    // Make sure the results are valid at least up to the most recent block
    // the user could have gotten from another RPC command prior to now
    pwallet->BlockUntilSyncedToCurrentChain();

    auto locked_chain = pwallet->chain().lock();
    LOCK(pwallet->cs_wallet);

    uint256 hash(ParseHashV(request.params[0], "txid"));

    isminefilter filter = ISMINE_SPENDABLE;
    if(!request.params[1].isNull())
        if(request.params[1].get_bool())
            filter = filter | ISMINE_WATCH_ONLY;

    UniValue entry(UniValue::VOBJ);
    auto it = pwallet->mapWallet.find(hash);
    if (it == pwallet->mapWallet.end()) {
        throw JSONRPCError(RPC_INVALID_ADDRESS_OR_KEY, "Invalid or non-wallet transaction id");
    }
    const CWalletTx& wtx = it->second;

    CAmount nCredit = wtx.GetCredit(*locked_chain, filter);
    CAmount nDebit = wtx.GetDebit(filter);
    CAmount nNet = nCredit - nDebit;
    CAmount nFee = (wtx.IsFromMe(filter) ? wtx.tx->GetValueOut(true) - nDebit : 0);

    entry.pushKV("amount", ValueFromAmount(nNet - nFee));
    if (wtx.IsFromMe(filter))
        entry.pushKV("fee", ValueFromAmount(nFee));

    WalletTxToJSON(pwallet->chain(), *locked_chain, wtx, entry);

    UniValue details(UniValue::VARR);
    ListTransactions(*locked_chain, pwallet, wtx, 0, false, details, filter, nullptr /* filter_label */);
    entry.pushKV("details", details);

    std::string strHex = EncodeHexTx(*wtx.tx, RPCSerializationFlags());
    entry.pushKV("hex", strHex);

    return entry;
}

static UniValue abandontransaction(const JSONRPCRequest& request)
{
    std::shared_ptr<CWallet> const wallet = GetWalletForJSONRPCRequest(request);
    CWallet* const pwallet = wallet.get();

    if (!EnsureWalletIsAvailable(pwallet, request.fHelp)) {
        return NullUniValue;
    }

    if (request.fHelp || request.params.size() != 1) {
        throw std::runtime_error(
            RPCHelpMan{"abandontransaction",
                "\nMark in-wallet transaction <txid> as abandoned\n"
                "This will mark this transaction and all its in-wallet descendants as abandoned which will allow\n"
                "for their inputs to be respent.  It can be used to replace \"stuck\" or evicted transactions.\n"
                "It only works on transactions which are not included in a block and are not currently in the mempool.\n"
                "It has no effect on transactions which are already abandoned.\n",
                {
                    {"txid", RPCArg::Type::STR_HEX, /* opt */ false, /* default_val */ "", "The transaction id"},
                }}
                .ToString() +
            "\nResult:\n"
            "\nExamples:\n"
            + HelpExampleCli("abandontransaction", "\"1075db55d416d3ca199f55b6084e2115b9345e16c5cf302fc80e9d5fbf5d48d\"")
            + HelpExampleRpc("abandontransaction", "\"1075db55d416d3ca199f55b6084e2115b9345e16c5cf302fc80e9d5fbf5d48d\"")
        );
    }

    // Make sure the results are valid at least up to the most recent block
    // the user could have gotten from another RPC command prior to now
    pwallet->BlockUntilSyncedToCurrentChain();

    auto locked_chain = pwallet->chain().lock();
    LOCK(pwallet->cs_wallet);

    uint256 hash(ParseHashV(request.params[0], "txid"));

    if (!pwallet->mapWallet.count(hash)) {
        throw JSONRPCError(RPC_INVALID_ADDRESS_OR_KEY, "Invalid or non-wallet transaction id");
    }
    if (!pwallet->AbandonTransaction(*locked_chain, hash)) {
        throw JSONRPCError(RPC_INVALID_ADDRESS_OR_KEY, "Transaction not eligible for abandonment");
    }

    return NullUniValue;
}


static UniValue backupwallet(const JSONRPCRequest& request)
{
    std::shared_ptr<CWallet> const wallet = GetWalletForJSONRPCRequest(request);
    CWallet* const pwallet = wallet.get();

    if (!EnsureWalletIsAvailable(pwallet, request.fHelp)) {
        return NullUniValue;
    }

    if (request.fHelp || request.params.size() != 1)
        throw std::runtime_error(
            RPCHelpMan{"backupwallet",
                "\nSafely copies current wallet file to destination, which can be a directory or a path with filename.\n",
                {
                    {"destination", RPCArg::Type::STR, /* opt */ false, /* default_val */ "", "The destination directory or file"},
                }}
                .ToString() +
            "\nExamples:\n"
            + HelpExampleCli("backupwallet", "\"backup.dat\"")
            + HelpExampleRpc("backupwallet", "\"backup.dat\"")
        );

    // Make sure the results are valid at least up to the most recent block
    // the user could have gotten from another RPC command prior to now
    pwallet->BlockUntilSyncedToCurrentChain();

    auto locked_chain = pwallet->chain().lock();
    LOCK(pwallet->cs_wallet);

    std::string strDest = request.params[0].get_str();
    if (!pwallet->BackupWallet(strDest)) {
        throw JSONRPCError(RPC_WALLET_ERROR, "Error: Wallet backup failed!");
    }

    return NullUniValue;
}


static UniValue keypoolrefill(const JSONRPCRequest& request)
{
    std::shared_ptr<CWallet> const wallet = GetWalletForJSONRPCRequest(request);
    CWallet* const pwallet = wallet.get();

    if (!EnsureWalletIsAvailable(pwallet, request.fHelp)) {
        return NullUniValue;
    }

    if (request.fHelp || request.params.size() > 1)
        throw std::runtime_error(
            RPCHelpMan{"keypoolrefill",
                "\nFills the keypool."+
                    HelpRequiringPassphrase(pwallet) + "\n",
                {
                    {"newsize", RPCArg::Type::NUM, /* opt */ true, /* default_val */ "100", "The new keypool size"},
                }}
                .ToString() +
            "\nExamples:\n"
            + HelpExampleCli("keypoolrefill", "")
            + HelpExampleRpc("keypoolrefill", "")
        );

    if (pwallet->IsWalletFlagSet(WALLET_FLAG_DISABLE_PRIVATE_KEYS)) {
        throw JSONRPCError(RPC_WALLET_ERROR, "Error: Private keys are disabled for this wallet");
    }

    auto locked_chain = pwallet->chain().lock();
    LOCK(pwallet->cs_wallet);

    // 0 is interpreted by TopUpKeyPool() as the default keypool size given by -keypool
    unsigned int kpSize = 0;
    if (!request.params[0].isNull()) {
        if (request.params[0].get_int() < 0)
            throw JSONRPCError(RPC_INVALID_PARAMETER, "Invalid parameter, expected valid size.");
        kpSize = (unsigned int)request.params[0].get_int();
    }

    EnsureWalletIsUnlocked(pwallet);
    pwallet->TopUpKeyPool(kpSize);

    if (pwallet->GetKeyPoolSize() < kpSize) {
        throw JSONRPCError(RPC_WALLET_ERROR, "Error refreshing keypool.");
    }

    return NullUniValue;
}


static UniValue walletpassphrase(const JSONRPCRequest& request)
{
    std::shared_ptr<CWallet> const wallet = GetWalletForJSONRPCRequest(request);
    CWallet* const pwallet = wallet.get();

    if (!EnsureWalletIsAvailable(pwallet, request.fHelp)) {
        return NullUniValue;
    }

    if (request.fHelp || request.params.size() != 2) {
        throw std::runtime_error(
            RPCHelpMan{"walletpassphrase",
                "\nStores the wallet decryption key in memory for 'timeout' seconds.\n"
                "This is needed prior to performing transactions related to private keys such as sending coins\n",
                {
                    {"passphrase", RPCArg::Type::STR, /* opt */ false, /* default_val */ "", "The wallet passphrase"},
                    {"timeout", RPCArg::Type::NUM, /* opt */ false, /* default_val */ "", "The time to keep the decryption key in seconds; capped at 100000000 (~3 years)."},
                }}
                .ToString() +
            "\nNote:\n"
            "Issuing the walletpassphrase command while the wallet is already unlocked will set a new unlock\n"
            "time that overrides the old one.\n"
            "\nExamples:\n"
            "\nUnlock the wallet for 60 seconds\n"
            + HelpExampleCli("walletpassphrase", "\"my pass phrase\" 60") +
            "\nLock the wallet again (before 60 seconds)\n"
            + HelpExampleCli("walletlock", "") +
            "\nAs a JSON-RPC call\n"
            + HelpExampleRpc("walletpassphrase", "\"my pass phrase\", 60")
        );
    }

    auto locked_chain = pwallet->chain().lock();
    LOCK(pwallet->cs_wallet);

    if (!pwallet->IsCrypted()) {
        throw JSONRPCError(RPC_WALLET_WRONG_ENC_STATE, "Error: running with an unencrypted wallet, but walletpassphrase was called.");
    }

    // Note that the walletpassphrase is stored in request.params[0] which is not mlock()ed
    SecureString strWalletPass;
    strWalletPass.reserve(100);
    // TODO: get rid of this .c_str() by implementing SecureString::operator=(std::string)
    // Alternately, find a way to make request.params[0] mlock()'d to begin with.
    strWalletPass = request.params[0].get_str().c_str();

    // Get the timeout
    int64_t nSleepTime = request.params[1].get_int64();
    // Timeout cannot be negative, otherwise it will relock immediately
    if (nSleepTime < 0) {
        throw JSONRPCError(RPC_INVALID_PARAMETER, "Timeout cannot be negative.");
    }
    // Clamp timeout
    constexpr int64_t MAX_SLEEP_TIME = 100000000; // larger values trigger a macos/libevent bug?
    if (nSleepTime > MAX_SLEEP_TIME) {
        nSleepTime = MAX_SLEEP_TIME;
    }

    if (strWalletPass.empty()) {
        throw JSONRPCError(RPC_INVALID_PARAMETER, "passphrase can not be empty");
    }

    if (!pwallet->Unlock(strWalletPass)) {
        throw JSONRPCError(RPC_WALLET_PASSPHRASE_INCORRECT, "Error: The wallet passphrase entered was incorrect.");
    }

    pwallet->TopUpKeyPool();

    pwallet->nRelockTime = GetTime() + nSleepTime;

    // Keep a weak pointer to the wallet so that it is possible to unload the
    // wallet before the following callback is called. If a valid shared pointer
    // is acquired in the callback then the wallet is still loaded.
    std::weak_ptr<CWallet> weak_wallet = wallet;
    RPCRunLater(strprintf("lockwallet(%s)", pwallet->GetName()), [weak_wallet] {
        if (auto shared_wallet = weak_wallet.lock()) {
            LOCK(shared_wallet->cs_wallet);
            shared_wallet->Lock();
            shared_wallet->nRelockTime = 0;
        }
    }, nSleepTime);

    return NullUniValue;
}


static UniValue walletpassphrasechange(const JSONRPCRequest& request)
{
    std::shared_ptr<CWallet> const wallet = GetWalletForJSONRPCRequest(request);
    CWallet* const pwallet = wallet.get();

    if (!EnsureWalletIsAvailable(pwallet, request.fHelp)) {
        return NullUniValue;
    }

    if (request.fHelp || request.params.size() != 2) {
        throw std::runtime_error(
            RPCHelpMan{"walletpassphrasechange",
                "\nChanges the wallet passphrase from 'oldpassphrase' to 'newpassphrase'.\n",
                {
                    {"oldpassphrase", RPCArg::Type::STR, /* opt */ false, /* default_val */ "", "The current passphrase"},
                    {"newpassphrase", RPCArg::Type::STR, /* opt */ false, /* default_val */ "", "The new passphrase"},
                }}
                .ToString() +
            "\nExamples:\n"
            + HelpExampleCli("walletpassphrasechange", "\"old one\" \"new one\"")
            + HelpExampleRpc("walletpassphrasechange", "\"old one\", \"new one\"")
        );
    }

    auto locked_chain = pwallet->chain().lock();
    LOCK(pwallet->cs_wallet);

    if (!pwallet->IsCrypted()) {
        throw JSONRPCError(RPC_WALLET_WRONG_ENC_STATE, "Error: running with an unencrypted wallet, but walletpassphrasechange was called.");
    }

    // TODO: get rid of these .c_str() calls by implementing SecureString::operator=(std::string)
    // Alternately, find a way to make request.params[0] mlock()'d to begin with.
    SecureString strOldWalletPass;
    strOldWalletPass.reserve(100);
    strOldWalletPass = request.params[0].get_str().c_str();

    SecureString strNewWalletPass;
    strNewWalletPass.reserve(100);
    strNewWalletPass = request.params[1].get_str().c_str();

    if (strOldWalletPass.empty() || strNewWalletPass.empty()) {
        throw JSONRPCError(RPC_INVALID_PARAMETER, "passphrase can not be empty");
    }

    if (!pwallet->ChangeWalletPassphrase(strOldWalletPass, strNewWalletPass)) {
        throw JSONRPCError(RPC_WALLET_PASSPHRASE_INCORRECT, "Error: The wallet passphrase entered was incorrect.");
    }

    return NullUniValue;
}


static UniValue walletlock(const JSONRPCRequest& request)
{
    std::shared_ptr<CWallet> const wallet = GetWalletForJSONRPCRequest(request);
    CWallet* const pwallet = wallet.get();

    if (!EnsureWalletIsAvailable(pwallet, request.fHelp)) {
        return NullUniValue;
    }

    if (request.fHelp || request.params.size() != 0) {
        throw std::runtime_error(
            RPCHelpMan{"walletlock",
                "\nRemoves the wallet encryption key from memory, locking the wallet.\n"
                "After calling this method, you will need to call walletpassphrase again\n"
                "before being able to call any methods which require the wallet to be unlocked.\n",
                {}}
                .ToString() +
            "\nExamples:\n"
            "\nSet the passphrase for 2 minutes to perform a transaction\n"
            + HelpExampleCli("walletpassphrase", "\"my pass phrase\" 120") +
            "\nPerform a send (requires passphrase set)\n"
            + HelpExampleCli("sendtoaddress", "\"1M72Sfpbz1BPpXFHz9m3CdqATR44Jvaydd\" 1.0") +
            "\nClear the passphrase since we are done before 2 minutes is up\n"
            + HelpExampleCli("walletlock", "") +
            "\nAs a JSON-RPC call\n"
            + HelpExampleRpc("walletlock", "")
        );
    }

    auto locked_chain = pwallet->chain().lock();
    LOCK(pwallet->cs_wallet);

    if (!pwallet->IsCrypted()) {
        throw JSONRPCError(RPC_WALLET_WRONG_ENC_STATE, "Error: running with an unencrypted wallet, but walletlock was called.");
    }

    pwallet->Lock();
    pwallet->nRelockTime = 0;

    return NullUniValue;
}


static UniValue encryptwallet(const JSONRPCRequest& request)
{
    std::shared_ptr<CWallet> const wallet = GetWalletForJSONRPCRequest(request);
    CWallet* const pwallet = wallet.get();

    if (!EnsureWalletIsAvailable(pwallet, request.fHelp)) {
        return NullUniValue;
    }

    if (request.fHelp || request.params.size() != 1) {
        throw std::runtime_error(
            RPCHelpMan{"encryptwallet",
                "\nEncrypts the wallet with 'passphrase'. This is for first time encryption.\n"
                "After this, any calls that interact with private keys such as sending or signing \n"
                "will require the passphrase to be set prior the making these calls.\n"
                "Use the walletpassphrase call for this, and then walletlock call.\n"
                "If the wallet is already encrypted, use the walletpassphrasechange call.\n",
                {
                    {"passphrase", RPCArg::Type::STR, /* opt */ false, /* default_val */ "", "The pass phrase to encrypt the wallet with. It must be at least 1 character, but should be long."},
                }}
                .ToString() +
            "\nExamples:\n"
            "\nEncrypt your wallet\n"
            + HelpExampleCli("encryptwallet", "\"my pass phrase\"") +
            "\nNow set the passphrase to use the wallet, such as for signing or sending CHI\n"
            + HelpExampleCli("walletpassphrase", "\"my pass phrase\"") +
            "\nNow we can do something like sign\n"
            + HelpExampleCli("signmessage", "\"address\" \"test message\"") +
            "\nNow lock the wallet again by removing the passphrase\n"
            + HelpExampleCli("walletlock", "") +
            "\nAs a JSON-RPC call\n"
            + HelpExampleRpc("encryptwallet", "\"my pass phrase\"")
        );
    }

    auto locked_chain = pwallet->chain().lock();
    LOCK(pwallet->cs_wallet);

    if (pwallet->IsCrypted()) {
        throw JSONRPCError(RPC_WALLET_WRONG_ENC_STATE, "Error: running with an encrypted wallet, but encryptwallet was called.");
    }

    // TODO: get rid of this .c_str() by implementing SecureString::operator=(std::string)
    // Alternately, find a way to make request.params[0] mlock()'d to begin with.
    SecureString strWalletPass;
    strWalletPass.reserve(100);
    strWalletPass = request.params[0].get_str().c_str();

    if (strWalletPass.empty()) {
        throw JSONRPCError(RPC_INVALID_PARAMETER, "passphrase can not be empty");
    }

    if (!pwallet->EncryptWallet(strWalletPass)) {
        throw JSONRPCError(RPC_WALLET_ENCRYPTION_FAILED, "Error: Failed to encrypt the wallet.");
    }

    return "wallet encrypted; The keypool has been flushed and a new HD seed was generated (if you are using HD). You need to make a new backup.";
}

static UniValue lockunspent(const JSONRPCRequest& request)
{
    std::shared_ptr<CWallet> const wallet = GetWalletForJSONRPCRequest(request);
    CWallet* const pwallet = wallet.get();

    if (!EnsureWalletIsAvailable(pwallet, request.fHelp)) {
        return NullUniValue;
    }

    if (request.fHelp || request.params.size() < 1 || request.params.size() > 2)
        throw std::runtime_error(
            RPCHelpMan{"lockunspent",
                "\nUpdates list of temporarily unspendable outputs.\n"
                "Temporarily lock (unlock=false) or unlock (unlock=true) specified transaction outputs.\n"
                "If no transaction outputs are specified when unlocking then all current locked transaction outputs are unlocked.\n"
                "A locked transaction output will not be chosen by automatic coin selection, when spending coins.\n"
                "Locks are stored in memory only. Nodes start with zero locked outputs, and the locked output list\n"
                "is always cleared (by virtue of process exit) when a node stops or fails.\n"
                "Also see the listunspent call\n",
                {
                    {"unlock", RPCArg::Type::BOOL, /* opt */ false, /* default_val */ "", "Whether to unlock (true) or lock (false) the specified transactions"},
                    {"transactions", RPCArg::Type::ARR, /* opt */ true, /* default_val */ "empty array", "A json array of objects. Each object the txid (string) vout (numeric).",
                        {
                            {"", RPCArg::Type::OBJ, /* opt */ true, /* default_val */ "", "",
                                {
                                    {"txid", RPCArg::Type::STR_HEX, /* opt */ false, /* default_val */ "", "The transaction id"},
                                    {"vout", RPCArg::Type::NUM, /* opt */ false, /* default_val */ "", "The output number"},
                                },
                            },
                        },
                    },
                }}
                .ToString() +
            "\nResult:\n"
            "true|false    (boolean) Whether the command was successful or not\n"

            "\nExamples:\n"
            "\nList the unspent transactions\n"
            + HelpExampleCli("listunspent", "") +
            "\nLock an unspent transaction\n"
            + HelpExampleCli("lockunspent", "false \"[{\\\"txid\\\":\\\"a08e6907dbbd3d809776dbfc5d82e371b764ed838b5655e72f463568df1aadf0\\\",\\\"vout\\\":1}]\"") +
            "\nList the locked transactions\n"
            + HelpExampleCli("listlockunspent", "") +
            "\nUnlock the transaction again\n"
            + HelpExampleCli("lockunspent", "true \"[{\\\"txid\\\":\\\"a08e6907dbbd3d809776dbfc5d82e371b764ed838b5655e72f463568df1aadf0\\\",\\\"vout\\\":1}]\"") +
            "\nAs a JSON-RPC call\n"
            + HelpExampleRpc("lockunspent", "false, \"[{\\\"txid\\\":\\\"a08e6907dbbd3d809776dbfc5d82e371b764ed838b5655e72f463568df1aadf0\\\",\\\"vout\\\":1}]\"")
        );

    // Make sure the results are valid at least up to the most recent block
    // the user could have gotten from another RPC command prior to now
    pwallet->BlockUntilSyncedToCurrentChain();

    auto locked_chain = pwallet->chain().lock();
    LOCK(pwallet->cs_wallet);

    RPCTypeCheckArgument(request.params[0], UniValue::VBOOL);

    bool fUnlock = request.params[0].get_bool();

    if (request.params[1].isNull()) {
        if (fUnlock)
            pwallet->UnlockAllCoins();
        return true;
    }

    RPCTypeCheckArgument(request.params[1], UniValue::VARR);

    const UniValue& output_params = request.params[1];

    // Create and validate the COutPoints first.

    std::vector<COutPoint> outputs;
    outputs.reserve(output_params.size());

    for (unsigned int idx = 0; idx < output_params.size(); idx++) {
        const UniValue& o = output_params[idx].get_obj();

        RPCTypeCheckObj(o,
            {
                {"txid", UniValueType(UniValue::VSTR)},
                {"vout", UniValueType(UniValue::VNUM)},
            });

        const uint256 txid(ParseHashO(o, "txid"));
        const int nOutput = find_value(o, "vout").get_int();
        if (nOutput < 0) {
            throw JSONRPCError(RPC_INVALID_PARAMETER, "Invalid parameter, vout must be positive");
        }

        const COutPoint outpt(txid, nOutput);

        const auto it = pwallet->mapWallet.find(outpt.hash);
        if (it == pwallet->mapWallet.end()) {
            throw JSONRPCError(RPC_INVALID_PARAMETER, "Invalid parameter, unknown transaction");
        }

        const CWalletTx& trans = it->second;

        if (outpt.n >= trans.tx->vout.size()) {
            throw JSONRPCError(RPC_INVALID_PARAMETER, "Invalid parameter, vout index out of bounds");
        }

        if (pwallet->IsSpent(*locked_chain, outpt.hash, outpt.n)) {
            throw JSONRPCError(RPC_INVALID_PARAMETER, "Invalid parameter, expected unspent output");
        }

        const bool is_locked = pwallet->IsLockedCoin(outpt.hash, outpt.n);

        if (fUnlock && !is_locked) {
            throw JSONRPCError(RPC_INVALID_PARAMETER, "Invalid parameter, expected locked output");
        }

        if (!fUnlock && is_locked) {
            throw JSONRPCError(RPC_INVALID_PARAMETER, "Invalid parameter, output already locked");
        }

        outputs.push_back(outpt);
    }

    // Atomically set (un)locked status for the outputs.
    for (const COutPoint& outpt : outputs) {
        if (fUnlock) pwallet->UnlockCoin(outpt);
        else pwallet->LockCoin(outpt);
    }

    return true;
}

static UniValue listlockunspent(const JSONRPCRequest& request)
{
    std::shared_ptr<CWallet> const wallet = GetWalletForJSONRPCRequest(request);
    CWallet* const pwallet = wallet.get();

    if (!EnsureWalletIsAvailable(pwallet, request.fHelp)) {
        return NullUniValue;
    }

    if (request.fHelp || request.params.size() > 0)
        throw std::runtime_error(
            RPCHelpMan{"listlockunspent",
                "\nReturns list of temporarily unspendable outputs.\n"
                "See the lockunspent call to lock and unlock transactions for spending.\n",
                {}}
                .ToString() +
            "\nResult:\n"
            "[\n"
            "  {\n"
            "    \"txid\" : \"transactionid\",     (string) The transaction id locked\n"
            "    \"vout\" : n                      (numeric) The vout value\n"
            "  }\n"
            "  ,...\n"
            "]\n"
            "\nExamples:\n"
            "\nList the unspent transactions\n"
            + HelpExampleCli("listunspent", "") +
            "\nLock an unspent transaction\n"
            + HelpExampleCli("lockunspent", "false \"[{\\\"txid\\\":\\\"a08e6907dbbd3d809776dbfc5d82e371b764ed838b5655e72f463568df1aadf0\\\",\\\"vout\\\":1}]\"") +
            "\nList the locked transactions\n"
            + HelpExampleCli("listlockunspent", "") +
            "\nUnlock the transaction again\n"
            + HelpExampleCli("lockunspent", "true \"[{\\\"txid\\\":\\\"a08e6907dbbd3d809776dbfc5d82e371b764ed838b5655e72f463568df1aadf0\\\",\\\"vout\\\":1}]\"") +
            "\nAs a JSON-RPC call\n"
            + HelpExampleRpc("listlockunspent", "")
        );

    auto locked_chain = pwallet->chain().lock();
    LOCK(pwallet->cs_wallet);

    std::vector<COutPoint> vOutpts;
    pwallet->ListLockedCoins(vOutpts);

    UniValue ret(UniValue::VARR);

    for (const COutPoint& outpt : vOutpts) {
        UniValue o(UniValue::VOBJ);

        o.pushKV("txid", outpt.hash.GetHex());
        o.pushKV("vout", (int)outpt.n);
        ret.push_back(o);
    }

    return ret;
}

static UniValue settxfee(const JSONRPCRequest& request)
{
    std::shared_ptr<CWallet> const wallet = GetWalletForJSONRPCRequest(request);
    CWallet* const pwallet = wallet.get();

    if (!EnsureWalletIsAvailable(pwallet, request.fHelp)) {
        return NullUniValue;
    }

    if (request.fHelp || request.params.size() < 1 || request.params.size() > 1) {
        throw std::runtime_error(
            RPCHelpMan{"settxfee",
                "\nSet the transaction fee per kB for this wallet. Overrides the global -paytxfee command line parameter.\n",
                {
                    {"amount", RPCArg::Type::AMOUNT, /* opt */ false, /* default_val */ "", "The transaction fee in " + CURRENCY_UNIT + "/kB"},
                }}
                .ToString() +
            "\nResult\n"
            "true|false        (boolean) Returns true if successful\n"
            "\nExamples:\n"
            + HelpExampleCli("settxfee", "0.00001")
            + HelpExampleRpc("settxfee", "0.00001")
        );
    }

    auto locked_chain = pwallet->chain().lock();
    LOCK(pwallet->cs_wallet);

    CAmount nAmount = AmountFromValue(request.params[0]);
    CFeeRate tx_fee_rate(nAmount, 1000);
    if (tx_fee_rate == 0) {
        // automatic selection
    } else if (tx_fee_rate < ::minRelayTxFee) {
        throw JSONRPCError(RPC_INVALID_PARAMETER, strprintf("txfee cannot be less than min relay tx fee (%s)", ::minRelayTxFee.ToString()));
    } else if (tx_fee_rate < pwallet->m_min_fee) {
        throw JSONRPCError(RPC_INVALID_PARAMETER, strprintf("txfee cannot be less than wallet min fee (%s)", pwallet->m_min_fee.ToString()));
    }

    pwallet->m_pay_tx_fee = tx_fee_rate;
    return true;
}

static UniValue getwalletinfo(const JSONRPCRequest& request)
{
    std::shared_ptr<CWallet> const wallet = GetWalletForJSONRPCRequest(request);
    CWallet* const pwallet = wallet.get();

    if (!EnsureWalletIsAvailable(pwallet, request.fHelp)) {
        return NullUniValue;
    }

    if (request.fHelp || request.params.size() != 0)
        throw std::runtime_error(
            RPCHelpMan{"getwalletinfo",
                "Returns an object containing various wallet state info.\n", {}}
                .ToString() +
            "\nResult:\n"
            "{\n"
            "  \"walletname\": xxxxx,               (string) the wallet name\n"
            "  \"walletversion\": xxxxx,            (numeric) the wallet version\n"
            "  \"balance\": xxxxxxx,                (numeric) the total confirmed balance of the wallet in " + CURRENCY_UNIT + "\n"
            "  \"unconfirmed_balance\": xxx,        (numeric) the total unconfirmed balance of the wallet in " + CURRENCY_UNIT + "\n"
            "  \"immature_balance\": xxxxxx,        (numeric) the total immature balance of the wallet in " + CURRENCY_UNIT + "\n"
            "  \"txcount\": xxxxxxx,                (numeric) the total number of transactions in the wallet\n"
            "  \"keypoololdest\": xxxxxx,           (numeric) the timestamp (seconds since Unix epoch) of the oldest pre-generated key in the key pool\n"
            "  \"keypoolsize\": xxxx,               (numeric) how many new keys are pre-generated (only counts external keys)\n"
            "  \"keypoolsize_hd_internal\": xxxx,   (numeric) how many new keys are pre-generated for internal use (used for change outputs, only appears if the wallet is using this feature, otherwise external keys are used)\n"
            "  \"unlocked_until\": ttt,             (numeric) the timestamp in seconds since epoch (midnight Jan 1 1970 GMT) that the wallet is unlocked for transfers, or 0 if the wallet is locked\n"
            "  \"paytxfee\": x.xxxx,                (numeric) the transaction fee configuration, set in " + CURRENCY_UNIT + "/kB\n"
            "  \"hdseedid\": \"<hash160>\"            (string, optional) the Hash160 of the HD seed (only present when HD is enabled)\n"
            "  \"hdmasterkeyid\": \"<hash160>\"       (string, optional) alias for hdseedid retained for backwards-compatibility. Will be removed in V0.18.\n"
            "  \"private_keys_enabled\": true|false (boolean) false if privatekeys are disabled for this wallet (enforced watch-only wallet)\n"
            "}\n"
            "\nExamples:\n"
            + HelpExampleCli("getwalletinfo", "")
            + HelpExampleRpc("getwalletinfo", "")
        );

    // Make sure the results are valid at least up to the most recent block
    // the user could have gotten from another RPC command prior to now
    pwallet->BlockUntilSyncedToCurrentChain();

    auto locked_chain = pwallet->chain().lock();
    LOCK(pwallet->cs_wallet);

    UniValue obj(UniValue::VOBJ);

    size_t kpExternalSize = pwallet->KeypoolCountExternalKeys();
    obj.pushKV("walletname", pwallet->GetName());
    obj.pushKV("walletversion", pwallet->GetVersion());
    obj.pushKV("balance",       ValueFromAmount(pwallet->GetBalance()));
    obj.pushKV("unconfirmed_balance", ValueFromAmount(pwallet->GetUnconfirmedBalance()));
    obj.pushKV("immature_balance",    ValueFromAmount(pwallet->GetImmatureBalance()));
    obj.pushKV("txcount",       (int)pwallet->mapWallet.size());
    obj.pushKV("keypoololdest", pwallet->GetOldestKeyPoolTime());
    obj.pushKV("keypoolsize", (int64_t)kpExternalSize);
    CKeyID seed_id = pwallet->GetHDChain().seed_id;
    if (!seed_id.IsNull() && pwallet->CanSupportFeature(FEATURE_HD_SPLIT)) {
        obj.pushKV("keypoolsize_hd_internal",   (int64_t)(pwallet->GetKeyPoolSize() - kpExternalSize));
    }
    if (pwallet->IsCrypted()) {
        obj.pushKV("unlocked_until", pwallet->nRelockTime);
    }
    obj.pushKV("paytxfee", ValueFromAmount(pwallet->m_pay_tx_fee.GetFeePerK()));
    if (!seed_id.IsNull()) {
        obj.pushKV("hdseedid", seed_id.GetHex());
        obj.pushKV("hdmasterkeyid", seed_id.GetHex());
    }
    obj.pushKV("private_keys_enabled", !pwallet->IsWalletFlagSet(WALLET_FLAG_DISABLE_PRIVATE_KEYS));
    return obj;
}

static UniValue listwalletdir(const JSONRPCRequest& request)
{
    if (request.fHelp || request.params.size() != 0) {
        throw std::runtime_error(
            RPCHelpMan{"listwalletdir",
                "Returns a list of wallets in the wallet directory.\n", {}}
                .ToString() +
            "{\n"
            "  \"wallets\" : [                (json array of objects)\n"
            "    {\n"
            "      \"name\" : \"name\"          (string) The wallet name\n"
            "    }\n"
            "    ,...\n"
            "  ]\n"
            "}\n"
            "\nExamples:\n"
            + HelpExampleCli("listwalletdir", "")
            + HelpExampleRpc("listwalletdir", "")
        );
    }

    UniValue wallets(UniValue::VARR);
    for (const auto& path : ListWalletDir()) {
        UniValue wallet(UniValue::VOBJ);
        wallet.pushKV("name", path.string());
        wallets.push_back(wallet);
    }

    UniValue result(UniValue::VOBJ);
    result.pushKV("wallets", wallets);
    return result;
}

static UniValue listwallets(const JSONRPCRequest& request)
{
    if (request.fHelp || request.params.size() != 0)
        throw std::runtime_error(
            RPCHelpMan{"listwallets",
                "Returns a list of currently loaded wallets.\n"
                "For full information on the wallet, use \"getwalletinfo\"\n",
                {}}
                .ToString() +
            "\nResult:\n"
            "[                         (json array of strings)\n"
            "  \"walletname\"            (string) the wallet name\n"
            "   ...\n"
            "]\n"
            "\nExamples:\n"
            + HelpExampleCli("listwallets", "")
            + HelpExampleRpc("listwallets", "")
        );

    UniValue obj(UniValue::VARR);

    for (const std::shared_ptr<CWallet>& wallet : GetWallets()) {
        if (!EnsureWalletIsAvailable(wallet.get(), request.fHelp)) {
            return NullUniValue;
        }

        LOCK(wallet->cs_wallet);

        obj.push_back(wallet->GetName());
    }

    return obj;
}

static UniValue loadwallet(const JSONRPCRequest& request)
{
    if (request.fHelp || request.params.size() != 1)
        throw std::runtime_error(
            RPCHelpMan{"loadwallet",
                "\nLoads a wallet from a wallet file or directory."
                "\nNote that all wallet command-line options used when starting xayad will be"
                "\napplied to the new wallet (eg -zapwallettxes, upgradewallet, rescan, etc).\n",
                {
                    {"filename", RPCArg::Type::STR, /* opt */ false, /* default_val */ "", "The wallet directory or .dat file."},
                }}
                .ToString() +
            "\nResult:\n"
            "{\n"
            "  \"name\" :    <wallet_name>,        (string) The wallet name if loaded successfully.\n"
            "  \"warning\" : <warning>,            (string) Warning message if wallet was not loaded cleanly.\n"
            "}\n"
            "\nExamples:\n"
            + HelpExampleCli("loadwallet", "\"test.dat\"")
            + HelpExampleRpc("loadwallet", "\"test.dat\"")
        );

    WalletLocation location(request.params[0].get_str());
    std::string error;

    if (!location.Exists()) {
        throw JSONRPCError(RPC_WALLET_NOT_FOUND, "Wallet " + location.GetName() + " not found.");
    } else if (fs::is_directory(location.GetPath())) {
        // The given filename is a directory. Check that there's a wallet.dat file.
        fs::path wallet_dat_file = location.GetPath() / "wallet.dat";
        if (fs::symlink_status(wallet_dat_file).type() == fs::file_not_found) {
            throw JSONRPCError(RPC_WALLET_NOT_FOUND, "Directory " + location.GetName() + " does not contain a wallet.dat file.");
        }
    }

    std::string warning;
    if (!CWallet::Verify(*g_rpc_interfaces->chain, location, false, error, warning)) {
        throw JSONRPCError(RPC_WALLET_ERROR, "Wallet file verification failed: " + error);
    }

    std::shared_ptr<CWallet> const wallet = CWallet::CreateWalletFromFile(*g_rpc_interfaces->chain, location);
    if (!wallet) {
        throw JSONRPCError(RPC_WALLET_ERROR, "Wallet loading failed.");
    }
    AddWallet(wallet);

    wallet->postInitProcess();

    UniValue obj(UniValue::VOBJ);
    obj.pushKV("name", wallet->GetName());
    obj.pushKV("warning", warning);

    return obj;
}

static UniValue createwallet(const JSONRPCRequest& request)
{
    if (request.fHelp || request.params.size() < 1 || request.params.size() > 2) {
        throw std::runtime_error(
            RPCHelpMan{"createwallet",
                "\nCreates and loads a new wallet.\n",
                {
                    {"wallet_name", RPCArg::Type::STR, /* opt */ false, /* default_val */ "", "The name for the new wallet. If this is a path, the wallet will be created at the path location."},
                    {"disable_private_keys", RPCArg::Type::BOOL, /* opt */ true, /* default_val */ "false", "Disable the possibility of private keys (only watchonlys are possible in this mode)."},
                }}
                .ToString() +
            "\nResult:\n"
            "{\n"
            "  \"name\" :    <wallet_name>,        (string) The wallet name if created successfully. If the wallet was created using a full path, the wallet_name will be the full path.\n"
            "  \"warning\" : <warning>,            (string) Warning message if wallet was not loaded cleanly.\n"
            "}\n"
            "\nExamples:\n"
            + HelpExampleCli("createwallet", "\"testwallet\"")
            + HelpExampleRpc("createwallet", "\"testwallet\"")
        );
    }
    std::string error;
    std::string warning;

    bool disable_privatekeys = false;
    if (!request.params[1].isNull()) {
        disable_privatekeys = request.params[1].get_bool();
    }

    WalletLocation location(request.params[0].get_str());
    if (location.Exists()) {
        throw JSONRPCError(RPC_WALLET_ERROR, "Wallet " + location.GetName() + " already exists.");
    }

    // Wallet::Verify will check if we're trying to create a wallet with a duplication name.
    if (!CWallet::Verify(*g_rpc_interfaces->chain, location, false, error, warning)) {
        throw JSONRPCError(RPC_WALLET_ERROR, "Wallet file verification failed: " + error);
    }

    std::shared_ptr<CWallet> const wallet = CWallet::CreateWalletFromFile(*g_rpc_interfaces->chain, location, (disable_privatekeys ? (uint64_t)WALLET_FLAG_DISABLE_PRIVATE_KEYS : 0));
    if (!wallet) {
        throw JSONRPCError(RPC_WALLET_ERROR, "Wallet creation failed.");
    }
    AddWallet(wallet);

    wallet->postInitProcess();

    UniValue obj(UniValue::VOBJ);
    obj.pushKV("name", wallet->GetName());
    obj.pushKV("warning", warning);

    return obj;
}

static UniValue unloadwallet(const JSONRPCRequest& request)
{
    if (request.fHelp || request.params.size() > 1) {
        throw std::runtime_error(
            RPCHelpMan{"unloadwallet",
                "Unloads the wallet referenced by the request endpoint otherwise unloads the wallet specified in the argument.\n"
                "Specifying the wallet name on a wallet endpoint is invalid.",
                {
                    {"wallet_name", RPCArg::Type::STR, /* opt */ true, /* default_val */ "the wallet name from the RPC request", "The name of the wallet to unload."},
                }}
                .ToString() +
            "\nExamples:\n"
            + HelpExampleCli("unloadwallet", "wallet_name")
            + HelpExampleRpc("unloadwallet", "wallet_name")
        );
    }

    std::string wallet_name;
    if (GetWalletNameFromJSONRPCRequest(request, wallet_name)) {
        if (!request.params[0].isNull()) {
            throw JSONRPCError(RPC_INVALID_PARAMETER, "Cannot unload the requested wallet");
        }
    } else {
        wallet_name = request.params[0].get_str();
    }

    std::shared_ptr<CWallet> wallet = GetWallet(wallet_name);
    if (!wallet) {
        throw JSONRPCError(RPC_WALLET_NOT_FOUND, "Requested wallet does not exist or is not loaded");
    }

    // Release the "main" shared pointer and prevent further notifications.
    // Note that any attempt to load the same wallet would fail until the wallet
    // is destroyed (see CheckUniqueFileid).
    if (!RemoveWallet(wallet)) {
        throw JSONRPCError(RPC_MISC_ERROR, "Requested wallet already unloaded");
    }
    UnregisterValidationInterface(wallet.get());

    // The wallet can be in use so it's not possible to explicitly unload here.
    // Just notify the unload intent so that all shared pointers are released.
    // The wallet will be destroyed once the last shared pointer is released.
    wallet->NotifyUnload();

    // There's no point in waiting for the wallet to unload.
    // At this point this method should never fail. The unloading could only
    // fail due to an unexpected error which would cause a process termination.

    return NullUniValue;
}

static UniValue resendwallettransactions(const JSONRPCRequest& request)
{
    std::shared_ptr<CWallet> const wallet = GetWalletForJSONRPCRequest(request);
    CWallet* const pwallet = wallet.get();

    if (!EnsureWalletIsAvailable(pwallet, request.fHelp)) {
        return NullUniValue;
    }

    if (request.fHelp || request.params.size() != 0)
        throw std::runtime_error(
            RPCHelpMan{"resendwallettransactions",
                "Immediately re-broadcast unconfirmed wallet transactions to all peers.\n"
                "Intended only for testing; the wallet code periodically re-broadcasts\n",
                {}}
                .ToString() +
            "automatically.\n"
            "Returns an RPC error if -walletbroadcast is set to false.\n"
            "Returns array of transaction ids that were re-broadcast.\n"
            );

    if (!g_connman)
        throw JSONRPCError(RPC_CLIENT_P2P_DISABLED, "Error: Peer-to-peer functionality missing or disabled");

    auto locked_chain = pwallet->chain().lock();
    LOCK(pwallet->cs_wallet);

    if (!pwallet->GetBroadcastTransactions()) {
        throw JSONRPCError(RPC_WALLET_ERROR, "Error: Wallet transaction broadcasting is disabled with -walletbroadcast");
    }

    std::vector<uint256> txids = pwallet->ResendWalletTransactionsBefore(*locked_chain, GetTime(), g_connman.get());
    UniValue result(UniValue::VARR);
    for (const uint256& txid : txids)
    {
        result.push_back(txid.ToString());
    }
    return result;
}

static UniValue listunspent(const JSONRPCRequest& request)
{
    std::shared_ptr<CWallet> const wallet = GetWalletForJSONRPCRequest(request);
    CWallet* const pwallet = wallet.get();

    if (!EnsureWalletIsAvailable(pwallet, request.fHelp)) {
        return NullUniValue;
    }

    if (request.fHelp || request.params.size() > 5)
        throw std::runtime_error(
            RPCHelpMan{"listunspent",
                "\nReturns array of unspent transaction outputs\n"
                "with between minconf and maxconf (inclusive) confirmations.\n"
                "Optionally filter to only include txouts paid to specified addresses.\n",
                {
                    {"minconf", RPCArg::Type::NUM, /* opt */ true, /* default_val */ "1", "The minimum confirmations to filter"},
                    {"maxconf", RPCArg::Type::NUM, /* opt */ true, /* default_val */ "9999999", "The maximum confirmations to filter"},
                    {"addresses", RPCArg::Type::ARR, /* opt */ true, /* default_val */ "empty array", "A json array of addresses to filter",
                        {
                            {"address", RPCArg::Type::STR, /* opt */ true, /* default_val */ "", "address"},
                        },
                    },
                    {"include_unsafe", RPCArg::Type::BOOL, /* opt */ true, /* default_val */ "true", "Include outputs that are not safe to spend\n"
            "                  See description of \"safe\" attribute below."},
                    {"query_options", RPCArg::Type::OBJ, /* opt */ true, /* default_val */ "null", "JSON with query options",
                        {
                            {"minimumAmount", RPCArg::Type::AMOUNT, /* opt */ true, /* default_val */ "0", "Minimum value of each UTXO in " + CURRENCY_UNIT + ""},
                            {"maximumAmount", RPCArg::Type::AMOUNT, /* opt */ true, /* default_val */ "unlimited", "Maximum value of each UTXO in " + CURRENCY_UNIT + ""},
                            {"maximumCount", RPCArg::Type::NUM, /* opt */ true, /* default_val */ "unlimited", "Maximum number of UTXOs"},
                            {"minimumSumAmount", RPCArg::Type::AMOUNT, /* opt */ true, /* default_val */ "unlimited", "Minimum sum value of all UTXOs in " + CURRENCY_UNIT + ""},
                        },
                        "query_options"},
                }}
                .ToString() +
            "\nResult\n"
            "[                   (array of json object)\n"
            "  {\n"
            "    \"txid\" : \"txid\",          (string) the transaction id \n"
            "    \"vout\" : n,               (numeric) the vout value\n"
            "    \"address\" : \"address\",    (string) the Xaya address\n"
            "    \"label\" : \"label\",        (string) The associated label, or \"\" for the default label\n"
            "    \"scriptPubKey\" : \"key\",   (string) the script key\n"
            "    \"amount\" : x.xxx,         (numeric) the transaction output amount in " + CURRENCY_UNIT + "\n"
            "    \"confirmations\" : n,      (numeric) The number of confirmations\n"
            "    \"redeemScript\" : n        (string) The redeemScript if scriptPubKey is P2SH\n"
            "    \"spendable\" : xxx,        (bool) Whether we have the private keys to spend this output\n"
            "    \"solvable\" : xxx,         (bool) Whether we know how to spend this output, ignoring the lack of keys\n"
            "    \"desc\" : xxx,             (string, only when solvable) A descriptor for spending this output\n"
            "    \"safe\" : xxx              (bool) Whether this output is considered safe to spend. Unconfirmed transactions\n"
            "                              from outside keys and unconfirmed replacement transactions are considered unsafe\n"
            "                              and are not eligible for spending by fundrawtransaction and sendtoaddress.\n"
            "  }\n"
            "  ,...\n"
            "]\n"

            "\nExamples\n"
            + HelpExampleCli("listunspent", "")
            + HelpExampleCli("listunspent", "6 9999999 \"[\\\"CZDygWaDAfC3umFjcZVJZ2jpuVLd9n6VWg\\\",\\\"CJDPZBVLi6tx2mST1Z4BSANNeztHunz9LT\\\"]\"")
            + HelpExampleRpc("listunspent", "6, 9999999 \"[\\\"CZDygWaDAfC3umFjcZVJZ2jpuVLd9n6VWg\\\",\\\"CJDPZBVLi6tx2mST1Z4BSANNeztHunz9LT\\\"]\"")
            + HelpExampleCli("listunspent", "6 9999999 '[]' true '{ \"minimumAmount\": 0.005 }'")
            + HelpExampleRpc("listunspent", "6, 9999999, [] , true, { \"minimumAmount\": 0.005 } ")
        );

    int nMinDepth = 1;
    if (!request.params[0].isNull()) {
        RPCTypeCheckArgument(request.params[0], UniValue::VNUM);
        nMinDepth = request.params[0].get_int();
    }

    int nMaxDepth = 9999999;
    if (!request.params[1].isNull()) {
        RPCTypeCheckArgument(request.params[1], UniValue::VNUM);
        nMaxDepth = request.params[1].get_int();
    }

    std::set<CTxDestination> destinations;
    if (!request.params[2].isNull()) {
        RPCTypeCheckArgument(request.params[2], UniValue::VARR);
        UniValue inputs = request.params[2].get_array();
        for (unsigned int idx = 0; idx < inputs.size(); idx++) {
            const UniValue& input = inputs[idx];
            CTxDestination dest = DecodeDestination(input.get_str());
            if (!IsValidDestination(dest)) {
                throw JSONRPCError(RPC_INVALID_ADDRESS_OR_KEY, std::string("Invalid Xaya address: ") + input.get_str());
            }
            if (!destinations.insert(dest).second) {
                throw JSONRPCError(RPC_INVALID_PARAMETER, std::string("Invalid parameter, duplicated address: ") + input.get_str());
            }
        }
    }

    bool include_unsafe = true;
    if (!request.params[3].isNull()) {
        RPCTypeCheckArgument(request.params[3], UniValue::VBOOL);
        include_unsafe = request.params[3].get_bool();
    }

    CAmount nMinimumAmount = 0;
    CAmount nMaximumAmount = MAX_MONEY;
    CAmount nMinimumSumAmount = MAX_MONEY;
    uint64_t nMaximumCount = 0;
    bool includeNames = false;

    if (!request.params[4].isNull()) {
        const UniValue& options = request.params[4].get_obj();

        if (options.exists("minimumAmount"))
            nMinimumAmount = AmountFromValue(options["minimumAmount"]);

        if (options.exists("maximumAmount"))
            nMaximumAmount = AmountFromValue(options["maximumAmount"]);

        if (options.exists("minimumSumAmount"))
            nMinimumSumAmount = AmountFromValue(options["minimumSumAmount"]);

        if (options.exists("maximumCount"))
            nMaximumCount = options["maximumCount"].get_int64();

        if (options.exists("includeNames"))
            includeNames = options["includeNames"].get_bool();
    }

    // Make sure the results are valid at least up to the most recent block
    // the user could have gotten from another RPC command prior to now
    pwallet->BlockUntilSyncedToCurrentChain();

    UniValue results(UniValue::VARR);
    std::vector<COutput> vecOutputs;
    {
        auto locked_chain = pwallet->chain().lock();
        LOCK(pwallet->cs_wallet);
        pwallet->AvailableCoins(*locked_chain, vecOutputs, !include_unsafe, nullptr, nMinimumAmount, nMaximumAmount, nMinimumSumAmount, nMaximumCount, nMinDepth, nMaxDepth);
    }

    LOCK(pwallet->cs_wallet);

    for (const COutput& out : vecOutputs) {
        CTxDestination address;
        const CScript& scriptPubKey = out.tx->tx->vout[out.i].scriptPubKey;
        bool fValidAddress = ExtractDestination(scriptPubKey, address);

        if (destinations.size() && (!fValidAddress || !destinations.count(address)))
            continue;

        /* Check if this is a name output.  If it is, we have to apply
           additional rules:  If the name is already expired, then the output
           is definitely unspendable; in that case, exclude it always.
           Otherwise, we may include the output only if the user opted to
           receive also name outputs.  */
        const CNameScript nameOp(scriptPubKey);
        if (nameOp.isNameOp ())
          {
            if (!includeNames)
              continue;
          }

        UniValue entry(UniValue::VOBJ);
        entry.pushKV("txid", out.tx->GetHash().GetHex());
        entry.pushKV("vout", out.i);

        if (nameOp.isNameOp())
            entry.pushKV("nameOp", NameOpToUniv(nameOp));

        if (fValidAddress) {
            entry.pushKV("address", EncodeDestination(address));

            auto i = pwallet->mapAddressBook.find(address);
            if (i != pwallet->mapAddressBook.end()) {
                entry.pushKV("label", i->second.name);
            }

            if (scriptPubKey.IsPayToScriptHash(true)) {
                const CScriptID& hash = boost::get<CScriptID>(address);
                CScript redeemScript;
                if (pwallet->GetCScript(hash, redeemScript)) {
                    entry.pushKV("redeemScript", HexStr(redeemScript.begin(), redeemScript.end()));
                }
            }
        }

        entry.pushKV("scriptPubKey", HexStr(scriptPubKey.begin(), scriptPubKey.end()));
        entry.pushKV("amount", ValueFromAmount(out.tx->tx->vout[out.i].nValue));
        entry.pushKV("confirmations", out.nDepth);
        entry.pushKV("spendable", out.fSpendable);
        entry.pushKV("solvable", out.fSolvable);
        if (out.fSolvable) {
            auto descriptor = InferDescriptor(scriptPubKey, *pwallet);
            entry.pushKV("desc", descriptor->ToString());
        }
        entry.pushKV("safe", out.fSafe);
        results.push_back(entry);
    }

    return results;
}

void FundTransaction(CWallet* const pwallet, CMutableTransaction& tx, CAmount& fee_out, int& change_position, UniValue options)
{
    // Make sure the results are valid at least up to the most recent block
    // the user could have gotten from another RPC command prior to now
    pwallet->BlockUntilSyncedToCurrentChain();

    CCoinControl coinControl;
    change_position = -1;
    bool lockUnspents = false;
    UniValue subtractFeeFromOutputs;
    std::set<int> setSubtractFeeFromOutputs;

    if (!options.isNull()) {
      if (options.type() == UniValue::VBOOL) {
        // backward compatibility bool only fallback
        coinControl.fAllowWatchOnly = options.get_bool();
      }
      else {
        RPCTypeCheckArgument(options, UniValue::VOBJ);
        RPCTypeCheckObj(options,
            {
                {"changeAddress", UniValueType(UniValue::VSTR)},
                {"changePosition", UniValueType(UniValue::VNUM)},
                {"change_type", UniValueType(UniValue::VSTR)},
                {"includeWatching", UniValueType(UniValue::VBOOL)},
                {"lockUnspents", UniValueType(UniValue::VBOOL)},
                {"feeRate", UniValueType()}, // will be checked below
                {"subtractFeeFromOutputs", UniValueType(UniValue::VARR)},
                {"replaceable", UniValueType(UniValue::VBOOL)},
                {"conf_target", UniValueType(UniValue::VNUM)},
                {"estimate_mode", UniValueType(UniValue::VSTR)},
            },
            true, true);

        if (options.exists("changeAddress")) {
            CTxDestination dest = DecodeDestination(options["changeAddress"].get_str());

            if (!IsValidDestination(dest)) {
                throw JSONRPCError(RPC_INVALID_ADDRESS_OR_KEY, "changeAddress must be a valid Xaya address");
            }

            coinControl.destChange = dest;
        }

        if (options.exists("changePosition"))
            change_position = options["changePosition"].get_int();

        if (options.exists("change_type")) {
            if (options.exists("changeAddress")) {
                throw JSONRPCError(RPC_INVALID_PARAMETER, "Cannot specify both changeAddress and address_type options");
            }
            coinControl.m_change_type = pwallet->m_default_change_type;
            if (!ParseOutputType(options["change_type"].get_str(), *coinControl.m_change_type)) {
                throw JSONRPCError(RPC_INVALID_ADDRESS_OR_KEY, strprintf("Unknown change type '%s'", options["change_type"].get_str()));
            }
        }

        if (options.exists("includeWatching"))
            coinControl.fAllowWatchOnly = options["includeWatching"].get_bool();

        if (options.exists("lockUnspents"))
            lockUnspents = options["lockUnspents"].get_bool();

        if (options.exists("feeRate"))
        {
            coinControl.m_feerate = CFeeRate(AmountFromValue(options["feeRate"]));
            coinControl.fOverrideFeeRate = true;
        }

        if (options.exists("subtractFeeFromOutputs"))
            subtractFeeFromOutputs = options["subtractFeeFromOutputs"].get_array();

        if (options.exists("replaceable")) {
            coinControl.m_signal_bip125_rbf = options["replaceable"].get_bool();
        }
        if (options.exists("conf_target")) {
            if (options.exists("feeRate")) {
                throw JSONRPCError(RPC_INVALID_PARAMETER, "Cannot specify both conf_target and feeRate");
            }
            coinControl.m_confirm_target = ParseConfirmTarget(options["conf_target"]);
        }
        if (options.exists("estimate_mode")) {
            if (options.exists("feeRate")) {
                throw JSONRPCError(RPC_INVALID_PARAMETER, "Cannot specify both estimate_mode and feeRate");
            }
            if (!FeeModeFromString(options["estimate_mode"].get_str(), coinControl.m_fee_mode)) {
                throw JSONRPCError(RPC_INVALID_PARAMETER, "Invalid estimate_mode parameter");
            }
        }
      }
    }

    if (tx.vout.size() == 0)
        throw JSONRPCError(RPC_INVALID_PARAMETER, "TX must have at least one output");

    if (change_position != -1 && (change_position < 0 || (unsigned int)change_position > tx.vout.size()))
        throw JSONRPCError(RPC_INVALID_PARAMETER, "changePosition out of bounds");

    for (unsigned int idx = 0; idx < subtractFeeFromOutputs.size(); idx++) {
        int pos = subtractFeeFromOutputs[idx].get_int();
        if (setSubtractFeeFromOutputs.count(pos))
            throw JSONRPCError(RPC_INVALID_PARAMETER, strprintf("Invalid parameter, duplicated position: %d", pos));
        if (pos < 0)
            throw JSONRPCError(RPC_INVALID_PARAMETER, strprintf("Invalid parameter, negative position: %d", pos));
        if (pos >= int(tx.vout.size()))
            throw JSONRPCError(RPC_INVALID_PARAMETER, strprintf("Invalid parameter, position too large: %d", pos));
        setSubtractFeeFromOutputs.insert(pos);
    }

    std::string strFailReason;

    if (!pwallet->FundTransaction(tx, fee_out, change_position, strFailReason, lockUnspents, setSubtractFeeFromOutputs, coinControl)) {
        throw JSONRPCError(RPC_WALLET_ERROR, strFailReason);
    }
}

static UniValue fundrawtransaction(const JSONRPCRequest& request)
{
    std::shared_ptr<CWallet> const wallet = GetWalletForJSONRPCRequest(request);
    CWallet* const pwallet = wallet.get();

    if (!EnsureWalletIsAvailable(pwallet, request.fHelp)) {
        return NullUniValue;
    }

    if (request.fHelp || request.params.size() < 1 || request.params.size() > 3)
        throw std::runtime_error(
            RPCHelpMan{"fundrawtransaction",
                "\nAdd inputs to a transaction until it has enough in value to meet its out value.\n"
                "This will not modify existing inputs, and will add at most one change output to the outputs.\n"
                "No existing outputs will be modified unless \"subtractFeeFromOutputs\" is specified.\n"
                "Note that inputs which were signed may need to be resigned after completion since in/outputs have been added.\n"
                "The inputs added will not be signed, use signrawtransaction for that.\n"
                "Note that all existing inputs must have their previous output transaction be in the wallet.\n"
                "Note that all inputs selected must be of standard form and P2SH scripts must be\n"
                "in the wallet using importaddress or addmultisigaddress (to calculate fees).\n"
                "You can see whether this is the case by checking the \"solvable\" field in the listunspent output.\n"
                "Only pay-to-pubkey, multisig, and P2SH versions thereof are currently supported for watch-only\n",
                {
                    {"hexstring", RPCArg::Type::STR_HEX, /* opt */ false, /* default_val */ "", "The hex string of the raw transaction"},
                    {"options", RPCArg::Type::OBJ, /* opt */ true, /* default_val */ "null", "for backward compatibility: passing in a true instead of an object will result in {\"includeWatching\":true}",
                        {
                            {"changeAddress", RPCArg::Type::STR, /* opt */ true, /* default_val */ "pool address", "The address to receive the change"},
                            {"changePosition", RPCArg::Type::NUM, /* opt */ true, /* default_val */ "random", "The index of the change output"},
                            {"change_type", RPCArg::Type::STR, /* opt */ true, /* default_val */ "set by -changetype", "The output type to use. Only valid if changeAddress is not specified. Options are \"legacy\", \"p2sh-segwit\", and \"bech32\"."},
                            {"includeWatching", RPCArg::Type::BOOL, /* opt */ true, /* default_val */ "false", "Also select inputs which are watch only"},
                            {"lockUnspents", RPCArg::Type::BOOL, /* opt */ true, /* default_val */ "false", "Lock selected unspent outputs"},
                            {"feeRate", RPCArg::Type::AMOUNT, /* opt */ true, /* default_val */ "not set: makes wallet determine the fee", "Set a specific fee rate in " + CURRENCY_UNIT + "/kB"},
                            {"subtractFeeFromOutputs", RPCArg::Type::ARR, /* opt */ true, /* default_val */ "empty array", "A json array of integers.\n"
                            "                              The fee will be equally deducted from the amount of each specified output.\n"
                            "                              Those recipients will receive less coins than you enter in their corresponding amount field.\n"
                            "                              If no outputs are specified here, the sender pays the fee.",
                                {
                                    {"vout_index", RPCArg::Type::NUM, /* opt */ true, /* default_val */ "", "The zero-based output index, before a change output is added."},
                                },
                            },
                            {"replaceable", RPCArg::Type::BOOL, /* opt */ true, /* default_val */ "fallback to wallet's default", "Marks this transaction as BIP125 replaceable.\n"
                            "                              Allows this transaction to be replaced by a transaction with higher fees"},
                            {"conf_target", RPCArg::Type::NUM, /* opt */ true, /* default_val */ "fallback to wallet's default", "Confirmation target (in blocks)"},
                            {"estimate_mode", RPCArg::Type::STR, /* opt */ true, /* default_val */ "UNSET", "The fee estimate mode, must be one of:\n"
                            "         \"UNSET\"\n"
                            "         \"ECONOMICAL\"\n"
                            "         \"CONSERVATIVE\""},
                        },
                        "options"},
                    {"iswitness", RPCArg::Type::BOOL, /* opt */ true, /* default_val */ "depends on heuristic tests", "Whether the transaction hex is a serialized witness transaction \n"
                            "                              If iswitness is not present, heuristic tests will be used in decoding"},
                }}
                .ToString() +
                            "\nResult:\n"
                            "{\n"
                            "  \"hex\":       \"value\", (string)  The resulting raw transaction (hex-encoded string)\n"
                            "  \"fee\":       n,         (numeric) Fee in " + CURRENCY_UNIT + " the resulting transaction pays\n"
                            "  \"changepos\": n          (numeric) The position of the added change output, or -1\n"
                            "}\n"
                            "\nExamples:\n"
                            "\nCreate a transaction with no inputs\n"
                            + HelpExampleCli("createrawtransaction", "\"[]\" \"{\\\"myaddress\\\":0.01}\"") +
                            "\nAdd sufficient unsigned inputs to meet the output value\n"
                            + HelpExampleCli("fundrawtransaction", "\"rawtransactionhex\"") +
                            "\nSign the transaction\n"
                            + HelpExampleCli("signrawtransaction", "\"fundedtransactionhex\"") +
                            "\nSend the transaction\n"
                            + HelpExampleCli("sendrawtransaction", "\"signedtransactionhex\"")
                            );

    RPCTypeCheck(request.params, {UniValue::VSTR, UniValueType(), UniValue::VBOOL});

    // parse hex string from parameter
    CMutableTransaction tx;
    bool try_witness = request.params[2].isNull() ? true : request.params[2].get_bool();
    bool try_no_witness = request.params[2].isNull() ? true : !request.params[2].get_bool();
    if (!DecodeHexTx(tx, request.params[0].get_str(), try_no_witness, try_witness)) {
        throw JSONRPCError(RPC_DESERIALIZATION_ERROR, "TX decode failed");
    }

    CAmount fee;
    int change_position;
    FundTransaction(pwallet, tx, fee, change_position, request.params[1]);

    UniValue result(UniValue::VOBJ);
    result.pushKV("hex", EncodeHexTx(tx));
    result.pushKV("fee", ValueFromAmount(fee));
    result.pushKV("changepos", change_position);

    return result;
}

UniValue signrawtransactionwithwallet(const JSONRPCRequest& request)
{
    std::shared_ptr<CWallet> const wallet = GetWalletForJSONRPCRequest(request);
    CWallet* const pwallet = wallet.get();

    if (!EnsureWalletIsAvailable(pwallet, request.fHelp)) {
        return NullUniValue;
    }

    if (request.fHelp || request.params.size() < 1 || request.params.size() > 3)
        throw std::runtime_error(
            RPCHelpMan{"signrawtransactionwithwallet",
                "\nSign inputs for raw transaction (serialized, hex-encoded).\n"
                "The second optional argument (may be null) is an array of previous transaction outputs that\n"
                "this transaction depends on but may not yet be in the block chain." +
                    HelpRequiringPassphrase(pwallet) + "\n",
                {
                    {"hexstring", RPCArg::Type::STR, /* opt */ false, /* default_val */ "", "The transaction hex string"},
                    {"prevtxs", RPCArg::Type::ARR, /* opt */ true, /* default_val */ "null", "A json array of previous dependent transaction outputs",
                        {
                            {"", RPCArg::Type::OBJ, /* opt */ false, /* default_val */ "", "",
                                {
                                    {"txid", RPCArg::Type::STR_HEX, /* opt */ false, /* default_val */ "", "The transaction id"},
                                    {"vout", RPCArg::Type::NUM, /* opt */ false, /* default_val */ "", "The output number"},
                                    {"scriptPubKey", RPCArg::Type::STR_HEX, /* opt */ false, /* default_val */ "", "script key"},
                                    {"redeemScript", RPCArg::Type::STR_HEX, /* opt */ true, /* default_val */ "omitted", "(required for P2SH or P2WSH)"},
                                    {"amount", RPCArg::Type::AMOUNT, /* opt */ false, /* default_val */ "", "The amount spent"},
                                },
                            },
                        },
                    },
                    {"sighashtype", RPCArg::Type::STR, /* opt */ true, /* default_val */ "ALL", "The signature hash type. Must be one of\n"
            "       \"ALL\"\n"
            "       \"NONE\"\n"
            "       \"SINGLE\"\n"
            "       \"ALL|ANYONECANPAY\"\n"
            "       \"NONE|ANYONECANPAY\"\n"
            "       \"SINGLE|ANYONECANPAY\""},
                }}
                .ToString() +
            "\nResult:\n"
            "{\n"
            "  \"hex\" : \"value\",                  (string) The hex-encoded raw transaction with signature(s)\n"
            "  \"complete\" : true|false,          (boolean) If the transaction has a complete set of signatures\n"
            "  \"errors\" : [                      (json array of objects) Script verification errors (if there are any)\n"
            "    {\n"
            "      \"txid\" : \"hash\",              (string) The hash of the referenced, previous transaction\n"
            "      \"vout\" : n,                   (numeric) The index of the output to spent and used as input\n"
            "      \"scriptSig\" : \"hex\",          (string) The hex-encoded signature script\n"
            "      \"sequence\" : n,               (numeric) Script sequence number\n"
            "      \"error\" : \"text\"              (string) Verification or signing error related to the input\n"
            "    }\n"
            "    ,...\n"
            "  ]\n"
            "}\n"

            "\nExamples:\n"
            + HelpExampleCli("signrawtransactionwithwallet", "\"myhex\"")
            + HelpExampleRpc("signrawtransactionwithwallet", "\"myhex\"")
        );

    RPCTypeCheck(request.params, {UniValue::VSTR, UniValue::VARR, UniValue::VSTR}, true);

    CMutableTransaction mtx;
    if (!DecodeHexTx(mtx, request.params[0].get_str(), true)) {
        throw JSONRPCError(RPC_DESERIALIZATION_ERROR, "TX decode failed");
    }

    // Sign the transaction
    auto locked_chain = pwallet->chain().lock();
    LOCK(pwallet->cs_wallet);
    EnsureWalletIsUnlocked(pwallet);

    return SignTransaction(pwallet->chain(), mtx, request.params[1], pwallet, false, request.params[2]);
}

static UniValue bumpfee(const JSONRPCRequest& request)
{
    std::shared_ptr<CWallet> const wallet = GetWalletForJSONRPCRequest(request);
    CWallet* const pwallet = wallet.get();


    if (!EnsureWalletIsAvailable(pwallet, request.fHelp))
        return NullUniValue;

    if (request.fHelp || request.params.size() < 1 || request.params.size() > 2) {
        throw std::runtime_error(
            RPCHelpMan{"bumpfee",
                "\nBumps the fee of an opt-in-RBF transaction T, replacing it with a new transaction B.\n"
                "An opt-in RBF transaction with the given txid must be in the wallet.\n"
                "The command will pay the additional fee by decreasing (or perhaps removing) its change output.\n"
                "If the change output is not big enough to cover the increased fee, the command will currently fail\n"
                "instead of adding new inputs to compensate. (A future implementation could improve this.)\n"
                "The command will fail if the wallet or mempool contains a transaction that spends one of T's outputs.\n"
                "By default, the new fee will be calculated automatically using estimatesmartfee.\n"
                "The user can specify a confirmation target for estimatesmartfee.\n"
                "Alternatively, the user can specify totalFee, or use RPC settxfee to set a higher fee rate.\n"
                "At a minimum, the new fee rate must be high enough to pay an additional new relay fee (incrementalfee\n"
                "returned by getnetworkinfo) to enter the node's mempool.\n",
                {
                    {"txid", RPCArg::Type::STR_HEX, /* opt */ false, /* default_val */ "", "The txid to be bumped"},
                    {"options", RPCArg::Type::OBJ, /* opt */ true, /* default_val */ "null", "",
                        {
                            {"confTarget", RPCArg::Type::NUM, /* opt */ true, /* default_val */ "fallback to wallet's default", "Confirmation target (in blocks)"},
                            {"totalFee", RPCArg::Type::NUM, /* opt */ true, /* default_val */ "fallback to 'confTarget'", "Total fee (NOT feerate) to pay, in satoshis.\n"
            "                         In rare cases, the actual fee paid might be slightly higher than the specified\n"
            "                         totalFee if the tx change output has to be removed because it is too close to\n"
            "                         the dust threshold."},
                            {"replaceable", RPCArg::Type::BOOL, /* opt */ true, /* default_val */ "true", "Whether the new transaction should still be\n"
            "                         marked bip-125 replaceable. If true, the sequence numbers in the transaction will\n"
            "                         be left unchanged from the original. If false, any input sequence numbers in the\n"
            "                         original transaction that were less than 0xfffffffe will be increased to 0xfffffffe\n"
            "                         so the new transaction will not be explicitly bip-125 replaceable (though it may\n"
            "                         still be replaceable in practice, for example if it has unconfirmed ancestors which\n"
            "                         are replaceable)."},
                            {"estimate_mode", RPCArg::Type::STR, /* opt */ true, /* default_val */ "UNSET", "The fee estimate mode, must be one of:\n"
            "         \"UNSET\"\n"
            "         \"ECONOMICAL\"\n"
            "         \"CONSERVATIVE\""},
                        },
                        "options"},
                }}
                .ToString() +
            "\nResult:\n"
            "{\n"
            "  \"txid\":    \"value\",   (string)  The id of the new transaction\n"
            "  \"origfee\":  n,         (numeric) Fee of the replaced transaction\n"
            "  \"fee\":      n,         (numeric) Fee of the new transaction\n"
            "  \"errors\":  [ str... ] (json array of strings) Errors encountered during processing (may be empty)\n"
            "}\n"
            "\nExamples:\n"
            "\nBump the fee, get the new transaction\'s txid\n" +
            HelpExampleCli("bumpfee", "<txid>"));
    }

    RPCTypeCheck(request.params, {UniValue::VSTR, UniValue::VOBJ});
    uint256 hash(ParseHashV(request.params[0], "txid"));

    // optional parameters
    CAmount totalFee = 0;
    CCoinControl coin_control;
    coin_control.m_signal_bip125_rbf = true;
    if (!request.params[1].isNull()) {
        UniValue options = request.params[1];
        RPCTypeCheckObj(options,
            {
                {"confTarget", UniValueType(UniValue::VNUM)},
                {"totalFee", UniValueType(UniValue::VNUM)},
                {"replaceable", UniValueType(UniValue::VBOOL)},
                {"estimate_mode", UniValueType(UniValue::VSTR)},
            },
            true, true);

        if (options.exists("confTarget") && options.exists("totalFee")) {
            throw JSONRPCError(RPC_INVALID_PARAMETER, "confTarget and totalFee options should not both be set. Please provide either a confirmation target for fee estimation or an explicit total fee for the transaction.");
        } else if (options.exists("confTarget")) { // TODO: alias this to conf_target
            coin_control.m_confirm_target = ParseConfirmTarget(options["confTarget"]);
        } else if (options.exists("totalFee")) {
            totalFee = options["totalFee"].get_int64();
            if (totalFee <= 0) {
                throw JSONRPCError(RPC_INVALID_PARAMETER, strprintf("Invalid totalFee %s (must be greater than 0)", FormatMoney(totalFee)));
            }
        }

        if (options.exists("replaceable")) {
            coin_control.m_signal_bip125_rbf = options["replaceable"].get_bool();
        }
        if (options.exists("estimate_mode")) {
            if (!FeeModeFromString(options["estimate_mode"].get_str(), coin_control.m_fee_mode)) {
                throw JSONRPCError(RPC_INVALID_PARAMETER, "Invalid estimate_mode parameter");
            }
        }
    }

    // Make sure the results are valid at least up to the most recent block
    // the user could have gotten from another RPC command prior to now
    pwallet->BlockUntilSyncedToCurrentChain();

    auto locked_chain = pwallet->chain().lock();
    LOCK(pwallet->cs_wallet);
    EnsureWalletIsUnlocked(pwallet);


    std::vector<std::string> errors;
    CAmount old_fee;
    CAmount new_fee;
    CMutableTransaction mtx;
    feebumper::Result res = feebumper::CreateTransaction(pwallet, hash, coin_control, totalFee, errors, old_fee, new_fee, mtx);
    if (res != feebumper::Result::OK) {
        switch(res) {
            case feebumper::Result::INVALID_ADDRESS_OR_KEY:
                throw JSONRPCError(RPC_INVALID_ADDRESS_OR_KEY, errors[0]);
                break;
            case feebumper::Result::INVALID_REQUEST:
                throw JSONRPCError(RPC_INVALID_REQUEST, errors[0]);
                break;
            case feebumper::Result::INVALID_PARAMETER:
                throw JSONRPCError(RPC_INVALID_PARAMETER, errors[0]);
                break;
            case feebumper::Result::WALLET_ERROR:
                throw JSONRPCError(RPC_WALLET_ERROR, errors[0]);
                break;
            default:
                throw JSONRPCError(RPC_MISC_ERROR, errors[0]);
                break;
        }
    }

    // sign bumped transaction
    if (!feebumper::SignTransaction(pwallet, mtx)) {
        throw JSONRPCError(RPC_WALLET_ERROR, "Can't sign transaction.");
    }
    // commit the bumped transaction
    uint256 txid;
    if (feebumper::CommitTransaction(pwallet, hash, std::move(mtx), errors, txid) != feebumper::Result::OK) {
        throw JSONRPCError(RPC_WALLET_ERROR, errors[0]);
    }
    UniValue result(UniValue::VOBJ);
    result.pushKV("txid", txid.GetHex());
    result.pushKV("origfee", ValueFromAmount(old_fee));
    result.pushKV("fee", ValueFromAmount(new_fee));
    UniValue result_errors(UniValue::VARR);
    for (const std::string& error : errors) {
        result_errors.push_back(error);
    }
    result.pushKV("errors", result_errors);

    return result;
}

UniValue generate(const JSONRPCRequest& request)
{
    std::shared_ptr<CWallet> const wallet = GetWalletForJSONRPCRequest(request);
    CWallet* const pwallet = wallet.get();


    if (!EnsureWalletIsAvailable(pwallet, request.fHelp)) {
        return NullUniValue;
    }

    if (request.fHelp || request.params.size() < 1 || request.params.size() > 3) {
        throw std::runtime_error(
            RPCHelpMan{"generate",
                "\nMine up to nblocks blocks immediately (before the RPC call returns) to an address in the wallet.\n",
                {
                    {"nblocks", RPCArg::Type::NUM, /* opt */ false, /* default_val */ "", "How many blocks are generated immediately."},
                    {"maxtries", RPCArg::Type::NUM, /* opt */ true, /* default_val */ "1000000", "How many iterations to try."},
                    {"algo", RPCArg::Type::STR, /* opt */ true, /* default_val */ "neoscrypt", "Which mining algorithm to use."},
                }}
                .ToString() +
            "\nResult:\n"
            "[ blockhashes ]     (array) hashes of blocks generated\n"
            "\nExamples:\n"
            "\nGenerate 11 blocks\n"
            + HelpExampleCli("generate", "11")
        );
    }

    if (!IsDeprecatedRPCEnabled("generate")) {
        throw JSONRPCError(RPC_METHOD_DEPRECATED, "The wallet generate rpc method is deprecated and will be fully removed in v0.19. "
            "To use generate in v0.18, restart bitcoind with -deprecatedrpc=generate.\n"
            "Clients should transition to using the node rpc method generatetoaddress\n");
    }

    int num_generate = request.params[0].get_int();
    uint64_t max_tries = 1000000;
    if (!request.params[1].isNull()) {
        max_tries = request.params[1].get_int();
    }

    std::shared_ptr<CReserveScript> coinbase_script;
    pwallet->GetScriptForMining(coinbase_script);

    // If the keypool is exhausted, no script is returned at all.  Catch this.
    if (!coinbase_script) {
        throw JSONRPCError(RPC_WALLET_KEYPOOL_RAN_OUT, "Error: Keypool ran out, please call keypoolrefill first");
    }

    //throw an error if no script was provided
    if (coinbase_script->reserveScript.empty()) {
        throw JSONRPCError(RPC_INTERNAL_ERROR, "No coinbase script available");
    }

    return generateBlocks(coinbase_script, num_generate, max_tries, request.params[2], true);
}

UniValue rescanblockchain(const JSONRPCRequest& request)
{
    std::shared_ptr<CWallet> const wallet = GetWalletForJSONRPCRequest(request);
    CWallet* const pwallet = wallet.get();

    if (!EnsureWalletIsAvailable(pwallet, request.fHelp)) {
        return NullUniValue;
    }

    if (request.fHelp || request.params.size() > 2) {
        throw std::runtime_error(
            RPCHelpMan{"rescanblockchain",
                "\nRescan the local blockchain for wallet related transactions.\n",
                {
                    {"start_height", RPCArg::Type::NUM, /* opt */ true, /* default_val */ "0", "block height where the rescan should start"},
                    {"stop_height", RPCArg::Type::NUM, /* opt */ true, /* default_val */ "tip height", "the last block height that should be scanned"},
                }}
                .ToString() +
            "\nResult:\n"
            "{\n"
            "  \"start_height\"     (numeric) The block height where the rescan has started. If omitted, rescan started from the genesis block.\n"
            "  \"stop_height\"      (numeric) The height of the last rescanned block. If omitted, rescan stopped at the chain tip.\n"
            "}\n"
            "\nExamples:\n"
            + HelpExampleCli("rescanblockchain", "100000 120000")
            + HelpExampleRpc("rescanblockchain", "100000, 120000")
            );
    }

    WalletRescanReserver reserver(pwallet);
    if (!reserver.reserve()) {
        throw JSONRPCError(RPC_WALLET_ERROR, "Wallet is currently rescanning. Abort existing rescan or wait.");
    }

    CBlockIndex *pindexStart = nullptr;
    CBlockIndex *pindexStop = nullptr;
    CBlockIndex *pChainTip = nullptr;
    {
        auto locked_chain = pwallet->chain().lock();
        pindexStart = chainActive.Genesis();
        pChainTip = chainActive.Tip();

        if (!request.params[0].isNull()) {
            pindexStart = chainActive[request.params[0].get_int()];
            if (!pindexStart) {
                throw JSONRPCError(RPC_INVALID_PARAMETER, "Invalid start_height");
            }
        }

        if (!request.params[1].isNull()) {
            pindexStop = chainActive[request.params[1].get_int()];
            if (!pindexStop) {
                throw JSONRPCError(RPC_INVALID_PARAMETER, "Invalid stop_height");
            }
            else if (pindexStop->nHeight < pindexStart->nHeight) {
                throw JSONRPCError(RPC_INVALID_PARAMETER, "stop_height must be greater than start_height");
            }
        }
    }

    // We can't rescan beyond non-pruned blocks, stop and throw an error
    if (fPruneMode) {
        auto locked_chain = pwallet->chain().lock();
        CBlockIndex *block = pindexStop ? pindexStop : pChainTip;
        while (block && block->nHeight >= pindexStart->nHeight) {
            if (!(block->nStatus & BLOCK_HAVE_DATA)) {
                throw JSONRPCError(RPC_MISC_ERROR, "Can't rescan beyond pruned data. Use RPC call getblockchaininfo to determine your pruned height.");
            }
            block = block->pprev;
        }
    }

    const CBlockIndex *failed_block, *stopBlock;
    CWallet::ScanResult result =
        pwallet->ScanForWalletTransactions(pindexStart, pindexStop, reserver, failed_block, stopBlock, true);
    switch (result) {
    case CWallet::ScanResult::SUCCESS:
        break; // stopBlock set by ScanForWalletTransactions
    case CWallet::ScanResult::FAILURE:
        throw JSONRPCError(RPC_MISC_ERROR, "Rescan failed. Potentially corrupted data files.");
    case CWallet::ScanResult::USER_ABORT:
        throw JSONRPCError(RPC_MISC_ERROR, "Rescan aborted.");
        // no default case, so the compiler can warn about missing cases
    }
    UniValue response(UniValue::VOBJ);
    response.pushKV("start_height", pindexStart->nHeight);
    response.pushKV("stop_height", stopBlock->nHeight);
    return response;
}

class DescribeWalletAddressVisitor : public boost::static_visitor<UniValue>
{
public:
    CWallet * const pwallet;

    void ProcessSubScript(const CScript& subscript, UniValue& obj, bool include_addresses = false) const
    {
        // Always present: script type and redeemscript
        std::vector<std::vector<unsigned char>> solutions_data;
        txnouttype which_type = Solver(subscript, solutions_data);
        obj.pushKV("script", GetTxnOutputType(which_type));
        obj.pushKV("hex", HexStr(subscript.begin(), subscript.end()));

        CTxDestination embedded;
        UniValue a(UniValue::VARR);
        if (ExtractDestination(subscript, embedded)) {
            // Only when the script corresponds to an address.
            UniValue subobj(UniValue::VOBJ);
            UniValue detail = DescribeAddress(embedded);
            subobj.pushKVs(detail);
            UniValue wallet_detail = boost::apply_visitor(*this, embedded);
            subobj.pushKVs(wallet_detail);
            subobj.pushKV("address", EncodeDestination(embedded));
            subobj.pushKV("scriptPubKey", HexStr(subscript.begin(), subscript.end()));
            // Always report the pubkey at the top level, so that `getnewaddress()['pubkey']` always works.
            if (subobj.exists("pubkey")) obj.pushKV("pubkey", subobj["pubkey"]);
            obj.pushKV("embedded", std::move(subobj));
            if (include_addresses) a.push_back(EncodeDestination(embedded));
        } else if (which_type == TX_MULTISIG) {
            // Also report some information on multisig scripts (which do not have a corresponding address).
            // TODO: abstract out the common functionality between this logic and ExtractDestinations.
            obj.pushKV("sigsrequired", solutions_data[0][0]);
            UniValue pubkeys(UniValue::VARR);
            for (size_t i = 1; i < solutions_data.size() - 1; ++i) {
                CPubKey key(solutions_data[i].begin(), solutions_data[i].end());
                if (include_addresses) a.push_back(EncodeDestination(key.GetID()));
                pubkeys.push_back(HexStr(key.begin(), key.end()));
            }
            obj.pushKV("pubkeys", std::move(pubkeys));
        }

        // The "addresses" field is confusing because it refers to public keys using their P2PKH address.
        // For that reason, only add the 'addresses' field when needed for backward compatibility. New applications
        // can use the 'embedded'->'address' field for P2SH or P2WSH wrapped addresses, and 'pubkeys' for
        // inspecting multisig participants.
        if (include_addresses) obj.pushKV("addresses", std::move(a));
    }

    explicit DescribeWalletAddressVisitor(CWallet* _pwallet) : pwallet(_pwallet) {}

    UniValue operator()(const CNoDestination& dest) const { return UniValue(UniValue::VOBJ); }

    UniValue operator()(const CKeyID& keyID) const
    {
        UniValue obj(UniValue::VOBJ);
        CPubKey vchPubKey;
        if (pwallet && pwallet->GetPubKey(keyID, vchPubKey)) {
            obj.pushKV("pubkey", HexStr(vchPubKey));
            obj.pushKV("iscompressed", vchPubKey.IsCompressed());
        }
        return obj;
    }

    UniValue operator()(const CScriptID& scriptID) const
    {
        UniValue obj(UniValue::VOBJ);
        CScript subscript;
        if (pwallet && pwallet->GetCScript(scriptID, subscript)) {
            ProcessSubScript(subscript, obj, IsDeprecatedRPCEnabled("validateaddress"));
        }
        return obj;
    }

    UniValue operator()(const WitnessV0KeyHash& id) const
    {
        UniValue obj(UniValue::VOBJ);
        CPubKey pubkey;
        if (pwallet && pwallet->GetPubKey(CKeyID(id), pubkey)) {
            obj.pushKV("pubkey", HexStr(pubkey));
        }
        return obj;
    }

    UniValue operator()(const WitnessV0ScriptHash& id) const
    {
        UniValue obj(UniValue::VOBJ);
        CScript subscript;
        CRIPEMD160 hasher;
        uint160 hash;
        hasher.Write(id.begin(), 32).Finalize(hash.begin());
        if (pwallet && pwallet->GetCScript(CScriptID(hash), subscript)) {
            ProcessSubScript(subscript, obj);
        }
        return obj;
    }

    UniValue operator()(const WitnessUnknown& id) const { return UniValue(UniValue::VOBJ); }
};

static UniValue DescribeWalletAddress(CWallet* pwallet, const CTxDestination& dest)
{
    UniValue ret(UniValue::VOBJ);
    UniValue detail = DescribeAddress(dest);
    ret.pushKVs(detail);
    ret.pushKVs(boost::apply_visitor(DescribeWalletAddressVisitor(pwallet), dest));
    return ret;
}

/** Convert CAddressBookData to JSON record.  */
static UniValue AddressBookDataToJSON(const CAddressBookData& data, const bool verbose)
{
    UniValue ret(UniValue::VOBJ);
    if (verbose) {
        ret.pushKV("name", data.name);
    }
    ret.pushKV("purpose", data.purpose);
    return ret;
}

UniValue getaddressinfo(const JSONRPCRequest& request)
{
    std::shared_ptr<CWallet> const wallet = GetWalletForJSONRPCRequest(request);
    CWallet* const pwallet = wallet.get();

    if (!EnsureWalletIsAvailable(pwallet, request.fHelp)) {
        return NullUniValue;
    }

    if (request.fHelp || request.params.size() != 1) {
        throw std::runtime_error(
            RPCHelpMan{"getaddressinfo",
                "\nReturn information about the given address. Some information requires the address\n"
                "to be in the wallet.\n",
                {
                    {"address", RPCArg::Type::STR, /* opt */ false, /* default_val */ "", "The address to get the information of."},
                }}
                .ToString() +
            "\nResult:\n"
            "{\n"
            "  \"address\" : \"address\",        (string) The address validated\n"
            "  \"scriptPubKey\" : \"hex\",       (string) The hex-encoded scriptPubKey generated by the address\n"
            "  \"ismine\" : true|false,        (boolean) If the address is yours or not\n"
            "  \"solvable\" : true|false,      (boolean) If the address is solvable by the wallet\n"
            "  \"iswatchonly\" : true|false,   (boolean) If the address is watchonly\n"
            "  \"solvable\" : true|false,      (boolean) Whether we know how to spend coins sent to this address, ignoring the possible lack of private keys\n"
            "  \"desc\" : \"desc\",            (string, optional) A descriptor for spending coins sent to this address (only when solvable)\n"
            "  \"isscript\" : true|false,      (boolean) If the key is a script\n"
            "  \"ischange\" : true|false,      (boolean) If the address was used for change output\n"
            "  \"iswitness\" : true|false,     (boolean) If the address is a witness address\n"
            "  \"witness_version\" : version   (numeric, optional) The version number of the witness program\n"
            "  \"witness_program\" : \"hex\"     (string, optional) The hex value of the witness program\n"
            "  \"script\" : \"type\"             (string, optional) The output script type. Only if \"isscript\" is true and the redeemscript is known. Possible types: nonstandard, pubkey, pubkeyhash, scripthash, multisig, nulldata, witness_v0_keyhash, witness_v0_scripthash, witness_unknown\n"
            "  \"hex\" : \"hex\",                (string, optional) The redeemscript for the p2sh address\n"
            "  \"pubkeys\"                     (string, optional) Array of pubkeys associated with the known redeemscript (only if \"script\" is \"multisig\")\n"
            "    [\n"
            "      \"pubkey\"\n"
            "      ,...\n"
            "    ]\n"
            "  \"sigsrequired\" : xxxxx        (numeric, optional) Number of signatures required to spend multisig output (only if \"script\" is \"multisig\")\n"
            "  \"pubkey\" : \"publickeyhex\",    (string, optional) The hex value of the raw public key, for single-key addresses (possibly embedded in P2SH or P2WSH)\n"
            "  \"embedded\" : {...},           (object, optional) Information about the address embedded in P2SH or P2WSH, if relevant and known. It includes all getaddressinfo output fields for the embedded address, excluding metadata (\"timestamp\", \"hdkeypath\", \"hdseedid\") and relation to the wallet (\"ismine\", \"iswatchonly\").\n"
            "  \"iscompressed\" : true|false,  (boolean) If the address is compressed\n"
            "  \"label\" :  \"label\"         (string) The label associated with the address, \"\" is the default label\n"
            "  \"timestamp\" : timestamp,      (number, optional) The creation time of the key if available in seconds since epoch (Jan 1 1970 GMT)\n"
            "  \"hdkeypath\" : \"keypath\"       (string, optional) The HD keypath if the key is HD and available\n"
            "  \"hdseedid\" : \"<hash160>\"      (string, optional) The Hash160 of the HD seed\n"
            "  \"hdmasterkeyid\" : \"<hash160>\" (string, optional) alias for hdseedid maintained for backwards compatibility. Will be removed in V0.18.\n"
            "  \"labels\"                      (object) Array of labels associated with the address.\n"
            "    [\n"
            "      { (json object of label data)\n"
            "        \"name\": \"labelname\" (string) The label\n"
            "        \"purpose\": \"string\" (string) Purpose of address (\"send\" for sending address, \"receive\" for receiving address)\n"
            "      },...\n"
            "    ]\n"
            "}\n"
            "\nExamples:\n"
            + HelpExampleCli("getaddressinfo", "\"1PSSGeFHDnKNxiEyFrD1wcEaHr9hrQDDWc\"")
            + HelpExampleRpc("getaddressinfo", "\"1PSSGeFHDnKNxiEyFrD1wcEaHr9hrQDDWc\"")
        );
    }

    LOCK(pwallet->cs_wallet);

    UniValue ret(UniValue::VOBJ);
    CTxDestination dest = DecodeDestination(request.params[0].get_str());

    // Make sure the destination is valid
    if (!IsValidDestination(dest)) {
        throw JSONRPCError(RPC_INVALID_ADDRESS_OR_KEY, "Invalid address");
    }

    std::string currentAddress = EncodeDestination(dest);
    ret.pushKV("address", currentAddress);

    CScript scriptPubKey = GetScriptForDestination(dest);
    ret.pushKV("scriptPubKey", HexStr(scriptPubKey.begin(), scriptPubKey.end()));

    isminetype mine = IsMine(*pwallet, dest);
    ret.pushKV("ismine", bool(mine & ISMINE_SPENDABLE));
    bool solvable = IsSolvable(*pwallet, scriptPubKey);
    ret.pushKV("solvable", solvable);
    if (solvable) {
       ret.pushKV("desc", InferDescriptor(scriptPubKey, *pwallet)->ToString());
    }
    ret.pushKV("iswatchonly", bool(mine & ISMINE_WATCH_ONLY));
    ret.pushKV("solvable", IsSolvable(*pwallet, scriptPubKey));
    UniValue detail = DescribeWalletAddress(pwallet, dest);
    ret.pushKVs(detail);
    if (pwallet->mapAddressBook.count(dest)) {
        ret.pushKV("label", pwallet->mapAddressBook[dest].name);
    }
    ret.pushKV("ischange", pwallet->IsChange(scriptPubKey));
    const CKeyMetadata* meta = nullptr;
    CKeyID key_id = GetKeyForDestination(*pwallet, dest);
    if (!key_id.IsNull()) {
        auto it = pwallet->mapKeyMetadata.find(key_id);
        if (it != pwallet->mapKeyMetadata.end()) {
            meta = &it->second;
        }
    }
    if (!meta) {
        auto it = pwallet->m_script_metadata.find(CScriptID(scriptPubKey));
        if (it != pwallet->m_script_metadata.end()) {
            meta = &it->second;
        }
    }
    if (meta) {
        ret.pushKV("timestamp", meta->nCreateTime);
        if (!meta->hdKeypath.empty()) {
            ret.pushKV("hdkeypath", meta->hdKeypath);
            ret.pushKV("hdseedid", meta->hd_seed_id.GetHex());
            ret.pushKV("hdmasterkeyid", meta->hd_seed_id.GetHex());
        }
    }

    // Currently only one label can be associated with an address, return an array
    // so the API remains stable if we allow multiple labels to be associated with
    // an address.
    UniValue labels(UniValue::VARR);
    std::map<CTxDestination, CAddressBookData>::iterator mi = pwallet->mapAddressBook.find(dest);
    if (mi != pwallet->mapAddressBook.end()) {
        labels.push_back(AddressBookDataToJSON(mi->second, true));
    }
    ret.pushKV("labels", std::move(labels));

    return ret;
}

static UniValue getaddressesbylabel(const JSONRPCRequest& request)
{
    std::shared_ptr<CWallet> const wallet = GetWalletForJSONRPCRequest(request);
    CWallet* const pwallet = wallet.get();

    if (!EnsureWalletIsAvailable(pwallet, request.fHelp)) {
        return NullUniValue;
    }

    if (request.fHelp || request.params.size() != 1)
        throw std::runtime_error(
            RPCHelpMan{"getaddressesbylabel",
                "\nReturns the list of addresses assigned the specified label.\n",
                {
                    {"label", RPCArg::Type::STR, /* opt */ false, /* default_val */ "", "The label."},
                }}
                .ToString() +
            "\nResult:\n"
            "{ (json object with addresses as keys)\n"
            "  \"address\": { (json object with information about address)\n"
            "    \"purpose\": \"string\" (string)  Purpose of address (\"send\" for sending address, \"receive\" for receiving address)\n"
            "  },...\n"
            "}\n"
            "\nExamples:\n"
            + HelpExampleCli("getaddressesbylabel", "\"tabby\"")
            + HelpExampleRpc("getaddressesbylabel", "\"tabby\"")
        );

    LOCK(pwallet->cs_wallet);

    std::string label = LabelFromValue(request.params[0]);

    // Find all addresses that have the given label
    UniValue ret(UniValue::VOBJ);
    for (const std::pair<const CTxDestination, CAddressBookData>& item : pwallet->mapAddressBook) {
        if (item.second.name == label) {
            ret.pushKV(EncodeDestination(item.first), AddressBookDataToJSON(item.second, false));
        }
    }

    if (ret.empty()) {
        throw JSONRPCError(RPC_WALLET_INVALID_LABEL_NAME, std::string("No addresses with label " + label));
    }

    return ret;
}

static UniValue listlabels(const JSONRPCRequest& request)
{
    std::shared_ptr<CWallet> const wallet = GetWalletForJSONRPCRequest(request);
    CWallet* const pwallet = wallet.get();

    if (!EnsureWalletIsAvailable(pwallet, request.fHelp)) {
        return NullUniValue;
    }

    if (request.fHelp || request.params.size() > 1)
        throw std::runtime_error(
            RPCHelpMan{"listlabels",
                "\nReturns the list of all labels, or labels that are assigned to addresses with a specific purpose.\n",
                {
                    {"purpose", RPCArg::Type::STR, /* opt */ true, /* default_val */ "null", "Address purpose to list labels for ('send','receive'). An empty string is the same as not providing this argument."},
                }}
                .ToString() +
            "\nResult:\n"
            "[               (json array of string)\n"
            "  \"label\",      (string) Label name\n"
            "  ...\n"
            "]\n"
            "\nExamples:\n"
            "\nList all labels\n"
            + HelpExampleCli("listlabels", "") +
            "\nList labels that have receiving addresses\n"
            + HelpExampleCli("listlabels", "receive") +
            "\nList labels that have sending addresses\n"
            + HelpExampleCli("listlabels", "send") +
            "\nAs a JSON-RPC call\n"
            + HelpExampleRpc("listlabels", "receive")
        );

    LOCK(pwallet->cs_wallet);

    std::string purpose;
    if (!request.params[0].isNull()) {
        purpose = request.params[0].get_str();
    }

    // Add to a set to sort by label name, then insert into Univalue array
    std::set<std::string> label_set;
    for (const std::pair<const CTxDestination, CAddressBookData>& entry : pwallet->mapAddressBook) {
        if (purpose.empty() || entry.second.purpose == purpose) {
            label_set.insert(entry.second.name);
        }
    }

    UniValue ret(UniValue::VARR);
    for (const std::string& name : label_set) {
        ret.push_back(name);
    }

    return ret;
}

UniValue sethdseed(const JSONRPCRequest& request)
{
    std::shared_ptr<CWallet> const wallet = GetWalletForJSONRPCRequest(request);
    CWallet* const pwallet = wallet.get();

    if (!EnsureWalletIsAvailable(pwallet, request.fHelp)) {
        return NullUniValue;
    }

    if (request.fHelp || request.params.size() > 2) {
        throw std::runtime_error(
            RPCHelpMan{"sethdseed",
                "\nSet or generate a new HD wallet seed. Non-HD wallets will not be upgraded to being a HD wallet. Wallets that are already\n"
                "HD will have a new HD seed set so that new keys added to the keypool will be derived from this new seed.\n"
                "\nNote that you will need to MAKE A NEW BACKUP of your wallet after setting the HD wallet seed." +
                    HelpRequiringPassphrase(pwallet) + "\n",
                {
                    {"newkeypool", RPCArg::Type::BOOL, /* opt */ true, /* default_val */ "true", "Whether to flush old unused addresses, including change addresses, from the keypool and regenerate it.\n"
            "                             If true, the next address from getnewaddress and change address from getrawchangeaddress will be from this new seed.\n"
            "                             If false, addresses (including change addresses if the wallet already had HD Chain Split enabled) from the existing\n"
            "                             keypool will be used until it has been depleted."},
                    {"seed", RPCArg::Type::STR, /* opt */ true, /* default_val */ "random seed", "The WIF private key to use as the new HD seed.\n"
            "                             The seed value can be retrieved using the dumpwallet command. It is the private key marked hdseed=1"},
                }}
                .ToString() +
            "\nExamples:\n"
            + HelpExampleCli("sethdseed", "")
            + HelpExampleCli("sethdseed", "false")
            + HelpExampleCli("sethdseed", "true \"wifkey\"")
            + HelpExampleRpc("sethdseed", "true, \"wifkey\"")
            );
    }

    if (IsInitialBlockDownload()) {
        throw JSONRPCError(RPC_CLIENT_IN_INITIAL_DOWNLOAD, "Cannot set a new HD seed while still in Initial Block Download");
    }

    auto locked_chain = pwallet->chain().lock();
    LOCK(pwallet->cs_wallet);

    // Do not do anything to non-HD wallets
    if (!pwallet->IsHDEnabled()) {
        throw JSONRPCError(RPC_WALLET_ERROR, "Cannot set a HD seed on a non-HD wallet. Start with -upgradewallet in order to upgrade a non-HD wallet to HD");
    }

    EnsureWalletIsUnlocked(pwallet);

    bool flush_key_pool = true;
    if (!request.params[0].isNull()) {
        flush_key_pool = request.params[0].get_bool();
    }

    CPubKey master_pub_key;
    if (request.params[1].isNull()) {
        master_pub_key = pwallet->GenerateNewSeed();
    } else {
        CKey key = DecodeSecret(request.params[1].get_str());
        if (!key.IsValid()) {
            throw JSONRPCError(RPC_INVALID_ADDRESS_OR_KEY, "Invalid private key");
        }

        if (HaveKey(*pwallet, key)) {
            throw JSONRPCError(RPC_INVALID_ADDRESS_OR_KEY, "Already have this key (either as an HD seed or as a loose private key)");
        }

        master_pub_key = pwallet->DeriveNewSeed(key);
    }

    pwallet->SetHDSeed(master_pub_key);
    if (flush_key_pool) pwallet->NewKeyPool();

    return NullUniValue;
}

void AddKeypathToMap(const CWallet* pwallet, const CKeyID& keyID, std::map<CPubKey, KeyOriginInfo>& hd_keypaths)
{
    CPubKey vchPubKey;
    if (!pwallet->GetPubKey(keyID, vchPubKey)) {
        return;
    }
    KeyOriginInfo info;
    if (!pwallet->GetKeyOrigin(keyID, info)) {
        throw JSONRPCError(RPC_INTERNAL_ERROR, "Internal keypath is broken");
    }
    hd_keypaths.emplace(vchPubKey, std::move(info));
}

bool FillPSBT(const CWallet* pwallet, PartiallySignedTransaction& psbtx, int sighash_type, bool sign, bool bip32derivs)
{
    LOCK(pwallet->cs_wallet);
    // Get all of the previous transactions
    bool complete = true;
    for (unsigned int i = 0; i < psbtx.tx->vin.size(); ++i) {
        const CTxIn& txin = psbtx.tx->vin[i];
        PSBTInput& input = psbtx.inputs.at(i);

        if (PSBTInputSigned(input)) {
            continue;
        }

        // Verify input looks sane. This will check that we have at most one uxto, witness or non-witness.
        if (!input.IsSane()) {
            throw JSONRPCError(RPC_DESERIALIZATION_ERROR, "PSBT input is not sane.");
        }

        // If we have no utxo, grab it from the wallet.
        if (!input.non_witness_utxo && input.witness_utxo.IsNull()) {
            const uint256& txhash = txin.prevout.hash;
            const auto it = pwallet->mapWallet.find(txhash);
            if (it != pwallet->mapWallet.end()) {
                const CWalletTx& wtx = it->second;
                // We only need the non_witness_utxo, which is a superset of the witness_utxo.
                //   The signing code will switch to the smaller witness_utxo if this is ok.
                input.non_witness_utxo = wtx.tx;
            }
        }

        // Get the Sighash type
        if (sign && input.sighash_type > 0 && input.sighash_type != sighash_type) {
            throw JSONRPCError(RPC_DESERIALIZATION_ERROR, "Specified Sighash and sighash in PSBT do not match.");
        }

        complete &= SignPSBTInput(HidingSigningProvider(pwallet, !sign, !bip32derivs), psbtx, i, sighash_type);
    }

    // Fill in the bip32 keypaths and redeemscripts for the outputs so that hardware wallets can identify change
    for (unsigned int i = 0; i < psbtx.tx->vout.size(); ++i) {
        const CTxOut& out = psbtx.tx->vout.at(i);
        PSBTOutput& psbt_out = psbtx.outputs.at(i);

        // Fill a SignatureData with output info
        SignatureData sigdata;
        psbt_out.FillSignatureData(sigdata);

        MutableTransactionSignatureCreator creator(psbtx.tx.get_ptr(), 0, out.nValue, 1);
        ProduceSignature(HidingSigningProvider(pwallet, true, !bip32derivs), creator, out.scriptPubKey, sigdata);
        psbt_out.FromSignatureData(sigdata);
    }
    return complete;
}

UniValue walletprocesspsbt(const JSONRPCRequest& request)
{
    std::shared_ptr<CWallet> const wallet = GetWalletForJSONRPCRequest(request);
    CWallet* const pwallet = wallet.get();

    if (!EnsureWalletIsAvailable(pwallet, request.fHelp)) {
        return NullUniValue;
    }

    if (request.fHelp || request.params.size() < 1 || request.params.size() > 4)
        throw std::runtime_error(
            RPCHelpMan{"walletprocesspsbt",
                "\nUpdate a PSBT with input information from our wallet and then sign inputs\n"
                "that we can sign for." +
                    HelpRequiringPassphrase(pwallet) + "\n",
                {
                    {"psbt", RPCArg::Type::STR, /* opt */ false, /* default_val */ "", "The transaction base64 string"},
                    {"sign", RPCArg::Type::BOOL, /* opt */ true, /* default_val */ "true", "Also sign the transaction when updating"},
                    {"sighashtype", RPCArg::Type::STR, /* opt */ true, /* default_val */ "ALL", "The signature hash type to sign with if not specified by the PSBT. Must be one of\n"
            "       \"ALL\"\n"
            "       \"NONE\"\n"
            "       \"SINGLE\"\n"
            "       \"ALL|ANYONECANPAY\"\n"
            "       \"NONE|ANYONECANPAY\"\n"
            "       \"SINGLE|ANYONECANPAY\""},
                    {"bip32derivs", RPCArg::Type::BOOL, /* opt */ true, /* default_val */ "false", "If true, includes the BIP 32 derivation paths for public keys if we know them"},
                }}
                .ToString() +
            "\nResult:\n"
            "{\n"
            "  \"psbt\" : \"value\",          (string) The base64-encoded partially signed transaction\n"
            "  \"complete\" : true|false,   (boolean) If the transaction has a complete set of signatures\n"
            "  ]\n"
            "}\n"

            "\nExamples:\n"
            + HelpExampleCli("walletprocesspsbt", "\"psbt\"")
        );

    RPCTypeCheck(request.params, {UniValue::VSTR, UniValue::VBOOL, UniValue::VSTR});

    // Unserialize the transaction
    PartiallySignedTransaction psbtx;
    std::string error;
    if (!DecodePSBT(psbtx, request.params[0].get_str(), error)) {
        throw JSONRPCError(RPC_DESERIALIZATION_ERROR, strprintf("TX decode failed %s", error));
    }

    // Get the sighash type
    int nHashType = ParseSighashString(request.params[2]);

    // Fill transaction with our data and also sign
    bool sign = request.params[1].isNull() ? true : request.params[1].get_bool();
    bool bip32derivs = request.params[3].isNull() ? false : request.params[3].get_bool();
    bool complete = FillPSBT(pwallet, psbtx, nHashType, sign, bip32derivs);

    UniValue result(UniValue::VOBJ);
    CDataStream ssTx(SER_NETWORK, PROTOCOL_VERSION);
    ssTx << psbtx;
    result.pushKV("psbt", EncodeBase64(ssTx.str()));
    result.pushKV("complete", complete);

    return result;
}

UniValue walletcreatefundedpsbt(const JSONRPCRequest& request)
{
    std::shared_ptr<CWallet> const wallet = GetWalletForJSONRPCRequest(request);
    CWallet* const pwallet = wallet.get();

    if (!EnsureWalletIsAvailable(pwallet, request.fHelp)) {
        return NullUniValue;
    }

    if (request.fHelp || request.params.size() < 2 || request.params.size() > 5)
        throw std::runtime_error(
            RPCHelpMan{"walletcreatefundedpsbt",
                "\nCreates and funds a transaction in the Partially Signed Transaction format. Inputs will be added if supplied inputs are not enough\n"
                "Implements the Creator and Updater roles.\n",
                {
                    {"inputs", RPCArg::Type::ARR, /* opt */ false, /* default_val */ "", "A json array of json objects",
                        {
                            {"", RPCArg::Type::OBJ, /* opt */ false, /* default_val */ "", "",
                                {
                                    {"txid", RPCArg::Type::STR_HEX, /* opt */ false, /* default_val */ "", "The transaction id"},
                                    {"vout", RPCArg::Type::NUM, /* opt */ false, /* default_val */ "", "The output number"},
                                    {"sequence", RPCArg::Type::NUM, /* opt */ false, /* default_val */ "", "The sequence number"},
                                },
                            },
                        },
                        },
                    {"outputs", RPCArg::Type::ARR, /* opt */ false, /* default_val */ "", "a json array with outputs (key-value pairs), where none of the keys are duplicated.\n"
                            "That is, each address can only appear once and there can only be one 'data' object.\n"
                            "For compatibility reasons, a dictionary, which holds the key-value pairs directly, is also\n"
                            "                             accepted as second parameter.",
                        {
                            {"", RPCArg::Type::OBJ, /* opt */ true, /* default_val */ "", "",
                                {
                                    {"address", RPCArg::Type::AMOUNT, /* opt */ false, /* default_val */ "", "A key-value pair. The key (string) is the address, the value (float or string) is the amount in " + CURRENCY_UNIT + ""},
                                },
                                },
                            {"", RPCArg::Type::OBJ, /* opt */ true, /* default_val */ "", "",
                                {
                                    {"data", RPCArg::Type::STR_HEX, /* opt */ false, /* default_val */ "", "A key-value pair. The key must be \"data\", the value is hex-encoded data"},
                                },
                            },
                        },
                    },
                    {"locktime", RPCArg::Type::NUM, /* opt */ true, /* default_val */ "0", "Raw locktime. Non-0 value also locktime-activates inputs\n"
                            "                             Allows this transaction to be replaced by a transaction with higher fees. If provided, it is an error if explicit sequence numbers are incompatible."},
                    {"options", RPCArg::Type::OBJ, /* opt */ true, /* default_val */ "null", "",
                        {
                            {"changeAddress", RPCArg::Type::STR_HEX, /* opt */ true, /* default_val */ "pool address", "The address to receive the change"},
                            {"changePosition", RPCArg::Type::NUM, /* opt */ true, /* default_val */ "random", "The index of the change output"},
                            {"change_type", RPCArg::Type::STR, /* opt */ true, /* default_val */ "set by -changetype", "The output type to use. Only valid if changeAddress is not specified. Options are \"legacy\", \"p2sh-segwit\", and \"bech32\"."},
                            {"includeWatching", RPCArg::Type::BOOL, /* opt */ true, /* default_val */ "false", "Also select inputs which are watch only"},
                            {"lockUnspents", RPCArg::Type::BOOL, /* opt */ true, /* default_val */ "false", "Lock selected unspent outputs"},
                            {"feeRate", RPCArg::Type::AMOUNT, /* opt */ true, /* default_val */ "not set: makes wallet determine the fee", "Set a specific fee rate in " + CURRENCY_UNIT + "/kB"},
                            {"subtractFeeFromOutputs", RPCArg::Type::ARR, /* opt */ true, /* default_val */ "empty array", "A json array of integers.\n"
                            "                              The fee will be equally deducted from the amount of each specified output.\n"
                            "                              Those recipients will receive less coins than you enter in their corresponding amount field.\n"
                            "                              If no outputs are specified here, the sender pays the fee.",
                                {
                                    {"vout_index", RPCArg::Type::NUM, /* opt */ true, /* default_val */ "", "The zero-based output index, before a change output is added."},
                                },
                            },
                            {"replaceable", RPCArg::Type::BOOL, /* opt */ true, /* default_val */ "false", "Marks this transaction as BIP125 replaceable.\n"
                            "                              Allows this transaction to be replaced by a transaction with higher fees"},
                            {"conf_target", RPCArg::Type::NUM, /* opt */ true, /* default_val */ "Fallback to wallet's confirmation target", "Confirmation target (in blocks)"},
                            {"estimate_mode", RPCArg::Type::STR, /* opt */ true, /* default_val */ "UNSET", "The fee estimate mode, must be one of:\n"
                            "         \"UNSET\"\n"
                            "         \"ECONOMICAL\"\n"
                            "         \"CONSERVATIVE\""},
                        },
                        "options"},
                    {"bip32derivs", RPCArg::Type::BOOL, /* opt */ true, /* default_val */ "false", "If true, includes the BIP 32 derivation paths for public keys if we know them"},
                }}
                .ToString() +
                            "\nResult:\n"
                            "{\n"
                            "  \"psbt\": \"value\",        (string)  The resulting raw transaction (base64-encoded string)\n"
                            "  \"fee\":       n,         (numeric) Fee in " + CURRENCY_UNIT + " the resulting transaction pays\n"
                            "  \"changepos\": n          (numeric) The position of the added change output, or -1\n"
                            "}\n"
                            "\nExamples:\n"
                            "\nCreate a transaction with no inputs\n"
                            + HelpExampleCli("walletcreatefundedpsbt", "\"[{\\\"txid\\\":\\\"myid\\\",\\\"vout\\\":0}]\" \"[{\\\"data\\\":\\\"00010203\\\"}]\"")
                            );

    RPCTypeCheck(request.params, {
        UniValue::VARR,
        UniValueType(), // ARR or OBJ, checked later
        UniValue::VNUM,
        UniValue::VOBJ,
        UniValue::VBOOL
        }, true
    );

    CAmount fee;
    int change_position;
    CMutableTransaction rawTx = ConstructTransaction(request.params[0], request.params[1], request.params[2], request.params[3]["replaceable"]);
    FundTransaction(pwallet, rawTx, fee, change_position, request.params[3]);

    // Make a blank psbt
    PartiallySignedTransaction psbtx(rawTx);

    // Fill transaction with out data but don't sign
    bool bip32derivs = request.params[4].isNull() ? false : request.params[4].get_bool();
    FillPSBT(pwallet, psbtx, 1, false, bip32derivs);

    // Serialize the PSBT
    CDataStream ssTx(SER_NETWORK, PROTOCOL_VERSION);
    ssTx << psbtx;

    UniValue result(UniValue::VOBJ);
    result.pushKV("psbt", EncodeBase64(ssTx.str()));
    result.pushKV("fee", ValueFromAmount(fee));
    result.pushKV("changepos", change_position);
    return result;
}

UniValue getauxblock(const JSONRPCRequest& request)
{
    std::shared_ptr<CWallet> const wallet = GetWalletForJSONRPCRequest(request);
    CWallet* const pwallet = wallet.get();

    if (!EnsureWalletIsAvailable(pwallet, request.fHelp)) {
        return NullUniValue;
    }

    if (request.fHelp
          || (request.params.size() != 0 && request.params.size() != 2))
        throw std::runtime_error(
            RPCHelpMan{"getauxblock",
                "\nCreates or submits a merge-mined block.\n"
                "\nWithout arguments, creates a new block and returns information\n"
                "required to merge-mine it.  With arguments, submits a solved\n"
                "auxpow for a previously returned block.\n",
                {
                    {"hash", RPCArg::Type::STR_HEX, /* opt */ true, /* default_val */ "", "Hash of the block to submit"},
                    {"auxpow", RPCArg::Type::STR_HEX, /* opt */ true, /* default_val */ "", "Serialised auxpow found"},
                }}
                .ToString() +
            "\nResult (without arguments):\n"
            "{\n"
            "  \"hash\"               (string) hash of the created block\n"
            "  \"chainid\"            (numeric) chain ID for this block\n"
            "  \"algo\": \"sha256d\"\n"
            "  \"previousblockhash\"  (string) hash of the previous block\n"
            "  \"coinbasevalue\"      (numeric) value of the block's coinbase\n"
            "  \"bits\"               (string) compressed target of the block\n"
            "  \"height\"             (numeric) height of the block\n"
            "  \"_target\"            (string) target in reversed byte order, deprecated\n"
            "}\n"
            "\nResult (with arguments):\n"
            "xxxxx        (boolean) whether the submitted block was correct\n"
            "\nExamples:\n"
            + HelpExampleCli("getauxblock", "")
            + HelpExampleCli("getauxblock", "\"hash\" \"serialised auxpow\"")
            + HelpExampleRpc("getauxblock", "")
            );

    if (pwallet->IsWalletFlagSet(WALLET_FLAG_DISABLE_PRIVATE_KEYS)) {
        throw JSONRPCError(RPC_WALLET_ERROR, "Error: Private keys are disabled for this wallet");
    }

    std::shared_ptr<CReserveScript> coinbaseScript;
    pwallet->GetScriptForMining(coinbaseScript);

    /* If the keypool is exhausted, no script is returned at all.
       Catch this.  */
    if (!coinbaseScript)
        throw JSONRPCError(RPC_WALLET_KEYPOOL_RAN_OUT, "Error: Keypool ran out, please call keypoolrefill first");

    /* Throw an error if no script was provided.  */
    if (!coinbaseScript->reserveScript.size())
        throw JSONRPCError(RPC_INTERNAL_ERROR, "No coinbase script available (mining requires a wallet)");

    /* Create a new block */
    if (request.params.size() == 0)
        return g_auxpow_miner->createAuxBlock(coinbaseScript->reserveScript);

    /* Submit a block instead.  */
    assert(request.params.size() == 2);
    bool fAccepted
        = g_auxpow_miner->submitAuxBlock(request.params[0].get_str(),
                                         request.params[1].get_str());
    if (fAccepted)
        coinbaseScript->KeepScript();

    return fAccepted;
}

UniValue getwork(const JSONRPCRequest& request)
{
    std::shared_ptr<CWallet> const wallet = GetWalletForJSONRPCRequest(request);
    CWallet* const pwallet = wallet.get();

    if (!EnsureWalletIsAvailable(pwallet, request.fHelp)) {
        return NullUniValue;
    }

    if (request.fHelp || request.params.size() > 2)
        throw std::runtime_error(
            RPCHelpMan{"getwork",
                "\nCreates or submits a stand-alone mined block.\n"
                "\nWithout arguments, creates a new block and returns information required to solve it.\n"
                "\nWith arguments, submits a solved PoW for a previously-returned block.\n"
                "\nDEPRECATED: If hash is not given, it will be deduced from data.  Prefer to add an explicit hash.\n",
                {
                    {"hash", RPCArg::Type::STR_HEX, /* opt */ true, /* default_val */ "", "Hash of the block to submit"},
                    {"data", RPCArg::Type::STR_HEX, /* opt */ true, /* default_val */ "", "Solved block header data"},
                }}
                .ToString() +
            "\nResult (without arguments):\n"
            "{\n"
            "  \"hash\"               (string) hash of the created block\n"
            "  \"data\"               (string) data to solve (hex encoded)\n"
            "  \"algo\": \"neoscrypt\"\n"
            "  \"previousblockhash\"  (string) hash of the previous block\n"
            "  \"coinbasevalue\"      (numeric) value of the block's coinbase\n"
            "  \"bits\"               (string) compressed target of the block\n"
            "  \"height\"             (numeric) height of the block\n"
            "  \"target\"             (string) target in reversed byte order, deprecated\n"
            "}\n"
            "\nResult (with arguments):\n"
            "xxxxx        (boolean) whether the submitted block was correct\n"
            "\nExamples:\n"
            + HelpExampleCli("getwork", "")
            + HelpExampleCli("getwork", "\"hash\" \"solved data\"")
            + HelpExampleRpc("getwork", "")
            );

    std::shared_ptr<CReserveScript> coinbaseScript;
    pwallet->GetScriptForMining(coinbaseScript);

    /* If the keypool is exhausted, no script is returned at all.
       Catch this.  */
    if (!coinbaseScript)
        throw JSONRPCError(RPC_WALLET_KEYPOOL_RAN_OUT, "Error: Keypool ran out, please call keypoolrefill first");

    /* Throw an error if no script was provided.  */
    if (!coinbaseScript->reserveScript.size())
        throw JSONRPCError(RPC_INTERNAL_ERROR, "No coinbase script available (mining requires a wallet)");

    /* Create a new block */
    if (request.params.size() == 0)
        return g_auxpow_miner->createWork(coinbaseScript->reserveScript);

    /* Submit a block instead.  */

    std::string hashHex;
    std::string dataHex;
    if (request.params.size() == 1)
      dataHex = request.params[0].get_str();
    else
      {
        hashHex = request.params[0].get_str();
        dataHex = request.params[1].get_str();
      }

    const bool fAccepted = g_auxpow_miner->submitWork(hashHex, dataHex);
    if (fAccepted)
        coinbaseScript->KeepScript();

    return fAccepted;
}

UniValue abortrescan(const JSONRPCRequest& request); // in rpcdump.cpp
UniValue dumpprivkey(const JSONRPCRequest& request); // in rpcdump.cpp
UniValue importprivkey(const JSONRPCRequest& request);
UniValue importaddress(const JSONRPCRequest& request);
UniValue importpubkey(const JSONRPCRequest& request);
UniValue dumpwallet(const JSONRPCRequest& request);
UniValue importwallet(const JSONRPCRequest& request);
UniValue importprunedfunds(const JSONRPCRequest& request);
UniValue removeprunedfunds(const JSONRPCRequest& request);
UniValue importmulti(const JSONRPCRequest& request);

extern UniValue name_list(const JSONRPCRequest& request); // in rpcnames.cpp
extern UniValue name_register(const JSONRPCRequest& request);
extern UniValue name_update(const JSONRPCRequest& request);
extern UniValue sendtoname(const JSONRPCRequest& request);

// clang-format off
static const CRPCCommand commands[] =
{ //  category              name                                actor (function)                argNames
    //  --------------------- ------------------------          -----------------------         ----------
    { "generating",         "generate",                         &generate,                      {"nblocks","maxtries"} },
    { "hidden",             "resendwallettransactions",         &resendwallettransactions,      {} },
    { "rawtransactions",    "fundrawtransaction",               &fundrawtransaction,            {"hexstring","options","iswitness"} },
    { "wallet",             "abandontransaction",               &abandontransaction,            {"txid"} },
    { "wallet",             "abortrescan",                      &abortrescan,                   {} },
    { "wallet",             "addmultisigaddress",               &addmultisigaddress,            {"nrequired","keys","label","address_type"} },
    { "wallet",             "backupwallet",                     &backupwallet,                  {"destination"} },
    { "wallet",             "bumpfee",                          &bumpfee,                       {"txid", "options"} },
    { "wallet",             "createwallet",                     &createwallet,                  {"wallet_name", "disable_private_keys"} },
    { "wallet",             "dumpprivkey",                      &dumpprivkey,                   {"address"}  },
    { "wallet",             "dumpwallet",                       &dumpwallet,                    {"filename"} },
    { "wallet",             "encryptwallet",                    &encryptwallet,                 {"passphrase"} },
    { "wallet",             "getaddressesbylabel",              &getaddressesbylabel,           {"label"} },
    { "wallet",             "getaddressinfo",                   &getaddressinfo,                {"address"} },
    { "wallet",             "getbalance",                       &getbalance,                    {"dummy","minconf","include_watchonly"} },
    { "wallet",             "getnewaddress",                    &getnewaddress,                 {"label","address_type"} },
    { "wallet",             "getrawchangeaddress",              &getrawchangeaddress,           {"address_type"} },
    { "wallet",             "getreceivedbyaddress",             &getreceivedbyaddress,          {"address","minconf"} },
    { "wallet",             "getreceivedbylabel",               &getreceivedbylabel,            {"label","minconf"} },
    { "wallet",             "gettransaction",                   &gettransaction,                {"txid","include_watchonly"} },
    { "wallet",             "getunconfirmedbalance",            &getunconfirmedbalance,         {} },
    { "wallet",             "getwalletinfo",                    &getwalletinfo,                 {} },
    { "wallet",             "importaddress",                    &importaddress,                 {"address","label","rescan","p2sh"} },
    { "wallet",             "importmulti",                      &importmulti,                   {"requests","options"} },
    { "wallet",             "importprivkey",                    &importprivkey,                 {"privkey","label","rescan"} },
    { "wallet",             "importprunedfunds",                &importprunedfunds,             {"rawtransaction","txoutproof"} },
    { "wallet",             "importpubkey",                     &importpubkey,                  {"pubkey","label","rescan"} },
    { "wallet",             "importwallet",                     &importwallet,                  {"filename"} },
    { "wallet",             "keypoolrefill",                    &keypoolrefill,                 {"newsize"} },
    { "wallet",             "listaddressgroupings",             &listaddressgroupings,          {} },
    { "wallet",             "listlabels",                       &listlabels,                    {"purpose"} },
    { "wallet",             "listlockunspent",                  &listlockunspent,               {} },
    { "wallet",             "listreceivedbyaddress",            &listreceivedbyaddress,         {"minconf","include_empty","include_watchonly","address_filter"} },
    { "wallet",             "listreceivedbylabel",              &listreceivedbylabel,           {"minconf","include_empty","include_watchonly"} },
    { "wallet",             "listsinceblock",                   &listsinceblock,                {"blockhash","target_confirmations","include_watchonly","include_removed"} },
    { "wallet",             "listtransactions",                 &listtransactions,              {"label|dummy","count","skip","include_watchonly"} },
    { "wallet",             "listunspent",                      &listunspent,                   {"minconf","maxconf","addresses","include_unsafe","query_options"} },
    { "wallet",             "listwalletdir",                    &listwalletdir,                 {} },
    { "wallet",             "listwallets",                      &listwallets,                   {} },
    { "wallet",             "loadwallet",                       &loadwallet,                    {"filename"} },
    { "wallet",             "lockunspent",                      &lockunspent,                   {"unlock","transactions"} },
    { "wallet",             "removeprunedfunds",                &removeprunedfunds,             {"txid"} },
    { "wallet",             "rescanblockchain",                 &rescanblockchain,              {"start_height", "stop_height"} },
    { "wallet",             "sendmany",                         &sendmany,                      {"dummy","amounts","minconf","comment","subtractfeefrom","replaceable","conf_target","estimate_mode"} },
    { "wallet",             "sendtoaddress",                    &sendtoaddress,                 {"address","amount","comment","comment_to","subtractfeefromamount","replaceable","conf_target","estimate_mode"} },
    { "wallet",             "sethdseed",                        &sethdseed,                     {"newkeypool","seed"} },
    { "wallet",             "setlabel",                         &setlabel,                      {"address","label"} },
    { "wallet",             "settxfee",                         &settxfee,                      {"amount"} },
    { "wallet",             "signmessage",                      &signmessage,                   {"address","message"} },
    { "wallet",             "signrawtransactionwithwallet",     &signrawtransactionwithwallet,  {"hexstring","prevtxs","sighashtype"} },
    { "wallet",             "unloadwallet",                     &unloadwallet,                  {"wallet_name"} },
    { "wallet",             "walletcreatefundedpsbt",           &walletcreatefundedpsbt,        {"inputs","outputs","locktime","options","bip32derivs"} },
    { "wallet",             "walletlock",                       &walletlock,                    {} },
    { "wallet",             "walletpassphrase",                 &walletpassphrase,              {"passphrase","timeout"} },
    { "wallet",             "walletpassphrasechange",           &walletpassphrasechange,        {"oldpassphrase","newpassphrase"} },
    { "wallet",             "walletprocesspsbt",                &walletprocesspsbt,             {"psbt","sign","sighashtype","bip32derivs"} },

    /** Auxpow wallet functions */
    { "mining",             "getauxblock",                      &getauxblock,                   {"hash","auxpow"} },
    { "mining",             "getwork",                          &getwork,                       {"hash","data"} },

    // Name-related wallet calls.
    { "names",              "name_list",                        &name_list,                     {"name","options"} },
    { "names",              "name_register",                    &name_register,                 {"name","value","options"} },
    { "names",              "name_update",                      &name_update,                   {"name","value","options"} },
    { "names",              "sendtoname",                       &sendtoname,                    {"name","amount","comment","comment_to","subtractfeefromamount"} },
};
// clang-format on

void RegisterWalletRPCCommands(CRPCTable &t)
{
    for (unsigned int vcidx = 0; vcidx < ARRAYLEN(commands); vcidx++)
        t.appendCommand(commands[vcidx].name, &commands[vcidx]);
}<|MERGE_RESOLUTION|>--- conflicted
+++ resolved
@@ -1426,10 +1426,6 @@
             "\nResult:\n"
             "[\n"
             "  {\n"
-<<<<<<< HEAD
-            "    \"address\":\"address\",    (string) The Xaya address of the transaction.\n"
-            "    \"category\":\"send|receive\", (string) The transaction category.\n"
-=======
             "    \"address\":\"address\",    (string) The address of the transaction.\n"
             "    \"category\":               (string) The transaction category.\n"
             "                \"send\"                  Transactions sent.\n"
@@ -1437,7 +1433,6 @@
             "                \"generate\"              Coinbase transactions received with more than 100 confirmations.\n"
             "                \"immature\"              Coinbase transactions received with 100 or fewer confirmations.\n"
             "                \"orphan\"                Orphaned coinbase transactions received.\n"
->>>>>>> 3d6ed6bb
             "    \"amount\": x.xxx,          (numeric) The amount in " + CURRENCY_UNIT + ". This is negative for the 'send' category, and is positive\n"
             "                                        for all other categories\n"
             "    \"label\": \"label\",       (string) A comment for the address/transaction, if any\n"
