--- conflicted
+++ resolved
@@ -367,52 +367,17 @@
     for (const std::string& address: address_amounts.getKeys()) {
         CTxDestination dest = DecodeDestination(address);
         if (!IsValidDestination(dest)) {
-            throw JSONRPCError(RPC_INVALID_ADDRESS_OR_KEY, std::string("Invalid Bitcoin address: ") + address);
-        }
-
-<<<<<<< HEAD
-static CTransactionRef SendMoney(CWallet* const pwallet, const CTxDestination& address, CAmount nValue, bool fSubtractFeeFromAmount, const CCoinControl& coin_control, mapValue_t mapValue)
-{
-    // Parse Bitcoin address
-    CScript scriptPubKey = GetScriptForDestination(address);
-
-    return SendMoneyToScript(pwallet, scriptPubKey, nullptr, nValue, fSubtractFeeFromAmount, coin_control, std::move(mapValue));
-}
-
-CTransactionRef SendMoneyToScript(
-    CWallet* const pwallet, const CScript &scriptPubKey,
-    const CTxIn* withInput, CAmount nValue, bool fSubtractFeeFromAmount,
-    const CCoinControl& coin_control, mapValue_t mapValue)
-{
-    CAmount curBalance = pwallet->GetBalance(0, coin_control.m_avoid_address_reuse).m_mine_trusted;
-=======
+            throw JSONRPCError(RPC_INVALID_ADDRESS_OR_KEY, std::string("Invalid address: ") + address);
+        }
+
         if (destinations.count(dest)) {
             throw JSONRPCError(RPC_INVALID_PARAMETER, std::string("Invalid parameter, duplicated address: ") + address);
         }
         destinations.insert(dest);
->>>>>>> c240aef7
 
         CScript script_pub_key = GetScriptForDestination(dest);
         CAmount amount = AmountFromValue(address_amounts[i++]);
 
-<<<<<<< HEAD
-    /* If we have an additional input that is a name, we have to take this
-       name's value into account as well for the balance check.  Otherwise one
-       sees spurious "Insufficient funds" errors when updating names when the
-       wallet's balance it smaller than the amount locked in the name.  */
-    bilingual_str error;
-    CAmount lockedValue = 0;
-    if (withInput)
-      {
-        const CWalletTx* dummyWalletTx;
-        if (!pwallet->FindValueInNameInput (*withInput, lockedValue,
-                                            dummyWalletTx, error))
-          throw JSONRPCError(RPC_WALLET_ERROR, error.original);
-      }
-
-    if (nValue > curBalance + lockedValue)
-        throw JSONRPCError(RPC_WALLET_INSUFFICIENT_FUNDS, "Insufficient funds");
-=======
         bool subtract_fee = false;
         for (unsigned int idx = 0; idx < subtract_fee_outputs.size(); idx++) {
             const UniValue& addr = subtract_fee_outputs[idx];
@@ -426,33 +391,23 @@
     }
 }
 
-UniValue SendMoney(CWallet* const pwallet, const CCoinControl &coin_control, std::vector<CRecipient> &recipients, mapValue_t map_value)
+UniValue SendMoney(CWallet* const pwallet, const CCoinControl &coin_control,
+                   const CTxIn* withInput,
+                   std::vector<CRecipient> &recipients, mapValue_t map_value)
 {
     EnsureWalletIsUnlocked(pwallet);
->>>>>>> c240aef7
 
     // Shuffle recipient list
     std::shuffle(recipients.begin(), recipients.end(), FastRandomContext());
 
     // Send
     CAmount nFeeRequired = 0;
-<<<<<<< HEAD
-    std::vector<CRecipient> vecSend;
-=======
->>>>>>> c240aef7
     int nChangePosRet = -1;
     bilingual_str error;
     CTransactionRef tx;
-<<<<<<< HEAD
-    if (!pwallet->CreateTransaction(vecSend, withInput, tx, nFeeRequired, nChangePosRet, error, coin_control)) {
-        if (!fSubtractFeeFromAmount && nValue + nFeeRequired > curBalance)
-            error = strprintf(Untranslated("Error: This transaction requires a transaction fee of at least %s"), FormatMoney(nFeeRequired));
-        throw JSONRPCError(RPC_WALLET_ERROR, error.original);
-=======
-    bool fCreated = pwallet->CreateTransaction(recipients, tx, nFeeRequired, nChangePosRet, error, coin_control, !pwallet->IsWalletFlagSet(WALLET_FLAG_DISABLE_PRIVATE_KEYS));
+    bool fCreated = pwallet->CreateTransaction(recipients, withInput, tx, nFeeRequired, nChangePosRet, error, coin_control, !pwallet->IsWalletFlagSet(WALLET_FLAG_DISABLE_PRIVATE_KEYS));
     if (!fCreated) {
         throw JSONRPCError(RPC_WALLET_INSUFFICIENT_FUNDS, error.original);
->>>>>>> c240aef7
     }
     pwallet->CommitTransaction(tx, std::move(map_value), {} /* orderForm */);
     return tx->GetHash().GetHex();
@@ -503,22 +458,6 @@
 
     LOCK(pwallet->cs_wallet);
 
-<<<<<<< HEAD
-    CTxDestination dest = DecodeDestination(request.params[0].get_str());
-    if (!IsValidDestination(dest)) {
-        throw JSONRPCError(RPC_INVALID_ADDRESS_OR_KEY, "Invalid address");
-    }
-
-    /* Note that the code below is duplicated in sendtoname.  Make sure
-       to update it accordingly with changes made here.  */
-
-    // Amount
-    CAmount nAmount = AmountFromValue(request.params[1]);
-    if (nAmount <= 0)
-        throw JSONRPCError(RPC_TYPE_ERROR, "Invalid amount for send");
-
-=======
->>>>>>> c240aef7
     // Wallet comments
     mapValue_t mapValue;
     if (!request.params[2].isNull() && !request.params[2].get_str().empty())
@@ -555,7 +494,7 @@
     std::vector<CRecipient> recipients;
     ParseRecipients(address_amounts, subtractFeeFromAmount, recipients);
 
-    return SendMoney(pwallet, coin_control, recipients, mapValue);
+    return SendMoney(pwallet, coin_control, nullptr, recipients, mapValue);
 }
 
 static UniValue listaddressgroupings(const JSONRPCRequest& request)
@@ -946,53 +885,7 @@
     std::vector<CRecipient> recipients;
     ParseRecipients(sendTo, subtractFeeFromAmount, recipients);
 
-<<<<<<< HEAD
-    std::vector<std::string> keys = sendTo.getKeys();
-    for (const std::string& name_ : keys) {
-        CTxDestination dest = DecodeDestination(name_);
-        if (!IsValidDestination(dest)) {
-            throw JSONRPCError(RPC_INVALID_ADDRESS_OR_KEY, std::string("Invalid address: ") + name_);
-        }
-
-        if (destinations.count(dest)) {
-            throw JSONRPCError(RPC_INVALID_PARAMETER, std::string("Invalid parameter, duplicated address: ") + name_);
-        }
-        destinations.insert(dest);
-
-        CScript scriptPubKey = GetScriptForDestination(dest);
-        CAmount nAmount = AmountFromValue(sendTo[name_]);
-        if (nAmount <= 0)
-            throw JSONRPCError(RPC_TYPE_ERROR, "Invalid amount for send");
-
-        bool fSubtractFeeFromAmount = false;
-        for (unsigned int idx = 0; idx < subtractFeeFromAmount.size(); idx++) {
-            const UniValue& addr = subtractFeeFromAmount[idx];
-            if (addr.get_str() == name_)
-                fSubtractFeeFromAmount = true;
-        }
-
-        CRecipient recipient = {scriptPubKey, nAmount, fSubtractFeeFromAmount};
-        vecSend.push_back(recipient);
-    }
-
-    EnsureWalletIsUnlocked(pwallet);
-
-    // Shuffle recipient list
-    std::shuffle(vecSend.begin(), vecSend.end(), FastRandomContext());
-
-    // Send
-    CAmount nFeeRequired = 0;
-    int nChangePosRet = -1;
-    bilingual_str error;
-    CTransactionRef tx;
-    bool fCreated = pwallet->CreateTransaction(vecSend, nullptr, tx, nFeeRequired, nChangePosRet, error, coin_control);
-    if (!fCreated)
-        throw JSONRPCError(RPC_WALLET_INSUFFICIENT_FUNDS, error.original);
-    pwallet->CommitTransaction(tx, std::move(mapValue), {} /* orderForm */);
-    return tx->GetHash().GetHex();
-=======
-    return SendMoney(pwallet, coin_control, recipients, std::move(mapValue));
->>>>>>> c240aef7
+    return SendMoney(pwallet, coin_control, nullptr, recipients, std::move(mapValue));
 }
 
 static UniValue addmultisigaddress(const JSONRPCRequest& request)
