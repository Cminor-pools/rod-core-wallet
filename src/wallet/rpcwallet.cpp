--- conflicted
+++ resolved
@@ -367,12 +367,7 @@
         throw JSONRPCError(RPC_WALLET_INSUFFICIENT_FUNDS, "Insufficient funds");
 
     // Create and send the transaction
-<<<<<<< HEAD
-    CAmount nFeeRequired;
-=======
     CAmount nFeeRequired = 0;
-    std::string strError;
->>>>>>> 1ecd2ba0
     std::vector<CRecipient> vecSend;
     int nChangePosRet = -1;
     CRecipient recipient = {scriptPubKey, nValue, fSubtractFeeFromAmount};
