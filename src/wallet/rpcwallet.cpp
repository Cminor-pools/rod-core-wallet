--- conflicted
+++ resolved
@@ -3797,12 +3797,8 @@
 
 UniValue rescanblockchain(const JSONRPCRequest& request)
 {
-<<<<<<< HEAD
-    CWallet * const pwallet = GetWalletForJSONRPCRequest(request);
-=======
-    std::shared_ptr<CWallet> const wallet = GetWalletForJSONRPCRequest(request);
-    CWallet* const pwallet = wallet.get();
->>>>>>> 610f4dd7
+    std::shared_ptr<CWallet> const wallet = GetWalletForJSONRPCRequest(request);
+    CWallet* const pwallet = wallet.get();
 
     if (!EnsureWalletIsAvailable(pwallet, request.fHelp)) {
         return NullUniValue;
@@ -4227,13 +4223,9 @@
 
 UniValue sethdseed(const JSONRPCRequest& request)
 {
-<<<<<<< HEAD
-    CWallet* const pwallet = GetWalletForJSONRPCRequest(request);
-=======
-    std::shared_ptr<CWallet> const wallet = GetWalletForJSONRPCRequest(request);
-    CWallet* const pwallet = wallet.get();
-
->>>>>>> 610f4dd7
+    std::shared_ptr<CWallet> const wallet = GetWalletForJSONRPCRequest(request);
+    CWallet* const pwallet = wallet.get();
+
     if (!EnsureWalletIsAvailable(pwallet, request.fHelp)) {
         return NullUniValue;
     }
@@ -4302,7 +4294,9 @@
 
 UniValue getauxblock(const JSONRPCRequest& request)
 {
-    CWallet * const pwallet = GetWalletForJSONRPCRequest(request);
+    std::shared_ptr<CWallet> const wallet = GetWalletForJSONRPCRequest(request);
+    CWallet* const pwallet = wallet.get();
+
     if (!EnsureWalletIsAvailable(pwallet, request.fHelp)) {
         return NullUniValue;
     }
