--- conflicted
+++ resolved
@@ -2986,17 +2986,7 @@
         cctl.m_max_depth = nMaxDepth;
         cctl.m_include_unsafe_inputs = include_unsafe;
         LOCK(pwallet->cs_wallet);
-<<<<<<< HEAD
-        pwallet->AvailableCoins(vecOutputs, !include_unsafe, &cctl, nMinimumAmount, nMaximumAmount, nMinimumSumAmount, nMaximumCount);
-=======
-
-        /* Retrieve and store "current" expiration depth.  We use that later
-           to determine, based on confirmations, whether or not names
-           are expired.  */
-        expireDepth = Params().GetConsensus()
-                        .rules->NameExpirationDepth(::ChainActive().Height());
         pwallet->AvailableCoins(vecOutputs, &cctl, nMinimumAmount, nMaximumAmount, nMinimumSumAmount, nMaximumCount);
->>>>>>> a6d56bcf
     }
 
     LOCK(pwallet->cs_wallet);
