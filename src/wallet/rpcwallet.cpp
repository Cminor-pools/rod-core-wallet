// Copyright (c) 2010 Satoshi Nakamoto
// Copyright (c) 2009-2019 The Bitcoin Core developers
// Distributed under the MIT software license, see the accompanying
// file COPYING or http://www.opensource.org/licenses/mit-license.php.

#include <amount.h>
#include <consensus/validation.h>
#include <core_io.h>
#include <init.h>
#include <interfaces/chain.h>
#include <key_io.h>
#include <node/transaction.h>
#include <outputtype.h>
#include <policy/feerate.h>
#include <policy/fees.h>
#include <policy/rbf.h>
#include <rpc/auxpow_miner.h>
#include <rpc/rawtransaction_util.h>
#include <rpc/server.h>
#include <rpc/util.h>
#include <script/descriptor.h>
#include <script/names.h>
#include <script/sign.h>
#include <util/bip32.h>
#include <util/fees.h>
#include <util/moneystr.h>
#include <util/system.h>
#include <util/url.h>
#include <util/validation.h>
#include <wallet/coincontrol.h>
#include <wallet/feebumper.h>
#include <wallet/psbtwallet.h>
#include <wallet/rpcwallet.h>
#include <wallet/walletdb.h>
#include <wallet/walletutil.h>

#include <stdint.h>

#include <univalue.h>

#include <functional>

static const std::string WALLET_ENDPOINT_BASE = "/wallet/";

static inline bool GetAvoidReuseFlag(CWallet * const pwallet, const UniValue& param) {
    bool can_avoid_reuse = pwallet->IsWalletFlagSet(WALLET_FLAG_AVOID_REUSE);
    bool avoid_reuse = param.isNull() ? can_avoid_reuse : param.get_bool();

    if (avoid_reuse && !can_avoid_reuse) {
        throw JSONRPCError(RPC_WALLET_ERROR, "wallet does not have the \"avoid reuse\" feature enabled");
    }

    return avoid_reuse;
}

bool GetWalletNameFromJSONRPCRequest(const JSONRPCRequest& request, std::string& wallet_name)
{
    if (request.URI.substr(0, WALLET_ENDPOINT_BASE.size()) == WALLET_ENDPOINT_BASE) {
        // wallet endpoint was used
        wallet_name = urlDecode(request.URI.substr(WALLET_ENDPOINT_BASE.size()));
        return true;
    }
    return false;
}

std::shared_ptr<CWallet> GetWalletForJSONRPCRequest(const JSONRPCRequest& request)
{
    std::string wallet_name;
    if (GetWalletNameFromJSONRPCRequest(request, wallet_name)) {
        std::shared_ptr<CWallet> pwallet = GetWallet(wallet_name);
        if (!pwallet) throw JSONRPCError(RPC_WALLET_NOT_FOUND, "Requested wallet does not exist or is not loaded");
        return pwallet;
    }

    std::vector<std::shared_ptr<CWallet>> wallets = GetWallets();
    return wallets.size() == 1 || (request.fHelp && wallets.size() > 0) ? wallets[0] : nullptr;
}

std::string HelpRequiringPassphrase(const CWallet* pwallet)
{
    return pwallet && pwallet->IsCrypted()
        ? "\nRequires wallet passphrase to be set with walletpassphrase call."
        : "";
}

bool EnsureWalletIsAvailable(const CWallet* pwallet, bool avoidException)
{
    if (pwallet) return true;
    if (avoidException) return false;
    if (!HasWallets()) {
        throw JSONRPCError(
            RPC_METHOD_NOT_FOUND, "Method not found (wallet method is disabled because no wallet is loaded)");
    }
    throw JSONRPCError(RPC_WALLET_NOT_SPECIFIED,
        "Wallet file not specified (must request wallet RPC through /wallet/<filename> uri-path).");
}

void EnsureWalletIsUnlocked(const CWallet* pwallet)
{
    if (pwallet->IsLocked()) {
        throw JSONRPCError(RPC_WALLET_UNLOCK_NEEDED, "Error: Please enter the wallet passphrase with walletpassphrase first.");
    }
}

static void WalletTxToJSON(interfaces::Chain& chain, interfaces::Chain::Lock& locked_chain, const CWalletTx& wtx, UniValue& entry)
{
    int confirms = wtx.GetDepthInMainChain(locked_chain);
    entry.pushKV("confirmations", confirms);
    if (wtx.IsCoinBase())
        entry.pushKV("generated", true);
    if (confirms > 0)
    {
        entry.pushKV("blockhash", wtx.hashBlock.GetHex());
        entry.pushKV("blockindex", wtx.nIndex);
        int64_t block_time;
        bool found_block = chain.findBlock(wtx.hashBlock, nullptr /* block */, &block_time);
        assert(found_block);
        entry.pushKV("blocktime", block_time);
    } else {
        entry.pushKV("trusted", wtx.IsTrusted(locked_chain));
    }
    uint256 hash = wtx.GetHash();
    entry.pushKV("txid", hash.GetHex());
    UniValue conflicts(UniValue::VARR);
    for (const uint256& conflict : wtx.GetConflicts())
        conflicts.push_back(conflict.GetHex());
    entry.pushKV("walletconflicts", conflicts);
    entry.pushKV("time", wtx.GetTxTime());
    entry.pushKV("timereceived", (int64_t)wtx.nTimeReceived);

    // Add opt-in RBF status
    std::string rbfStatus = "no";
    if (confirms <= 0) {
        RBFTransactionState rbfState = chain.isRBFOptIn(*wtx.tx);
        if (rbfState == RBFTransactionState::UNKNOWN)
            rbfStatus = "unknown";
        else if (rbfState == RBFTransactionState::REPLACEABLE_BIP125)
            rbfStatus = "yes";
    }
    entry.pushKV("bip125-replaceable", rbfStatus);

    for (const std::pair<const std::string, std::string>& item : wtx.mapValue)
        entry.pushKV(item.first, item.second);
}

static std::string LabelFromValue(const UniValue& value)
{
    std::string label = value.get_str();
    if (label == "*")
        throw JSONRPCError(RPC_WALLET_INVALID_LABEL_NAME, "Invalid label name");
    return label;
}

static UniValue getnewaddress(const JSONRPCRequest& request)
{
    std::shared_ptr<CWallet> const wallet = GetWalletForJSONRPCRequest(request);
    CWallet* const pwallet = wallet.get();

    if (!EnsureWalletIsAvailable(pwallet, request.fHelp)) {
        return NullUniValue;
    }

    if (request.fHelp || request.params.size() > 2)
        throw std::runtime_error(
            RPCHelpMan{"getnewaddress",
                "\nReturns a new address for receiving payments.\n"
                "If 'label' is specified, it is added to the address book \n"
                "so payments received with the address will be associated with 'label'.\n",
                {
                    {"label", RPCArg::Type::STR, /* default */ "\"\"", "The label name for the address to be linked to. It can also be set to the empty string \"\" to represent the default label. The label does not need to exist, it will be created if there is no label by the given name."},
                    {"address_type", RPCArg::Type::STR, /* default */ "set by -addresstype", "The address type to use. Options are \"legacy\", \"p2sh-segwit\", and \"bech32\"."},
                },
                RPCResult{
            "\"address\"    (string) The new address\n"
                },
                RPCExamples{
                    HelpExampleCli("getnewaddress", "")
            + HelpExampleRpc("getnewaddress", "")
                },
            }.ToString());

    LOCK(pwallet->cs_wallet);

    if (!pwallet->CanGetAddresses()) {
        throw JSONRPCError(RPC_WALLET_ERROR, "Error: This wallet has no available keys");
    }

    // Parse the label first so we don't generate a key if there's an error
    std::string label;
    if (!request.params[0].isNull())
        label = LabelFromValue(request.params[0]);

    OutputType output_type = pwallet->m_default_address_type;
    if (!request.params[1].isNull()) {
        if (!ParseOutputType(request.params[1].get_str(), output_type)) {
            throw JSONRPCError(RPC_INVALID_ADDRESS_OR_KEY, strprintf("Unknown address type '%s'", request.params[1].get_str()));
        }
    }

    if (!pwallet->IsLocked()) {
        pwallet->TopUpKeyPool();
    }

    // Generate a new key that is added to wallet
    CPubKey newKey;
    if (!pwallet->GetKeyFromPool(newKey)) {
        throw JSONRPCError(RPC_WALLET_KEYPOOL_RAN_OUT, "Error: Keypool ran out, please call keypoolrefill first");
    }
    pwallet->LearnRelatedScripts(newKey, output_type);
    CTxDestination dest = GetDestinationForKey(newKey, output_type);

    pwallet->SetAddressBook(dest, label, "receive");

    return EncodeDestination(dest);
}

static UniValue getrawchangeaddress(const JSONRPCRequest& request)
{
    std::shared_ptr<CWallet> const wallet = GetWalletForJSONRPCRequest(request);
    CWallet* const pwallet = wallet.get();

    if (!EnsureWalletIsAvailable(pwallet, request.fHelp)) {
        return NullUniValue;
    }

    if (request.fHelp || request.params.size() > 1)
        throw std::runtime_error(
            RPCHelpMan{"getrawchangeaddress",
                "\nReturns a new address, for receiving change.\n"
                "This is for use with raw transactions, NOT normal use.\n",
                {
                    {"address_type", RPCArg::Type::STR, /* default */ "set by -changetype", "The address type to use. Options are \"legacy\", \"p2sh-segwit\", and \"bech32\"."},
                },
                RPCResult{
            "\"address\"    (string) The address\n"
                },
                RPCExamples{
                    HelpExampleCli("getrawchangeaddress", "")
            + HelpExampleRpc("getrawchangeaddress", "")
                },
            }.ToString());

    LOCK(pwallet->cs_wallet);

    if (!pwallet->CanGetAddresses(true)) {
        throw JSONRPCError(RPC_WALLET_ERROR, "Error: This wallet has no available keys");
    }

    if (!pwallet->IsLocked()) {
        pwallet->TopUpKeyPool();
    }

    OutputType output_type = pwallet->m_default_change_type != OutputType::CHANGE_AUTO ? pwallet->m_default_change_type : pwallet->m_default_address_type;
    if (!request.params[0].isNull()) {
        if (!ParseOutputType(request.params[0].get_str(), output_type)) {
            throw JSONRPCError(RPC_INVALID_ADDRESS_OR_KEY, strprintf("Unknown address type '%s'", request.params[0].get_str()));
        }
    }

    CReserveKey reservekey(pwallet);
    CPubKey vchPubKey;
    if (!reservekey.GetReservedKey(vchPubKey, true))
        throw JSONRPCError(RPC_WALLET_KEYPOOL_RAN_OUT, "Error: Keypool ran out, please call keypoolrefill first");

    reservekey.KeepKey();

    pwallet->LearnRelatedScripts(vchPubKey, output_type);
    CTxDestination dest = GetDestinationForKey(vchPubKey, output_type);

    return EncodeDestination(dest);
}


static UniValue setlabel(const JSONRPCRequest& request)
{
    std::shared_ptr<CWallet> const wallet = GetWalletForJSONRPCRequest(request);
    CWallet* const pwallet = wallet.get();

    if (!EnsureWalletIsAvailable(pwallet, request.fHelp)) {
        return NullUniValue;
    }

    if (request.fHelp || request.params.size() != 2)
        throw std::runtime_error(
            RPCHelpMan{"setlabel",
                "\nSets the label associated with the given address.\n",
                {
                    {"address", RPCArg::Type::STR, RPCArg::Optional::NO, "The address to be associated with a label."},
                    {"label", RPCArg::Type::STR, RPCArg::Optional::NO, "The label to assign to the address."},
                },
                RPCResults{},
                RPCExamples{
                    HelpExampleCli("setlabel", "\"CeLpk96XKcgSpMNk3NVLSDNFUmur17Ng5S\" \"tabby\"")
            + HelpExampleRpc("setlabel", "\"CeLpk96XKcgSpMNk3NVLSDNFUmur17Ng5S\", \"tabby\"")
                },
            }.ToString());

    LOCK(pwallet->cs_wallet);

    CTxDestination dest = DecodeDestination(request.params[0].get_str());
    if (!IsValidDestination(dest)) {
        throw JSONRPCError(RPC_INVALID_ADDRESS_OR_KEY, "Invalid Xaya address");
    }

    std::string label = LabelFromValue(request.params[1]);

    if (IsMine(*pwallet, dest)) {
        pwallet->SetAddressBook(dest, label, "receive");
    } else {
        pwallet->SetAddressBook(dest, label, "send");
    }

    return NullUniValue;
}


static CTransactionRef SendMoney(interfaces::Chain::Lock& locked_chain, CWallet * const pwallet, const CTxDestination &address, CAmount nValue, bool fSubtractFeeFromAmount, const CCoinControl& coin_control, mapValue_t mapValue)
{
    // Parse Bitcoin address
    CScript scriptPubKey = GetScriptForDestination(address);

    return SendMoneyToScript(locked_chain, pwallet, scriptPubKey, nullptr, nValue, fSubtractFeeFromAmount, coin_control, std::move(mapValue));
}

CTransactionRef SendMoneyToScript(
    interfaces::Chain::Lock& locked_chain,
    CWallet* const pwallet, const CScript &scriptPubKey,
    const CTxIn* withInput, CAmount nValue, bool fSubtractFeeFromAmount,
    const CCoinControl& coin_control, mapValue_t mapValue)
{
    CAmount curBalance = pwallet->GetBalance(0, coin_control.m_avoid_address_reuse).m_mine_trusted;

    // Check amount
    if (nValue <= 0)
        throw JSONRPCError(RPC_INVALID_PARAMETER, "Invalid amount");

    /* If we have an additional input that is a name, we have to take this
       name's value into account as well for the balance check.  Otherwise one
       sees spurious "Insufficient funds" errors when updating names when the
       wallet's balance it smaller than the amount locked in the name.  */
    CAmount lockedValue = 0;
    std::string strError;
    if (withInput)
      {
        const CWalletTx* dummyWalletTx;
        if (!pwallet->FindValueInNameInput (*withInput, lockedValue,
                                            dummyWalletTx, strError))
          throw JSONRPCError(RPC_WALLET_ERROR, strError);
      }

    if (nValue > curBalance + lockedValue)
        throw JSONRPCError(RPC_WALLET_INSUFFICIENT_FUNDS, "Insufficient funds");

    if (pwallet->GetBroadcastTransactions() && !pwallet->chain().p2pEnabled()) {
        throw JSONRPCError(RPC_CLIENT_P2P_DISABLED, "Error: Peer-to-peer functionality missing or disabled");
    }

    // Create and send the transaction
    CReserveKey reservekey(pwallet);
    CAmount nFeeRequired;
    std::vector<CRecipient> vecSend;
    int nChangePosRet = -1;
    CRecipient recipient = {scriptPubKey, nValue, fSubtractFeeFromAmount};
    vecSend.push_back(recipient);
    CTransactionRef tx;
    if (!pwallet->CreateTransaction(locked_chain, vecSend, withInput, tx, reservekey, nFeeRequired, nChangePosRet, strError, coin_control)) {
        if (!fSubtractFeeFromAmount && nValue + nFeeRequired > curBalance)
            strError = strprintf("Error: This transaction requires a transaction fee of at least %s", FormatMoney(nFeeRequired));
        throw JSONRPCError(RPC_WALLET_ERROR, strError);
    }
    CValidationState state;
    if (!pwallet->CommitTransaction(tx, std::move(mapValue), {} /* orderForm */, reservekey, state)) {
        strError = strprintf("Error: The transaction was rejected! Reason given: %s", FormatStateMessage(state));
        throw JSONRPCError(RPC_WALLET_ERROR, strError);
    }
    return tx;
}

static UniValue sendtoaddress(const JSONRPCRequest& request)
{
    std::shared_ptr<CWallet> const wallet = GetWalletForJSONRPCRequest(request);
    CWallet* const pwallet = wallet.get();

    if (!EnsureWalletIsAvailable(pwallet, request.fHelp)) {
        return NullUniValue;
    }

    if (request.fHelp || request.params.size() < 2 || request.params.size() > 9)
        throw std::runtime_error(
            RPCHelpMan{"sendtoaddress",
                "\nSend an amount to a given address." +
                    HelpRequiringPassphrase(pwallet) + "\n",
                {
                    {"address", RPCArg::Type::STR, RPCArg::Optional::NO, "The address to send to."},
                    {"amount", RPCArg::Type::AMOUNT, RPCArg::Optional::NO, "The amount in " + CURRENCY_UNIT + " to send. eg 0.1"},
                    {"comment", RPCArg::Type::STR, RPCArg::Optional::OMITTED_NAMED_ARG, "A comment used to store what the transaction is for.\n"
            "                             This is not part of the transaction, just kept in your wallet."},
                    {"comment_to", RPCArg::Type::STR, RPCArg::Optional::OMITTED_NAMED_ARG, "A comment to store the name of the person or organization\n"
            "                             to which you're sending the transaction. This is not part of the \n"
            "                             transaction, just kept in your wallet."},
                    {"subtractfeefromamount", RPCArg::Type::BOOL, /* default */ "false", "The fee will be deducted from the amount being sent.\n"
            "                             The recipient will receive less coins than you enter in the amount field."},
                    {"replaceable", RPCArg::Type::BOOL, /* default */ "fallback to wallet's default", "Allow this transaction to be replaced by a transaction with higher fees via BIP 125"},
                    {"conf_target", RPCArg::Type::NUM, /* default */ "fallback to wallet's default", "Confirmation target (in blocks)"},
                    {"estimate_mode", RPCArg::Type::STR, /* default */ "UNSET", "The fee estimate mode, must be one of:\n"
            "       \"UNSET\"\n"
            "       \"ECONOMICAL\"\n"
            "       \"CONSERVATIVE\""},
                    {"avoid_reuse", RPCArg::Type::BOOL, /* default */ "true", "(only available if avoid_reuse wallet flag is set) Avoid spending from dirty addresses; addresses are considered\n"
            "                             dirty if they have previously been used in a transaction."},
                },
                RPCResult{
            "\"txid\"                  (string) The transaction id.\n"
                },
                RPCExamples{
                    HelpExampleCli("sendtoaddress", "\"CJDPZBVLi6tx2mST1Z4BSANNeztHunz9LT\" 0.1")
            + HelpExampleCli("sendtoaddress", "\"CJDPZBVLi6tx2mST1Z4BSANNeztHunz9LT\" 0.1 \"donation\" \"seans outpost\"")
            + HelpExampleCli("sendtoaddress", "\"CJDPZBVLi6tx2mST1Z4BSANNeztHunz9LT\" 0.1 \"\" \"\" true")
            + HelpExampleRpc("sendtoaddress", "\"CJDPZBVLi6tx2mST1Z4BSANNeztHunz9LT\", 0.1, \"donation\", \"seans outpost\"")
                },
            }.ToString());

    // Make sure the results are valid at least up to the most recent block
    // the user could have gotten from another RPC command prior to now
    pwallet->BlockUntilSyncedToCurrentChain();

    auto locked_chain = pwallet->chain().lock();
    LOCK(pwallet->cs_wallet);

    CTxDestination dest = DecodeDestination(request.params[0].get_str());
    if (!IsValidDestination(dest)) {
        throw JSONRPCError(RPC_INVALID_ADDRESS_OR_KEY, "Invalid address");
    }

    /* Note that the code below is duplicated in sendtoname.  Make sure
       to update it accordingly with changes made here.  */

    // Amount
    CAmount nAmount = AmountFromValue(request.params[1]);
    if (nAmount <= 0)
        throw JSONRPCError(RPC_TYPE_ERROR, "Invalid amount for send");

    // Wallet comments
    mapValue_t mapValue;
    if (!request.params[2].isNull() && !request.params[2].get_str().empty())
        mapValue["comment"] = request.params[2].get_str();
    if (!request.params[3].isNull() && !request.params[3].get_str().empty())
        mapValue["to"] = request.params[3].get_str();

    bool fSubtractFeeFromAmount = false;
    if (!request.params[4].isNull()) {
        fSubtractFeeFromAmount = request.params[4].get_bool();
    }

    CCoinControl coin_control;
    if (!request.params[5].isNull()) {
        coin_control.m_signal_bip125_rbf = request.params[5].get_bool();
    }

    if (!request.params[6].isNull()) {
        coin_control.m_confirm_target = ParseConfirmTarget(request.params[6], pwallet->chain().estimateMaxBlocks());
    }

    if (!request.params[7].isNull()) {
        if (!FeeModeFromString(request.params[7].get_str(), coin_control.m_fee_mode)) {
            throw JSONRPCError(RPC_INVALID_PARAMETER, "Invalid estimate_mode parameter");
        }
    }

    coin_control.m_avoid_address_reuse = GetAvoidReuseFlag(pwallet, request.params[8]);
    // We also enable partial spend avoidance if reuse avoidance is set.
    coin_control.m_avoid_partial_spends |= coin_control.m_avoid_address_reuse;

    EnsureWalletIsUnlocked(pwallet);

    CTransactionRef tx = SendMoney(*locked_chain, pwallet, dest, nAmount, fSubtractFeeFromAmount, coin_control, std::move(mapValue));
    return tx->GetHash().GetHex();
}

static UniValue listaddressgroupings(const JSONRPCRequest& request)
{
    std::shared_ptr<CWallet> const wallet = GetWalletForJSONRPCRequest(request);
    CWallet* const pwallet = wallet.get();

    if (!EnsureWalletIsAvailable(pwallet, request.fHelp)) {
        return NullUniValue;
    }

    if (request.fHelp || request.params.size() != 0)
        throw std::runtime_error(
            RPCHelpMan{"listaddressgroupings",
                "\nLists groups of addresses which have had their common ownership\n"
                "made public by common use as inputs or as the resulting change\n"
                "in past transactions\n",
                {},
                RPCResult{
            "[\n"
            "  [\n"
            "    [\n"
            "      \"address\",            (string) The xaya address\n"
            "      amount,                 (numeric) The amount in " + CURRENCY_UNIT + "\n"
            "      \"label\"               (string, optional) The label\n"
            "    ]\n"
            "    ,...\n"
            "  ]\n"
            "  ,...\n"
            "]\n"
                },
                RPCExamples{
                    HelpExampleCli("listaddressgroupings", "")
            + HelpExampleRpc("listaddressgroupings", "")
                },
            }.ToString());

    // Make sure the results are valid at least up to the most recent block
    // the user could have gotten from another RPC command prior to now
    pwallet->BlockUntilSyncedToCurrentChain();

    auto locked_chain = pwallet->chain().lock();
    LOCK(pwallet->cs_wallet);

    UniValue jsonGroupings(UniValue::VARR);
    std::map<CTxDestination, CAmount> balances = pwallet->GetAddressBalances(*locked_chain);
    for (const std::set<CTxDestination>& grouping : pwallet->GetAddressGroupings()) {
        UniValue jsonGrouping(UniValue::VARR);
        for (const CTxDestination& address : grouping)
        {
            UniValue addressInfo(UniValue::VARR);
            addressInfo.push_back(EncodeDestination(address));
            addressInfo.push_back(ValueFromAmount(balances[address]));
            {
                if (pwallet->mapAddressBook.find(address) != pwallet->mapAddressBook.end()) {
                    addressInfo.push_back(pwallet->mapAddressBook.find(address)->second.name);
                }
            }
            jsonGrouping.push_back(addressInfo);
        }
        jsonGroupings.push_back(jsonGrouping);
    }
    return jsonGroupings;
}

static UniValue signmessage(const JSONRPCRequest& request)
{
    std::shared_ptr<CWallet> const wallet = GetWalletForJSONRPCRequest(request);
    CWallet* const pwallet = wallet.get();

    if (!EnsureWalletIsAvailable(pwallet, request.fHelp)) {
        return NullUniValue;
    }

    if (request.fHelp || request.params.size() != 2)
        throw std::runtime_error(
            RPCHelpMan{"signmessage",
                "\nSign a message with the private key of an address" +
                    HelpRequiringPassphrase(pwallet) + "\n",
                {
                    {"address", RPCArg::Type::STR, RPCArg::Optional::NO, "The address to use for the private key."},
                    {"message", RPCArg::Type::STR, RPCArg::Optional::NO, "The message to create a signature of."},
                },
                RPCResult{
            "\"signature\"          (string) The signature of the message encoded in base 64\n"
                },
                RPCExamples{
            "\nUnlock the wallet for 30 seconds\n"
            + HelpExampleCli("walletpassphrase", "\"mypassphrase\" 30") +
            "\nCreate the signature\n"
            + HelpExampleCli("signmessage", "\"CJDPZBVLi6tx2mST1Z4BSANNeztHunz9LT\" \"my message\"") +
            "\nVerify the signature\n"
            + HelpExampleCli("verifymessage", "\"CJDPZBVLi6tx2mST1Z4BSANNeztHunz9LT\" \"signature\" \"my message\"") +
            "\nAs a JSON-RPC call\n"
            + HelpExampleRpc("signmessage", "\"CeLpk96XKcgSpMNk3NVLSDNFUmur17Ng5S\", \"my message\"")
                },
            }.ToString());

    auto locked_chain = pwallet->chain().lock();
    LOCK(pwallet->cs_wallet);

    EnsureWalletIsUnlocked(pwallet);

    std::string strAddress = request.params[0].get_str();
    std::string strMessage = request.params[1].get_str();

    CTxDestination dest = DecodeDestination(strAddress);
    if (!IsValidDestination(dest)) {
        throw JSONRPCError(RPC_TYPE_ERROR, "Invalid address");
    }

    const PKHash *pkhash = boost::get<PKHash>(&dest);
    if (!pkhash) {
        throw JSONRPCError(RPC_TYPE_ERROR, "Address does not refer to key");
    }

    CKey key;
    CKeyID keyID(*pkhash);
    if (!pwallet->GetKey(keyID, key)) {
        throw JSONRPCError(RPC_WALLET_ERROR, "Private key not available");
    }

    CHashWriter ss(SER_GETHASH, 0);
    ss << strMessageMagic;
    ss << strMessage;

    std::vector<unsigned char> vchSig;
    if (!key.SignCompact(ss.GetHash(), vchSig))
        throw JSONRPCError(RPC_INVALID_ADDRESS_OR_KEY, "Sign failed");

    return EncodeBase64(vchSig.data(), vchSig.size());
}

static UniValue getreceivedbyaddress(const JSONRPCRequest& request)
{
    std::shared_ptr<CWallet> const wallet = GetWalletForJSONRPCRequest(request);
    CWallet* const pwallet = wallet.get();

    if (!EnsureWalletIsAvailable(pwallet, request.fHelp)) {
        return NullUniValue;
    }

    if (request.fHelp || request.params.size() < 1 || request.params.size() > 2)
        throw std::runtime_error(
            RPCHelpMan{"getreceivedbyaddress",
                "\nReturns the total amount received by the given address in transactions with at least minconf confirmations.\n",
                {
                    {"address", RPCArg::Type::STR, RPCArg::Optional::NO, "The address for transactions."},
                    {"minconf", RPCArg::Type::NUM, /* default */ "1", "Only include transactions confirmed at least this many times."},
                },
                RPCResult{
            "amount   (numeric) The total amount in " + CURRENCY_UNIT + " received at this address.\n"
                },
                RPCExamples{
            "\nThe amount from transactions with at least 1 confirmation\n"
            + HelpExampleCli("getreceivedbyaddress", "\"CJDPZBVLi6tx2mST1Z4BSANNeztHunz9LT\"") +
            "\nThe amount including unconfirmed transactions, zero confirmations\n"
            + HelpExampleCli("getreceivedbyaddress", "\"CJDPZBVLi6tx2mST1Z4BSANNeztHunz9LT\" 0") +
            "\nThe amount with at least 6 confirmations\n"
            + HelpExampleCli("getreceivedbyaddress", "\"CJDPZBVLi6tx2mST1Z4BSANNeztHunz9LT\" 6") +
            "\nAs a JSON-RPC call\n"
            + HelpExampleRpc("getreceivedbyaddress", "\"CeLpk96XKcgSpMNk3NVLSDNFUmur17Ng5S\", 6")
                },
            }.ToString());

    // Make sure the results are valid at least up to the most recent block
    // the user could have gotten from another RPC command prior to now
    pwallet->BlockUntilSyncedToCurrentChain();

    auto locked_chain = pwallet->chain().lock();
    LOCK(pwallet->cs_wallet);

    // Bitcoin address
    CTxDestination dest = DecodeDestination(request.params[0].get_str());
    if (!IsValidDestination(dest)) {
        throw JSONRPCError(RPC_INVALID_ADDRESS_OR_KEY, "Invalid Xaya address");
    }
    CScript scriptPubKey = GetScriptForDestination(dest);
    if (!IsMine(*pwallet, scriptPubKey)) {
        throw JSONRPCError(RPC_WALLET_ERROR, "Address not found in wallet");
    }

    // Minimum confirmations
    int nMinDepth = 1;
    if (!request.params[1].isNull())
        nMinDepth = request.params[1].get_int();

    // Tally
    CAmount nAmount = 0;
    for (const std::pair<const uint256, CWalletTx>& pairWtx : pwallet->mapWallet) {
        const CWalletTx& wtx = pairWtx.second;
        if (wtx.IsCoinBase() || !locked_chain->checkFinalTx(*wtx.tx)) {
            continue;
        }

        for (const CTxOut& txout : wtx.tx->vout)
            if (txout.scriptPubKey == scriptPubKey)
                if (wtx.GetDepthInMainChain(*locked_chain) >= nMinDepth)
                    nAmount += txout.nValue;
    }

    return  ValueFromAmount(nAmount);
}


static UniValue getreceivedbylabel(const JSONRPCRequest& request)
{
    std::shared_ptr<CWallet> const wallet = GetWalletForJSONRPCRequest(request);
    CWallet* const pwallet = wallet.get();

    if (!EnsureWalletIsAvailable(pwallet, request.fHelp)) {
        return NullUniValue;
    }

    if (request.fHelp || request.params.size() < 1 || request.params.size() > 2)
        throw std::runtime_error(
            RPCHelpMan{"getreceivedbylabel",
                "\nReturns the total amount received by addresses with <label> in transactions with at least [minconf] confirmations.\n",
                {
                    {"label", RPCArg::Type::STR, RPCArg::Optional::NO, "The selected label, may be the default label using \"\"."},
                    {"minconf", RPCArg::Type::NUM, /* default */ "1", "Only include transactions confirmed at least this many times."},
                },
                RPCResult{
            "amount              (numeric) The total amount in " + CURRENCY_UNIT + " received for this label.\n"
                },
                RPCExamples{
            "\nAmount received by the default label with at least 1 confirmation\n"
            + HelpExampleCli("getreceivedbylabel", "\"\"") +
            "\nAmount received at the tabby label including unconfirmed amounts with zero confirmations\n"
            + HelpExampleCli("getreceivedbylabel", "\"tabby\" 0") +
            "\nThe amount with at least 6 confirmations\n"
            + HelpExampleCli("getreceivedbylabel", "\"tabby\" 6") +
            "\nAs a JSON-RPC call\n"
            + HelpExampleRpc("getreceivedbylabel", "\"tabby\", 6")
                },
            }.ToString());

    // Make sure the results are valid at least up to the most recent block
    // the user could have gotten from another RPC command prior to now
    pwallet->BlockUntilSyncedToCurrentChain();

    auto locked_chain = pwallet->chain().lock();
    LOCK(pwallet->cs_wallet);

    // Minimum confirmations
    int nMinDepth = 1;
    if (!request.params[1].isNull())
        nMinDepth = request.params[1].get_int();

    // Get the set of pub keys assigned to label
    std::string label = LabelFromValue(request.params[0]);
    std::set<CTxDestination> setAddress = pwallet->GetLabelAddresses(label);

    // Tally
    CAmount nAmount = 0;
    for (const std::pair<const uint256, CWalletTx>& pairWtx : pwallet->mapWallet) {
        const CWalletTx& wtx = pairWtx.second;
        if (wtx.IsCoinBase() || !locked_chain->checkFinalTx(*wtx.tx)) {
            continue;
        }

        for (const CTxOut& txout : wtx.tx->vout)
        {
            CTxDestination address;
            if (ExtractDestination(txout.scriptPubKey, address) && IsMine(*pwallet, address) && setAddress.count(address)) {
                if (wtx.GetDepthInMainChain(*locked_chain) >= nMinDepth)
                    nAmount += txout.nValue;
            }
        }
    }

    return ValueFromAmount(nAmount);
}


static UniValue getbalance(const JSONRPCRequest& request)
{
    std::shared_ptr<CWallet> const wallet = GetWalletForJSONRPCRequest(request);
    CWallet* const pwallet = wallet.get();

    if (!EnsureWalletIsAvailable(pwallet, request.fHelp)) {
        return NullUniValue;
    }

    if (request.fHelp || request.params.size() > 4)
        throw std::runtime_error(
            RPCHelpMan{"getbalance",
                "\nReturns the total available balance.\n"
                "The available balance is what the wallet considers currently spendable, and is\n"
                "thus affected by options which limit spendability such as -spendzeroconfchange.\n",
                {
                    {"dummy", RPCArg::Type::STR, RPCArg::Optional::OMITTED_NAMED_ARG, "Remains for backward compatibility. Must be excluded or set to \"*\"."},
                    {"minconf", RPCArg::Type::NUM, /* default */ "0", "Only include transactions confirmed at least this many times."},
                    {"include_watchonly", RPCArg::Type::BOOL, /* default */ "false", "Also include balance in watch-only addresses (see 'importaddress')"},
                    {"avoid_reuse", RPCArg::Type::BOOL, /* default */ "true", "(only available if avoid_reuse wallet flag is set) Do not include balance in dirty outputs; addresses are considered dirty if they have previously been used in a transaction."},
                },
                RPCResult{
            "amount              (numeric) The total amount in " + CURRENCY_UNIT + " received for this wallet.\n"
                },
                RPCExamples{
            "\nThe total amount in the wallet with 1 or more confirmations\n"
            + HelpExampleCli("getbalance", "") +
            "\nThe total amount in the wallet at least 6 blocks confirmed\n"
            + HelpExampleCli("getbalance", "\"*\" 6") +
            "\nAs a JSON-RPC call\n"
            + HelpExampleRpc("getbalance", "\"*\", 6")
                },
            }.ToString());

    // Make sure the results are valid at least up to the most recent block
    // the user could have gotten from another RPC command prior to now
    pwallet->BlockUntilSyncedToCurrentChain();

    auto locked_chain = pwallet->chain().lock();
    LOCK(pwallet->cs_wallet);

    const UniValue& dummy_value = request.params[0];
    if (!dummy_value.isNull() && dummy_value.get_str() != "*") {
        throw JSONRPCError(RPC_METHOD_DEPRECATED, "dummy first argument must be excluded or set to \"*\".");
    }

    int min_depth = 0;
    if (!request.params[1].isNull()) {
        min_depth = request.params[1].get_int();
    }

    bool include_watchonly = false;
    if (!request.params[2].isNull() && request.params[2].get_bool()) {
        include_watchonly = true;
    }

    bool avoid_reuse = GetAvoidReuseFlag(pwallet, request.params[3]);

    const auto bal = pwallet->GetBalance(min_depth, avoid_reuse);

    return ValueFromAmount(bal.m_mine_trusted + (include_watchonly ? bal.m_watchonly_trusted : 0));
}

static UniValue getunconfirmedbalance(const JSONRPCRequest &request)
{
    std::shared_ptr<CWallet> const wallet = GetWalletForJSONRPCRequest(request);
    CWallet* const pwallet = wallet.get();

    if (!EnsureWalletIsAvailable(pwallet, request.fHelp)) {
        return NullUniValue;
    }

    if (request.fHelp || request.params.size() > 0)
        throw std::runtime_error(
            RPCHelpMan{"getunconfirmedbalance",
                "DEPRECATED\nIdentical to getbalances().mine.untrusted_pending\n",
                {},
                RPCResults{},
                RPCExamples{""},
            }.ToString());

    // Make sure the results are valid at least up to the most recent block
    // the user could have gotten from another RPC command prior to now
    pwallet->BlockUntilSyncedToCurrentChain();

    auto locked_chain = pwallet->chain().lock();
    LOCK(pwallet->cs_wallet);

    return ValueFromAmount(pwallet->GetBalance().m_mine_untrusted_pending);
}


static UniValue sendmany(const JSONRPCRequest& request)
{
    std::shared_ptr<CWallet> const wallet = GetWalletForJSONRPCRequest(request);
    CWallet* const pwallet = wallet.get();

    if (!EnsureWalletIsAvailable(pwallet, request.fHelp)) {
        return NullUniValue;
    }

    const RPCHelpMan help{"sendmany",
                "\nSend multiple times. Amounts are double-precision floating point numbers." +
                    HelpRequiringPassphrase(pwallet) + "\n",
                {
                    {"dummy", RPCArg::Type::STR, RPCArg::Optional::NO, "Must be set to \"\" for backwards compatibility.", "\"\""},
                    {"amounts", RPCArg::Type::OBJ, RPCArg::Optional::NO, "A json object with addresses and amounts",
                        {
                            {"address", RPCArg::Type::AMOUNT, RPCArg::Optional::NO, "The address is the key, the numeric amount (can be string) in " + CURRENCY_UNIT + " is the value"},
                        },
                    },
                    {"minconf", RPCArg::Type::NUM, RPCArg::Optional::OMITTED_NAMED_ARG, "Ignored dummy value"},
                    {"comment", RPCArg::Type::STR, RPCArg::Optional::OMITTED_NAMED_ARG, "A comment"},
                    {"subtractfeefrom", RPCArg::Type::ARR, RPCArg::Optional::OMITTED_NAMED_ARG, "A json array with addresses.\n"
            "                           The fee will be equally deducted from the amount of each selected address.\n"
            "                           Those recipients will receive less coins than you enter in their corresponding amount field.\n"
            "                           If no addresses are specified here, the sender pays the fee.",
                        {
                            {"address", RPCArg::Type::STR, RPCArg::Optional::OMITTED, "Subtract fee from this address"},
                        },
                    },
                    {"replaceable", RPCArg::Type::BOOL, /* default */ "fallback to wallet's default", "Allow this transaction to be replaced by a transaction with higher fees via BIP 125"},
                    {"conf_target", RPCArg::Type::NUM, /* default */ "fallback to wallet's default", "Confirmation target (in blocks)"},
                    {"estimate_mode", RPCArg::Type::STR, /* default */ "UNSET", "The fee estimate mode, must be one of:\n"
            "       \"UNSET\"\n"
            "       \"ECONOMICAL\"\n"
            "       \"CONSERVATIVE\""},
                },
                 RPCResult{
            "\"txid\"                   (string) The transaction id for the send. Only 1 transaction is created regardless of \n"
            "                                    the number of addresses.\n"
                 },
                RPCExamples{
            "\nSend two amounts to two different addresses:\n"
            + HelpExampleCli("sendmany", "\"\" \"{\\\"CeLpk96XKcgSpMNk3NVLSDNFUmur17Ng5S\\\":0.01,\\\"CJ12BVLi6tx2mST1Z4BSANNeztHunz9LT\\\":0.02}\"") +
            "\nSend two amounts to two different addresses setting the confirmation and comment:\n"
            + HelpExampleCli("sendmany", "\"\" \"{\\\"CeLpk96XKcgSpMNk3NVLSDNFUmur17Ng5S\\\":0.01,\\\"CJ12BVLi6tx2mST1Z4BSANNeztHunz9LT\\\":0.02}\" 6 \"testing\"") +
            "\nSend two amounts to two different addresses, subtract fee from amount:\n"
            + HelpExampleCli("sendmany", "\"\" \"{\\\"CJDPZBVLi6tx2mST1Z4BSANNeztHunz9LT\\\":0.01,\\\"CJ12BVLi6tx2mST1Z4BSANNeztHunz9LT\\\":0.02}\" 1 \"\" \"[\\\"CJDPZBVLi6tx2mST1Z4BSANNeztHunz9LT\\\",\\\"CJ12BVLi6tx2mST1Z4BSANNeztHunz9LT\\\"]\"") +
            "\nAs a JSON-RPC call\n"
            + HelpExampleRpc("sendmany", "\"\", {\"CeLpk96XKcgSpMNk3NVLSDNFUmur17Ng5S\":0.01,\"CJ12BVLi6tx2mST1Z4BSANNeztHunz9LT\":0.02}, 6, \"testing\"")
                },
    };

    if (request.fHelp || !help.IsValidNumArgs(request.params.size())) {
        throw std::runtime_error(help.ToString());
    }

    // Make sure the results are valid at least up to the most recent block
    // the user could have gotten from another RPC command prior to now
    pwallet->BlockUntilSyncedToCurrentChain();

    auto locked_chain = pwallet->chain().lock();
    LOCK(pwallet->cs_wallet);

    if (pwallet->GetBroadcastTransactions() && !pwallet->chain().p2pEnabled()) {
        throw JSONRPCError(RPC_CLIENT_P2P_DISABLED, "Error: Peer-to-peer functionality missing or disabled");
    }

    if (!request.params[0].isNull() && !request.params[0].get_str().empty()) {
        throw JSONRPCError(RPC_INVALID_PARAMETER, "Dummy value must be set to \"\"");
    }
    UniValue sendTo = request.params[1].get_obj();

    mapValue_t mapValue;
    if (!request.params[3].isNull() && !request.params[3].get_str().empty())
        mapValue["comment"] = request.params[3].get_str();

    UniValue subtractFeeFromAmount(UniValue::VARR);
    if (!request.params[4].isNull())
        subtractFeeFromAmount = request.params[4].get_array();

    CCoinControl coin_control;
    if (!request.params[5].isNull()) {
        coin_control.m_signal_bip125_rbf = request.params[5].get_bool();
    }

    if (!request.params[6].isNull()) {
        coin_control.m_confirm_target = ParseConfirmTarget(request.params[6], pwallet->chain().estimateMaxBlocks());
    }

    if (!request.params[7].isNull()) {
        if (!FeeModeFromString(request.params[7].get_str(), coin_control.m_fee_mode)) {
            throw JSONRPCError(RPC_INVALID_PARAMETER, "Invalid estimate_mode parameter");
        }
    }

    std::set<CTxDestination> destinations;
    std::vector<CRecipient> vecSend;

    std::vector<std::string> keys = sendTo.getKeys();
    for (const std::string& name_ : keys) {
        CTxDestination dest = DecodeDestination(name_);
        if (!IsValidDestination(dest)) {
            throw JSONRPCError(RPC_INVALID_ADDRESS_OR_KEY, std::string("Invalid Xaya address: ") + name_);
        }

        if (destinations.count(dest)) {
            throw JSONRPCError(RPC_INVALID_PARAMETER, std::string("Invalid parameter, duplicated address: ") + name_);
        }
        destinations.insert(dest);

        CScript scriptPubKey = GetScriptForDestination(dest);
        CAmount nAmount = AmountFromValue(sendTo[name_]);
        if (nAmount <= 0)
            throw JSONRPCError(RPC_TYPE_ERROR, "Invalid amount for send");

        bool fSubtractFeeFromAmount = false;
        for (unsigned int idx = 0; idx < subtractFeeFromAmount.size(); idx++) {
            const UniValue& addr = subtractFeeFromAmount[idx];
            if (addr.get_str() == name_)
                fSubtractFeeFromAmount = true;
        }

        CRecipient recipient = {scriptPubKey, nAmount, fSubtractFeeFromAmount};
        vecSend.push_back(recipient);
    }

    EnsureWalletIsUnlocked(pwallet);

    // Shuffle recipient list
    std::shuffle(vecSend.begin(), vecSend.end(), FastRandomContext());

    // Send
    CReserveKey keyChange(pwallet);
    CAmount nFeeRequired = 0;
    int nChangePosRet = -1;
    std::string strFailReason;
    CTransactionRef tx;
    bool fCreated = pwallet->CreateTransaction(*locked_chain, vecSend, nullptr, tx, keyChange, nFeeRequired, nChangePosRet, strFailReason, coin_control);
    if (!fCreated)
        throw JSONRPCError(RPC_WALLET_INSUFFICIENT_FUNDS, strFailReason);
    CValidationState state;
    if (!pwallet->CommitTransaction(tx, std::move(mapValue), {} /* orderForm */, keyChange, state)) {
        strFailReason = strprintf("Transaction commit failed:: %s", FormatStateMessage(state));
        throw JSONRPCError(RPC_WALLET_ERROR, strFailReason);
    }

    return tx->GetHash().GetHex();
}

static UniValue addmultisigaddress(const JSONRPCRequest& request)
{
    std::shared_ptr<CWallet> const wallet = GetWalletForJSONRPCRequest(request);
    CWallet* const pwallet = wallet.get();

    if (!EnsureWalletIsAvailable(pwallet, request.fHelp)) {
        return NullUniValue;
    }

    if (request.fHelp || request.params.size() < 2 || request.params.size() > 4) {
        std::string msg =
            RPCHelpMan{"addmultisigaddress",
                "\nAdd a nrequired-to-sign multisignature address to the wallet. Requires a new wallet backup.\n"
                "Each key is a address or hex-encoded public key.\n"
                "This functionality is only intended for use with non-watchonly addresses.\n"
                "See `importaddress` for watchonly p2sh address support.\n"
                "If 'label' is specified, assign address to that label.\n",
                {
                    {"nrequired", RPCArg::Type::NUM, RPCArg::Optional::NO, "The number of required signatures out of the n keys or addresses."},
                    {"keys", RPCArg::Type::ARR, RPCArg::Optional::NO, "A json array of addresses or hex-encoded public keys",
                        {
                            {"key", RPCArg::Type::STR, RPCArg::Optional::OMITTED, "address or hex-encoded public key"},
                        },
                        },
                    {"label", RPCArg::Type::STR, RPCArg::Optional::OMITTED_NAMED_ARG, "A label to assign the addresses to."},
                    {"address_type", RPCArg::Type::STR, /* default */ "set by -addresstype", "The address type to use. Options are \"legacy\", \"p2sh-segwit\", and \"bech32\"."},
                },
                RPCResult{
            "{\n"
            "  \"address\":\"multisigaddress\",    (string) The value of the new multisig address.\n"
            "  \"redeemScript\":\"script\"         (string) The string value of the hex-encoded redemption script.\n"
            "}\n"
                },
                RPCExamples{
            "\nAdd a multisig address from 2 addresses\n"
            + HelpExampleCli("addmultisigaddress", "2 \"[\\\"CJDPZBVLi6tx2mST1Z4BSANNeztHunz9LT\\\",\\\"CJ12BVLi6tx2mST1Z4BSANNeztHunz9LT\\\"]\"") +
            "\nAs a JSON-RPC call\n"
            + HelpExampleRpc("addmultisigaddress", "2, \"[\\\"CeLpk96XKcgSpMNk3NVLSDNFUmur17Ng5S\\\",\\\"CJ12BVLi6tx2mST1Z4BSANNeztHunz9LT\\\"]\"")
                },
            }.ToString();
        throw std::runtime_error(msg);
    }

    auto locked_chain = pwallet->chain().lock();
    LOCK(pwallet->cs_wallet);

    std::string label;
    if (!request.params[2].isNull())
        label = LabelFromValue(request.params[2]);

    int required = request.params[0].get_int();

    // Get the public keys
    const UniValue& keys_or_addrs = request.params[1].get_array();
    std::vector<CPubKey> pubkeys;
    for (unsigned int i = 0; i < keys_or_addrs.size(); ++i) {
        if (IsHex(keys_or_addrs[i].get_str()) && (keys_or_addrs[i].get_str().length() == 66 || keys_or_addrs[i].get_str().length() == 130)) {
            pubkeys.push_back(HexToPubKey(keys_or_addrs[i].get_str()));
        } else {
            pubkeys.push_back(AddrToPubKey(pwallet, keys_or_addrs[i].get_str()));
        }
    }

    OutputType output_type = pwallet->m_default_address_type;
    if (!request.params[3].isNull()) {
        if (!ParseOutputType(request.params[3].get_str(), output_type)) {
            throw JSONRPCError(RPC_INVALID_ADDRESS_OR_KEY, strprintf("Unknown address type '%s'", request.params[3].get_str()));
        }
    }

    // Construct using pay-to-script-hash:
    CScript inner;
    CTxDestination dest = AddAndGetMultisigDestination(required, pubkeys, output_type, *pwallet, inner);
    pwallet->SetAddressBook(dest, label, "send");

    UniValue result(UniValue::VOBJ);
    result.pushKV("address", EncodeDestination(dest));
    result.pushKV("redeemScript", HexStr(inner.begin(), inner.end()));
    return result;
}

struct tallyitem
{
    CAmount nAmount{0};
    int nConf{std::numeric_limits<int>::max()};
    std::vector<uint256> txids;
    bool fIsWatchonly{false};
    tallyitem()
    {
    }
};

static UniValue ListReceived(interfaces::Chain::Lock& locked_chain, CWallet * const pwallet, const UniValue& params, bool by_label) EXCLUSIVE_LOCKS_REQUIRED(pwallet->cs_wallet)
{
    // Minimum confirmations
    int nMinDepth = 1;
    if (!params[0].isNull())
        nMinDepth = params[0].get_int();

    // Whether to include empty labels
    bool fIncludeEmpty = false;
    if (!params[1].isNull())
        fIncludeEmpty = params[1].get_bool();

    isminefilter filter = ISMINE_SPENDABLE;
    if(!params[2].isNull())
        if(params[2].get_bool())
            filter = filter | ISMINE_WATCH_ONLY;

    bool has_filtered_address = false;
    CTxDestination filtered_address = CNoDestination();
    if (!by_label && params.size() > 3) {
        if (!IsValidDestinationString(params[3].get_str())) {
            throw JSONRPCError(RPC_WALLET_ERROR, "address_filter parameter was invalid");
        }
        filtered_address = DecodeDestination(params[3].get_str());
        has_filtered_address = true;
    }

    // Tally
    std::map<CTxDestination, tallyitem> mapTally;
    for (const std::pair<const uint256, CWalletTx>& pairWtx : pwallet->mapWallet) {
        const CWalletTx& wtx = pairWtx.second;

        if (wtx.IsCoinBase() || !locked_chain.checkFinalTx(*wtx.tx)) {
            continue;
        }

        int nDepth = wtx.GetDepthInMainChain(locked_chain);
        if (nDepth < nMinDepth)
            continue;

        for (const CTxOut& txout : wtx.tx->vout)
        {
            CTxDestination address;
            if (!ExtractDestination(txout.scriptPubKey, address))
                continue;

            if (has_filtered_address && !(filtered_address == address)) {
                continue;
            }

            isminefilter mine = IsMine(*pwallet, address);
            if(!(mine & filter))
                continue;

            tallyitem& item = mapTally[address];
            item.nAmount += txout.nValue;
            item.nConf = std::min(item.nConf, nDepth);
            item.txids.push_back(wtx.GetHash());
            if (mine & ISMINE_WATCH_ONLY)
                item.fIsWatchonly = true;
        }
    }

    // Reply
    UniValue ret(UniValue::VARR);
    std::map<std::string, tallyitem> label_tally;

    // Create mapAddressBook iterator
    // If we aren't filtering, go from begin() to end()
    auto start = pwallet->mapAddressBook.begin();
    auto end = pwallet->mapAddressBook.end();
    // If we are filtering, find() the applicable entry
    if (has_filtered_address) {
        start = pwallet->mapAddressBook.find(filtered_address);
        if (start != end) {
            end = std::next(start);
        }
    }

    for (auto item_it = start; item_it != end; ++item_it)
    {
        const CTxDestination& address = item_it->first;
        const std::string& label = item_it->second.name;
        auto it = mapTally.find(address);
        if (it == mapTally.end() && !fIncludeEmpty)
            continue;

        CAmount nAmount = 0;
        int nConf = std::numeric_limits<int>::max();
        bool fIsWatchonly = false;
        if (it != mapTally.end())
        {
            nAmount = (*it).second.nAmount;
            nConf = (*it).second.nConf;
            fIsWatchonly = (*it).second.fIsWatchonly;
        }

        if (by_label)
        {
            tallyitem& _item = label_tally[label];
            _item.nAmount += nAmount;
            _item.nConf = std::min(_item.nConf, nConf);
            _item.fIsWatchonly = fIsWatchonly;
        }
        else
        {
            UniValue obj(UniValue::VOBJ);
            if(fIsWatchonly)
                obj.pushKV("involvesWatchonly", true);
            obj.pushKV("address",       EncodeDestination(address));
            obj.pushKV("amount",        ValueFromAmount(nAmount));
            obj.pushKV("confirmations", (nConf == std::numeric_limits<int>::max() ? 0 : nConf));
            obj.pushKV("label", label);
            UniValue transactions(UniValue::VARR);
            if (it != mapTally.end())
            {
                for (const uint256& _item : (*it).second.txids)
                {
                    transactions.push_back(_item.GetHex());
                }
            }
            obj.pushKV("txids", transactions);
            ret.push_back(obj);
        }
    }

    if (by_label)
    {
        for (const auto& entry : label_tally)
        {
            CAmount nAmount = entry.second.nAmount;
            int nConf = entry.second.nConf;
            UniValue obj(UniValue::VOBJ);
            if (entry.second.fIsWatchonly)
                obj.pushKV("involvesWatchonly", true);
            obj.pushKV("amount",        ValueFromAmount(nAmount));
            obj.pushKV("confirmations", (nConf == std::numeric_limits<int>::max() ? 0 : nConf));
            obj.pushKV("label",         entry.first);
            ret.push_back(obj);
        }
    }

    return ret;
}

static UniValue listreceivedbyaddress(const JSONRPCRequest& request)
{
    std::shared_ptr<CWallet> const wallet = GetWalletForJSONRPCRequest(request);
    CWallet* const pwallet = wallet.get();

    if (!EnsureWalletIsAvailable(pwallet, request.fHelp)) {
        return NullUniValue;
    }

    if (request.fHelp || request.params.size() > 4)
        throw std::runtime_error(
            RPCHelpMan{"listreceivedbyaddress",
                "\nList balances by receiving address.\n",
                {
                    {"minconf", RPCArg::Type::NUM, /* default */ "1", "The minimum number of confirmations before payments are included."},
                    {"include_empty", RPCArg::Type::BOOL, /* default */ "false", "Whether to include addresses that haven't received any payments."},
                    {"include_watchonly", RPCArg::Type::BOOL, /* default */ "false", "Whether to include watch-only addresses (see 'importaddress')."},
                    {"address_filter", RPCArg::Type::STR, RPCArg::Optional::OMITTED_NAMED_ARG, "If present, only return information on this address."},
                },
                RPCResult{
            "[\n"
            "  {\n"
            "    \"involvesWatchonly\" : true,        (bool) Only returned if imported addresses were involved in transaction\n"
            "    \"address\" : \"receivingaddress\",  (string) The receiving address\n"
            "    \"amount\" : x.xxx,                  (numeric) The total amount in " + CURRENCY_UNIT + " received by the address\n"
            "    \"confirmations\" : n,               (numeric) The number of confirmations of the most recent transaction included\n"
            "    \"label\" : \"label\",               (string) The label of the receiving address. The default label is \"\".\n"
            "    \"txids\": [\n"
            "       \"txid\",                         (string) The ids of transactions received with the address \n"
            "       ...\n"
            "    ]\n"
            "  }\n"
            "  ,...\n"
            "]\n"
                },
                RPCExamples{
                    HelpExampleCli("listreceivedbyaddress", "")
            + HelpExampleCli("listreceivedbyaddress", "6 true")
            + HelpExampleRpc("listreceivedbyaddress", "6, true, true")
            + HelpExampleRpc("listreceivedbyaddress", "6, true, true, \"CJDPZBVLi6tx2mST1Z4BSANNeztHunz9LT\"")
                },
            }.ToString());

    // Make sure the results are valid at least up to the most recent block
    // the user could have gotten from another RPC command prior to now
    pwallet->BlockUntilSyncedToCurrentChain();

    auto locked_chain = pwallet->chain().lock();
    LOCK(pwallet->cs_wallet);

    return ListReceived(*locked_chain, pwallet, request.params, false);
}

static UniValue listreceivedbylabel(const JSONRPCRequest& request)
{
    std::shared_ptr<CWallet> const wallet = GetWalletForJSONRPCRequest(request);
    CWallet* const pwallet = wallet.get();

    if (!EnsureWalletIsAvailable(pwallet, request.fHelp)) {
        return NullUniValue;
    }

    if (request.fHelp || request.params.size() > 3)
        throw std::runtime_error(
            RPCHelpMan{"listreceivedbylabel",
                "\nList received transactions by label.\n",
                {
                    {"minconf", RPCArg::Type::NUM, /* default */ "1", "The minimum number of confirmations before payments are included."},
                    {"include_empty", RPCArg::Type::BOOL, /* default */ "false", "Whether to include labels that haven't received any payments."},
                    {"include_watchonly", RPCArg::Type::BOOL, /* default */ "false", "Whether to include watch-only addresses (see 'importaddress')."},
                },
                RPCResult{
            "[\n"
            "  {\n"
            "    \"involvesWatchonly\" : true,   (bool) Only returned if imported addresses were involved in transaction\n"
            "    \"amount\" : x.xxx,             (numeric) The total amount received by addresses with this label\n"
            "    \"confirmations\" : n,          (numeric) The number of confirmations of the most recent transaction included\n"
            "    \"label\" : \"label\"           (string) The label of the receiving address. The default label is \"\".\n"
            "  }\n"
            "  ,...\n"
            "]\n"
                },
                RPCExamples{
                    HelpExampleCli("listreceivedbylabel", "")
            + HelpExampleCli("listreceivedbylabel", "6 true")
            + HelpExampleRpc("listreceivedbylabel", "6, true, true")
                },
            }.ToString());

    // Make sure the results are valid at least up to the most recent block
    // the user could have gotten from another RPC command prior to now
    pwallet->BlockUntilSyncedToCurrentChain();

    auto locked_chain = pwallet->chain().lock();
    LOCK(pwallet->cs_wallet);

    return ListReceived(*locked_chain, pwallet, request.params, true);
}

static void MaybePushAddress(UniValue & entry, const CTxDestination &dest)
{
    if (IsValidDestination(dest)) {
        entry.pushKV("address", EncodeDestination(dest));
    }
}

/**
 * List transactions based on the given criteria.
 *
 * @param  pwallet        The wallet.
 * @param  wtx            The wallet transaction.
 * @param  nMinDepth      The minimum confirmation depth.
 * @param  fLong          Whether to include the JSON version of the transaction.
 * @param  ret            The UniValue into which the result is stored.
 * @param  filter_ismine  The "is mine" filter flags.
 * @param  filter_label   Optional label string to filter incoming transactions.
 */
static void ListTransactions(interfaces::Chain::Lock& locked_chain, CWallet* const pwallet, const CWalletTx& wtx, int nMinDepth, bool fLong, UniValue& ret, const isminefilter& filter_ismine, const std::string* filter_label) EXCLUSIVE_LOCKS_REQUIRED(pwallet->cs_wallet)
{
    CAmount nFee;
    std::list<COutputEntry> listReceived;
    std::list<COutputEntry> listSent;

    wtx.GetAmounts(listReceived, listSent, nFee, filter_ismine);

    bool involvesWatchonly = wtx.IsFromMe(ISMINE_WATCH_ONLY);

    // Sent
    if (!filter_label)
    {
        for (const COutputEntry& s : listSent)
        {
            UniValue entry(UniValue::VOBJ);
            if (involvesWatchonly || (::IsMine(*pwallet, s.destination) & ISMINE_WATCH_ONLY)) {
                entry.pushKV("involvesWatchonly", true);
            }
            MaybePushAddress(entry, s.destination);
            if(!s.nameOp.empty())
                entry.pushKV("name", s.nameOp);
            entry.pushKV("category", "send");
            entry.pushKV("amount", ValueFromAmount(-s.amount));
            if (pwallet->mapAddressBook.count(s.destination)) {
                entry.pushKV("label", pwallet->mapAddressBook[s.destination].name);
            }
            entry.pushKV("vout", s.vout);
            entry.pushKV("fee", ValueFromAmount(-nFee));
            if (fLong)
                WalletTxToJSON(pwallet->chain(), locked_chain, wtx, entry);
            entry.pushKV("abandoned", wtx.isAbandoned());
            ret.push_back(entry);
        }
    }

    // Received
    if (listReceived.size() > 0 && wtx.GetDepthInMainChain(locked_chain) >= nMinDepth)
    {
        for (const COutputEntry& r : listReceived)
        {
            std::string label;
            if (pwallet->mapAddressBook.count(r.destination)) {
                label = pwallet->mapAddressBook[r.destination].name;
            }
            if (filter_label && label != *filter_label) {
                continue;
            }
            UniValue entry(UniValue::VOBJ);
            if (involvesWatchonly || (::IsMine(*pwallet, r.destination) & ISMINE_WATCH_ONLY)) {
                entry.pushKV("involvesWatchonly", true);
            }
            if(!r.nameOp.empty())
                entry.pushKV("name", r.nameOp);
            MaybePushAddress(entry, r.destination);
            if (wtx.IsCoinBase())
            {
                if (wtx.GetDepthInMainChain(locked_chain) < 1)
                    entry.pushKV("category", "orphan");
                else if (wtx.IsImmatureCoinBase(locked_chain))
                    entry.pushKV("category", "immature");
                else
                    entry.pushKV("category", "generate");
            }
            else
            {
                entry.pushKV("category", "receive");
            }
            entry.pushKV("amount", ValueFromAmount(r.amount));
            if (pwallet->mapAddressBook.count(r.destination)) {
                entry.pushKV("label", label);
            }
            entry.pushKV("vout", r.vout);
            if (fLong)
                WalletTxToJSON(pwallet->chain(), locked_chain, wtx, entry);
            ret.push_back(entry);
        }
    }
}

UniValue listtransactions(const JSONRPCRequest& request)
{
    std::shared_ptr<CWallet> const wallet = GetWalletForJSONRPCRequest(request);
    CWallet* const pwallet = wallet.get();

    if (!EnsureWalletIsAvailable(pwallet, request.fHelp)) {
        return NullUniValue;
    }

    if (request.fHelp || request.params.size() > 4)
        throw std::runtime_error(
            RPCHelpMan{"listtransactions",
                "\nIf a label name is provided, this will return only incoming transactions paying to addresses with the specified label.\n"
                "\nReturns up to 'count' most recent transactions skipping the first 'from' transactions.\n",
                {
                    {"label", RPCArg::Type::STR, RPCArg::Optional::OMITTED_NAMED_ARG, "If set, should be a valid label name to return only incoming transactions\n"
            "              with the specified label, or \"*\" to disable filtering and return all transactions."},
                    {"count", RPCArg::Type::NUM, /* default */ "10", "The number of transactions to return"},
                    {"skip", RPCArg::Type::NUM, /* default */ "0", "The number of transactions to skip"},
                    {"include_watchonly", RPCArg::Type::BOOL, /* default */ "false", "Include transactions to watch-only addresses (see 'importaddress')"},
                },
                RPCResult{
            "[\n"
            "  {\n"
            "    \"address\":\"address\",    (string) The address of the transaction.\n"
            "    \"category\":               (string) The transaction category.\n"
            "                \"send\"                  Transactions sent.\n"
            "                \"receive\"               Non-coinbase transactions received.\n"
            "                \"generate\"              Coinbase transactions received with more than 100 confirmations.\n"
            "                \"immature\"              Coinbase transactions received with 100 or fewer confirmations.\n"
            "                \"orphan\"                Orphaned coinbase transactions received.\n"
            "    \"amount\": x.xxx,          (numeric) The amount in " + CURRENCY_UNIT + ". This is negative for the 'send' category, and is positive\n"
            "                                        for all other categories\n"
            "    \"label\": \"label\",       (string) A comment for the address/transaction, if any\n"
            "    \"vout\": n,                (numeric) the vout value\n"
            "    \"fee\": x.xxx,             (numeric) The amount of the fee in " + CURRENCY_UNIT + ". This is negative and only available for the \n"
            "                                         'send' category of transactions.\n"
            "    \"confirmations\": n,       (numeric) The number of confirmations for the transaction. Negative confirmations indicate the\n"
            "                                         transaction conflicts with the block chain\n"
            "    \"trusted\": xxx,           (bool) Whether we consider the outputs of this unconfirmed transaction safe to spend.\n"
            "    \"blockhash\": \"hashvalue\", (string) The block hash containing the transaction.\n"
            "    \"blockindex\": n,          (numeric) The index of the transaction in the block that includes it.\n"
            "    \"blocktime\": xxx,         (numeric) The block time in seconds since epoch (1 Jan 1970 GMT).\n"
            "    \"txid\": \"transactionid\", (string) The transaction id.\n"
            "    \"time\": xxx,              (numeric) The transaction time in seconds since epoch (midnight Jan 1 1970 GMT).\n"
            "    \"timereceived\": xxx,      (numeric) The time received in seconds since epoch (midnight Jan 1 1970 GMT).\n"
            "    \"comment\": \"...\",       (string) If a comment is associated with the transaction.\n"
            "    \"bip125-replaceable\": \"yes|no|unknown\",  (string) Whether this transaction could be replaced due to BIP125 (replace-by-fee);\n"
            "                                                     may be unknown for unconfirmed transactions not in the mempool\n"
            "    \"abandoned\": xxx          (bool) 'true' if the transaction has been abandoned (inputs are respendable). Only available for the \n"
            "                                         'send' category of transactions.\n"
            "  }\n"
            "]\n"
                },
                RPCExamples{
            "\nList the most recent 10 transactions in the systems\n"
            + HelpExampleCli("listtransactions", "") +
            "\nList transactions 100 to 120\n"
            + HelpExampleCli("listtransactions", "\"*\" 20 100") +
            "\nAs a JSON-RPC call\n"
            + HelpExampleRpc("listtransactions", "\"*\", 20, 100")
                },
            }.ToString());

    // Make sure the results are valid at least up to the most recent block
    // the user could have gotten from another RPC command prior to now
    pwallet->BlockUntilSyncedToCurrentChain();

    const std::string* filter_label = nullptr;
    if (!request.params[0].isNull() && request.params[0].get_str() != "*") {
        filter_label = &request.params[0].get_str();
        if (filter_label->empty()) {
            throw JSONRPCError(RPC_INVALID_PARAMETER, "Label argument must be a valid label name or \"*\".");
        }
    }
    int nCount = 10;
    if (!request.params[1].isNull())
        nCount = request.params[1].get_int();
    int nFrom = 0;
    if (!request.params[2].isNull())
        nFrom = request.params[2].get_int();
    isminefilter filter = ISMINE_SPENDABLE;
    if(!request.params[3].isNull())
        if(request.params[3].get_bool())
            filter = filter | ISMINE_WATCH_ONLY;

    if (nCount < 0)
        throw JSONRPCError(RPC_INVALID_PARAMETER, "Negative count");
    if (nFrom < 0)
        throw JSONRPCError(RPC_INVALID_PARAMETER, "Negative from");

    UniValue ret(UniValue::VARR);

    {
        auto locked_chain = pwallet->chain().lock();
        LOCK(pwallet->cs_wallet);

        const CWallet::TxItems & txOrdered = pwallet->wtxOrdered;

        // iterate backwards until we have nCount items to return:
        for (CWallet::TxItems::const_reverse_iterator it = txOrdered.rbegin(); it != txOrdered.rend(); ++it)
        {
            CWalletTx *const pwtx = (*it).second;
            ListTransactions(*locked_chain, pwallet, *pwtx, 0, true, ret, filter, filter_label);
            if ((int)ret.size() >= (nCount+nFrom)) break;
        }
    }

    // ret is newest to oldest

    if (nFrom > (int)ret.size())
        nFrom = ret.size();
    if ((nFrom + nCount) > (int)ret.size())
        nCount = ret.size() - nFrom;

    std::vector<UniValue> arrTmp = ret.getValues();

    std::vector<UniValue>::iterator first = arrTmp.begin();
    std::advance(first, nFrom);
    std::vector<UniValue>::iterator last = arrTmp.begin();
    std::advance(last, nFrom+nCount);

    if (last != arrTmp.end()) arrTmp.erase(last, arrTmp.end());
    if (first != arrTmp.begin()) arrTmp.erase(arrTmp.begin(), first);

    std::reverse(arrTmp.begin(), arrTmp.end()); // Return oldest to newest

    ret.clear();
    ret.setArray();
    ret.push_backV(arrTmp);

    return ret;
}

static UniValue listsinceblock(const JSONRPCRequest& request)
{
    std::shared_ptr<CWallet> const wallet = GetWalletForJSONRPCRequest(request);
    CWallet* const pwallet = wallet.get();

    if (!EnsureWalletIsAvailable(pwallet, request.fHelp)) {
        return NullUniValue;
    }

    if (request.fHelp || request.params.size() > 4)
        throw std::runtime_error(
            RPCHelpMan{"listsinceblock",
                "\nGet all transactions in blocks since block [blockhash], or all transactions if omitted.\n"
                "If \"blockhash\" is no longer a part of the main chain, transactions from the fork point onward are included.\n"
                "Additionally, if include_removed is set, transactions affecting the wallet which were removed are returned in the \"removed\" array.\n",
                {
                    {"blockhash", RPCArg::Type::STR, RPCArg::Optional::OMITTED_NAMED_ARG, "If set, the block hash to list transactions since, otherwise list all transactions."},
                    {"target_confirmations", RPCArg::Type::NUM, /* default */ "1", "Return the nth block hash from the main chain. e.g. 1 would mean the best block hash. Note: this is not used as a filter, but only affects [lastblock] in the return value"},
                    {"include_watchonly", RPCArg::Type::BOOL, /* default */ "false", "Include transactions to watch-only addresses (see 'importaddress')"},
                    {"include_removed", RPCArg::Type::BOOL, /* default */ "true", "Show transactions that were removed due to a reorg in the \"removed\" array\n"
            "                                                           (not guaranteed to work on pruned nodes)"},
                },
                RPCResult{
            "{\n"
            "  \"transactions\": [\n"
            "    \"address\":\"address\",    (string) The address of the transaction.\n"
            "    \"category\":               (string) The transaction category.\n"
            "                \"send\"                  Transactions sent.\n"
            "                \"receive\"               Non-coinbase transactions received.\n"
            "                \"generate\"              Coinbase transactions received with more than 100 confirmations.\n"
            "                \"immature\"              Coinbase transactions received with 100 or fewer confirmations.\n"
            "                \"orphan\"                Orphaned coinbase transactions received.\n"
            "    \"amount\": x.xxx,          (numeric) The amount in " + CURRENCY_UNIT + ". This is negative for the 'send' category, and is positive\n"
            "                                         for all other categories\n"
            "    \"vout\" : n,               (numeric) the vout value\n"
            "    \"fee\": x.xxx,             (numeric) The amount of the fee in " + CURRENCY_UNIT + ". This is negative and only available for the 'send' category of transactions.\n"
            "    \"confirmations\": n,       (numeric) The number of confirmations for the transaction.\n"
            "                                          When it's < 0, it means the transaction conflicted that many blocks ago.\n"
            "    \"blockhash\": \"hashvalue\",     (string) The block hash containing the transaction.\n"
            "    \"blockindex\": n,          (numeric) The index of the transaction in the block that includes it.\n"
            "    \"blocktime\": xxx,         (numeric) The block time in seconds since epoch (1 Jan 1970 GMT).\n"
            "    \"txid\": \"transactionid\",  (string) The transaction id.\n"
            "    \"time\": xxx,              (numeric) The transaction time in seconds since epoch (Jan 1 1970 GMT).\n"
            "    \"timereceived\": xxx,      (numeric) The time received in seconds since epoch (Jan 1 1970 GMT).\n"
            "    \"bip125-replaceable\": \"yes|no|unknown\",  (string) Whether this transaction could be replaced due to BIP125 (replace-by-fee);\n"
            "                                                   may be unknown for unconfirmed transactions not in the mempool\n"
            "    \"abandoned\": xxx,         (bool) 'true' if the transaction has been abandoned (inputs are respendable). Only available for the 'send' category of transactions.\n"
            "    \"comment\": \"...\",       (string) If a comment is associated with the transaction.\n"
            "    \"label\" : \"label\"       (string) A comment for the address/transaction, if any\n"
            "    \"to\": \"...\",            (string) If a comment to is associated with the transaction.\n"
            "  ],\n"
            "  \"removed\": [\n"
            "    <structure is the same as \"transactions\" above, only present if include_removed=true>\n"
            "    Note: transactions that were re-added in the active chain will appear as-is in this array, and may thus have a positive confirmation count.\n"
            "  ],\n"
            "  \"lastblock\": \"lastblockhash\"     (string) The hash of the block (target_confirmations-1) from the best block on the main chain. This is typically used to feed back into listsinceblock the next time you call it. So you would generally use a target_confirmations of say 6, so you will be continually re-notified of transactions until they've reached 6 confirmations plus any new ones\n"
            "}\n"
                },
                RPCExamples{
                    HelpExampleCli("listsinceblock", "")
            + HelpExampleCli("listsinceblock", "\"000000000000000bacf66f7497b7dc45ef753ee9a7d38571037cdb1a57f663ad\" 6")
            + HelpExampleRpc("listsinceblock", "\"000000000000000bacf66f7497b7dc45ef753ee9a7d38571037cdb1a57f663ad\", 6")
                },
            }.ToString());

    // Make sure the results are valid at least up to the most recent block
    // the user could have gotten from another RPC command prior to now
    pwallet->BlockUntilSyncedToCurrentChain();

    auto locked_chain = pwallet->chain().lock();
    LOCK(pwallet->cs_wallet);

    // The way the 'height' is initialized is just a workaround for the gcc bug #47679 since version 4.6.0.
    Optional<int> height = MakeOptional(false, int()); // Height of the specified block or the common ancestor, if the block provided was in a deactivated chain.
    Optional<int> altheight; // Height of the specified block, even if it's in a deactivated chain.
    int target_confirms = 1;
    isminefilter filter = ISMINE_SPENDABLE;

    uint256 blockId;
    if (!request.params[0].isNull() && !request.params[0].get_str().empty()) {
        blockId = ParseHashV(request.params[0], "blockhash");
        height = locked_chain->findFork(blockId, &altheight);
        if (!height) {
            throw JSONRPCError(RPC_INVALID_ADDRESS_OR_KEY, "Block not found");
        }
    }

    if (!request.params[1].isNull()) {
        target_confirms = request.params[1].get_int();

        if (target_confirms < 1) {
            throw JSONRPCError(RPC_INVALID_PARAMETER, "Invalid parameter");
        }
    }

    if (!request.params[2].isNull() && request.params[2].get_bool()) {
        filter = filter | ISMINE_WATCH_ONLY;
    }

    bool include_removed = (request.params[3].isNull() || request.params[3].get_bool());

    const Optional<int> tip_height = locked_chain->getHeight();
    int depth = tip_height && height ? (1 + *tip_height - *height) : -1;

    UniValue transactions(UniValue::VARR);

    for (const std::pair<const uint256, CWalletTx>& pairWtx : pwallet->mapWallet) {
        CWalletTx tx = pairWtx.second;

        if (depth == -1 || tx.GetDepthInMainChain(*locked_chain) < depth) {
            ListTransactions(*locked_chain, pwallet, tx, 0, true, transactions, filter, nullptr /* filter_label */);
        }
    }

    // when a reorg'd block is requested, we also list any relevant transactions
    // in the blocks of the chain that was detached
    UniValue removed(UniValue::VARR);
    while (include_removed && altheight && *altheight > *height) {
        CBlock block;
        if (!pwallet->chain().findBlock(blockId, &block) || block.IsNull()) {
            throw JSONRPCError(RPC_INTERNAL_ERROR, "Can't read block from disk");
        }
        for (const CTransactionRef& tx : block.vtx) {
            auto it = pwallet->mapWallet.find(tx->GetHash());
            if (it != pwallet->mapWallet.end()) {
                // We want all transactions regardless of confirmation count to appear here,
                // even negative confirmation ones, hence the big negative.
                ListTransactions(*locked_chain, pwallet, it->second, -100000000, true, removed, filter, nullptr /* filter_label */);
            }
        }
        blockId = block.hashPrevBlock;
        --*altheight;
    }

    int last_height = tip_height ? *tip_height + 1 - target_confirms : -1;
    uint256 lastblock = last_height >= 0 ? locked_chain->getBlockHash(last_height) : uint256();

    UniValue ret(UniValue::VOBJ);
    ret.pushKV("transactions", transactions);
    if (include_removed) ret.pushKV("removed", removed);
    ret.pushKV("lastblock", lastblock.GetHex());

    return ret;
}

static UniValue gettransaction(const JSONRPCRequest& request)
{
    std::shared_ptr<CWallet> const wallet = GetWalletForJSONRPCRequest(request);
    CWallet* const pwallet = wallet.get();

    if (!EnsureWalletIsAvailable(pwallet, request.fHelp)) {
        return NullUniValue;
    }

    if (request.fHelp || request.params.size() < 1 || request.params.size() > 2)
        throw std::runtime_error(
            RPCHelpMan{"gettransaction",
                "\nGet detailed information about in-wallet transaction <txid>\n",
                {
                    {"txid", RPCArg::Type::STR, RPCArg::Optional::NO, "The transaction id"},
                    {"include_watchonly", RPCArg::Type::BOOL, /* default */ "false", "Whether to include watch-only addresses in balance calculation and details[]"},
                },
                RPCResult{
            "{\n"
            "  \"amount\" : x.xxx,        (numeric) The transaction amount in " + CURRENCY_UNIT + "\n"
            "  \"fee\": x.xxx,            (numeric) The amount of the fee in " + CURRENCY_UNIT + ". This is negative and only available for the \n"
            "                              'send' category of transactions.\n"
            "  \"confirmations\" : n,     (numeric) The number of confirmations\n"
            "  \"blockhash\" : \"hash\",  (string) The block hash\n"
            "  \"blockindex\" : xx,       (numeric) The index of the transaction in the block that includes it\n"
            "  \"blocktime\" : ttt,       (numeric) The time in seconds since epoch (1 Jan 1970 GMT)\n"
            "  \"txid\" : \"transactionid\",   (string) The transaction id.\n"
            "  \"time\" : ttt,            (numeric) The transaction time in seconds since epoch (1 Jan 1970 GMT)\n"
            "  \"timereceived\" : ttt,    (numeric) The time received in seconds since epoch (1 Jan 1970 GMT)\n"
            "  \"bip125-replaceable\": \"yes|no|unknown\",  (string) Whether this transaction could be replaced due to BIP125 (replace-by-fee);\n"
            "                                                   may be unknown for unconfirmed transactions not in the mempool\n"
            "  \"details\" : [\n"
            "    {\n"
            "      \"address\" : \"address\",          (string) The address involved in the transaction\n"
            "      \"category\" :                      (string) The transaction category.\n"
            "                   \"send\"                  Transactions sent.\n"
            "                   \"receive\"               Non-coinbase transactions received.\n"
            "                   \"generate\"              Coinbase transactions received with more than 100 confirmations.\n"
            "                   \"immature\"              Coinbase transactions received with 100 or fewer confirmations.\n"
            "                   \"orphan\"                Orphaned coinbase transactions received.\n"
            "      \"amount\" : x.xxx,                 (numeric) The amount in " + CURRENCY_UNIT + "\n"
            "      \"label\" : \"label\",              (string) A comment for the address/transaction, if any\n"
            "      \"vout\" : n,                       (numeric) the vout value\n"
            "      \"fee\": x.xxx,                     (numeric) The amount of the fee in " + CURRENCY_UNIT + ". This is negative and only available for the \n"
            "                                           'send' category of transactions.\n"
            "      \"abandoned\": xxx                  (bool) 'true' if the transaction has been abandoned (inputs are respendable). Only available for the \n"
            "                                           'send' category of transactions.\n"
            "    }\n"
            "    ,...\n"
            "  ],\n"
            "  \"hex\" : \"data\"         (string) Raw data for transaction\n"
            "}\n"
                },
                RPCExamples{
                    HelpExampleCli("gettransaction", "\"1075db55d416d3ca199f55b6084e2115b9345e16c5cf302fc80e9d5fbf5d48d\"")
            + HelpExampleCli("gettransaction", "\"1075db55d416d3ca199f55b6084e2115b9345e16c5cf302fc80e9d5fbf5d48d\" true")
            + HelpExampleRpc("gettransaction", "\"1075db55d416d3ca199f55b6084e2115b9345e16c5cf302fc80e9d5fbf5d48d\"")
                },
            }.ToString());

    // Make sure the results are valid at least up to the most recent block
    // the user could have gotten from another RPC command prior to now
    pwallet->BlockUntilSyncedToCurrentChain();

    auto locked_chain = pwallet->chain().lock();
    LOCK(pwallet->cs_wallet);

    uint256 hash(ParseHashV(request.params[0], "txid"));

    isminefilter filter = ISMINE_SPENDABLE;
    if(!request.params[1].isNull())
        if(request.params[1].get_bool())
            filter = filter | ISMINE_WATCH_ONLY;

    UniValue entry(UniValue::VOBJ);
    auto it = pwallet->mapWallet.find(hash);
    if (it == pwallet->mapWallet.end()) {
        throw JSONRPCError(RPC_INVALID_ADDRESS_OR_KEY, "Invalid or non-wallet transaction id");
    }
    const CWalletTx& wtx = it->second;

    CAmount nCredit = wtx.GetCredit(*locked_chain, filter);
    CAmount nDebit = wtx.GetDebit(filter);
    CAmount nNet = nCredit - nDebit;
    CAmount nFee = (wtx.IsFromMe(filter) ? wtx.tx->GetValueOut(true) - nDebit : 0);

    entry.pushKV("amount", ValueFromAmount(nNet - nFee));
    if (wtx.IsFromMe(filter))
        entry.pushKV("fee", ValueFromAmount(nFee));

    WalletTxToJSON(pwallet->chain(), *locked_chain, wtx, entry);

    UniValue details(UniValue::VARR);
    ListTransactions(*locked_chain, pwallet, wtx, 0, false, details, filter, nullptr /* filter_label */);
    entry.pushKV("details", details);

    std::string strHex = EncodeHexTx(*wtx.tx, pwallet->chain().rpcSerializationFlags());
    entry.pushKV("hex", strHex);

    return entry;
}

static UniValue abandontransaction(const JSONRPCRequest& request)
{
    std::shared_ptr<CWallet> const wallet = GetWalletForJSONRPCRequest(request);
    CWallet* const pwallet = wallet.get();

    if (!EnsureWalletIsAvailable(pwallet, request.fHelp)) {
        return NullUniValue;
    }

    if (request.fHelp || request.params.size() != 1) {
        throw std::runtime_error(
            RPCHelpMan{"abandontransaction",
                "\nMark in-wallet transaction <txid> as abandoned\n"
                "This will mark this transaction and all its in-wallet descendants as abandoned which will allow\n"
                "for their inputs to be respent.  It can be used to replace \"stuck\" or evicted transactions.\n"
                "It only works on transactions which are not included in a block and are not currently in the mempool.\n"
                "It has no effect on transactions which are already abandoned.\n",
                {
                    {"txid", RPCArg::Type::STR_HEX, RPCArg::Optional::NO, "The transaction id"},
                },
                RPCResults{},
                RPCExamples{
                    HelpExampleCli("abandontransaction", "\"1075db55d416d3ca199f55b6084e2115b9345e16c5cf302fc80e9d5fbf5d48d\"")
            + HelpExampleRpc("abandontransaction", "\"1075db55d416d3ca199f55b6084e2115b9345e16c5cf302fc80e9d5fbf5d48d\"")
                },
            }.ToString());
    }

    // Make sure the results are valid at least up to the most recent block
    // the user could have gotten from another RPC command prior to now
    pwallet->BlockUntilSyncedToCurrentChain();

    auto locked_chain = pwallet->chain().lock();
    LOCK(pwallet->cs_wallet);

    uint256 hash(ParseHashV(request.params[0], "txid"));

    if (!pwallet->mapWallet.count(hash)) {
        throw JSONRPCError(RPC_INVALID_ADDRESS_OR_KEY, "Invalid or non-wallet transaction id");
    }
    if (!pwallet->AbandonTransaction(*locked_chain, hash)) {
        throw JSONRPCError(RPC_INVALID_ADDRESS_OR_KEY, "Transaction not eligible for abandonment");
    }

    return NullUniValue;
}


static UniValue backupwallet(const JSONRPCRequest& request)
{
    std::shared_ptr<CWallet> const wallet = GetWalletForJSONRPCRequest(request);
    CWallet* const pwallet = wallet.get();

    if (!EnsureWalletIsAvailable(pwallet, request.fHelp)) {
        return NullUniValue;
    }

    if (request.fHelp || request.params.size() != 1)
        throw std::runtime_error(
            RPCHelpMan{"backupwallet",
                "\nSafely copies current wallet file to destination, which can be a directory or a path with filename.\n",
                {
                    {"destination", RPCArg::Type::STR, RPCArg::Optional::NO, "The destination directory or file"},
                },
                RPCResults{},
                RPCExamples{
                    HelpExampleCli("backupwallet", "\"backup.dat\"")
            + HelpExampleRpc("backupwallet", "\"backup.dat\"")
                },
            }.ToString());

    // Make sure the results are valid at least up to the most recent block
    // the user could have gotten from another RPC command prior to now
    pwallet->BlockUntilSyncedToCurrentChain();

    auto locked_chain = pwallet->chain().lock();
    LOCK(pwallet->cs_wallet);

    std::string strDest = request.params[0].get_str();
    if (!pwallet->BackupWallet(strDest)) {
        throw JSONRPCError(RPC_WALLET_ERROR, "Error: Wallet backup failed!");
    }

    return NullUniValue;
}


static UniValue keypoolrefill(const JSONRPCRequest& request)
{
    std::shared_ptr<CWallet> const wallet = GetWalletForJSONRPCRequest(request);
    CWallet* const pwallet = wallet.get();

    if (!EnsureWalletIsAvailable(pwallet, request.fHelp)) {
        return NullUniValue;
    }

    if (request.fHelp || request.params.size() > 1)
        throw std::runtime_error(
            RPCHelpMan{"keypoolrefill",
                "\nFills the keypool."+
                    HelpRequiringPassphrase(pwallet) + "\n",
                {
                    {"newsize", RPCArg::Type::NUM, /* default */ "100", "The new keypool size"},
                },
                RPCResults{},
                RPCExamples{
                    HelpExampleCli("keypoolrefill", "")
            + HelpExampleRpc("keypoolrefill", "")
                },
            }.ToString());

    if (pwallet->IsWalletFlagSet(WALLET_FLAG_DISABLE_PRIVATE_KEYS)) {
        throw JSONRPCError(RPC_WALLET_ERROR, "Error: Private keys are disabled for this wallet");
    }

    auto locked_chain = pwallet->chain().lock();
    LOCK(pwallet->cs_wallet);

    // 0 is interpreted by TopUpKeyPool() as the default keypool size given by -keypool
    unsigned int kpSize = 0;
    if (!request.params[0].isNull()) {
        if (request.params[0].get_int() < 0)
            throw JSONRPCError(RPC_INVALID_PARAMETER, "Invalid parameter, expected valid size.");
        kpSize = (unsigned int)request.params[0].get_int();
    }

    EnsureWalletIsUnlocked(pwallet);
    pwallet->TopUpKeyPool(kpSize);

    if (pwallet->GetKeyPoolSize() < kpSize) {
        throw JSONRPCError(RPC_WALLET_ERROR, "Error refreshing keypool.");
    }

    return NullUniValue;
}


static UniValue walletpassphrase(const JSONRPCRequest& request)
{
    std::shared_ptr<CWallet> const wallet = GetWalletForJSONRPCRequest(request);
    CWallet* const pwallet = wallet.get();

    if (!EnsureWalletIsAvailable(pwallet, request.fHelp)) {
        return NullUniValue;
    }

    if (request.fHelp || request.params.size() != 2) {
        throw std::runtime_error(
            RPCHelpMan{"walletpassphrase",
                "\nStores the wallet decryption key in memory for 'timeout' seconds.\n"
                "This is needed prior to performing transactions related to private keys such as sending coins\n"
            "\nNote:\n"
            "Issuing the walletpassphrase command while the wallet is already unlocked will set a new unlock\n"
            "time that overrides the old one.\n",
                {
                    {"passphrase", RPCArg::Type::STR, RPCArg::Optional::NO, "The wallet passphrase"},
                    {"timeout", RPCArg::Type::NUM, RPCArg::Optional::NO, "The time to keep the decryption key in seconds; capped at 100000000 (~3 years)."},
                },
                RPCResults{},
                RPCExamples{
            "\nUnlock the wallet for 60 seconds\n"
            + HelpExampleCli("walletpassphrase", "\"my pass phrase\" 60") +
            "\nLock the wallet again (before 60 seconds)\n"
            + HelpExampleCli("walletlock", "") +
            "\nAs a JSON-RPC call\n"
            + HelpExampleRpc("walletpassphrase", "\"my pass phrase\", 60")
                },
            }.ToString());
    }

    auto locked_chain = pwallet->chain().lock();
    LOCK(pwallet->cs_wallet);

    if (!pwallet->IsCrypted()) {
        throw JSONRPCError(RPC_WALLET_WRONG_ENC_STATE, "Error: running with an unencrypted wallet, but walletpassphrase was called.");
    }

    // Note that the walletpassphrase is stored in request.params[0] which is not mlock()ed
    SecureString strWalletPass;
    strWalletPass.reserve(100);
    // TODO: get rid of this .c_str() by implementing SecureString::operator=(std::string)
    // Alternately, find a way to make request.params[0] mlock()'d to begin with.
    strWalletPass = request.params[0].get_str().c_str();

    // Get the timeout
    int64_t nSleepTime = request.params[1].get_int64();
    // Timeout cannot be negative, otherwise it will relock immediately
    if (nSleepTime < 0) {
        throw JSONRPCError(RPC_INVALID_PARAMETER, "Timeout cannot be negative.");
    }
    // Clamp timeout
    constexpr int64_t MAX_SLEEP_TIME = 100000000; // larger values trigger a macos/libevent bug?
    if (nSleepTime > MAX_SLEEP_TIME) {
        nSleepTime = MAX_SLEEP_TIME;
    }

    if (strWalletPass.empty()) {
        throw JSONRPCError(RPC_INVALID_PARAMETER, "passphrase can not be empty");
    }

    if (!pwallet->Unlock(strWalletPass)) {
        throw JSONRPCError(RPC_WALLET_PASSPHRASE_INCORRECT, "Error: The wallet passphrase entered was incorrect.");
    }

    pwallet->TopUpKeyPool();

    pwallet->nRelockTime = GetTime() + nSleepTime;

    // Keep a weak pointer to the wallet so that it is possible to unload the
    // wallet before the following callback is called. If a valid shared pointer
    // is acquired in the callback then the wallet is still loaded.
    std::weak_ptr<CWallet> weak_wallet = wallet;
    pwallet->chain().rpcRunLater(strprintf("lockwallet(%s)", pwallet->GetName()), [weak_wallet] {
        if (auto shared_wallet = weak_wallet.lock()) {
            LOCK(shared_wallet->cs_wallet);
            shared_wallet->Lock();
            shared_wallet->nRelockTime = 0;
        }
    }, nSleepTime);

    return NullUniValue;
}


static UniValue walletpassphrasechange(const JSONRPCRequest& request)
{
    std::shared_ptr<CWallet> const wallet = GetWalletForJSONRPCRequest(request);
    CWallet* const pwallet = wallet.get();

    if (!EnsureWalletIsAvailable(pwallet, request.fHelp)) {
        return NullUniValue;
    }

    if (request.fHelp || request.params.size() != 2) {
        throw std::runtime_error(
            RPCHelpMan{"walletpassphrasechange",
                "\nChanges the wallet passphrase from 'oldpassphrase' to 'newpassphrase'.\n",
                {
                    {"oldpassphrase", RPCArg::Type::STR, RPCArg::Optional::NO, "The current passphrase"},
                    {"newpassphrase", RPCArg::Type::STR, RPCArg::Optional::NO, "The new passphrase"},
                },
                RPCResults{},
                RPCExamples{
                    HelpExampleCli("walletpassphrasechange", "\"old one\" \"new one\"")
            + HelpExampleRpc("walletpassphrasechange", "\"old one\", \"new one\"")
                },
            }.ToString());
    }

    auto locked_chain = pwallet->chain().lock();
    LOCK(pwallet->cs_wallet);

    if (!pwallet->IsCrypted()) {
        throw JSONRPCError(RPC_WALLET_WRONG_ENC_STATE, "Error: running with an unencrypted wallet, but walletpassphrasechange was called.");
    }

    // TODO: get rid of these .c_str() calls by implementing SecureString::operator=(std::string)
    // Alternately, find a way to make request.params[0] mlock()'d to begin with.
    SecureString strOldWalletPass;
    strOldWalletPass.reserve(100);
    strOldWalletPass = request.params[0].get_str().c_str();

    SecureString strNewWalletPass;
    strNewWalletPass.reserve(100);
    strNewWalletPass = request.params[1].get_str().c_str();

    if (strOldWalletPass.empty() || strNewWalletPass.empty()) {
        throw JSONRPCError(RPC_INVALID_PARAMETER, "passphrase can not be empty");
    }

    if (!pwallet->ChangeWalletPassphrase(strOldWalletPass, strNewWalletPass)) {
        throw JSONRPCError(RPC_WALLET_PASSPHRASE_INCORRECT, "Error: The wallet passphrase entered was incorrect.");
    }

    return NullUniValue;
}


static UniValue walletlock(const JSONRPCRequest& request)
{
    std::shared_ptr<CWallet> const wallet = GetWalletForJSONRPCRequest(request);
    CWallet* const pwallet = wallet.get();

    if (!EnsureWalletIsAvailable(pwallet, request.fHelp)) {
        return NullUniValue;
    }

    if (request.fHelp || request.params.size() != 0) {
        throw std::runtime_error(
            RPCHelpMan{"walletlock",
                "\nRemoves the wallet encryption key from memory, locking the wallet.\n"
                "After calling this method, you will need to call walletpassphrase again\n"
                "before being able to call any methods which require the wallet to be unlocked.\n",
                {},
                RPCResults{},
                RPCExamples{
            "\nSet the passphrase for 2 minutes to perform a transaction\n"
            + HelpExampleCli("walletpassphrase", "\"my pass phrase\" 120") +
            "\nPerform a send (requires passphrase set)\n"
            + HelpExampleCli("sendtoaddress", "\"CJDPZBVLi6tx2mST1Z4BSANNeztHunz9LT\" 1.0") +
            "\nClear the passphrase since we are done before 2 minutes is up\n"
            + HelpExampleCli("walletlock", "") +
            "\nAs a JSON-RPC call\n"
            + HelpExampleRpc("walletlock", "")
                },
            }.ToString());
    }

    auto locked_chain = pwallet->chain().lock();
    LOCK(pwallet->cs_wallet);

    if (!pwallet->IsCrypted()) {
        throw JSONRPCError(RPC_WALLET_WRONG_ENC_STATE, "Error: running with an unencrypted wallet, but walletlock was called.");
    }

    pwallet->Lock();
    pwallet->nRelockTime = 0;

    return NullUniValue;
}


static UniValue encryptwallet(const JSONRPCRequest& request)
{
    std::shared_ptr<CWallet> const wallet = GetWalletForJSONRPCRequest(request);
    CWallet* const pwallet = wallet.get();

    if (!EnsureWalletIsAvailable(pwallet, request.fHelp)) {
        return NullUniValue;
    }

    if (request.fHelp || request.params.size() != 1) {
        throw std::runtime_error(
            RPCHelpMan{"encryptwallet",
                "\nEncrypts the wallet with 'passphrase'. This is for first time encryption.\n"
                "After this, any calls that interact with private keys such as sending or signing \n"
                "will require the passphrase to be set prior the making these calls.\n"
                "Use the walletpassphrase call for this, and then walletlock call.\n"
                "If the wallet is already encrypted, use the walletpassphrasechange call.\n",
                {
                    {"passphrase", RPCArg::Type::STR, RPCArg::Optional::NO, "The pass phrase to encrypt the wallet with. It must be at least 1 character, but should be long."},
                },
                RPCResults{},
                RPCExamples{
            "\nEncrypt your wallet\n"
            + HelpExampleCli("encryptwallet", "\"my pass phrase\"") +
            "\nNow set the passphrase to use the wallet, such as for signing or sending CHI\n"
            + HelpExampleCli("walletpassphrase", "\"my pass phrase\"") +
            "\nNow we can do something like sign\n"
            + HelpExampleCli("signmessage", "\"address\" \"test message\"") +
            "\nNow lock the wallet again by removing the passphrase\n"
            + HelpExampleCli("walletlock", "") +
            "\nAs a JSON-RPC call\n"
            + HelpExampleRpc("encryptwallet", "\"my pass phrase\"")
                },
            }.ToString());
    }

    auto locked_chain = pwallet->chain().lock();
    LOCK(pwallet->cs_wallet);

    if (pwallet->IsWalletFlagSet(WALLET_FLAG_DISABLE_PRIVATE_KEYS)) {
        throw JSONRPCError(RPC_WALLET_ENCRYPTION_FAILED, "Error: wallet does not contain private keys, nothing to encrypt.");
    }

    if (pwallet->IsCrypted()) {
        throw JSONRPCError(RPC_WALLET_WRONG_ENC_STATE, "Error: running with an encrypted wallet, but encryptwallet was called.");
    }

    // TODO: get rid of this .c_str() by implementing SecureString::operator=(std::string)
    // Alternately, find a way to make request.params[0] mlock()'d to begin with.
    SecureString strWalletPass;
    strWalletPass.reserve(100);
    strWalletPass = request.params[0].get_str().c_str();

    if (strWalletPass.empty()) {
        throw JSONRPCError(RPC_INVALID_PARAMETER, "passphrase can not be empty");
    }

    if (!pwallet->EncryptWallet(strWalletPass)) {
        throw JSONRPCError(RPC_WALLET_ENCRYPTION_FAILED, "Error: Failed to encrypt the wallet.");
    }

    return "wallet encrypted; The keypool has been flushed and a new HD seed was generated (if you are using HD). You need to make a new backup.";
}

static UniValue lockunspent(const JSONRPCRequest& request)
{
    std::shared_ptr<CWallet> const wallet = GetWalletForJSONRPCRequest(request);
    CWallet* const pwallet = wallet.get();

    if (!EnsureWalletIsAvailable(pwallet, request.fHelp)) {
        return NullUniValue;
    }

    if (request.fHelp || request.params.size() < 1 || request.params.size() > 2)
        throw std::runtime_error(
            RPCHelpMan{"lockunspent",
                "\nUpdates list of temporarily unspendable outputs.\n"
                "Temporarily lock (unlock=false) or unlock (unlock=true) specified transaction outputs.\n"
                "If no transaction outputs are specified when unlocking then all current locked transaction outputs are unlocked.\n"
                "A locked transaction output will not be chosen by automatic coin selection, when spending coins.\n"
                "Locks are stored in memory only. Nodes start with zero locked outputs, and the locked output list\n"
                "is always cleared (by virtue of process exit) when a node stops or fails.\n"
                "Also see the listunspent call\n",
                {
                    {"unlock", RPCArg::Type::BOOL, RPCArg::Optional::NO, "Whether to unlock (true) or lock (false) the specified transactions"},
                    {"transactions", RPCArg::Type::ARR, /* default */ "empty array", "A json array of objects. Each object the txid (string) vout (numeric).",
                        {
                            {"", RPCArg::Type::OBJ, RPCArg::Optional::OMITTED, "",
                                {
                                    {"txid", RPCArg::Type::STR_HEX, RPCArg::Optional::NO, "The transaction id"},
                                    {"vout", RPCArg::Type::NUM, RPCArg::Optional::NO, "The output number"},
                                },
                            },
                        },
                    },
                },
                RPCResult{
            "true|false    (boolean) Whether the command was successful or not\n"
                },
                RPCExamples{
            "\nList the unspent transactions\n"
            + HelpExampleCli("listunspent", "") +
            "\nLock an unspent transaction\n"
            + HelpExampleCli("lockunspent", "false \"[{\\\"txid\\\":\\\"a08e6907dbbd3d809776dbfc5d82e371b764ed838b5655e72f463568df1aadf0\\\",\\\"vout\\\":1}]\"") +
            "\nList the locked transactions\n"
            + HelpExampleCli("listlockunspent", "") +
            "\nUnlock the transaction again\n"
            + HelpExampleCli("lockunspent", "true \"[{\\\"txid\\\":\\\"a08e6907dbbd3d809776dbfc5d82e371b764ed838b5655e72f463568df1aadf0\\\",\\\"vout\\\":1}]\"") +
            "\nAs a JSON-RPC call\n"
            + HelpExampleRpc("lockunspent", "false, \"[{\\\"txid\\\":\\\"a08e6907dbbd3d809776dbfc5d82e371b764ed838b5655e72f463568df1aadf0\\\",\\\"vout\\\":1}]\"")
                },
            }.ToString());

    // Make sure the results are valid at least up to the most recent block
    // the user could have gotten from another RPC command prior to now
    pwallet->BlockUntilSyncedToCurrentChain();

    auto locked_chain = pwallet->chain().lock();
    LOCK(pwallet->cs_wallet);

    RPCTypeCheckArgument(request.params[0], UniValue::VBOOL);

    bool fUnlock = request.params[0].get_bool();

    if (request.params[1].isNull()) {
        if (fUnlock)
            pwallet->UnlockAllCoins();
        return true;
    }

    RPCTypeCheckArgument(request.params[1], UniValue::VARR);

    const UniValue& output_params = request.params[1];

    // Create and validate the COutPoints first.

    std::vector<COutPoint> outputs;
    outputs.reserve(output_params.size());

    for (unsigned int idx = 0; idx < output_params.size(); idx++) {
        const UniValue& o = output_params[idx].get_obj();

        RPCTypeCheckObj(o,
            {
                {"txid", UniValueType(UniValue::VSTR)},
                {"vout", UniValueType(UniValue::VNUM)},
            });

        const uint256 txid(ParseHashO(o, "txid"));
        const int nOutput = find_value(o, "vout").get_int();
        if (nOutput < 0) {
            throw JSONRPCError(RPC_INVALID_PARAMETER, "Invalid parameter, vout must be positive");
        }

        const COutPoint outpt(txid, nOutput);

        const auto it = pwallet->mapWallet.find(outpt.hash);
        if (it == pwallet->mapWallet.end()) {
            throw JSONRPCError(RPC_INVALID_PARAMETER, "Invalid parameter, unknown transaction");
        }

        const CWalletTx& trans = it->second;

        if (outpt.n >= trans.tx->vout.size()) {
            throw JSONRPCError(RPC_INVALID_PARAMETER, "Invalid parameter, vout index out of bounds");
        }

        if (pwallet->IsSpent(*locked_chain, outpt.hash, outpt.n)) {
            throw JSONRPCError(RPC_INVALID_PARAMETER, "Invalid parameter, expected unspent output");
        }

        const bool is_locked = pwallet->IsLockedCoin(outpt.hash, outpt.n);

        if (fUnlock && !is_locked) {
            throw JSONRPCError(RPC_INVALID_PARAMETER, "Invalid parameter, expected locked output");
        }

        if (!fUnlock && is_locked) {
            throw JSONRPCError(RPC_INVALID_PARAMETER, "Invalid parameter, output already locked");
        }

        outputs.push_back(outpt);
    }

    // Atomically set (un)locked status for the outputs.
    for (const COutPoint& outpt : outputs) {
        if (fUnlock) pwallet->UnlockCoin(outpt);
        else pwallet->LockCoin(outpt);
    }

    return true;
}

static UniValue listlockunspent(const JSONRPCRequest& request)
{
    std::shared_ptr<CWallet> const wallet = GetWalletForJSONRPCRequest(request);
    CWallet* const pwallet = wallet.get();

    if (!EnsureWalletIsAvailable(pwallet, request.fHelp)) {
        return NullUniValue;
    }

    if (request.fHelp || request.params.size() > 0)
        throw std::runtime_error(
            RPCHelpMan{"listlockunspent",
                "\nReturns list of temporarily unspendable outputs.\n"
                "See the lockunspent call to lock and unlock transactions for spending.\n",
                {},
                RPCResult{
            "[\n"
            "  {\n"
            "    \"txid\" : \"transactionid\",     (string) The transaction id locked\n"
            "    \"vout\" : n                      (numeric) The vout value\n"
            "  }\n"
            "  ,...\n"
            "]\n"
                },
                RPCExamples{
            "\nList the unspent transactions\n"
            + HelpExampleCli("listunspent", "") +
            "\nLock an unspent transaction\n"
            + HelpExampleCli("lockunspent", "false \"[{\\\"txid\\\":\\\"a08e6907dbbd3d809776dbfc5d82e371b764ed838b5655e72f463568df1aadf0\\\",\\\"vout\\\":1}]\"") +
            "\nList the locked transactions\n"
            + HelpExampleCli("listlockunspent", "") +
            "\nUnlock the transaction again\n"
            + HelpExampleCli("lockunspent", "true \"[{\\\"txid\\\":\\\"a08e6907dbbd3d809776dbfc5d82e371b764ed838b5655e72f463568df1aadf0\\\",\\\"vout\\\":1}]\"") +
            "\nAs a JSON-RPC call\n"
            + HelpExampleRpc("listlockunspent", "")
                },
            }.ToString());

    auto locked_chain = pwallet->chain().lock();
    LOCK(pwallet->cs_wallet);

    std::vector<COutPoint> vOutpts;
    pwallet->ListLockedCoins(vOutpts);

    UniValue ret(UniValue::VARR);

    for (const COutPoint& outpt : vOutpts) {
        UniValue o(UniValue::VOBJ);

        o.pushKV("txid", outpt.hash.GetHex());
        o.pushKV("vout", (int)outpt.n);
        ret.push_back(o);
    }

    return ret;
}

static UniValue settxfee(const JSONRPCRequest& request)
{
    std::shared_ptr<CWallet> const wallet = GetWalletForJSONRPCRequest(request);
    CWallet* const pwallet = wallet.get();

    if (!EnsureWalletIsAvailable(pwallet, request.fHelp)) {
        return NullUniValue;
    }

    if (request.fHelp || request.params.size() < 1 || request.params.size() > 1) {
        throw std::runtime_error(
            RPCHelpMan{"settxfee",
                "\nSet the transaction fee per kB for this wallet. Overrides the global -paytxfee command line parameter.\n",
                {
                    {"amount", RPCArg::Type::AMOUNT, RPCArg::Optional::NO, "The transaction fee in " + CURRENCY_UNIT + "/kB"},
                },
                RPCResult{
            "true|false        (boolean) Returns true if successful\n"
                },
                RPCExamples{
                    HelpExampleCli("settxfee", "0.00001")
            + HelpExampleRpc("settxfee", "0.00001")
                },
            }.ToString());
    }

    auto locked_chain = pwallet->chain().lock();
    LOCK(pwallet->cs_wallet);

    CAmount nAmount = AmountFromValue(request.params[0]);
    CFeeRate tx_fee_rate(nAmount, 1000);
    if (tx_fee_rate == 0) {
        // automatic selection
    } else if (tx_fee_rate < pwallet->chain().relayMinFee()) {
        throw JSONRPCError(RPC_INVALID_PARAMETER, strprintf("txfee cannot be less than min relay tx fee (%s)", pwallet->chain().relayMinFee().ToString()));
    } else if (tx_fee_rate < pwallet->m_min_fee) {
        throw JSONRPCError(RPC_INVALID_PARAMETER, strprintf("txfee cannot be less than wallet min fee (%s)", pwallet->m_min_fee.ToString()));
    }

    pwallet->m_pay_tx_fee = tx_fee_rate;
    return true;
}

static UniValue getbalances(const JSONRPCRequest& request)
{
    std::shared_ptr<CWallet> const rpc_wallet = GetWalletForJSONRPCRequest(request);
    if (!EnsureWalletIsAvailable(rpc_wallet.get(), request.fHelp)) {
        return NullUniValue;
    }
    CWallet& wallet = *rpc_wallet;

    const RPCHelpMan help{
        "getbalances",
        "Returns an object with all balances in " + CURRENCY_UNIT + ".\n",
        {},
        RPCResult{
            "{\n"
            "    \"mine\": {                        (object) balances from outputs that the wallet can sign\n"
            "      \"trusted\": xxx                 (numeric) trusted balance (outputs created by the wallet or confirmed outputs)\n"
            "      \"untrusted_pending\": xxx       (numeric) untrusted pending balance (outputs created by others that are in the mempool)\n"
            "      \"immature\": xxx                (numeric) balance from immature coinbase outputs\n"
            "      \"used\": xxx                    (numeric) (only present if avoid_reuse is set) balance from coins sent to addresses that were previously spent from (potentially privacy violating)\n"
            "    },\n"
            "    \"watchonly\": {                   (object) watchonly balances (not present if wallet does not watch anything)\n"
            "      \"trusted\": xxx                 (numeric) trusted balance (outputs created by the wallet or confirmed outputs)\n"
            "      \"untrusted_pending\": xxx       (numeric) untrusted pending balance (outputs created by others that are in the mempool)\n"
            "      \"immature\": xxx                (numeric) balance from immature coinbase outputs\n"
            "    },\n"
            "}\n"},
        RPCExamples{
            HelpExampleCli("getbalances", "") +
            HelpExampleRpc("getbalances", "")},
    };

    if (request.fHelp || !help.IsValidNumArgs(request.params.size())) {
        throw std::runtime_error(help.ToString());
    }

    // Make sure the results are valid at least up to the most recent block
    // the user could have gotten from another RPC command prior to now
    wallet.BlockUntilSyncedToCurrentChain();

    auto locked_chain = wallet.chain().lock();
    LOCK(wallet.cs_wallet);

    UniValue obj(UniValue::VOBJ);

    const auto bal = wallet.GetBalance();
    UniValue balances{UniValue::VOBJ};
    {
        UniValue balances_mine{UniValue::VOBJ};
        balances_mine.pushKV("trusted", ValueFromAmount(bal.m_mine_trusted));
        balances_mine.pushKV("untrusted_pending", ValueFromAmount(bal.m_mine_untrusted_pending));
        balances_mine.pushKV("immature", ValueFromAmount(bal.m_mine_immature));
        if (wallet.IsWalletFlagSet(WALLET_FLAG_AVOID_REUSE)) {
            // If the AVOID_REUSE flag is set, bal has been set to just the un-reused address balance. Get
            // the total balance, and then subtract bal to get the reused address balance.
            const auto full_bal = wallet.GetBalance(0, false);
            balances_mine.pushKV("used", ValueFromAmount(full_bal.m_mine_trusted + full_bal.m_mine_untrusted_pending - bal.m_mine_trusted - bal.m_mine_untrusted_pending));
        }
        balances.pushKV("mine", balances_mine);
    }
    if (wallet.HaveWatchOnly()) {
        UniValue balances_watchonly{UniValue::VOBJ};
        balances_watchonly.pushKV("trusted", ValueFromAmount(bal.m_watchonly_trusted));
        balances_watchonly.pushKV("untrusted_pending", ValueFromAmount(bal.m_watchonly_untrusted_pending));
        balances_watchonly.pushKV("immature", ValueFromAmount(bal.m_watchonly_immature));
        balances.pushKV("watchonly", balances_watchonly);
    }
    return balances;
}

static UniValue getwalletinfo(const JSONRPCRequest& request)
{
    std::shared_ptr<CWallet> const wallet = GetWalletForJSONRPCRequest(request);
    CWallet* const pwallet = wallet.get();

    if (!EnsureWalletIsAvailable(pwallet, request.fHelp)) {
        return NullUniValue;
    }

    const RPCHelpMan help{"getwalletinfo",
                "Returns an object containing various wallet state info.\n",
                {},
                RPCResult{
            "{\n"
            "  \"walletname\": xxxxx,               (string) the wallet name\n"
            "  \"walletversion\": xxxxx,            (numeric) the wallet version\n"
            "  \"balance\": xxxxxxx,                (numeric) DEPRECATED. Identical to getbalances().mine.trusted\n"
            "  \"unconfirmed_balance\": xxx,        (numeric) DEPRECATED. Identical to getbalances().mine.untrusted_pending\n"
            "  \"immature_balance\": xxxxxx,        (numeric) DEPRECATED. Identical to getbalances().mine.immature\n"
            "  \"txcount\": xxxxxxx,                (numeric) the total number of transactions in the wallet\n"
            "  \"keypoololdest\": xxxxxx,           (numeric) the timestamp (seconds since Unix epoch) of the oldest pre-generated key in the key pool\n"
            "  \"keypoolsize\": xxxx,               (numeric) how many new keys are pre-generated (only counts external keys)\n"
            "  \"keypoolsize_hd_internal\": xxxx,   (numeric) how many new keys are pre-generated for internal use (used for change outputs, only appears if the wallet is using this feature, otherwise external keys are used)\n"
            "  \"unlocked_until\": ttt,             (numeric) the timestamp in seconds since epoch (midnight Jan 1 1970 GMT) that the wallet is unlocked for transfers, or 0 if the wallet is locked\n"
            "  \"paytxfee\": x.xxxx,                (numeric) the transaction fee configuration, set in " + CURRENCY_UNIT + "/kB\n"
            "  \"hdseedid\": \"<hash160>\"            (string, optional) the Hash160 of the HD seed (only present when HD is enabled)\n"
            "  \"private_keys_enabled\": true|false (boolean) false if privatekeys are disabled for this wallet (enforced watch-only wallet)\n"
            "  \"avoid_reuse\": true|false          (boolean) whether this wallet tracks clean/dirty coins in terms of reuse\n"
            "  \"scanning\":                        (json object) current scanning details, or false if no scan is in progress\n"
            "    {\n"
            "      \"duration\" : xxxx              (numeric) elapsed seconds since scan start\n"
            "      \"progress\" : x.xxxx,           (numeric) scanning progress percentage [0.0, 1.0]\n"
            "    }\n"
            "}\n"
                },
                RPCExamples{
                    HelpExampleCli("getwalletinfo", "")
            + HelpExampleRpc("getwalletinfo", "")
                },
    };

    if (request.fHelp || !help.IsValidNumArgs(request.params.size())) {
        throw std::runtime_error(help.ToString());
    }

    // Make sure the results are valid at least up to the most recent block
    // the user could have gotten from another RPC command prior to now
    pwallet->BlockUntilSyncedToCurrentChain();

    auto locked_chain = pwallet->chain().lock();
    LOCK(pwallet->cs_wallet);

    UniValue obj(UniValue::VOBJ);

    size_t kpExternalSize = pwallet->KeypoolCountExternalKeys();
    const auto bal = pwallet->GetBalance();
    obj.pushKV("walletname", pwallet->GetName());
    obj.pushKV("walletversion", pwallet->GetVersion());
    obj.pushKV("balance", ValueFromAmount(bal.m_mine_trusted));
    obj.pushKV("unconfirmed_balance", ValueFromAmount(bal.m_mine_untrusted_pending));
    obj.pushKV("immature_balance", ValueFromAmount(bal.m_mine_immature));
    obj.pushKV("txcount",       (int)pwallet->mapWallet.size());
    obj.pushKV("keypoololdest", pwallet->GetOldestKeyPoolTime());
    obj.pushKV("keypoolsize", (int64_t)kpExternalSize);
    CKeyID seed_id = pwallet->GetHDChain().seed_id;
    if (pwallet->CanSupportFeature(FEATURE_HD_SPLIT)) {
        obj.pushKV("keypoolsize_hd_internal",   (int64_t)(pwallet->GetKeyPoolSize() - kpExternalSize));
    }
    if (pwallet->IsCrypted()) {
        obj.pushKV("unlocked_until", pwallet->nRelockTime);
    }
    obj.pushKV("paytxfee", ValueFromAmount(pwallet->m_pay_tx_fee.GetFeePerK()));
    if (!seed_id.IsNull()) {
        obj.pushKV("hdseedid", seed_id.GetHex());
    }
    obj.pushKV("private_keys_enabled", !pwallet->IsWalletFlagSet(WALLET_FLAG_DISABLE_PRIVATE_KEYS));
    obj.pushKV("avoid_reuse", pwallet->IsWalletFlagSet(WALLET_FLAG_AVOID_REUSE));
    if (pwallet->IsScanning()) {
        UniValue scanning(UniValue::VOBJ);
        scanning.pushKV("duration", pwallet->ScanningDuration() / 1000);
        scanning.pushKV("progress", pwallet->ScanningProgress());
        obj.pushKV("scanning", scanning);
    } else {
        obj.pushKV("scanning", false);
    }
    return obj;
}

static UniValue listwalletdir(const JSONRPCRequest& request)
{
    if (request.fHelp || request.params.size() != 0) {
        throw std::runtime_error(
            RPCHelpMan{"listwalletdir",
                "Returns a list of wallets in the wallet directory.\n",
                {},
                RPCResult{
            "{\n"
            "  \"wallets\" : [                (json array of objects)\n"
            "    {\n"
            "      \"name\" : \"name\"          (string) The wallet name\n"
            "    }\n"
            "    ,...\n"
            "  ]\n"
            "}\n"
                },
                RPCExamples{
                    HelpExampleCli("listwalletdir", "")
            + HelpExampleRpc("listwalletdir", "")
                },
            }.ToString());
    }

    UniValue wallets(UniValue::VARR);
    for (const auto& path : ListWalletDir()) {
        UniValue wallet(UniValue::VOBJ);
        wallet.pushKV("name", path.string());
        wallets.push_back(wallet);
    }

    UniValue result(UniValue::VOBJ);
    result.pushKV("wallets", wallets);
    return result;
}

static UniValue listwallets(const JSONRPCRequest& request)
{
    if (request.fHelp || request.params.size() != 0)
        throw std::runtime_error(
            RPCHelpMan{"listwallets",
                "Returns a list of currently loaded wallets.\n"
                "For full information on the wallet, use \"getwalletinfo\"\n",
                {},
                RPCResult{
            "[                         (json array of strings)\n"
            "  \"walletname\"            (string) the wallet name\n"
            "   ...\n"
            "]\n"
                },
                RPCExamples{
                    HelpExampleCli("listwallets", "")
            + HelpExampleRpc("listwallets", "")
                },
            }.ToString());

    UniValue obj(UniValue::VARR);

    for (const std::shared_ptr<CWallet>& wallet : GetWallets()) {
        if (!EnsureWalletIsAvailable(wallet.get(), request.fHelp)) {
            return NullUniValue;
        }

        LOCK(wallet->cs_wallet);

        obj.push_back(wallet->GetName());
    }

    return obj;
}

static UniValue loadwallet(const JSONRPCRequest& request)
{
    if (request.fHelp || request.params.size() != 1)
        throw std::runtime_error(
            RPCHelpMan{"loadwallet",
                "\nLoads a wallet from a wallet file or directory."
                "\nNote that all wallet command-line options used when starting xayad will be"
                "\napplied to the new wallet (eg -zapwallettxes, upgradewallet, rescan, etc).\n",
                {
                    {"filename", RPCArg::Type::STR, RPCArg::Optional::NO, "The wallet directory or .dat file."},
                },
                RPCResult{
            "{\n"
            "  \"name\" :    <wallet_name>,        (string) The wallet name if loaded successfully.\n"
            "  \"warning\" : <warning>,            (string) Warning message if wallet was not loaded cleanly.\n"
            "}\n"
                },
                RPCExamples{
                    HelpExampleCli("loadwallet", "\"test.dat\"")
            + HelpExampleRpc("loadwallet", "\"test.dat\"")
                },
            }.ToString());

    WalletLocation location(request.params[0].get_str());

    if (!location.Exists()) {
        throw JSONRPCError(RPC_WALLET_NOT_FOUND, "Wallet " + location.GetName() + " not found.");
    } else if (fs::is_directory(location.GetPath())) {
        // The given filename is a directory. Check that there's a wallet.dat file.
        fs::path wallet_dat_file = location.GetPath() / "wallet.dat";
        if (fs::symlink_status(wallet_dat_file).type() == fs::file_not_found) {
            throw JSONRPCError(RPC_WALLET_NOT_FOUND, "Directory " + location.GetName() + " does not contain a wallet.dat file.");
        }
    }

    std::string error, warning;
    std::shared_ptr<CWallet> const wallet = LoadWallet(*g_rpc_interfaces->chain, location, error, warning);
    if (!wallet) throw JSONRPCError(RPC_WALLET_ERROR, error);

    UniValue obj(UniValue::VOBJ);
    obj.pushKV("name", wallet->GetName());
    obj.pushKV("warning", warning);

    return obj;
}

static UniValue setwalletflag(const JSONRPCRequest& request)
{
    std::shared_ptr<CWallet> const wallet = GetWalletForJSONRPCRequest(request);
    CWallet* const pwallet = wallet.get();

    if (!EnsureWalletIsAvailable(pwallet, request.fHelp)) {
        return NullUniValue;
    }

    if (request.fHelp || request.params.size() < 1 || request.params.size() > 2) {
        std::string flags = "";
        for (auto& it : WALLET_FLAG_MAP)
            if (it.second & MUTABLE_WALLET_FLAGS)
                flags += (flags == "" ? "" : ", ") + it.first;
        throw std::runtime_error(
            RPCHelpMan{"setwalletflag",
                "\nChange the state of the given wallet flag for a wallet.\n",
                {
                    {"flag", RPCArg::Type::STR, RPCArg::Optional::NO, "The name of the flag to change. Current available flags: " + flags},
                    {"value", RPCArg::Type::BOOL, /* default */ "true", "The new state."},
                },
                RPCResult{
            "{\n"
            "    \"flag_name\": string   (string) The name of the flag that was modified\n"
            "    \"flag_state\": bool    (bool) The new state of the flag\n"
            "    \"warnings\": string    (string) Any warnings associated with the change\n"
            "}\n"
                },
                RPCExamples{
                    HelpExampleCli("setwalletflag", "avoid_reuse")
                  + HelpExampleRpc("setwalletflag", "\"avoid_reuse\"")
                },
            }.ToString());
    }

    std::string flag_str = request.params[0].get_str();
    bool value = request.params[1].isNull() || request.params[1].get_bool();

    if (!WALLET_FLAG_MAP.count(flag_str)) {
        throw JSONRPCError(RPC_INVALID_PARAMETER, strprintf("Unknown wallet flag: %s", flag_str));
    }

    auto flag = WALLET_FLAG_MAP.at(flag_str);

    if (!(flag & MUTABLE_WALLET_FLAGS)) {
        throw JSONRPCError(RPC_INVALID_PARAMETER, strprintf("Wallet flag is immutable: %s", flag_str));
    }

    UniValue res(UniValue::VOBJ);

    if (pwallet->IsWalletFlagSet(flag) == value) {
        throw JSONRPCError(RPC_INVALID_PARAMETER, strprintf("Wallet flag is already set to %s: %s", value ? "true" : "false", flag_str));
    }

    res.pushKV("flag_name", flag_str);
    res.pushKV("flag_state", value);

    if (value) {
        pwallet->SetWalletFlag(flag);
    } else {
        pwallet->UnsetWalletFlag(flag);
    }

    if (flag && value && WALLET_FLAG_CAVEATS.count(flag)) {
        res.pushKV("warnings", WALLET_FLAG_CAVEATS.at(flag));
    }

    return res;
}

static UniValue createwallet(const JSONRPCRequest& request)
{
    const RPCHelpMan help{
        "createwallet",
        "\nCreates and loads a new wallet.\n",
        {
            {"wallet_name", RPCArg::Type::STR, RPCArg::Optional::NO, "The name for the new wallet. If this is a path, the wallet will be created at the path location."},
            {"disable_private_keys", RPCArg::Type::BOOL, /* default */ "false", "Disable the possibility of private keys (only watchonlys are possible in this mode)."},
            {"blank", RPCArg::Type::BOOL, /* default */ "false", "Create a blank wallet. A blank wallet has no keys or HD seed. One can be set using sethdseed."},
            {"passphrase", RPCArg::Type::STR, RPCArg::Optional::OMITTED, "Encrypt the wallet with this passphrase."},
            {"avoid_reuse", RPCArg::Type::BOOL, /* default */ "false", "Keep track of coin reuse, and treat dirty and clean coins differently with privacy considerations in mind."},
        },
        RPCResult{
            "{\n"
            "  \"name\" :    <wallet_name>,        (string) The wallet name if created successfully. If the wallet was created using a full path, the wallet_name will be the full path.\n"
            "  \"warning\" : <warning>,            (string) Warning message if wallet was not loaded cleanly.\n"
            "}\n"
        },
        RPCExamples{
            HelpExampleCli("createwallet", "\"testwallet\"")
            + HelpExampleRpc("createwallet", "\"testwallet\"")
        },
    };

    if (request.fHelp || !help.IsValidNumArgs(request.params.size())) {
        throw std::runtime_error(help.ToString());
    }
    std::string error;
    std::string warning;

    uint64_t flags = 0;
    if (!request.params[1].isNull() && request.params[1].get_bool()) {
        flags |= WALLET_FLAG_DISABLE_PRIVATE_KEYS;
    }

    bool create_blank = false; // Indicate that the wallet is actually supposed to be blank and not just blank to make it encrypted
    if (!request.params[2].isNull() && request.params[2].get_bool()) {
        create_blank = true;
        flags |= WALLET_FLAG_BLANK_WALLET;
    }
    SecureString passphrase;
    passphrase.reserve(100);
    if (!request.params[3].isNull()) {
        passphrase = request.params[3].get_str().c_str();
        if (passphrase.empty()) {
            // Empty string is invalid
            throw JSONRPCError(RPC_WALLET_ENCRYPTION_FAILED, "Cannot encrypt a wallet with a blank password");
        }
        // Born encrypted wallets need to be blank first so that wallet creation doesn't make any unencrypted keys
        flags |= WALLET_FLAG_BLANK_WALLET;
    }

    if (!request.params[4].isNull() && request.params[4].get_bool()) {
        flags |= WALLET_FLAG_AVOID_REUSE;
    }

    WalletLocation location(request.params[0].get_str());
    if (location.Exists()) {
        throw JSONRPCError(RPC_WALLET_ERROR, "Wallet " + location.GetName() + " already exists.");
    }

    // Wallet::Verify will check if we're trying to create a wallet with a duplication name.
    if (!CWallet::Verify(*g_rpc_interfaces->chain, location, false, error, warning)) {
        throw JSONRPCError(RPC_WALLET_ERROR, "Wallet file verification failed: " + error);
    }

    std::shared_ptr<CWallet> const wallet = CWallet::CreateWalletFromFile(*g_rpc_interfaces->chain, location, flags);
    if (!wallet) {
        throw JSONRPCError(RPC_WALLET_ERROR, "Wallet creation failed.");
    }

    // Encrypt the wallet if there's a passphrase
    if (!passphrase.empty() && !(flags & WALLET_FLAG_DISABLE_PRIVATE_KEYS)) {
        if (!wallet->EncryptWallet(passphrase)) {
            throw JSONRPCError(RPC_WALLET_ENCRYPTION_FAILED, "Error: Wallet created but failed to encrypt.");
        }

        if (!create_blank) {
            // Unlock the wallet
            if (!wallet->Unlock(passphrase)) {
                throw JSONRPCError(RPC_WALLET_ENCRYPTION_FAILED, "Error: Wallet was encrypted but could not be unlocked");
            }

            // Set a seed for the wallet
            CPubKey master_pub_key = wallet->GenerateNewSeed();
            wallet->SetHDSeed(master_pub_key);
            wallet->NewKeyPool();

            // Relock the wallet
            wallet->Lock();
        }
    }

    AddWallet(wallet);

    wallet->postInitProcess();

    UniValue obj(UniValue::VOBJ);
    obj.pushKV("name", wallet->GetName());
    obj.pushKV("warning", warning);

    return obj;
}

static UniValue unloadwallet(const JSONRPCRequest& request)
{
    if (request.fHelp || request.params.size() > 1) {
        throw std::runtime_error(
            RPCHelpMan{"unloadwallet",
                "Unloads the wallet referenced by the request endpoint otherwise unloads the wallet specified in the argument.\n"
                "Specifying the wallet name on a wallet endpoint is invalid.",
                {
                    {"wallet_name", RPCArg::Type::STR, /* default */ "the wallet name from the RPC request", "The name of the wallet to unload."},
                },
                RPCResults{},
                RPCExamples{
                    HelpExampleCli("unloadwallet", "wallet_name")
            + HelpExampleRpc("unloadwallet", "wallet_name")
                },
            }.ToString());
    }

    std::string wallet_name;
    if (GetWalletNameFromJSONRPCRequest(request, wallet_name)) {
        if (!request.params[0].isNull()) {
            throw JSONRPCError(RPC_INVALID_PARAMETER, "Cannot unload the requested wallet");
        }
    } else {
        wallet_name = request.params[0].get_str();
    }

    std::shared_ptr<CWallet> wallet = GetWallet(wallet_name);
    if (!wallet) {
        throw JSONRPCError(RPC_WALLET_NOT_FOUND, "Requested wallet does not exist or is not loaded");
    }

    // Release the "main" shared pointer and prevent further notifications.
    // Note that any attempt to load the same wallet would fail until the wallet
    // is destroyed (see CheckUniqueFileid).
    if (!RemoveWallet(wallet)) {
        throw JSONRPCError(RPC_MISC_ERROR, "Requested wallet already unloaded");
    }

    UnloadWallet(std::move(wallet));

    return NullUniValue;
}

static UniValue listunspent(const JSONRPCRequest& request)
{
    std::shared_ptr<CWallet> const wallet = GetWalletForJSONRPCRequest(request);
    CWallet* const pwallet = wallet.get();

    if (!EnsureWalletIsAvailable(pwallet, request.fHelp)) {
        return NullUniValue;
    }

    const RPCHelpMan help{
                "listunspent",
                "\nReturns array of unspent transaction outputs\n"
                "with between minconf and maxconf (inclusive) confirmations.\n"
                "Optionally filter to only include txouts paid to specified addresses.\n",
                {
                    {"minconf", RPCArg::Type::NUM, /* default */ "1", "The minimum confirmations to filter"},
                    {"maxconf", RPCArg::Type::NUM, /* default */ "9999999", "The maximum confirmations to filter"},
                    {"addresses", RPCArg::Type::ARR, /* default */ "empty array", "A json array of addresses to filter",
                        {
                            {"address", RPCArg::Type::STR, RPCArg::Optional::OMITTED, "address"},
                        },
                    },
                    {"include_unsafe", RPCArg::Type::BOOL, /* default */ "true", "Include outputs that are not safe to spend\n"
            "                  See description of \"safe\" attribute below."},
                    {"query_options", RPCArg::Type::OBJ, RPCArg::Optional::OMITTED_NAMED_ARG, "JSON with query options",
                        {
                            {"minimumAmount", RPCArg::Type::AMOUNT, /* default */ "0", "Minimum value of each UTXO in " + CURRENCY_UNIT + ""},
                            {"maximumAmount", RPCArg::Type::AMOUNT, /* default */ "unlimited", "Maximum value of each UTXO in " + CURRENCY_UNIT + ""},
                            {"maximumCount", RPCArg::Type::NUM, /* default */ "unlimited", "Maximum number of UTXOs"},
                            {"minimumSumAmount", RPCArg::Type::AMOUNT, /* default */ "unlimited", "Minimum sum value of all UTXOs in " + CURRENCY_UNIT + ""},
                        },
                        "query_options"},
                },
                RPCResult{
            "[                   (array of json object)\n"
            "  {\n"
            "    \"txid\" : \"txid\",          (string) the transaction id \n"
            "    \"vout\" : n,               (numeric) the vout value\n"
            "    \"address\" : \"address\",    (string) the Xaya address\n"
            "    \"label\" : \"label\",        (string) The associated label, or \"\" for the default label\n"
            "    \"scriptPubKey\" : \"key\",   (string) the script key\n"
            "    \"amount\" : x.xxx,         (numeric) the transaction output amount in " + CURRENCY_UNIT + "\n"
            "    \"confirmations\" : n,      (numeric) The number of confirmations\n"
            "    \"redeemScript\" : \"script\" (string) The redeemScript if scriptPubKey is P2SH\n"
            "    \"witnessScript\" : \"script\" (string) witnessScript if the scriptPubKey is P2WSH or P2SH-P2WSH\n"
            "    \"spendable\" : xxx,        (bool) Whether we have the private keys to spend this output\n"
            "    \"solvable\" : xxx,         (bool) Whether we know how to spend this output, ignoring the lack of keys\n"
            "    \"reused\" : xxx,           (bool) (only present if avoid_reuse is set) Whether this output is reused/dirty (sent to an address that was previously spent from)\n"
            "    \"desc\" : xxx,             (string, only when solvable) A descriptor for spending this output\n"
            "    \"safe\" : xxx              (bool) Whether this output is considered safe to spend. Unconfirmed transactions\n"
            "                              from outside keys and unconfirmed replacement transactions are considered unsafe\n"
            "                              and are not eligible for spending by fundrawtransaction and sendtoaddress.\n"
            "  }\n"
            "  ,...\n"
            "]\n"
                },
                RPCExamples{
                    HelpExampleCli("listunspent", "")
            + HelpExampleCli("listunspent", "6 9999999 \"[\\\"CZDygWaDAfC3umFjcZVJZ2jpuVLd9n6VWg\\\",\\\"CJDPZBVLi6tx2mST1Z4BSANNeztHunz9LT\\\"]\"")
            + HelpExampleRpc("listunspent", "6, 9999999 \"[\\\"CZDygWaDAfC3umFjcZVJZ2jpuVLd9n6VWg\\\",\\\"CJDPZBVLi6tx2mST1Z4BSANNeztHunz9LT\\\"]\"")
            + HelpExampleCli("listunspent", "6 9999999 '[]' true '{ \"minimumAmount\": 0.005 }'")
            + HelpExampleRpc("listunspent", "6, 9999999, [] , true, { \"minimumAmount\": 0.005 } ")
                },
            };

    if (request.fHelp || !help.IsValidNumArgs(request.params.size())) {
        throw std::runtime_error(help.ToString());
    }

    int nMinDepth = 1;
    if (!request.params[0].isNull()) {
        RPCTypeCheckArgument(request.params[0], UniValue::VNUM);
        nMinDepth = request.params[0].get_int();
    }

    int nMaxDepth = 9999999;
    if (!request.params[1].isNull()) {
        RPCTypeCheckArgument(request.params[1], UniValue::VNUM);
        nMaxDepth = request.params[1].get_int();
    }

    std::set<CTxDestination> destinations;
    if (!request.params[2].isNull()) {
        RPCTypeCheckArgument(request.params[2], UniValue::VARR);
        UniValue inputs = request.params[2].get_array();
        for (unsigned int idx = 0; idx < inputs.size(); idx++) {
            const UniValue& input = inputs[idx];
            CTxDestination dest = DecodeDestination(input.get_str());
            if (!IsValidDestination(dest)) {
                throw JSONRPCError(RPC_INVALID_ADDRESS_OR_KEY, std::string("Invalid Xaya address: ") + input.get_str());
            }
            if (!destinations.insert(dest).second) {
                throw JSONRPCError(RPC_INVALID_PARAMETER, std::string("Invalid parameter, duplicated address: ") + input.get_str());
            }
        }
    }

    bool include_unsafe = true;
    if (!request.params[3].isNull()) {
        RPCTypeCheckArgument(request.params[3], UniValue::VBOOL);
        include_unsafe = request.params[3].get_bool();
    }

    CAmount nMinimumAmount = 0;
    CAmount nMaximumAmount = MAX_MONEY;
    CAmount nMinimumSumAmount = MAX_MONEY;
    uint64_t nMaximumCount = 0;
    bool includeNames = false;

    if (!request.params[4].isNull()) {
        const UniValue& options = request.params[4].get_obj();

        if (options.exists("minimumAmount"))
            nMinimumAmount = AmountFromValue(options["minimumAmount"]);

        if (options.exists("maximumAmount"))
            nMaximumAmount = AmountFromValue(options["maximumAmount"]);

        if (options.exists("minimumSumAmount"))
            nMinimumSumAmount = AmountFromValue(options["minimumSumAmount"]);

        if (options.exists("maximumCount"))
            nMaximumCount = options["maximumCount"].get_int64();

        if (options.exists("includeNames"))
            includeNames = options["includeNames"].get_bool();
    }

    // Make sure the results are valid at least up to the most recent block
    // the user could have gotten from another RPC command prior to now
    pwallet->BlockUntilSyncedToCurrentChain();

    UniValue results(UniValue::VARR);
    std::vector<COutput> vecOutputs;
    {
        CCoinControl cctl;
        cctl.m_avoid_address_reuse = false;
        auto locked_chain = pwallet->chain().lock();
        LOCK(pwallet->cs_wallet);
<<<<<<< HEAD
        pwallet->AvailableCoins(*locked_chain, vecOutputs, !include_unsafe, nullptr, nMinimumAmount, nMaximumAmount, nMinimumSumAmount, nMaximumCount, nMinDepth, nMaxDepth);
=======
        pwallet->AvailableCoins(*locked_chain, vecOutputs, !include_unsafe, &cctl, nMinimumAmount, nMaximumAmount, nMinimumSumAmount, nMaximumCount, nMinDepth, nMaxDepth);

        /* Retrieve and store "current" expiration depth.  We use that later
           to determine, based on confirmations, whether or not names
           are expired.  */
        expireDepth = Params().GetConsensus()
                        .rules->NameExpirationDepth(::ChainActive().Height());
>>>>>>> 19e348da
    }

    LOCK(pwallet->cs_wallet);

    const bool avoid_reuse = pwallet->IsWalletFlagSet(WALLET_FLAG_AVOID_REUSE);

    for (const COutput& out : vecOutputs) {
        CTxDestination address;
        const CScript& scriptPubKey = out.tx->tx->vout[out.i].scriptPubKey;
        bool fValidAddress = ExtractDestination(scriptPubKey, address);
        bool reused = avoid_reuse && pwallet->IsUsedDestination(address);

        if (destinations.size() && (!fValidAddress || !destinations.count(address)))
            continue;

        /* Check if this is a name output.  If it is, we have to apply
           additional rules:  If the name is already expired, then the output
           is definitely unspendable; in that case, exclude it always.
           Otherwise, we may include the output only if the user opted to
           receive also name outputs.  */
        const CNameScript nameOp(scriptPubKey);
        if (nameOp.isNameOp ())
          {
            if (!includeNames)
              continue;
          }

        UniValue entry(UniValue::VOBJ);
        entry.pushKV("txid", out.tx->GetHash().GetHex());
        entry.pushKV("vout", out.i);

        if (nameOp.isNameOp())
            entry.pushKV("nameOp", NameOpToUniv(nameOp));

        if (fValidAddress) {
            entry.pushKV("address", EncodeDestination(address));

            auto i = pwallet->mapAddressBook.find(address);
            if (i != pwallet->mapAddressBook.end()) {
                entry.pushKV("label", i->second.name);
            }

            if (scriptPubKey.IsPayToScriptHash(true)) {
                const CScriptID& hash = CScriptID(boost::get<ScriptHash>(address));
                CScript redeemScript;
                if (pwallet->GetCScript(hash, redeemScript)) {
                    entry.pushKV("redeemScript", HexStr(redeemScript.begin(), redeemScript.end()));
                    // Now check if the redeemScript is actually a P2WSH script
                    CTxDestination witness_destination;
                    if (redeemScript.IsPayToWitnessScriptHash(false)) {
                        bool extracted = ExtractDestination(redeemScript, witness_destination);
                        assert(extracted);
                        // Also return the witness script
                        const WitnessV0ScriptHash& whash = boost::get<WitnessV0ScriptHash>(witness_destination);
                        CScriptID id;
                        CRIPEMD160().Write(whash.begin(), whash.size()).Finalize(id.begin());
                        CScript witnessScript;
                        if (pwallet->GetCScript(id, witnessScript)) {
                            entry.pushKV("witnessScript", HexStr(witnessScript.begin(), witnessScript.end()));
                        }
                    }
                }
            } else if (scriptPubKey.IsPayToWitnessScriptHash(true)) {
                const WitnessV0ScriptHash& whash = boost::get<WitnessV0ScriptHash>(address);
                CScriptID id;
                CRIPEMD160().Write(whash.begin(), whash.size()).Finalize(id.begin());
                CScript witnessScript;
                if (pwallet->GetCScript(id, witnessScript)) {
                    entry.pushKV("witnessScript", HexStr(witnessScript.begin(), witnessScript.end()));
                }
            }
        }

        entry.pushKV("scriptPubKey", HexStr(scriptPubKey.begin(), scriptPubKey.end()));
        entry.pushKV("amount", ValueFromAmount(out.tx->tx->vout[out.i].nValue));
        entry.pushKV("confirmations", out.nDepth);
        entry.pushKV("spendable", out.fSpendable);
        entry.pushKV("solvable", out.fSolvable);
        if (out.fSolvable) {
            auto descriptor = InferDescriptor(scriptPubKey, *pwallet);
            entry.pushKV("desc", descriptor->ToString());
        }
        if (avoid_reuse) entry.pushKV("reused", reused);
        entry.pushKV("safe", out.fSafe);
        results.push_back(entry);
    }

    return results;
}

void FundTransaction(CWallet* const pwallet, CMutableTransaction& tx, CAmount& fee_out, int& change_position, UniValue options)
{
    // Make sure the results are valid at least up to the most recent block
    // the user could have gotten from another RPC command prior to now
    pwallet->BlockUntilSyncedToCurrentChain();

    CCoinControl coinControl;
    change_position = -1;
    bool lockUnspents = false;
    UniValue subtractFeeFromOutputs;
    std::set<int> setSubtractFeeFromOutputs;

    if (!options.isNull()) {
      if (options.type() == UniValue::VBOOL) {
        // backward compatibility bool only fallback
        coinControl.fAllowWatchOnly = options.get_bool();
      }
      else {
        RPCTypeCheckArgument(options, UniValue::VOBJ);
        RPCTypeCheckObj(options,
            {
                {"changeAddress", UniValueType(UniValue::VSTR)},
                {"changePosition", UniValueType(UniValue::VNUM)},
                {"change_type", UniValueType(UniValue::VSTR)},
                {"includeWatching", UniValueType(UniValue::VBOOL)},
                {"lockUnspents", UniValueType(UniValue::VBOOL)},
                {"feeRate", UniValueType()}, // will be checked below
                {"subtractFeeFromOutputs", UniValueType(UniValue::VARR)},
                {"replaceable", UniValueType(UniValue::VBOOL)},
                {"conf_target", UniValueType(UniValue::VNUM)},
                {"estimate_mode", UniValueType(UniValue::VSTR)},
            },
            true, true);

        if (options.exists("changeAddress")) {
            CTxDestination dest = DecodeDestination(options["changeAddress"].get_str());

            if (!IsValidDestination(dest)) {
                throw JSONRPCError(RPC_INVALID_ADDRESS_OR_KEY, "changeAddress must be a valid Xaya address");
            }

            coinControl.destChange = dest;
        }

        if (options.exists("changePosition"))
            change_position = options["changePosition"].get_int();

        if (options.exists("change_type")) {
            if (options.exists("changeAddress")) {
                throw JSONRPCError(RPC_INVALID_PARAMETER, "Cannot specify both changeAddress and address_type options");
            }
            coinControl.m_change_type = pwallet->m_default_change_type;
            if (!ParseOutputType(options["change_type"].get_str(), *coinControl.m_change_type)) {
                throw JSONRPCError(RPC_INVALID_ADDRESS_OR_KEY, strprintf("Unknown change type '%s'", options["change_type"].get_str()));
            }
        }

        if (options.exists("includeWatching"))
            coinControl.fAllowWatchOnly = options["includeWatching"].get_bool();

        if (options.exists("lockUnspents"))
            lockUnspents = options["lockUnspents"].get_bool();

        if (options.exists("feeRate"))
        {
            coinControl.m_feerate = CFeeRate(AmountFromValue(options["feeRate"]));
            coinControl.fOverrideFeeRate = true;
        }

        if (options.exists("subtractFeeFromOutputs"))
            subtractFeeFromOutputs = options["subtractFeeFromOutputs"].get_array();

        if (options.exists("replaceable")) {
            coinControl.m_signal_bip125_rbf = options["replaceable"].get_bool();
        }
        if (options.exists("conf_target")) {
            if (options.exists("feeRate")) {
                throw JSONRPCError(RPC_INVALID_PARAMETER, "Cannot specify both conf_target and feeRate");
            }
            coinControl.m_confirm_target = ParseConfirmTarget(options["conf_target"], pwallet->chain().estimateMaxBlocks());
        }
        if (options.exists("estimate_mode")) {
            if (options.exists("feeRate")) {
                throw JSONRPCError(RPC_INVALID_PARAMETER, "Cannot specify both estimate_mode and feeRate");
            }
            if (!FeeModeFromString(options["estimate_mode"].get_str(), coinControl.m_fee_mode)) {
                throw JSONRPCError(RPC_INVALID_PARAMETER, "Invalid estimate_mode parameter");
            }
        }
      }
    }

    if (tx.vout.size() == 0)
        throw JSONRPCError(RPC_INVALID_PARAMETER, "TX must have at least one output");

    if (change_position != -1 && (change_position < 0 || (unsigned int)change_position > tx.vout.size()))
        throw JSONRPCError(RPC_INVALID_PARAMETER, "changePosition out of bounds");

    for (unsigned int idx = 0; idx < subtractFeeFromOutputs.size(); idx++) {
        int pos = subtractFeeFromOutputs[idx].get_int();
        if (setSubtractFeeFromOutputs.count(pos))
            throw JSONRPCError(RPC_INVALID_PARAMETER, strprintf("Invalid parameter, duplicated position: %d", pos));
        if (pos < 0)
            throw JSONRPCError(RPC_INVALID_PARAMETER, strprintf("Invalid parameter, negative position: %d", pos));
        if (pos >= int(tx.vout.size()))
            throw JSONRPCError(RPC_INVALID_PARAMETER, strprintf("Invalid parameter, position too large: %d", pos));
        setSubtractFeeFromOutputs.insert(pos);
    }

    std::string strFailReason;

    if (!pwallet->FundTransaction(tx, fee_out, change_position, strFailReason, lockUnspents, setSubtractFeeFromOutputs, coinControl)) {
        throw JSONRPCError(RPC_WALLET_ERROR, strFailReason);
    }
}

static UniValue fundrawtransaction(const JSONRPCRequest& request)
{
    std::shared_ptr<CWallet> const wallet = GetWalletForJSONRPCRequest(request);
    CWallet* const pwallet = wallet.get();

    if (!EnsureWalletIsAvailable(pwallet, request.fHelp)) {
        return NullUniValue;
    }

    const RPCHelpMan help{"fundrawtransaction",
                "\nAdd inputs to a transaction until it has enough in value to meet its out value.\n"
                "This will not modify existing inputs, and will add at most one change output to the outputs.\n"
                "No existing outputs will be modified unless \"subtractFeeFromOutputs\" is specified.\n"
                "Note that inputs which were signed may need to be resigned after completion since in/outputs have been added.\n"
                "The inputs added will not be signed, use signrawtransactionwithkey\n"
                " or signrawtransactionwithwallet for that.\n"
                "Note that all existing inputs must have their previous output transaction be in the wallet.\n"
                "Note that all inputs selected must be of standard form and P2SH scripts must be\n"
                "in the wallet using importaddress or addmultisigaddress (to calculate fees).\n"
                "You can see whether this is the case by checking the \"solvable\" field in the listunspent output.\n"
                "Only pay-to-pubkey, multisig, and P2SH versions thereof are currently supported for watch-only\n",
                {
                    {"hexstring", RPCArg::Type::STR_HEX, RPCArg::Optional::NO, "The hex string of the raw transaction"},
                    {"options", RPCArg::Type::OBJ, RPCArg::Optional::OMITTED_NAMED_ARG, "for backward compatibility: passing in a true instead of an object will result in {\"includeWatching\":true}",
                        {
                            {"changeAddress", RPCArg::Type::STR, /* default */ "pool address", "The address to receive the change"},
                            {"changePosition", RPCArg::Type::NUM, /* default */ "random", "The index of the change output"},
                            {"change_type", RPCArg::Type::STR, /* default */ "set by -changetype", "The output type to use. Only valid if changeAddress is not specified. Options are \"legacy\", \"p2sh-segwit\", and \"bech32\"."},
                            {"includeWatching", RPCArg::Type::BOOL, /* default */ "false", "Also select inputs which are watch only"},
                            {"lockUnspents", RPCArg::Type::BOOL, /* default */ "false", "Lock selected unspent outputs"},
                            {"feeRate", RPCArg::Type::AMOUNT, /* default */ "not set: makes wallet determine the fee", "Set a specific fee rate in " + CURRENCY_UNIT + "/kB"},
                            {"subtractFeeFromOutputs", RPCArg::Type::ARR, /* default */ "empty array", "A json array of integers.\n"
                            "                              The fee will be equally deducted from the amount of each specified output.\n"
                            "                              Those recipients will receive less coins than you enter in their corresponding amount field.\n"
                            "                              If no outputs are specified here, the sender pays the fee.",
                                {
                                    {"vout_index", RPCArg::Type::NUM, RPCArg::Optional::OMITTED, "The zero-based output index, before a change output is added."},
                                },
                            },
                            {"replaceable", RPCArg::Type::BOOL, /* default */ "fallback to wallet's default", "Marks this transaction as BIP125 replaceable.\n"
                            "                              Allows this transaction to be replaced by a transaction with higher fees"},
                            {"conf_target", RPCArg::Type::NUM, /* default */ "fallback to wallet's default", "Confirmation target (in blocks)"},
                            {"estimate_mode", RPCArg::Type::STR, /* default */ "UNSET", "The fee estimate mode, must be one of:\n"
                            "         \"UNSET\"\n"
                            "         \"ECONOMICAL\"\n"
                            "         \"CONSERVATIVE\""},
                        },
                        "options"},
                    {"iswitness", RPCArg::Type::BOOL, /* default */ "depends on heuristic tests", "Whether the transaction hex is a serialized witness transaction.\n"
                        "If iswitness is not present, heuristic tests will be used in decoding.\n"
                        "If true, only witness deserialization will be tried.\n"
                        "If false, only non-witness deserialization will be tried.\n"
                        "This boolean should reflect whether the transaction has inputs\n"
                        "(e.g. fully valid, or on-chain transactions), if known by the caller."
                    },
                },
                RPCResult{
                            "{\n"
                            "  \"hex\":       \"value\", (string)  The resulting raw transaction (hex-encoded string)\n"
                            "  \"fee\":       n,         (numeric) Fee in " + CURRENCY_UNIT + " the resulting transaction pays\n"
                            "  \"changepos\": n          (numeric) The position of the added change output, or -1\n"
                            "}\n"
                                },
                                RPCExamples{
                            "\nCreate a transaction with no inputs\n"
                            + HelpExampleCli("createrawtransaction", "\"[]\" \"{\\\"myaddress\\\":0.01}\"") +
                            "\nAdd sufficient unsigned inputs to meet the output value\n"
                            + HelpExampleCli("fundrawtransaction", "\"rawtransactionhex\"") +
                            "\nSign the transaction\n"
                            + HelpExampleCli("signrawtransactionwithwallet", "\"fundedtransactionhex\"") +
                            "\nSend the transaction\n"
                            + HelpExampleCli("sendrawtransaction", "\"signedtransactionhex\"")
                                },
    };

    if (request.fHelp || !help.IsValidNumArgs(request.params.size())) {
        throw std::runtime_error(help.ToString());
    }

    RPCTypeCheck(request.params, {UniValue::VSTR, UniValueType(), UniValue::VBOOL});

    // parse hex string from parameter
    CMutableTransaction tx;
    bool try_witness = request.params[2].isNull() ? true : request.params[2].get_bool();
    bool try_no_witness = request.params[2].isNull() ? true : !request.params[2].get_bool();
    if (!DecodeHexTx(tx, request.params[0].get_str(), try_no_witness, try_witness)) {
        throw JSONRPCError(RPC_DESERIALIZATION_ERROR, "TX decode failed");
    }

    CAmount fee;
    int change_position;
    FundTransaction(pwallet, tx, fee, change_position, request.params[1]);

    UniValue result(UniValue::VOBJ);
    result.pushKV("hex", EncodeHexTx(CTransaction(tx)));
    result.pushKV("fee", ValueFromAmount(fee));
    result.pushKV("changepos", change_position);

    return result;
}

UniValue signrawtransactionwithwallet(const JSONRPCRequest& request)
{
    std::shared_ptr<CWallet> const wallet = GetWalletForJSONRPCRequest(request);
    CWallet* const pwallet = wallet.get();

    if (!EnsureWalletIsAvailable(pwallet, request.fHelp)) {
        return NullUniValue;
    }

    if (request.fHelp || request.params.size() < 1 || request.params.size() > 3)
        throw std::runtime_error(
            RPCHelpMan{"signrawtransactionwithwallet",
                "\nSign inputs for raw transaction (serialized, hex-encoded).\n"
                "The second optional argument (may be null) is an array of previous transaction outputs that\n"
                "this transaction depends on but may not yet be in the block chain." +
                    HelpRequiringPassphrase(pwallet) + "\n",
                {
                    {"hexstring", RPCArg::Type::STR, RPCArg::Optional::NO, "The transaction hex string"},
                    {"prevtxs", RPCArg::Type::ARR, RPCArg::Optional::OMITTED_NAMED_ARG, "A json array of previous dependent transaction outputs",
                        {
                            {"", RPCArg::Type::OBJ, RPCArg::Optional::OMITTED, "",
                                {
                                    {"txid", RPCArg::Type::STR_HEX, RPCArg::Optional::NO, "The transaction id"},
                                    {"vout", RPCArg::Type::NUM, RPCArg::Optional::NO, "The output number"},
                                    {"scriptPubKey", RPCArg::Type::STR_HEX, RPCArg::Optional::NO, "script key"},
                                    {"redeemScript", RPCArg::Type::STR_HEX, RPCArg::Optional::OMITTED, "(required for P2SH) redeem script"},
                                    {"witnessScript", RPCArg::Type::STR_HEX, RPCArg::Optional::OMITTED, "(required for P2WSH or P2SH-P2WSH) witness script"},
                                    {"amount", RPCArg::Type::AMOUNT, RPCArg::Optional::OMITTED, "(required for Segwit inputs) the amount spent"},
                                },
                            },
                        },
                    },
                    {"sighashtype", RPCArg::Type::STR, /* default */ "ALL", "The signature hash type. Must be one of\n"
            "       \"ALL\"\n"
            "       \"NONE\"\n"
            "       \"SINGLE\"\n"
            "       \"ALL|ANYONECANPAY\"\n"
            "       \"NONE|ANYONECANPAY\"\n"
            "       \"SINGLE|ANYONECANPAY\""},
                },
                RPCResult{
            "{\n"
            "  \"hex\" : \"value\",                  (string) The hex-encoded raw transaction with signature(s)\n"
            "  \"complete\" : true|false,          (boolean) If the transaction has a complete set of signatures\n"
            "  \"errors\" : [                      (json array of objects) Script verification errors (if there are any)\n"
            "    {\n"
            "      \"txid\" : \"hash\",              (string) The hash of the referenced, previous transaction\n"
            "      \"vout\" : n,                   (numeric) The index of the output to spent and used as input\n"
            "      \"scriptSig\" : \"hex\",          (string) The hex-encoded signature script\n"
            "      \"sequence\" : n,               (numeric) Script sequence number\n"
            "      \"error\" : \"text\"              (string) Verification or signing error related to the input\n"
            "    }\n"
            "    ,...\n"
            "  ]\n"
            "}\n"
                },
                RPCExamples{
                    HelpExampleCli("signrawtransactionwithwallet", "\"myhex\"")
            + HelpExampleRpc("signrawtransactionwithwallet", "\"myhex\"")
                },
            }.ToString());

    RPCTypeCheck(request.params, {UniValue::VSTR, UniValue::VARR, UniValue::VSTR}, true);

    CMutableTransaction mtx;
    if (!DecodeHexTx(mtx, request.params[0].get_str(), true)) {
        throw JSONRPCError(RPC_DESERIALIZATION_ERROR, "TX decode failed");
    }

    // Sign the transaction
    auto locked_chain = pwallet->chain().lock();
    LOCK(pwallet->cs_wallet);
    EnsureWalletIsUnlocked(pwallet);

    // Fetch previous transactions (inputs):
    std::map<COutPoint, Coin> coins;
    for (const CTxIn& txin : mtx.vin) {
        coins[txin.prevout]; // Create empty map entry keyed by prevout.
    }
    pwallet->chain().findCoins(coins);

    return SignTransaction(mtx, request.params[1], pwallet, coins, false, request.params[2]);
}

static UniValue bumpfee(const JSONRPCRequest& request)
{
    std::shared_ptr<CWallet> const wallet = GetWalletForJSONRPCRequest(request);
    CWallet* const pwallet = wallet.get();


    if (!EnsureWalletIsAvailable(pwallet, request.fHelp))
        return NullUniValue;

    if (request.fHelp || request.params.size() < 1 || request.params.size() > 2) {
        throw std::runtime_error(
            RPCHelpMan{"bumpfee",
                "\nBumps the fee of an opt-in-RBF transaction T, replacing it with a new transaction B.\n"
                "An opt-in RBF transaction with the given txid must be in the wallet.\n"
                "The command will pay the additional fee by reducing change outputs or adding inputs when necessary. It may add a new change output if one does not already exist.\n"
                "If `totalFee` is given, adding inputs is not supported, so there must be a single change output that is big enough or it will fail.\n"
                "All inputs in the original transaction will be included in the replacement transaction.\n"
                "The command will fail if the wallet or mempool contains a transaction that spends one of T's outputs.\n"
                "By default, the new fee will be calculated automatically using estimatesmartfee.\n"
                "The user can specify a confirmation target for estimatesmartfee.\n"
                "Alternatively, the user can specify totalFee, or use RPC settxfee to set a higher fee rate.\n"
                "At a minimum, the new fee rate must be high enough to pay an additional new relay fee (incrementalfee\n"
                "returned by getnetworkinfo) to enter the node's mempool.\n",
                {
                    {"txid", RPCArg::Type::STR_HEX, RPCArg::Optional::NO, "The txid to be bumped"},
                    {"options", RPCArg::Type::OBJ, RPCArg::Optional::OMITTED_NAMED_ARG, "",
                        {
                            {"confTarget", RPCArg::Type::NUM, /* default */ "fallback to wallet's default", "Confirmation target (in blocks)"},
                            {"totalFee", RPCArg::Type::NUM, /* default */ "fallback to 'confTarget'", "Total fee (NOT feerate) to pay, in satoshis.\n"
            "                         In rare cases, the actual fee paid might be slightly higher than the specified\n"
            "                         totalFee if the tx change output has to be removed because it is too close to\n"
            "                         the dust threshold."},
                            {"replaceable", RPCArg::Type::BOOL, /* default */ "true", "Whether the new transaction should still be\n"
            "                         marked bip-125 replaceable. If true, the sequence numbers in the transaction will\n"
            "                         be left unchanged from the original. If false, any input sequence numbers in the\n"
            "                         original transaction that were less than 0xfffffffe will be increased to 0xfffffffe\n"
            "                         so the new transaction will not be explicitly bip-125 replaceable (though it may\n"
            "                         still be replaceable in practice, for example if it has unconfirmed ancestors which\n"
            "                         are replaceable)."},
                            {"estimate_mode", RPCArg::Type::STR, /* default */ "UNSET", "The fee estimate mode, must be one of:\n"
            "         \"UNSET\"\n"
            "         \"ECONOMICAL\"\n"
            "         \"CONSERVATIVE\""},
                        },
                        "options"},
                },
                RPCResult{
            "{\n"
            "  \"txid\":    \"value\",   (string)  The id of the new transaction\n"
            "  \"origfee\":  n,         (numeric) Fee of the replaced transaction\n"
            "  \"fee\":      n,         (numeric) Fee of the new transaction\n"
            "  \"errors\":  [ str... ] (json array of strings) Errors encountered during processing (may be empty)\n"
            "}\n"
                },
                RPCExamples{
            "\nBump the fee, get the new transaction\'s txid\n" +
                    HelpExampleCli("bumpfee", "<txid>")
                },
            }.ToString());
    }

    RPCTypeCheck(request.params, {UniValue::VSTR, UniValue::VOBJ});
    uint256 hash(ParseHashV(request.params[0], "txid"));

    // optional parameters
    CAmount totalFee = 0;
    CCoinControl coin_control;
    coin_control.m_signal_bip125_rbf = true;
    if (!request.params[1].isNull()) {
        UniValue options = request.params[1];
        RPCTypeCheckObj(options,
            {
                {"confTarget", UniValueType(UniValue::VNUM)},
                {"totalFee", UniValueType(UniValue::VNUM)},
                {"replaceable", UniValueType(UniValue::VBOOL)},
                {"estimate_mode", UniValueType(UniValue::VSTR)},
            },
            true, true);

        if (options.exists("confTarget") && options.exists("totalFee")) {
            throw JSONRPCError(RPC_INVALID_PARAMETER, "confTarget and totalFee options should not both be set. Please provide either a confirmation target for fee estimation or an explicit total fee for the transaction.");
        } else if (options.exists("confTarget")) { // TODO: alias this to conf_target
            coin_control.m_confirm_target = ParseConfirmTarget(options["confTarget"], pwallet->chain().estimateMaxBlocks());
        } else if (options.exists("totalFee")) {
            totalFee = options["totalFee"].get_int64();
            if (totalFee <= 0) {
                throw JSONRPCError(RPC_INVALID_PARAMETER, strprintf("Invalid totalFee %s (must be greater than 0)", FormatMoney(totalFee)));
            }
        }

        if (options.exists("replaceable")) {
            coin_control.m_signal_bip125_rbf = options["replaceable"].get_bool();
        }
        if (options.exists("estimate_mode")) {
            if (!FeeModeFromString(options["estimate_mode"].get_str(), coin_control.m_fee_mode)) {
                throw JSONRPCError(RPC_INVALID_PARAMETER, "Invalid estimate_mode parameter");
            }
        }
    }

    // Make sure the results are valid at least up to the most recent block
    // the user could have gotten from another RPC command prior to now
    pwallet->BlockUntilSyncedToCurrentChain();

    auto locked_chain = pwallet->chain().lock();
    LOCK(pwallet->cs_wallet);
    EnsureWalletIsUnlocked(pwallet);


    std::vector<std::string> errors;
    CAmount old_fee;
    CAmount new_fee;
    CMutableTransaction mtx;
    feebumper::Result res;
    if (totalFee > 0) {
        // Targeting total fee bump. Requires a change output of sufficient size.
        res = feebumper::CreateTotalBumpTransaction(pwallet, hash, coin_control, totalFee, errors, old_fee, new_fee, mtx);
    } else {
        // Targeting feerate bump.
        res = feebumper::CreateRateBumpTransaction(pwallet, hash, coin_control, errors, old_fee, new_fee, mtx);
    }
    if (res != feebumper::Result::OK) {
        switch(res) {
            case feebumper::Result::INVALID_ADDRESS_OR_KEY:
                throw JSONRPCError(RPC_INVALID_ADDRESS_OR_KEY, errors[0]);
                break;
            case feebumper::Result::INVALID_REQUEST:
                throw JSONRPCError(RPC_INVALID_REQUEST, errors[0]);
                break;
            case feebumper::Result::INVALID_PARAMETER:
                throw JSONRPCError(RPC_INVALID_PARAMETER, errors[0]);
                break;
            case feebumper::Result::WALLET_ERROR:
                throw JSONRPCError(RPC_WALLET_ERROR, errors[0]);
                break;
            default:
                throw JSONRPCError(RPC_MISC_ERROR, errors[0]);
                break;
        }
    }

    // sign bumped transaction
    if (!feebumper::SignTransaction(pwallet, mtx)) {
        throw JSONRPCError(RPC_WALLET_ERROR, "Can't sign transaction.");
    }
    // commit the bumped transaction
    uint256 txid;
    if (feebumper::CommitTransaction(pwallet, hash, std::move(mtx), errors, txid) != feebumper::Result::OK) {
        throw JSONRPCError(RPC_WALLET_ERROR, errors[0]);
    }
    UniValue result(UniValue::VOBJ);
    result.pushKV("txid", txid.GetHex());
    result.pushKV("origfee", ValueFromAmount(old_fee));
    result.pushKV("fee", ValueFromAmount(new_fee));
    UniValue result_errors(UniValue::VARR);
    for (const std::string& error : errors) {
        result_errors.push_back(error);
    }
    result.pushKV("errors", result_errors);

    return result;
}

UniValue rescanblockchain(const JSONRPCRequest& request)
{
    std::shared_ptr<CWallet> const wallet = GetWalletForJSONRPCRequest(request);
    CWallet* const pwallet = wallet.get();

    if (!EnsureWalletIsAvailable(pwallet, request.fHelp)) {
        return NullUniValue;
    }

    if (request.fHelp || request.params.size() > 2) {
        throw std::runtime_error(
            RPCHelpMan{"rescanblockchain",
                "\nRescan the local blockchain for wallet related transactions.\n"
                "Note: Use \"getwalletinfo\" to query the scanning progress.\n",
                {
                    {"start_height", RPCArg::Type::NUM, /* default */ "0", "block height where the rescan should start"},
                    {"stop_height", RPCArg::Type::NUM, RPCArg::Optional::OMITTED_NAMED_ARG, "the last block height that should be scanned. If none is provided it will rescan up to the tip at return time of this call."},
                },
                RPCResult{
            "{\n"
            "  \"start_height\"     (numeric) The block height where the rescan started (the requested height or 0)\n"
            "  \"stop_height\"      (numeric) The height of the last rescanned block. May be null in rare cases if there was a reorg and the call didn't scan any blocks because they were already scanned in the background.\n"
            "}\n"
                },
                RPCExamples{
                    HelpExampleCli("rescanblockchain", "100000 120000")
            + HelpExampleRpc("rescanblockchain", "100000, 120000")
                },
            }.ToString());
    }

    WalletRescanReserver reserver(pwallet);
    if (!reserver.reserve()) {
        throw JSONRPCError(RPC_WALLET_ERROR, "Wallet is currently rescanning. Abort existing rescan or wait.");
    }

    int start_height = 0;
    uint256 start_block, stop_block;
    {
        auto locked_chain = pwallet->chain().lock();
        Optional<int> tip_height = locked_chain->getHeight();

        if (!request.params[0].isNull()) {
            start_height = request.params[0].get_int();
            if (start_height < 0 || !tip_height || start_height > *tip_height) {
                throw JSONRPCError(RPC_INVALID_PARAMETER, "Invalid start_height");
            }
        }

        Optional<int> stop_height;
        if (!request.params[1].isNull()) {
            stop_height = request.params[1].get_int();
            if (*stop_height < 0 || !tip_height || *stop_height > *tip_height) {
                throw JSONRPCError(RPC_INVALID_PARAMETER, "Invalid stop_height");
            }
            else if (*stop_height < start_height) {
                throw JSONRPCError(RPC_INVALID_PARAMETER, "stop_height must be greater than start_height");
            }
        }

        // We can't rescan beyond non-pruned blocks, stop and throw an error
        if (locked_chain->findPruned(start_height, stop_height)) {
            throw JSONRPCError(RPC_MISC_ERROR, "Can't rescan beyond pruned data. Use RPC call getblockchaininfo to determine your pruned height.");
        }

        if (tip_height) {
            start_block = locked_chain->getBlockHash(start_height);
            // If called with a stop_height, set the stop_height here to
            // trigger a rescan to that height.
            // If called without a stop height, leave stop_height as null here
            // so rescan continues to the tip (even if the tip advances during
            // rescan).
            if (stop_height) {
                stop_block = locked_chain->getBlockHash(*stop_height);
            }
        }
    }

    CWallet::ScanResult result =
        pwallet->ScanForWalletTransactions(start_block, stop_block, reserver, true /* fUpdate */);
    switch (result.status) {
    case CWallet::ScanResult::SUCCESS:
        break;
    case CWallet::ScanResult::FAILURE:
        throw JSONRPCError(RPC_MISC_ERROR, "Rescan failed. Potentially corrupted data files.");
    case CWallet::ScanResult::USER_ABORT:
        throw JSONRPCError(RPC_MISC_ERROR, "Rescan aborted.");
        // no default case, so the compiler can warn about missing cases
    }
    UniValue response(UniValue::VOBJ);
    response.pushKV("start_height", start_height);
    response.pushKV("stop_height", result.last_scanned_height ? *result.last_scanned_height : UniValue());
    return response;
}

class DescribeWalletAddressVisitor : public boost::static_visitor<UniValue>
{
public:
    CWallet * const pwallet;

    void ProcessSubScript(const CScript& subscript, UniValue& obj) const
    {
        // Always present: script type and redeemscript
        std::vector<std::vector<unsigned char>> solutions_data;
        txnouttype which_type = Solver(subscript, solutions_data);
        obj.pushKV("script", GetTxnOutputType(which_type));
        obj.pushKV("hex", HexStr(subscript.begin(), subscript.end()));

        CTxDestination embedded;
        if (ExtractDestination(subscript, embedded)) {
            // Only when the script corresponds to an address.
            UniValue subobj(UniValue::VOBJ);
            UniValue detail = DescribeAddress(embedded);
            subobj.pushKVs(detail);
            UniValue wallet_detail = boost::apply_visitor(*this, embedded);
            subobj.pushKVs(wallet_detail);
            subobj.pushKV("address", EncodeDestination(embedded));
            subobj.pushKV("scriptPubKey", HexStr(subscript.begin(), subscript.end()));
            // Always report the pubkey at the top level, so that `getnewaddress()['pubkey']` always works.
            if (subobj.exists("pubkey")) obj.pushKV("pubkey", subobj["pubkey"]);
            obj.pushKV("embedded", std::move(subobj));
        } else if (which_type == TX_MULTISIG) {
            // Also report some information on multisig scripts (which do not have a corresponding address).
            // TODO: abstract out the common functionality between this logic and ExtractDestinations.
            obj.pushKV("sigsrequired", solutions_data[0][0]);
            UniValue pubkeys(UniValue::VARR);
            for (size_t i = 1; i < solutions_data.size() - 1; ++i) {
                CPubKey key(solutions_data[i].begin(), solutions_data[i].end());
                pubkeys.push_back(HexStr(key.begin(), key.end()));
            }
            obj.pushKV("pubkeys", std::move(pubkeys));
        }
    }

    explicit DescribeWalletAddressVisitor(CWallet* _pwallet) : pwallet(_pwallet) {}

    UniValue operator()(const CNoDestination& dest) const { return UniValue(UniValue::VOBJ); }

    UniValue operator()(const PKHash& pkhash) const
    {
        CKeyID keyID(pkhash);
        UniValue obj(UniValue::VOBJ);
        CPubKey vchPubKey;
        if (pwallet && pwallet->GetPubKey(keyID, vchPubKey)) {
            obj.pushKV("pubkey", HexStr(vchPubKey));
            obj.pushKV("iscompressed", vchPubKey.IsCompressed());
        }
        return obj;
    }

    UniValue operator()(const ScriptHash& scripthash) const
    {
        CScriptID scriptID(scripthash);
        UniValue obj(UniValue::VOBJ);
        CScript subscript;
        if (pwallet && pwallet->GetCScript(scriptID, subscript)) {
            ProcessSubScript(subscript, obj);
        }
        return obj;
    }

    UniValue operator()(const WitnessV0KeyHash& id) const
    {
        UniValue obj(UniValue::VOBJ);
        CPubKey pubkey;
        if (pwallet && pwallet->GetPubKey(CKeyID(id), pubkey)) {
            obj.pushKV("pubkey", HexStr(pubkey));
        }
        return obj;
    }

    UniValue operator()(const WitnessV0ScriptHash& id) const
    {
        UniValue obj(UniValue::VOBJ);
        CScript subscript;
        CRIPEMD160 hasher;
        uint160 hash;
        hasher.Write(id.begin(), 32).Finalize(hash.begin());
        if (pwallet && pwallet->GetCScript(CScriptID(hash), subscript)) {
            ProcessSubScript(subscript, obj);
        }
        return obj;
    }

    UniValue operator()(const WitnessUnknown& id) const { return UniValue(UniValue::VOBJ); }
};

static UniValue DescribeWalletAddress(CWallet* pwallet, const CTxDestination& dest)
{
    UniValue ret(UniValue::VOBJ);
    UniValue detail = DescribeAddress(dest);
    ret.pushKVs(detail);
    ret.pushKVs(boost::apply_visitor(DescribeWalletAddressVisitor(pwallet), dest));
    return ret;
}

/** Convert CAddressBookData to JSON record.  */
static UniValue AddressBookDataToJSON(const CAddressBookData& data, const bool verbose)
{
    UniValue ret(UniValue::VOBJ);
    if (verbose) {
        ret.pushKV("name", data.name);
    }
    ret.pushKV("purpose", data.purpose);
    return ret;
}

UniValue getaddressinfo(const JSONRPCRequest& request)
{
    std::shared_ptr<CWallet> const wallet = GetWalletForJSONRPCRequest(request);
    CWallet* const pwallet = wallet.get();

    if (!EnsureWalletIsAvailable(pwallet, request.fHelp)) {
        return NullUniValue;
    }

    if (request.fHelp || request.params.size() != 1) {
        throw std::runtime_error(
            RPCHelpMan{"getaddressinfo",
                "\nReturn information about the given address. Some information requires the address\n"
                "to be in the wallet.\n",
                {
                    {"address", RPCArg::Type::STR, RPCArg::Optional::NO, "The address to get the information of."},
                },
                RPCResult{
            "{\n"
            "  \"address\" : \"address\",        (string) The address validated\n"
            "  \"scriptPubKey\" : \"hex\",       (string) The hex-encoded scriptPubKey generated by the address\n"
            "  \"ismine\" : true|false,        (boolean) If the address is yours or not\n"
            "  \"iswatchonly\" : true|false,   (boolean) If the address is watchonly\n"
            "  \"solvable\" : true|false,      (boolean) Whether we know how to spend coins sent to this address, ignoring the possible lack of private keys\n"
            "  \"desc\" : \"desc\",            (string, optional) A descriptor for spending coins sent to this address (only when solvable)\n"
            "  \"isscript\" : true|false,      (boolean) If the key is a script\n"
            "  \"ischange\" : true|false,      (boolean) If the address was used for change output\n"
            "  \"iswitness\" : true|false,     (boolean) If the address is a witness address\n"
            "  \"witness_version\" : version   (numeric, optional) The version number of the witness program\n"
            "  \"witness_program\" : \"hex\"     (string, optional) The hex value of the witness program\n"
            "  \"script\" : \"type\"             (string, optional) The output script type. Only if \"isscript\" is true and the redeemscript is known. Possible types: nonstandard, pubkey, pubkeyhash, scripthash, multisig, nulldata, witness_v0_keyhash, witness_v0_scripthash, witness_unknown\n"
            "  \"hex\" : \"hex\",                (string, optional) The redeemscript for the p2sh address\n"
            "  \"pubkeys\"                     (string, optional) Array of pubkeys associated with the known redeemscript (only if \"script\" is \"multisig\")\n"
            "    [\n"
            "      \"pubkey\"\n"
            "      ,...\n"
            "    ]\n"
            "  \"sigsrequired\" : xxxxx        (numeric, optional) Number of signatures required to spend multisig output (only if \"script\" is \"multisig\")\n"
            "  \"pubkey\" : \"publickeyhex\",    (string, optional) The hex value of the raw public key, for single-key addresses (possibly embedded in P2SH or P2WSH)\n"
            "  \"embedded\" : {...},           (object, optional) Information about the address embedded in P2SH or P2WSH, if relevant and known. It includes all getaddressinfo output fields for the embedded address, excluding metadata (\"timestamp\", \"hdkeypath\", \"hdseedid\") and relation to the wallet (\"ismine\", \"iswatchonly\").\n"
            "  \"iscompressed\" : true|false,  (boolean, optional) If the pubkey is compressed\n"
            "  \"label\" :  \"label\"         (string) The label associated with the address, \"\" is the default label\n"
            "  \"timestamp\" : timestamp,      (number, optional) The creation time of the key if available in seconds since epoch (Jan 1 1970 GMT)\n"
            "  \"hdkeypath\" : \"keypath\"       (string, optional) The HD keypath if the key is HD and available\n"
            "  \"hdseedid\" : \"<hash160>\"      (string, optional) The Hash160 of the HD seed\n"
            "  \"hdmasterfingerprint\" : \"<hash160>\" (string, optional) The fingperint of the master key.\n"
            "  \"labels\"                      (object) Array of labels associated with the address.\n"
            "    [\n"
            "      { (json object of label data)\n"
            "        \"name\": \"labelname\" (string) The label\n"
            "        \"purpose\": \"string\" (string) Purpose of address (\"send\" for sending address, \"receive\" for receiving address)\n"
            "      },...\n"
            "    ]\n"
            "}\n"
                },
                RPCExamples{
                    HelpExampleCli("getaddressinfo", "\"1PSSGeFHDnKNxiEyFrD1wcEaHr9hrQDDWc\"")
            + HelpExampleRpc("getaddressinfo", "\"1PSSGeFHDnKNxiEyFrD1wcEaHr9hrQDDWc\"")
                },
            }.ToString());
    }

    LOCK(pwallet->cs_wallet);

    UniValue ret(UniValue::VOBJ);
    CTxDestination dest = DecodeDestination(request.params[0].get_str());

    // Make sure the destination is valid
    if (!IsValidDestination(dest)) {
        throw JSONRPCError(RPC_INVALID_ADDRESS_OR_KEY, "Invalid address");
    }

    std::string currentAddress = EncodeDestination(dest);
    ret.pushKV("address", currentAddress);

    CScript scriptPubKey = GetScriptForDestination(dest);
    ret.pushKV("scriptPubKey", HexStr(scriptPubKey.begin(), scriptPubKey.end()));

    isminetype mine = IsMine(*pwallet, dest);
    ret.pushKV("ismine", bool(mine & ISMINE_SPENDABLE));
    bool solvable = IsSolvable(*pwallet, scriptPubKey);
    ret.pushKV("solvable", solvable);
    if (solvable) {
       ret.pushKV("desc", InferDescriptor(scriptPubKey, *pwallet)->ToString());
    }
    ret.pushKV("iswatchonly", bool(mine & ISMINE_WATCH_ONLY));
    UniValue detail = DescribeWalletAddress(pwallet, dest);
    ret.pushKVs(detail);
    if (pwallet->mapAddressBook.count(dest)) {
        ret.pushKV("label", pwallet->mapAddressBook[dest].name);
    }
    ret.pushKV("ischange", pwallet->IsChange(scriptPubKey));
    const CKeyMetadata* meta = nullptr;
    CKeyID key_id = GetKeyForDestination(*pwallet, dest);
    if (!key_id.IsNull()) {
        auto it = pwallet->mapKeyMetadata.find(key_id);
        if (it != pwallet->mapKeyMetadata.end()) {
            meta = &it->second;
        }
    }
    if (!meta) {
        auto it = pwallet->m_script_metadata.find(CScriptID(scriptPubKey));
        if (it != pwallet->m_script_metadata.end()) {
            meta = &it->second;
        }
    }
    if (meta) {
        ret.pushKV("timestamp", meta->nCreateTime);
        if (meta->has_key_origin) {
            ret.pushKV("hdkeypath", WriteHDKeypath(meta->key_origin.path));
            ret.pushKV("hdseedid", meta->hd_seed_id.GetHex());
            ret.pushKV("hdmasterfingerprint", HexStr(meta->key_origin.fingerprint, meta->key_origin.fingerprint + 4));
        }
    }

    // Currently only one label can be associated with an address, return an array
    // so the API remains stable if we allow multiple labels to be associated with
    // an address.
    UniValue labels(UniValue::VARR);
    std::map<CTxDestination, CAddressBookData>::iterator mi = pwallet->mapAddressBook.find(dest);
    if (mi != pwallet->mapAddressBook.end()) {
        labels.push_back(AddressBookDataToJSON(mi->second, true));
    }
    ret.pushKV("labels", std::move(labels));

    return ret;
}

static UniValue getaddressesbylabel(const JSONRPCRequest& request)
{
    std::shared_ptr<CWallet> const wallet = GetWalletForJSONRPCRequest(request);
    CWallet* const pwallet = wallet.get();

    if (!EnsureWalletIsAvailable(pwallet, request.fHelp)) {
        return NullUniValue;
    }

    if (request.fHelp || request.params.size() != 1)
        throw std::runtime_error(
            RPCHelpMan{"getaddressesbylabel",
                "\nReturns the list of addresses assigned the specified label.\n",
                {
                    {"label", RPCArg::Type::STR, RPCArg::Optional::NO, "The label."},
                },
                RPCResult{
            "{ (json object with addresses as keys)\n"
            "  \"address\": { (json object with information about address)\n"
            "    \"purpose\": \"string\" (string)  Purpose of address (\"send\" for sending address, \"receive\" for receiving address)\n"
            "  },...\n"
            "}\n"
                },
                RPCExamples{
                    HelpExampleCli("getaddressesbylabel", "\"tabby\"")
            + HelpExampleRpc("getaddressesbylabel", "\"tabby\"")
                },
            }.ToString());

    LOCK(pwallet->cs_wallet);

    std::string label = LabelFromValue(request.params[0]);

    // Find all addresses that have the given label
    UniValue ret(UniValue::VOBJ);
    std::set<std::string> addresses;
    for (const std::pair<const CTxDestination, CAddressBookData>& item : pwallet->mapAddressBook) {
        if (item.second.name == label) {
            std::string address = EncodeDestination(item.first);
            // CWallet::mapAddressBook is not expected to contain duplicate
            // address strings, but build a separate set as a precaution just in
            // case it does.
            bool unique = addresses.emplace(address).second;
            assert(unique);
            // UniValue::pushKV checks if the key exists in O(N)
            // and since duplicate addresses are unexpected (checked with
            // std::set in O(log(N))), UniValue::__pushKV is used instead,
            // which currently is O(1).
            ret.__pushKV(address, AddressBookDataToJSON(item.second, false));
        }
    }

    if (ret.empty()) {
        throw JSONRPCError(RPC_WALLET_INVALID_LABEL_NAME, std::string("No addresses with label " + label));
    }

    return ret;
}

static UniValue listlabels(const JSONRPCRequest& request)
{
    std::shared_ptr<CWallet> const wallet = GetWalletForJSONRPCRequest(request);
    CWallet* const pwallet = wallet.get();

    if (!EnsureWalletIsAvailable(pwallet, request.fHelp)) {
        return NullUniValue;
    }

    if (request.fHelp || request.params.size() > 1)
        throw std::runtime_error(
            RPCHelpMan{"listlabels",
                "\nReturns the list of all labels, or labels that are assigned to addresses with a specific purpose.\n",
                {
                    {"purpose", RPCArg::Type::STR, RPCArg::Optional::OMITTED_NAMED_ARG, "Address purpose to list labels for ('send','receive'). An empty string is the same as not providing this argument."},
                },
                RPCResult{
            "[               (json array of string)\n"
            "  \"label\",      (string) Label name\n"
            "  ...\n"
            "]\n"
                },
                RPCExamples{
            "\nList all labels\n"
            + HelpExampleCli("listlabels", "") +
            "\nList labels that have receiving addresses\n"
            + HelpExampleCli("listlabels", "receive") +
            "\nList labels that have sending addresses\n"
            + HelpExampleCli("listlabels", "send") +
            "\nAs a JSON-RPC call\n"
            + HelpExampleRpc("listlabels", "receive")
                },
            }.ToString());

    LOCK(pwallet->cs_wallet);

    std::string purpose;
    if (!request.params[0].isNull()) {
        purpose = request.params[0].get_str();
    }

    // Add to a set to sort by label name, then insert into Univalue array
    std::set<std::string> label_set;
    for (const std::pair<const CTxDestination, CAddressBookData>& entry : pwallet->mapAddressBook) {
        if (purpose.empty() || entry.second.purpose == purpose) {
            label_set.insert(entry.second.name);
        }
    }

    UniValue ret(UniValue::VARR);
    for (const std::string& name : label_set) {
        ret.push_back(name);
    }

    return ret;
}

UniValue sethdseed(const JSONRPCRequest& request)
{
    std::shared_ptr<CWallet> const wallet = GetWalletForJSONRPCRequest(request);
    CWallet* const pwallet = wallet.get();

    if (!EnsureWalletIsAvailable(pwallet, request.fHelp)) {
        return NullUniValue;
    }

    if (request.fHelp || request.params.size() > 2) {
        throw std::runtime_error(
            RPCHelpMan{"sethdseed",
                "\nSet or generate a new HD wallet seed. Non-HD wallets will not be upgraded to being a HD wallet. Wallets that are already\n"
                "HD will have a new HD seed set so that new keys added to the keypool will be derived from this new seed.\n"
                "\nNote that you will need to MAKE A NEW BACKUP of your wallet after setting the HD wallet seed." +
                    HelpRequiringPassphrase(pwallet) + "\n",
                {
                    {"newkeypool", RPCArg::Type::BOOL, /* default */ "true", "Whether to flush old unused addresses, including change addresses, from the keypool and regenerate it.\n"
            "                             If true, the next address from getnewaddress and change address from getrawchangeaddress will be from this new seed.\n"
            "                             If false, addresses (including change addresses if the wallet already had HD Chain Split enabled) from the existing\n"
            "                             keypool will be used until it has been depleted."},
                    {"seed", RPCArg::Type::STR, /* default */ "random seed", "The WIF private key to use as the new HD seed.\n"
            "                             The seed value can be retrieved using the dumpwallet command. It is the private key marked hdseed=1"},
                },
                RPCResults{},
                RPCExamples{
                    HelpExampleCli("sethdseed", "")
            + HelpExampleCli("sethdseed", "false")
            + HelpExampleCli("sethdseed", "true \"wifkey\"")
            + HelpExampleRpc("sethdseed", "true, \"wifkey\"")
                },
            }.ToString());
    }

    if (pwallet->chain().isInitialBlockDownload()) {
        throw JSONRPCError(RPC_CLIENT_IN_INITIAL_DOWNLOAD, "Cannot set a new HD seed while still in Initial Block Download");
    }

    if (pwallet->IsWalletFlagSet(WALLET_FLAG_DISABLE_PRIVATE_KEYS)) {
        throw JSONRPCError(RPC_WALLET_ERROR, "Cannot set a HD seed to a wallet with private keys disabled");
    }

    auto locked_chain = pwallet->chain().lock();
    LOCK(pwallet->cs_wallet);

    // Do not do anything to non-HD wallets
    if (!pwallet->CanSupportFeature(FEATURE_HD)) {
        throw JSONRPCError(RPC_WALLET_ERROR, "Cannot set a HD seed on a non-HD wallet. Start with -upgradewallet in order to upgrade a non-HD wallet to HD");
    }

    EnsureWalletIsUnlocked(pwallet);

    bool flush_key_pool = true;
    if (!request.params[0].isNull()) {
        flush_key_pool = request.params[0].get_bool();
    }

    CPubKey master_pub_key;
    if (request.params[1].isNull()) {
        master_pub_key = pwallet->GenerateNewSeed();
    } else {
        CKey key = DecodeSecret(request.params[1].get_str());
        if (!key.IsValid()) {
            throw JSONRPCError(RPC_INVALID_ADDRESS_OR_KEY, "Invalid private key");
        }

        if (HaveKey(*pwallet, key)) {
            throw JSONRPCError(RPC_INVALID_ADDRESS_OR_KEY, "Already have this key (either as an HD seed or as a loose private key)");
        }

        master_pub_key = pwallet->DeriveNewSeed(key);
    }

    pwallet->SetHDSeed(master_pub_key);
    if (flush_key_pool) pwallet->NewKeyPool();

    return NullUniValue;
}

UniValue walletprocesspsbt(const JSONRPCRequest& request)
{
    std::shared_ptr<CWallet> const wallet = GetWalletForJSONRPCRequest(request);
    CWallet* const pwallet = wallet.get();

    if (!EnsureWalletIsAvailable(pwallet, request.fHelp)) {
        return NullUniValue;
    }

    if (request.fHelp || request.params.size() < 1 || request.params.size() > 4)
        throw std::runtime_error(
            RPCHelpMan{"walletprocesspsbt",
                "\nUpdate a PSBT with input information from our wallet and then sign inputs\n"
                "that we can sign for." +
                    HelpRequiringPassphrase(pwallet) + "\n",
                {
                    {"psbt", RPCArg::Type::STR, RPCArg::Optional::NO, "The transaction base64 string"},
                    {"sign", RPCArg::Type::BOOL, /* default */ "true", "Also sign the transaction when updating"},
                    {"sighashtype", RPCArg::Type::STR, /* default */ "ALL", "The signature hash type to sign with if not specified by the PSBT. Must be one of\n"
            "       \"ALL\"\n"
            "       \"NONE\"\n"
            "       \"SINGLE\"\n"
            "       \"ALL|ANYONECANPAY\"\n"
            "       \"NONE|ANYONECANPAY\"\n"
            "       \"SINGLE|ANYONECANPAY\""},
                    {"bip32derivs", RPCArg::Type::BOOL, /* default */ "false", "If true, includes the BIP 32 derivation paths for public keys if we know them"},
                },
                RPCResult{
            "{\n"
            "  \"psbt\" : \"value\",          (string) The base64-encoded partially signed transaction\n"
            "  \"complete\" : true|false,   (boolean) If the transaction has a complete set of signatures\n"
            "  ]\n"
            "}\n"
                },
                RPCExamples{
                    HelpExampleCli("walletprocesspsbt", "\"psbt\"")
                },
            }.ToString());

    RPCTypeCheck(request.params, {UniValue::VSTR, UniValue::VBOOL, UniValue::VSTR});

    // Unserialize the transaction
    PartiallySignedTransaction psbtx;
    std::string error;
    if (!DecodeBase64PSBT(psbtx, request.params[0].get_str(), error)) {
        throw JSONRPCError(RPC_DESERIALIZATION_ERROR, strprintf("TX decode failed %s", error));
    }

    // Get the sighash type
    int nHashType = ParseSighashString(request.params[2]);

    // Fill transaction with our data and also sign
    bool sign = request.params[1].isNull() ? true : request.params[1].get_bool();
    bool bip32derivs = request.params[3].isNull() ? false : request.params[3].get_bool();
    bool complete = true;
    const TransactionError err = FillPSBT(pwallet, psbtx, complete, nHashType, sign, bip32derivs);
    if (err != TransactionError::OK) {
        throw JSONRPCTransactionError(err);
    }

    UniValue result(UniValue::VOBJ);
    CDataStream ssTx(SER_NETWORK, PROTOCOL_VERSION);
    ssTx << psbtx;
    result.pushKV("psbt", EncodeBase64(ssTx.str()));
    result.pushKV("complete", complete);

    return result;
}

UniValue walletcreatefundedpsbt(const JSONRPCRequest& request)
{
    std::shared_ptr<CWallet> const wallet = GetWalletForJSONRPCRequest(request);
    CWallet* const pwallet = wallet.get();

    if (!EnsureWalletIsAvailable(pwallet, request.fHelp)) {
        return NullUniValue;
    }

    if (request.fHelp || request.params.size() < 2 || request.params.size() > 5)
        throw std::runtime_error(
            RPCHelpMan{"walletcreatefundedpsbt",
                "\nCreates and funds a transaction in the Partially Signed Transaction format. Inputs will be added if supplied inputs are not enough\n"
                "Implements the Creator and Updater roles.\n",
                {
                    {"inputs", RPCArg::Type::ARR, RPCArg::Optional::NO, "A json array of json objects",
                        {
                            {"", RPCArg::Type::OBJ, RPCArg::Optional::OMITTED, "",
                                {
                                    {"txid", RPCArg::Type::STR_HEX, RPCArg::Optional::NO, "The transaction id"},
                                    {"vout", RPCArg::Type::NUM, RPCArg::Optional::NO, "The output number"},
                                    {"sequence", RPCArg::Type::NUM, RPCArg::Optional::NO, "The sequence number"},
                                },
                            },
                        },
                        },
                    {"outputs", RPCArg::Type::ARR, RPCArg::Optional::NO, "a json array with outputs (key-value pairs), where none of the keys are duplicated.\n"
                            "That is, each address can only appear once and there can only be one 'data' object.\n"
                            "For compatibility reasons, a dictionary, which holds the key-value pairs directly, is also\n"
                            "                             accepted as second parameter.",
                        {
                            {"", RPCArg::Type::OBJ, RPCArg::Optional::OMITTED, "",
                                {
                                    {"address", RPCArg::Type::AMOUNT, RPCArg::Optional::NO, "A key-value pair. The key (string) is the address, the value (float or string) is the amount in " + CURRENCY_UNIT + ""},
                                },
                                },
                            {"", RPCArg::Type::OBJ, RPCArg::Optional::OMITTED, "",
                                {
                                    {"data", RPCArg::Type::STR_HEX, RPCArg::Optional::NO, "A key-value pair. The key must be \"data\", the value is hex-encoded data"},
                                },
                            },
                        },
                    },
                    {"locktime", RPCArg::Type::NUM, /* default */ "0", "Raw locktime. Non-0 value also locktime-activates inputs"},
                    {"options", RPCArg::Type::OBJ, RPCArg::Optional::OMITTED_NAMED_ARG, "",
                        {
                            {"changeAddress", RPCArg::Type::STR_HEX, /* default */ "pool address", "The address to receive the change"},
                            {"changePosition", RPCArg::Type::NUM, /* default */ "random", "The index of the change output"},
                            {"change_type", RPCArg::Type::STR, /* default */ "set by -changetype", "The output type to use. Only valid if changeAddress is not specified. Options are \"legacy\", \"p2sh-segwit\", and \"bech32\"."},
                            {"includeWatching", RPCArg::Type::BOOL, /* default */ "false", "Also select inputs which are watch only"},
                            {"lockUnspents", RPCArg::Type::BOOL, /* default */ "false", "Lock selected unspent outputs"},
                            {"feeRate", RPCArg::Type::AMOUNT, /* default */ "not set: makes wallet determine the fee", "Set a specific fee rate in " + CURRENCY_UNIT + "/kB"},
                            {"subtractFeeFromOutputs", RPCArg::Type::ARR, /* default */ "empty array", "A json array of integers.\n"
                            "                              The fee will be equally deducted from the amount of each specified output.\n"
                            "                              Those recipients will receive less coins than you enter in their corresponding amount field.\n"
                            "                              If no outputs are specified here, the sender pays the fee.",
                                {
                                    {"vout_index", RPCArg::Type::NUM, RPCArg::Optional::OMITTED, "The zero-based output index, before a change output is added."},
                                },
                            },
                            {"replaceable", RPCArg::Type::BOOL, /* default */ "false", "Marks this transaction as BIP125 replaceable.\n"
                            "                              Allows this transaction to be replaced by a transaction with higher fees"},
                            {"conf_target", RPCArg::Type::NUM, /* default */ "Fallback to wallet's confirmation target", "Confirmation target (in blocks)"},
                            {"estimate_mode", RPCArg::Type::STR, /* default */ "UNSET", "The fee estimate mode, must be one of:\n"
                            "         \"UNSET\"\n"
                            "         \"ECONOMICAL\"\n"
                            "         \"CONSERVATIVE\""},
                        },
                        "options"},
                    {"bip32derivs", RPCArg::Type::BOOL, /* default */ "false", "If true, includes the BIP 32 derivation paths for public keys if we know them"},
                },
                RPCResult{
                            "{\n"
                            "  \"psbt\": \"value\",        (string)  The resulting raw transaction (base64-encoded string)\n"
                            "  \"fee\":       n,         (numeric) Fee in " + CURRENCY_UNIT + " the resulting transaction pays\n"
                            "  \"changepos\": n          (numeric) The position of the added change output, or -1\n"
                            "}\n"
                                },
                                RPCExamples{
                            "\nCreate a transaction with no inputs\n"
                            + HelpExampleCli("walletcreatefundedpsbt", "\"[{\\\"txid\\\":\\\"myid\\\",\\\"vout\\\":0}]\" \"[{\\\"data\\\":\\\"00010203\\\"}]\"")
                                },
                            }.ToString());

    RPCTypeCheck(request.params, {
        UniValue::VARR,
        UniValueType(), // ARR or OBJ, checked later
        UniValue::VNUM,
        UniValue::VOBJ,
        UniValue::VBOOL
        }, true
    );

    CAmount fee;
    int change_position;
    CMutableTransaction rawTx = ConstructTransaction(request.params[0], request.params[1], request.params[2], request.params[3]["replaceable"]);
    FundTransaction(pwallet, rawTx, fee, change_position, request.params[3]);

    // Make a blank psbt
    PartiallySignedTransaction psbtx(rawTx);

    // Fill transaction with out data but don't sign
    bool bip32derivs = request.params[4].isNull() ? false : request.params[4].get_bool();
    bool complete = true;
    const TransactionError err = FillPSBT(pwallet, psbtx, complete, 1, false, bip32derivs);
    if (err != TransactionError::OK) {
        throw JSONRPCTransactionError(err);
    }

    // Serialize the PSBT
    CDataStream ssTx(SER_NETWORK, PROTOCOL_VERSION);
    ssTx << psbtx;

    UniValue result(UniValue::VOBJ);
    result.pushKV("psbt", EncodeBase64(ssTx.str()));
    result.pushKV("fee", ValueFromAmount(fee));
    result.pushKV("changepos", change_position);
    return result;
}

namespace
{

std::shared_ptr<CReserveKey>
GetScriptForMining (CWallet* pwallet, CScript& script)
{
  auto rKey = std::make_shared<CReserveKey> (pwallet);
  CPubKey pubkey;
  if (!rKey->GetReservedKey (pubkey))
    return nullptr;

  script = CScript () << ToByteVector (pubkey) << OP_CHECKSIG;
  return rKey;
}

} // anonymous namespace

UniValue getauxblock(const JSONRPCRequest& request)
{
    std::shared_ptr<CWallet> const wallet = GetWalletForJSONRPCRequest(request);
    CWallet* const pwallet = wallet.get();

    if (!EnsureWalletIsAvailable(pwallet, request.fHelp)) {
        return NullUniValue;
    }

    if (request.fHelp
          || (request.params.size() != 0 && request.params.size() != 2))
        throw std::runtime_error(
            RPCHelpMan{"getauxblock",
                "\nCreates or submits a merge-mined block.\n"
                "\nWithout arguments, creates a new block and returns information\n"
                "required to merge-mine it.  With arguments, submits a solved\n"
                "auxpow for a previously returned block.\n",
                {
                    {"hash", RPCArg::Type::STR_HEX, RPCArg::Optional::OMITTED_NAMED_ARG, "Hash of the block to submit"},
                    {"auxpow", RPCArg::Type::STR_HEX, RPCArg::Optional::OMITTED_NAMED_ARG, "Serialised auxpow found"},
                },
                RPCResults{
                  {"without arguments",
                      "{\n"
                      "  \"hash\"               (string) hash of the created block\n"
                      "  \"chainid\"            (numeric) chain ID for this block\n"
                      "  \"algo\": \"sha256d\"\n"
                      "  \"previousblockhash\"  (string) hash of the previous block\n"
                      "  \"coinbasevalue\"      (numeric) value of the block's coinbase\n"
                      "  \"bits\"               (string) compressed target of the block\n"
                      "  \"height\"             (numeric) height of the block\n"
                      "  \"_target\"            (string) target in reversed byte order, deprecated\n"
                      "}\n"
                  },
                  {"with arguments",
                      "xxxxx        (boolean) whether the submitted block was correct\n"
                  },
                },
                RPCExamples{
                    HelpExampleCli("getauxblock", "")
                    + HelpExampleCli("getauxblock", "\"hash\" \"serialised auxpow\"")
                    + HelpExampleRpc("getauxblock", "")
                },
            }.ToString());

    if (pwallet->IsWalletFlagSet(WALLET_FLAG_DISABLE_PRIVATE_KEYS)) {
        throw JSONRPCError(RPC_WALLET_ERROR, "Error: Private keys are disabled for this wallet");
    }

    CScript coinbaseScript;
    auto rKey = GetScriptForMining(pwallet, coinbaseScript);

    /* If the keypool is exhausted, no script is returned at all.
       Catch this.  */
    if (!rKey)
        throw JSONRPCError(RPC_WALLET_KEYPOOL_RAN_OUT, "Error: Keypool ran out, please call keypoolrefill first");

    /* Throw an error if no script was provided.  */
    if (!coinbaseScript.size())
        throw JSONRPCError(RPC_INTERNAL_ERROR, "No coinbase script available (mining requires a wallet)");

    /* Create a new block */
    if (request.params.size() == 0)
        return AuxpowMiner::get ().createAuxBlock(coinbaseScript);

    /* Submit a block instead.  */
    assert(request.params.size() == 2);
    bool fAccepted
        = AuxpowMiner::get ().submitAuxBlock(request.params[0].get_str(),
                                             request.params[1].get_str());
    if (fAccepted)
        rKey->KeepKey();

    return fAccepted;
}

UniValue getwork(const JSONRPCRequest& request)
{
    std::shared_ptr<CWallet> const wallet = GetWalletForJSONRPCRequest(request);
    CWallet* const pwallet = wallet.get();

    if (!EnsureWalletIsAvailable(pwallet, request.fHelp)) {
        return NullUniValue;
    }

    if (request.fHelp || request.params.size() > 2)
        throw std::runtime_error(
            RPCHelpMan{"getwork",
                "\nCreates or submits a stand-alone mined block.\n"
                "\nWithout arguments, creates a new block and returns information required to solve it.\n"
                "\nWith arguments, submits a solved PoW for a previously-returned block.\n"
                "\nDEPRECATED: If hash is not given, it will be deduced from data.  Prefer to add an explicit hash.\n",
                {
                    {"hash", RPCArg::Type::STR_HEX, RPCArg::Optional::OMITTED_NAMED_ARG, "Hash of the block to submit"},
                    {"data", RPCArg::Type::STR_HEX, RPCArg::Optional::OMITTED_NAMED_ARG, "Solved block header data"},
                },
                RPCResults{
                  {"without arguments",
                      "{\n"
                      "  \"hash\"               (string) hash of the created block\n"
                      "  \"data\"               (string) data to solve (hex encoded)\n"
                      "  \"algo\": \"neoscrypt\"\n"
                      "  \"previousblockhash\"  (string) hash of the previous block\n"
                      "  \"coinbasevalue\"      (numeric) value of the block's coinbase\n"
                      "  \"bits\"               (string) compressed target of the block\n"
                      "  \"height\"             (numeric) height of the block\n"
                      "  \"target\"             (string) target in reversed byte order, deprecated\n"
                      "}\n"
                  },
                  {"with arguments",
                      "xxxxx        (boolean) whether the submitted block was correct\n"
                  },
                },
                RPCExamples{
                    HelpExampleCli("getwork", "")
                  + HelpExampleCli("getwork", "\"hash\" \"solved data\"")
                  + HelpExampleRpc("getwork", "")
                },
            }.ToString());

    if (pwallet->IsWalletFlagSet(WALLET_FLAG_DISABLE_PRIVATE_KEYS)) {
        throw JSONRPCError(RPC_WALLET_ERROR, "Error: Private keys are disabled for this wallet");
    }

    CScript coinbaseScript;
    auto rKey = GetScriptForMining(pwallet, coinbaseScript);

    /* If the keypool is exhausted, no script is returned at all.
       Catch this.  */
    if (!rKey)
        throw JSONRPCError(RPC_WALLET_KEYPOOL_RAN_OUT, "Error: Keypool ran out, please call keypoolrefill first");

    /* Throw an error if no script was provided.  */
    if (!coinbaseScript.size())
        throw JSONRPCError(RPC_INTERNAL_ERROR, "No coinbase script available (mining requires a wallet)");

    /* Create a new block */
    if (request.params.size() == 0)
        return AuxpowMiner::get ().createWork(coinbaseScript);

    /* Submit a block instead.  */
    std::string hashHex;
    std::string dataHex;
    if (request.params.size() == 1)
      dataHex = request.params[0].get_str();
    else
      {
        hashHex = request.params[0].get_str();
        dataHex = request.params[1].get_str();
      }

    const bool fAccepted = AuxpowMiner::get ().submitWork(hashHex, dataHex);
    if (fAccepted)
        rKey->KeepKey ();

    return fAccepted;
}

UniValue abortrescan(const JSONRPCRequest& request); // in rpcdump.cpp
UniValue dumpprivkey(const JSONRPCRequest& request); // in rpcdump.cpp
UniValue importprivkey(const JSONRPCRequest& request);
UniValue importaddress(const JSONRPCRequest& request);
UniValue importpubkey(const JSONRPCRequest& request);
UniValue dumpwallet(const JSONRPCRequest& request);
UniValue importwallet(const JSONRPCRequest& request);
UniValue importprunedfunds(const JSONRPCRequest& request);
UniValue removeprunedfunds(const JSONRPCRequest& request);
UniValue importmulti(const JSONRPCRequest& request);

extern UniValue name_list(const JSONRPCRequest& request); // in rpcnames.cpp
extern UniValue name_register(const JSONRPCRequest& request);
extern UniValue name_update(const JSONRPCRequest& request);
extern UniValue sendtoname(const JSONRPCRequest& request);

// clang-format off
static const CRPCCommand commands[] =
{ //  category              name                                actor (function)                argNames
    //  --------------------- ------------------------          -----------------------         ----------
    { "rawtransactions",    "fundrawtransaction",               &fundrawtransaction,            {"hexstring","options","iswitness"} },
    { "wallet",             "abandontransaction",               &abandontransaction,            {"txid"} },
    { "wallet",             "abortrescan",                      &abortrescan,                   {} },
    { "wallet",             "addmultisigaddress",               &addmultisigaddress,            {"nrequired","keys","label","address_type"} },
    { "wallet",             "backupwallet",                     &backupwallet,                  {"destination"} },
    { "wallet",             "bumpfee",                          &bumpfee,                       {"txid", "options"} },
    { "wallet",             "createwallet",                     &createwallet,                  {"wallet_name", "disable_private_keys", "blank", "passphrase", "avoid_reuse"} },
    { "wallet",             "dumpprivkey",                      &dumpprivkey,                   {"address"}  },
    { "wallet",             "dumpwallet",                       &dumpwallet,                    {"filename"} },
    { "wallet",             "encryptwallet",                    &encryptwallet,                 {"passphrase"} },
    { "wallet",             "getaddressesbylabel",              &getaddressesbylabel,           {"label"} },
    { "wallet",             "getaddressinfo",                   &getaddressinfo,                {"address"} },
    { "wallet",             "getbalance",                       &getbalance,                    {"dummy","minconf","include_watchonly","avoid_reuse"} },
    { "wallet",             "getnewaddress",                    &getnewaddress,                 {"label","address_type"} },
    { "wallet",             "getrawchangeaddress",              &getrawchangeaddress,           {"address_type"} },
    { "wallet",             "getreceivedbyaddress",             &getreceivedbyaddress,          {"address","minconf"} },
    { "wallet",             "getreceivedbylabel",               &getreceivedbylabel,            {"label","minconf"} },
    { "wallet",             "gettransaction",                   &gettransaction,                {"txid","include_watchonly"} },
    { "wallet",             "getunconfirmedbalance",            &getunconfirmedbalance,         {} },
    { "wallet",             "getbalances",                      &getbalances,                   {} },
    { "wallet",             "getwalletinfo",                    &getwalletinfo,                 {} },
    { "wallet",             "importaddress",                    &importaddress,                 {"address","label","rescan","p2sh"} },
    { "wallet",             "importmulti",                      &importmulti,                   {"requests","options"} },
    { "wallet",             "importprivkey",                    &importprivkey,                 {"privkey","label","rescan"} },
    { "wallet",             "importprunedfunds",                &importprunedfunds,             {"rawtransaction","txoutproof"} },
    { "wallet",             "importpubkey",                     &importpubkey,                  {"pubkey","label","rescan"} },
    { "wallet",             "importwallet",                     &importwallet,                  {"filename"} },
    { "wallet",             "keypoolrefill",                    &keypoolrefill,                 {"newsize"} },
    { "wallet",             "listaddressgroupings",             &listaddressgroupings,          {} },
    { "wallet",             "listlabels",                       &listlabels,                    {"purpose"} },
    { "wallet",             "listlockunspent",                  &listlockunspent,               {} },
    { "wallet",             "listreceivedbyaddress",            &listreceivedbyaddress,         {"minconf","include_empty","include_watchonly","address_filter"} },
    { "wallet",             "listreceivedbylabel",              &listreceivedbylabel,           {"minconf","include_empty","include_watchonly"} },
    { "wallet",             "listsinceblock",                   &listsinceblock,                {"blockhash","target_confirmations","include_watchonly","include_removed"} },
    { "wallet",             "listtransactions",                 &listtransactions,              {"label|dummy","count","skip","include_watchonly"} },
    { "wallet",             "listunspent",                      &listunspent,                   {"minconf","maxconf","addresses","include_unsafe","query_options"} },
    { "wallet",             "listwalletdir",                    &listwalletdir,                 {} },
    { "wallet",             "listwallets",                      &listwallets,                   {} },
    { "wallet",             "loadwallet",                       &loadwallet,                    {"filename"} },
    { "wallet",             "lockunspent",                      &lockunspent,                   {"unlock","transactions"} },
    { "wallet",             "removeprunedfunds",                &removeprunedfunds,             {"txid"} },
    { "wallet",             "rescanblockchain",                 &rescanblockchain,              {"start_height", "stop_height"} },
    { "wallet",             "sendmany",                         &sendmany,                      {"dummy","amounts","minconf","comment","subtractfeefrom","replaceable","conf_target","estimate_mode"} },
    { "wallet",             "sendtoaddress",                    &sendtoaddress,                 {"address","amount","comment","comment_to","subtractfeefromamount","replaceable","conf_target","estimate_mode","avoid_reuse"} },
    { "wallet",             "sethdseed",                        &sethdseed,                     {"newkeypool","seed"} },
    { "wallet",             "setlabel",                         &setlabel,                      {"address","label"} },
    { "wallet",             "settxfee",                         &settxfee,                      {"amount"} },
    { "wallet",             "setwalletflag",                    &setwalletflag,                 {"flag","value"} },
    { "wallet",             "signmessage",                      &signmessage,                   {"address","message"} },
    { "wallet",             "signrawtransactionwithwallet",     &signrawtransactionwithwallet,  {"hexstring","prevtxs","sighashtype"} },
    { "wallet",             "unloadwallet",                     &unloadwallet,                  {"wallet_name"} },
    { "wallet",             "walletcreatefundedpsbt",           &walletcreatefundedpsbt,        {"inputs","outputs","locktime","options","bip32derivs"} },
    { "wallet",             "walletlock",                       &walletlock,                    {} },
    { "wallet",             "walletpassphrase",                 &walletpassphrase,              {"passphrase","timeout"} },
    { "wallet",             "walletpassphrasechange",           &walletpassphrasechange,        {"oldpassphrase","newpassphrase"} },
    { "wallet",             "walletprocesspsbt",                &walletprocesspsbt,             {"psbt","sign","sighashtype","bip32derivs"} },

    /** Auxpow wallet functions */
    { "mining",             "getauxblock",                      &getauxblock,                   {"hash","auxpow"} },
    { "mining",             "getwork",                          &getwork,                       {"hash","data"} },

    // Name-related wallet calls.
    { "names",              "name_list",                        &name_list,                     {"name","options"} },
    { "names",              "name_register",                    &name_register,                 {"name","value","options"} },
    { "names",              "name_update",                      &name_update,                   {"name","value","options"} },
    { "names",              "sendtoname",                       &sendtoname,                    {"name","amount","comment","comment_to","subtractfeefromamount"} },
};
// clang-format on

void RegisterWalletRPCCommands(interfaces::Chain& chain, std::vector<std::unique_ptr<interfaces::Handler>>& handlers)
{
    for (unsigned int vcidx = 0; vcidx < ARRAYLEN(commands); vcidx++)
        handlers.emplace_back(chain.handleRpc(commands[vcidx]));
}<|MERGE_RESOLUTION|>--- conflicted
+++ resolved
@@ -3052,17 +3052,7 @@
         cctl.m_avoid_address_reuse = false;
         auto locked_chain = pwallet->chain().lock();
         LOCK(pwallet->cs_wallet);
-<<<<<<< HEAD
-        pwallet->AvailableCoins(*locked_chain, vecOutputs, !include_unsafe, nullptr, nMinimumAmount, nMaximumAmount, nMinimumSumAmount, nMaximumCount, nMinDepth, nMaxDepth);
-=======
         pwallet->AvailableCoins(*locked_chain, vecOutputs, !include_unsafe, &cctl, nMinimumAmount, nMaximumAmount, nMinimumSumAmount, nMaximumCount, nMinDepth, nMaxDepth);
-
-        /* Retrieve and store "current" expiration depth.  We use that later
-           to determine, based on confirmations, whether or not names
-           are expired.  */
-        expireDepth = Params().GetConsensus()
-                        .rules->NameExpirationDepth(::ChainActive().Height());
->>>>>>> 19e348da
     }
 
     LOCK(pwallet->cs_wallet);
