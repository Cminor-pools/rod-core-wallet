// Copyright (c) 2021 The Bitcoin Core developers
// Distributed under the MIT software license, see the accompanying
// file COPYING or http://www.opensource.org/licenses/mit-license.php.

#include <consensus/amount.h>
#include <consensus/validation.h>
#include <interfaces/chain.h>
#include <policy/policy.h>
#include <script/names.h>
#include <script/signingprovider.h>
#include <util/check.h>
#include <util/fees.h>
#include <util/moneystr.h>
#include <util/rbf.h>
#include <util/translation.h>
#include <wallet/coincontrol.h>
#include <wallet/fees.h>
#include <wallet/receive.h>
#include <wallet/spend.h>
#include <wallet/transaction.h>
#include <wallet/wallet.h>

#include <cmath>

using interfaces::FoundBlock;

namespace wallet {
static constexpr size_t OUTPUT_GROUP_MAX_ENTRIES{100};

int GetTxSpendSize(const CWallet& wallet, const CWalletTx& wtx, unsigned int out, bool use_max_sig)
{
    return CalculateMaximumSignedInputSize(wtx.tx->vout[out], &wallet, use_max_sig);
}

int CalculateMaximumSignedInputSize(const CTxOut& txout, const SigningProvider* provider, bool use_max_sig)
{
    CMutableTransaction txn;
    txn.vin.push_back(CTxIn(COutPoint()));
    if (!provider || !DummySignInput(*provider, txn.vin[0], txout, use_max_sig)) {
        return -1;
    }
    return GetVirtualTransactionInputSize(txn.vin[0]);
}

int CalculateMaximumSignedInputSize(const CTxOut& txout, const CWallet* wallet, bool use_max_sig)
{
    const std::unique_ptr<SigningProvider> provider = wallet->GetSolvingProvider(txout.scriptPubKey);
    return CalculateMaximumSignedInputSize(txout, provider.get(), use_max_sig);
}

// txouts needs to be in the order of tx.vin
TxSize CalculateMaximumSignedTxSize(const CTransaction &tx, const CWallet *wallet, const std::vector<CTxOut>& txouts, const CCoinControl* coin_control)
{
    CMutableTransaction txNew(tx);
    if (!wallet->DummySignTx(txNew, txouts, coin_control)) {
        return TxSize{-1, -1};
    }
    CTransaction ctx(txNew);
    int64_t vsize = GetVirtualTransactionSize(ctx);
    int64_t weight = GetTransactionWeight(ctx);
    return TxSize{vsize, weight};
}

TxSize CalculateMaximumSignedTxSize(const CTransaction &tx, const CWallet *wallet, const CCoinControl* coin_control)
{
    std::vector<CTxOut> txouts;
    // Look up the inputs. The inputs are either in the wallet, or in coin_control.
    for (const CTxIn& input : tx.vin) {
        const auto mi = wallet->mapWallet.find(input.prevout.hash);
        // Can not estimate size without knowing the input details
        if (mi != wallet->mapWallet.end()) {
            assert(input.prevout.n < mi->second.tx->vout.size());
            txouts.emplace_back(mi->second.tx->vout.at(input.prevout.n));
        } else if (coin_control) {
            CTxOut txout;
            if (!coin_control->GetExternalOutput(input.prevout, txout)) {
                return TxSize{-1, -1};
            }
            txouts.emplace_back(txout);
        } else {
            return TxSize{-1, -1};
        }
    }
    return CalculateMaximumSignedTxSize(tx, wallet, txouts, coin_control);
}

void AvailableCoins(const CWallet& wallet, std::vector<COutput>& vCoins, const CCoinControl* coinControl, const CAmount& nMinimumAmount, const CAmount& nMaximumAmount, const CAmount& nMinimumSumAmount, const uint64_t nMaximumCount)
{
    AssertLockHeld(wallet.cs_wallet);

    vCoins.clear();
    CAmount nTotal = 0;
    // Either the WALLET_FLAG_AVOID_REUSE flag is not set (in which case we always allow), or we default to avoiding, and only in the case where
    // a coin control object is provided, and has the avoid address reuse flag set to false, do we allow already used addresses
    bool allow_used_addresses = !wallet.IsWalletFlagSet(WALLET_FLAG_AVOID_REUSE) || (coinControl && !coinControl->m_avoid_address_reuse);
    const int min_depth = {coinControl ? coinControl->m_min_depth : DEFAULT_MIN_DEPTH};
    const int max_depth = {coinControl ? coinControl->m_max_depth : DEFAULT_MAX_DEPTH};
    const bool only_safe = {coinControl ? !coinControl->m_include_unsafe_inputs : true};

    std::set<uint256> trusted_parents;
    for (const auto& entry : wallet.mapWallet)
    {
        const uint256& wtxid = entry.first;
        const CWalletTx& wtx = entry.second;

        if (wallet.IsTxImmatureCoinBase(wtx))
            continue;

        int nDepth = wallet.GetTxDepthInMainChain(wtx);
        if (nDepth < 0)
            continue;

        // We should not consider coins which aren't at least in our mempool
        // It's possible for these to be conflicted via ancestors which we may never be able to detect
        if (nDepth == 0 && !wtx.InMempool())
            continue;

        bool safeTx = CachedTxIsTrusted(wallet, wtx, trusted_parents);

        // We should not consider coins from transactions that are replacing
        // other transactions.
        //
        // Example: There is a transaction A which is replaced by bumpfee
        // transaction B. In this case, we want to prevent creation of
        // a transaction B' which spends an output of B.
        //
        // Reason: If transaction A were initially confirmed, transactions B
        // and B' would no longer be valid, so the user would have to create
        // a new transaction C to replace B'. However, in the case of a
        // one-block reorg, transactions B' and C might BOTH be accepted,
        // when the user only wanted one of them. Specifically, there could
        // be a 1-block reorg away from the chain where transactions A and C
        // were accepted to another chain where B, B', and C were all
        // accepted.
        if (nDepth == 0 && wtx.mapValue.count("replaces_txid")) {
            safeTx = false;
        }

        // Similarly, we should not consider coins from transactions that
        // have been replaced. In the example above, we would want to prevent
        // creation of a transaction A' spending an output of A, because if
        // transaction B were initially confirmed, conflicting with A and
        // A', we wouldn't want to the user to create a transaction D
        // intending to replace A', but potentially resulting in a scenario
        // where A, A', and D could all be accepted (instead of just B and
        // D, or just A and A' like the user would want).
        if (nDepth == 0 && wtx.mapValue.count("replaced_by_txid")) {
            safeTx = false;
        }

        if (only_safe && !safeTx) {
            continue;
        }

        if (nDepth < min_depth || nDepth > max_depth) {
            continue;
        }

        bool tx_from_me = CachedTxIsFromMe(wallet, wtx, ISMINE_ALL);

        for (unsigned int i = 0; i < wtx.tx->vout.size(); i++) {
            // Only consider selected coins if add_inputs is false
            if (coinControl && !coinControl->m_add_inputs && !coinControl->IsSelected(COutPoint(entry.first, i))) {
                continue;
            }

            if (wtx.tx->vout[i].nValue < nMinimumAmount || wtx.tx->vout[i].nValue > nMaximumAmount)
                continue;

            if (coinControl && coinControl->HasSelected() && !coinControl->fAllowOtherInputs && !coinControl->IsSelected(COutPoint(entry.first, i)))
                continue;

            if (wallet.IsLockedCoin(entry.first, i))
                continue;

            if (wallet.IsSpent(wtxid, i))
                continue;

            isminetype mine = wallet.IsMine(wtx.tx->vout[i]);

            if (mine == ISMINE_NO) {
                continue;
            }

            if (!allow_used_addresses && wallet.IsSpentKey(wtxid, i)) {
                continue;
            }

            std::unique_ptr<SigningProvider> provider = wallet.GetSolvingProvider(wtx.tx->vout[i].scriptPubKey);

            bool solvable = provider ? IsSolvable(*provider, wtx.tx->vout[i].scriptPubKey) : false;
            bool spendable = ((mine & ISMINE_SPENDABLE) != ISMINE_NO) || (((mine & ISMINE_WATCH_ONLY) != ISMINE_NO) && (coinControl && coinControl->fAllowWatchOnly && solvable));
<<<<<<< HEAD
            if (CNameScript::isNameScript(wtx.tx->vout[i].scriptPubKey))
                spendable = false;
=======
            int input_bytes = GetTxSpendSize(wallet, wtx, i, (coinControl && coinControl->fAllowWatchOnly));
>>>>>>> ad60fc2a

            vCoins.emplace_back(COutPoint(wtx.GetHash(), i), wtx.tx->vout.at(i), nDepth, input_bytes, spendable, solvable, safeTx, wtx.GetTxTime(), tx_from_me);

            // Checks the sum amount of all UTXO's.
            if (nMinimumSumAmount != MAX_MONEY) {
                nTotal += wtx.tx->vout[i].nValue;

                if (nTotal >= nMinimumSumAmount) {
                    return;
                }
            }

            // Checks the maximum number of UTXO's.
            if (nMaximumCount > 0 && vCoins.size() >= nMaximumCount) {
                return;
            }
        }
    }
}

CAmount GetAvailableBalance(const CWallet& wallet, const CCoinControl* coinControl)
{
    LOCK(wallet.cs_wallet);

    CAmount balance = 0;
    std::vector<COutput> vCoins;
    AvailableCoins(wallet, vCoins, coinControl);
    for (const COutput& out : vCoins) {
        if (out.spendable) {
            balance += out.txout.nValue;
        }
    }
    return balance;
}

const CTxOut& FindNonChangeParentOutput(const CWallet& wallet, const CTransaction& tx, int output)
{
    AssertLockHeld(wallet.cs_wallet);
    const CTransaction* ptx = &tx;
    int n = output;
    while (OutputIsChange(wallet, ptx->vout[n]) && ptx->vin.size() > 0) {
        const COutPoint& prevout = ptx->vin[0].prevout;
        auto it = wallet.mapWallet.find(prevout.hash);
        if (it == wallet.mapWallet.end() || it->second.tx->vout.size() <= prevout.n ||
            !wallet.IsMine(it->second.tx->vout[prevout.n])) {
            break;
        }
        ptx = it->second.tx.get();
        n = prevout.n;
    }
    return ptx->vout[n];
}

const CTxOut& FindNonChangeParentOutput(const CWallet& wallet, const COutPoint& outpoint)
{
    AssertLockHeld(wallet.cs_wallet);
    return FindNonChangeParentOutput(wallet, *wallet.GetWalletTx(outpoint.hash)->tx, outpoint.n);
}

std::map<CTxDestination, std::vector<COutput>> ListCoins(const CWallet& wallet)
{
    AssertLockHeld(wallet.cs_wallet);

    std::map<CTxDestination, std::vector<COutput>> result;
    std::vector<COutput> availableCoins;

    AvailableCoins(wallet, availableCoins);

    for (const COutput& coin : availableCoins) {
        CTxDestination address;
        if ((coin.spendable || (wallet.IsWalletFlagSet(WALLET_FLAG_DISABLE_PRIVATE_KEYS) && coin.solvable)) &&
            ExtractDestination(FindNonChangeParentOutput(wallet, coin.outpoint).scriptPubKey, address)) {
            result[address].emplace_back(std::move(coin));
        }
    }

    std::vector<COutPoint> lockedCoins;
    wallet.ListLockedCoins(lockedCoins);
    // Include watch-only for LegacyScriptPubKeyMan wallets without private keys
    const bool include_watch_only = wallet.GetLegacyScriptPubKeyMan() && wallet.IsWalletFlagSet(WALLET_FLAG_DISABLE_PRIVATE_KEYS);
    const isminetype is_mine_filter = include_watch_only ? ISMINE_WATCH_ONLY : ISMINE_SPENDABLE;
    for (const COutPoint& output : lockedCoins) {
        auto it = wallet.mapWallet.find(output.hash);
        if (it != wallet.mapWallet.end()) {
            const auto& wtx = it->second;
            int depth = wallet.GetTxDepthInMainChain(wtx);
            if (depth >= 0 && output.n < wtx.tx->vout.size() &&
                wallet.IsMine(wtx.tx->vout[output.n]) == is_mine_filter
            ) {
                CTxDestination address;
                if (ExtractDestination(FindNonChangeParentOutput(wallet, *wtx.tx, output.n).scriptPubKey, address)) {
                    result[address].emplace_back(
                        COutPoint(wtx.GetHash(), output.n), wtx.tx->vout.at(output.n), depth, GetTxSpendSize(wallet, wtx, output.n), /*spendable=*/ true, /*solvable=*/ true, /*safe=*/ false, wtx.GetTxTime(), CachedTxIsFromMe(wallet, wtx, ISMINE_ALL));
                }
            }
        }
    }

    return result;
}

std::vector<OutputGroup> GroupOutputs(const CWallet& wallet, const std::vector<COutput>& outputs, const CoinSelectionParams& coin_sel_params, const CoinEligibilityFilter& filter, bool positive_only)
{
    std::vector<OutputGroup> groups_out;

    if (!coin_sel_params.m_avoid_partial_spends) {
        // Allowing partial spends  means no grouping. Each COutput gets its own OutputGroup.
        for (const COutput& output : outputs) {
            // Skip outputs we cannot spend
            if (!output.spendable) continue;

            size_t ancestors, descendants;
            wallet.chain().getTransactionAncestry(output.outpoint.hash, ancestors, descendants);

            // Make an OutputGroup containing just this output
            OutputGroup group{coin_sel_params};
            group.Insert(output, ancestors, descendants, positive_only);

            // Check the OutputGroup's eligibility. Only add the eligible ones.
            if (positive_only && group.GetSelectionAmount() <= 0) continue;
            if (group.m_outputs.size() > 0 && group.EligibleForSpending(filter)) groups_out.push_back(group);
        }
        return groups_out;
    }

    // We want to combine COutputs that have the same scriptPubKey into single OutputGroups
    // except when there are more than OUTPUT_GROUP_MAX_ENTRIES COutputs grouped in an OutputGroup.
    // To do this, we maintain a map where the key is the scriptPubKey and the value is a vector of OutputGroups.
    // For each COutput, we check if the scriptPubKey is in the map, and if it is, the COutput is added
    // to the last OutputGroup in the vector for the scriptPubKey. When the last OutputGroup has
    // OUTPUT_GROUP_MAX_ENTRIES COutputs, a new OutputGroup is added to the end of the vector.
    std::map<CScript, std::vector<OutputGroup>> spk_to_groups_map;
    for (const auto& output : outputs) {
        // Skip outputs we cannot spend
        if (!output.spendable) continue;

        size_t ancestors, descendants;
        wallet.chain().getTransactionAncestry(output.outpoint.hash, ancestors, descendants);
        CScript spk = output.txout.scriptPubKey;

        std::vector<OutputGroup>& groups = spk_to_groups_map[spk];

        if (groups.size() == 0) {
            // No OutputGroups for this scriptPubKey yet, add one
            groups.emplace_back(coin_sel_params);
        }

        // Get the last OutputGroup in the vector so that we can add the COutput to it
        // A pointer is used here so that group can be reassigned later if it is full.
        OutputGroup* group = &groups.back();

        // Check if this OutputGroup is full. We limit to OUTPUT_GROUP_MAX_ENTRIES when using -avoidpartialspends
        // to avoid surprising users with very high fees.
        if (group->m_outputs.size() >= OUTPUT_GROUP_MAX_ENTRIES) {
            // The last output group is full, add a new group to the vector and use that group for the insertion
            groups.emplace_back(coin_sel_params);
            group = &groups.back();
        }

        // Add the output to group
        group->Insert(output, ancestors, descendants, positive_only);
    }

    // Now we go through the entire map and pull out the OutputGroups
    for (const auto& spk_and_groups_pair: spk_to_groups_map) {
        const std::vector<OutputGroup>& groups_per_spk= spk_and_groups_pair.second;

        // Go through the vector backwards. This allows for the first item we deal with being the partial group.
        for (auto group_it = groups_per_spk.rbegin(); group_it != groups_per_spk.rend(); group_it++) {
            const OutputGroup& group = *group_it;

            // Don't include partial groups if there are full groups too and we don't want partial groups
            if (group_it == groups_per_spk.rbegin() && groups_per_spk.size() > 1 && !filter.m_include_partial_groups) {
                continue;
            }

            // Check the OutputGroup's eligibility. Only add the eligible ones.
            if (positive_only && group.GetSelectionAmount() <= 0) continue;
            if (group.m_outputs.size() > 0 && group.EligibleForSpending(filter)) groups_out.push_back(group);
        }
    }

    return groups_out;
}

std::optional<SelectionResult> AttemptSelection(const CWallet& wallet, const CAmount& nTargetValue, const CoinEligibilityFilter& eligibility_filter, std::vector<COutput> coins,
                               const CoinSelectionParams& coin_selection_params)
{
    // Vector of results. We will choose the best one based on waste.
    std::vector<SelectionResult> results;

    // Note that unlike KnapsackSolver, we do not include the fee for creating a change output as BnB will not create a change output.
    std::vector<OutputGroup> positive_groups = GroupOutputs(wallet, coins, coin_selection_params, eligibility_filter, true /* positive_only */);
    if (auto bnb_result{SelectCoinsBnB(positive_groups, nTargetValue, coin_selection_params.m_cost_of_change)}) {
        results.push_back(*bnb_result);
    }

    // The knapsack solver has some legacy behavior where it will spend dust outputs. We retain this behavior, so don't filter for positive only here.
    std::vector<OutputGroup> all_groups = GroupOutputs(wallet, coins, coin_selection_params, eligibility_filter, false /* positive_only */);
    // While nTargetValue includes the transaction fees for non-input things, it does not include the fee for creating a change output.
    // So we need to include that for KnapsackSolver as well, as we are expecting to create a change output.
    if (auto knapsack_result{KnapsackSolver(all_groups, nTargetValue + coin_selection_params.m_change_fee,
                                            coin_selection_params.m_min_change_target, coin_selection_params.rng_fast)}) {
        knapsack_result->ComputeAndSetWaste(coin_selection_params.m_cost_of_change);
        results.push_back(*knapsack_result);
    }

    // Include change for SRD as we want to avoid making really small change if the selection just
    // barely meets the target. Just use the lower bound change target instead of the randomly
    // generated one, since SRD will result in a random change amount anyway; avoid making the
    // target needlessly large.
    const CAmount srd_target = nTargetValue + coin_selection_params.m_change_fee + CHANGE_LOWER;
    if (auto srd_result{SelectCoinsSRD(positive_groups, srd_target, coin_selection_params.rng_fast)}) {
        srd_result->ComputeAndSetWaste(coin_selection_params.m_cost_of_change);
        results.push_back(*srd_result);
    }

    if (results.size() == 0) {
        // No solution found
        return std::nullopt;
    }

    // Choose the result with the least waste
    // If the waste is the same, choose the one which spends more inputs.
    auto& best_result = *std::min_element(results.begin(), results.end());
    return best_result;
}

std::optional<SelectionResult> SelectCoins(const CWallet& wallet, const std::vector<COutput>& vAvailableCoins, const CAmount& nTargetValue, const CCoinControl& coin_control, const CoinSelectionParams& coin_selection_params)
{
    std::vector<COutput> vCoins(vAvailableCoins);
    CAmount value_to_select = nTargetValue;

    OutputGroup preset_inputs(coin_selection_params);

    // coin control -> return all selected outputs (we want all selected to go into the transaction for sure)
    if (coin_control.HasSelected() && !coin_control.fAllowOtherInputs)
    {
        for (const COutput& out : vCoins) {
            if (!out.spendable) continue;
            /* Set ancestors and descendants to 0 as these don't matter for preset inputs as no actual selection is being done.
             * positive_only is set to false because we want to include all preset inputs, even if they are dust.
             */
            preset_inputs.Insert(out, /*ancestors=*/ 0, /*descendants=*/ 0, /*positive_only=*/ false);
        }
        SelectionResult result(nTargetValue);
        result.AddInput(preset_inputs);
        if (result.GetSelectedValue() < nTargetValue) return std::nullopt;
        return result;
    }

    // calculate value from preset inputs and store them
    std::set<COutPoint> preset_coins;

    std::vector<COutPoint> vPresetInputs;
    coin_control.ListSelected(vPresetInputs);
    for (const COutPoint& outpoint : vPresetInputs) {
        int input_bytes = -1;
        CTxOut txout;
        std::map<uint256, CWalletTx>::const_iterator it = wallet.mapWallet.find(outpoint.hash);
        if (it != wallet.mapWallet.end()) {
            const CWalletTx& wtx = it->second;
            // Clearly invalid input, fail
            if (wtx.tx->vout.size() <= outpoint.n) {
                return std::nullopt;
            }
            input_bytes = GetTxSpendSize(wallet, wtx, outpoint.n, false);
            txout = wtx.tx->vout.at(outpoint.n);
        } else {
            // The input is external. We did not find the tx in mapWallet.
            if (!coin_control.GetExternalOutput(outpoint, txout)) {
                return std::nullopt;
            }
            input_bytes = CalculateMaximumSignedInputSize(txout, &coin_control.m_external_provider, /* use_max_sig */ true);
        }
        // If available, override calculated size with coin control specified size
        if (coin_control.HasInputWeight(outpoint)) {
            input_bytes = GetVirtualTransactionSize(coin_control.GetInputWeight(outpoint), 0, 0);
        }

        if (input_bytes == -1) {
            return std::nullopt; // Not solvable, can't estimate size for fee
        }

        /* Set some defaults for depth, spendable, solvable, safe, time, and from_me as these don't matter for preset inputs since no selection is being done. */
        COutput output(outpoint, txout, /*depth=*/ 0, input_bytes, /*spendable=*/ true, /*solvable=*/ true, /*safe=*/ true, /*time=*/ 0, /*from_me=*/ false);
        output.effective_value = output.txout.nValue - coin_selection_params.m_effective_feerate.GetFee(output.input_bytes);
        if (coin_selection_params.m_subtract_fee_outputs) {
            value_to_select -= output.txout.nValue;
        } else {
            value_to_select -= output.effective_value;
        }
        preset_coins.insert(outpoint);
        /* Set ancestors and descendants to 0 as they don't matter for preset inputs since no actual selection is being done.
         * positive_only is set to false because we want to include all preset inputs, even if they are dust.
         */
        preset_inputs.Insert(output, /*ancestors=*/ 0, /*descendants=*/ 0, /*positive_only=*/ false);
    }

    // remove preset inputs from vCoins so that Coin Selection doesn't pick them.
    for (std::vector<COutput>::iterator it = vCoins.begin(); it != vCoins.end() && coin_control.HasSelected();)
    {
        if (preset_coins.count(it->outpoint))
            it = vCoins.erase(it);
        else
            ++it;
    }

    unsigned int limit_ancestor_count = 0;
    unsigned int limit_descendant_count = 0;
    wallet.chain().getPackageLimits(limit_ancestor_count, limit_descendant_count);
    const size_t max_ancestors = (size_t)std::max<int64_t>(1, limit_ancestor_count);
    const size_t max_descendants = (size_t)std::max<int64_t>(1, limit_descendant_count);
    const bool fRejectLongChains = gArgs.GetBoolArg("-walletrejectlongchains", DEFAULT_WALLET_REJECT_LONG_CHAINS);

    // form groups from remaining coins; note that preset coins will not
    // automatically have their associated (same address) coins included
    if (coin_control.m_avoid_partial_spends && vCoins.size() > OUTPUT_GROUP_MAX_ENTRIES) {
        // Cases where we have 101+ outputs all pointing to the same destination may result in
        // privacy leaks as they will potentially be deterministically sorted. We solve that by
        // explicitly shuffling the outputs before processing
        Shuffle(vCoins.begin(), vCoins.end(), coin_selection_params.rng_fast);
    }

    // Coin Selection attempts to select inputs from a pool of eligible UTXOs to fund the
    // transaction at a target feerate. If an attempt fails, more attempts may be made using a more
    // permissive CoinEligibilityFilter.
    std::optional<SelectionResult> res = [&] {
        // Pre-selected inputs already cover the target amount.
        if (value_to_select <= 0) return std::make_optional(SelectionResult(nTargetValue));

        // If possible, fund the transaction with confirmed UTXOs only. Prefer at least six
        // confirmations on outputs received from other wallets and only spend confirmed change.
        if (auto r1{AttemptSelection(wallet, value_to_select, CoinEligibilityFilter(1, 6, 0), vCoins, coin_selection_params)}) return r1;
        if (auto r2{AttemptSelection(wallet, value_to_select, CoinEligibilityFilter(1, 1, 0), vCoins, coin_selection_params)}) return r2;

        // Fall back to using zero confirmation change (but with as few ancestors in the mempool as
        // possible) if we cannot fund the transaction otherwise.
        if (wallet.m_spend_zero_conf_change) {
            if (auto r3{AttemptSelection(wallet, value_to_select, CoinEligibilityFilter(0, 1, 2), vCoins, coin_selection_params)}) return r3;
            if (auto r4{AttemptSelection(wallet, value_to_select, CoinEligibilityFilter(0, 1, std::min((size_t)4, max_ancestors/3), std::min((size_t)4, max_descendants/3)),
                                   vCoins, coin_selection_params)}) {
                return r4;
            }
            if (auto r5{AttemptSelection(wallet, value_to_select, CoinEligibilityFilter(0, 1, max_ancestors/2, max_descendants/2),
                                   vCoins, coin_selection_params)}) {
                return r5;
            }
            // If partial groups are allowed, relax the requirement of spending OutputGroups (groups
            // of UTXOs sent to the same address, which are obviously controlled by a single wallet)
            // in their entirety.
            if (auto r6{AttemptSelection(wallet, value_to_select, CoinEligibilityFilter(0, 1, max_ancestors-1, max_descendants-1, true /* include_partial_groups */),
                                   vCoins, coin_selection_params)}) {
                return r6;
            }
            // Try with unsafe inputs if they are allowed. This may spend unconfirmed outputs
            // received from other wallets.
            if (coin_control.m_include_unsafe_inputs) {
                if (auto r7{AttemptSelection(wallet, value_to_select,
                    CoinEligibilityFilter(0 /* conf_mine */, 0 /* conf_theirs */, max_ancestors-1, max_descendants-1, true /* include_partial_groups */),
                    vCoins, coin_selection_params)}) {
                    return r7;
                }
            }
            // Try with unlimited ancestors/descendants. The transaction will still need to meet
            // mempool ancestor/descendant policy to be accepted to mempool and broadcasted, but
            // OutputGroups use heuristics that may overestimate ancestor/descendant counts.
            if (!fRejectLongChains) {
                if (auto r8{AttemptSelection(wallet, value_to_select,
                                      CoinEligibilityFilter(0, 1, std::numeric_limits<uint64_t>::max(), std::numeric_limits<uint64_t>::max(), true /* include_partial_groups */),
                                      vCoins, coin_selection_params)}) {
                    return r8;
                }
            }
        }
        // Coin Selection failed.
        return std::optional<SelectionResult>();
    }();

    if (!res) return std::nullopt;

    // Add preset inputs to result
    res->AddInput(preset_inputs);

    return res;
}

static bool IsCurrentForAntiFeeSniping(interfaces::Chain& chain, const uint256& block_hash)
{
    if (chain.isInitialBlockDownload()) {
        return false;
    }
    constexpr int64_t MAX_ANTI_FEE_SNIPING_TIP_AGE = 8 * 60 * 60; // in seconds
    int64_t block_time;
    CHECK_NONFATAL(chain.findBlock(block_hash, FoundBlock().time(block_time)));
    if (block_time < (GetTime() - MAX_ANTI_FEE_SNIPING_TIP_AGE)) {
        return false;
    }
    return true;
}

/**
 * Set a height-based locktime for new transactions (uses the height of the
 * current chain tip unless we are not synced with the current chain
 */
static void DiscourageFeeSniping(CMutableTransaction& tx, FastRandomContext& rng_fast,
                                 interfaces::Chain& chain, const uint256& block_hash, int block_height)
{
    // All inputs must be added by now
    assert(!tx.vin.empty());
    // Discourage fee sniping.
    //
    // For a large miner the value of the transactions in the best block and
    // the mempool can exceed the cost of deliberately attempting to mine two
    // blocks to orphan the current best block. By setting nLockTime such that
    // only the next block can include the transaction, we discourage this
    // practice as the height restricted and limited blocksize gives miners
    // considering fee sniping fewer options for pulling off this attack.
    //
    // A simple way to think about this is from the wallet's point of view we
    // always want the blockchain to move forward. By setting nLockTime this
    // way we're basically making the statement that we only want this
    // transaction to appear in the next block; we don't want to potentially
    // encourage reorgs by allowing transactions to appear at lower heights
    // than the next block in forks of the best chain.
    //
    // Of course, the subsidy is high enough, and transaction volume low
    // enough, that fee sniping isn't a problem yet, but by implementing a fix
    // now we ensure code won't be written that makes assumptions about
    // nLockTime that preclude a fix later.
    if (IsCurrentForAntiFeeSniping(chain, block_hash)) {
        tx.nLockTime = block_height;

        // Secondly occasionally randomly pick a nLockTime even further back, so
        // that transactions that are delayed after signing for whatever reason,
        // e.g. high-latency mix networks and some CoinJoin implementations, have
        // better privacy.
        if (rng_fast.randrange(10) == 0) {
            tx.nLockTime = std::max(0, int(tx.nLockTime) - int(rng_fast.randrange(100)));
        }
    } else {
        // If our chain is lagging behind, we can't discourage fee sniping nor help
        // the privacy of high-latency transactions. To avoid leaking a potentially
        // unique "nLockTime fingerprint", set nLockTime to a constant.
        tx.nLockTime = 0;
    }
    // Sanity check all values
    assert(tx.nLockTime < LOCKTIME_THRESHOLD); // Type must be block height
    assert(tx.nLockTime <= uint64_t(block_height));
    for (const auto& in : tx.vin) {
        // Can not be FINAL for locktime to work
        assert(in.nSequence != CTxIn::SEQUENCE_FINAL);
        // May be MAX NONFINAL to disable both BIP68 and BIP125
        if (in.nSequence == CTxIn::MAX_SEQUENCE_NONFINAL) continue;
        // May be MAX BIP125 to disable BIP68 and enable BIP125
        if (in.nSequence == MAX_BIP125_RBF_SEQUENCE) continue;
        // The wallet does not support any other sequence-use right now.
        assert(false);
    }
}

static bool
FindValueInNameInput (const CWallet& wallet, const CTxIn& nameInput,
                      CAmount& value, const CWalletTx*& walletTx,
                      bilingual_str& error)
{
  walletTx = wallet.GetWalletTx (nameInput.prevout.hash);
  if (!walletTx)
    {
      error = _("Input tx not found in wallet");
      return false;
    }

  const CTxOut& output = walletTx->tx->vout[nameInput.prevout.n];
  if (wallet.IsMine (output) != ISMINE_SPENDABLE)
    {
      error = _("Input tx is not mine");
      return false;
    }

  if (!CNameScript::isNameScript (output.scriptPubKey))
    {
      error = _("Input tx is not a name operation");
      return false;
    }

  value = output.nValue;
  return true;
}

static bool CreateTransactionInternal(
        CWallet& wallet,
        const std::vector<CRecipient>& vecSend,
        const CTxIn* withInput,
        CTransactionRef& tx,
        CAmount& nFeeRet,
        int& nChangePosInOut,
        bilingual_str& error,
        const CCoinControl& coin_control,
        FeeCalculation& fee_calc_out,
        bool sign) EXCLUSIVE_LOCKS_REQUIRED(wallet.cs_wallet)
{
    /* Initialise nFeeRet here so that SendMoney doesn't see an uninitialised
       value in case we error out earlier.  */
    nFeeRet = 0;

    AssertLockHeld(wallet.cs_wallet);

    FastRandomContext rng_fast;
    CMutableTransaction txNew; // The resulting transaction that we make

    CoinSelectionParams coin_selection_params{rng_fast}; // Parameters for coin selection, init with dummy
    coin_selection_params.m_avoid_partial_spends = coin_control.m_avoid_partial_spends;

    // Set the long term feerate estimate to the wallet's consolidate feerate
    coin_selection_params.m_long_term_feerate = wallet.m_consolidate_feerate;

    CAmount recipients_sum = 0;
    const OutputType change_type = wallet.TransactionChangeType(coin_control.m_change_type ? *coin_control.m_change_type : wallet.m_default_change_type, vecSend);
    ReserveDestination reservedest(&wallet, change_type);
    unsigned int outputs_to_subtract_fee_from = 0; // The number of outputs which we are subtracting the fee from
    bool isNamecoin = false;
    for (const auto& recipient : vecSend) {
        recipients_sum += recipient.nAmount;

        if (recipient.fSubtractFeeFromAmount) {
            outputs_to_subtract_fee_from++;
            coin_selection_params.m_subtract_fee_outputs = true;
        }

        if (CNameScript::isNameScript (recipient.scriptPubKey))
            isNamecoin = true;
    }
    coin_selection_params.m_change_target = GenerateChangeTarget(std::floor(recipients_sum / vecSend.size()), rng_fast);

    if (isNamecoin)
        txNew.SetNamecoin();

    // Create change script that will be used if we need change
    CScript scriptChange;

    // coin control: send change to custom address
    if (!std::get_if<CNoDestination>(&coin_control.destChange)) {
        scriptChange = GetScriptForDestination(coin_control.destChange);
    } else { // no coin control: send change to newly generated address
        // Note: We use a new key here to keep it from being obvious which side is the change.
        //  The drawback is that by not reusing a previous key, the change may be lost if a
        //  backup is restored, if the backup doesn't have the new private key for the change.
        //  If we reused the old key, it would be possible to add code to look for and
        //  rediscover unknown transactions that were written with keys of ours to recover
        //  post-backup change.

        // Reserve a new key pair from key pool. If it fails, provide a dummy
        // destination in case we don't need change.
        CTxDestination dest;
        bilingual_str dest_err;
        if (!reservedest.GetReservedDestination(dest, true, dest_err)) {
            error = _("Transaction needs a change address, but we can't generate it.") + Untranslated(" ") + dest_err;
        }
        scriptChange = GetScriptForDestination(dest);
        // A valid destination implies a change script (and
        // vice-versa). An empty change script will abort later, if the
        // change keypool ran out, but change is required.
        CHECK_NONFATAL(IsValidDestination(dest) != scriptChange.empty());
    }
    CTxOut change_prototype_txout(0, scriptChange);
    coin_selection_params.change_output_size = GetSerializeSize(change_prototype_txout);

    // Get size of spending the change output
    int change_spend_size = CalculateMaximumSignedInputSize(change_prototype_txout, &wallet);
    // If the wallet doesn't know how to sign change output, assume p2sh-p2wpkh
    // as lower-bound to allow BnB to do it's thing
    if (change_spend_size == -1) {
        coin_selection_params.change_spend_size = DUMMY_NESTED_P2WPKH_INPUT_SIZE;
    } else {
        coin_selection_params.change_spend_size = (size_t)change_spend_size;
    }

    /* If we have an input to include, find its value.  This value will be
       subtracted later on during coin selection, since the input is added
       additionally to the selected coins.  */
    CAmount nInputValue = 0;
    const CWalletTx* withInputTx = nullptr;
    if (withInput)
    {
        if (!FindValueInNameInput (wallet, *withInput, nInputValue, withInputTx, error))
            return false;
    }

    // Set discard feerate
    coin_selection_params.m_discard_feerate = GetDiscardRate(wallet);

    // Get the fee rate to use effective values in coin selection
    FeeCalculation feeCalc;
    coin_selection_params.m_effective_feerate = GetMinimumFeeRate(wallet, coin_control, &feeCalc);
    // Do not, ever, assume that it's fine to change the fee rate if the user has explicitly
    // provided one
    if (coin_control.m_feerate && coin_selection_params.m_effective_feerate > *coin_control.m_feerate) {
        error = strprintf(_("Fee rate (%s) is lower than the minimum fee rate setting (%s)"), coin_control.m_feerate->ToString(FeeEstimateMode::SAT_VB), coin_selection_params.m_effective_feerate.ToString(FeeEstimateMode::SAT_VB));
        return false;
    }
    if (feeCalc.reason == FeeReason::FALLBACK && !wallet.m_allow_fallback_fee) {
        // eventually allow a fallback fee
        error = _("Fee estimation failed. Fallbackfee is disabled. Wait a few blocks or enable -fallbackfee.");
        return false;
    }

    // Calculate the cost of change
    // Cost of change is the cost of creating the change output + cost of spending the change output in the future.
    // For creating the change output now, we use the effective feerate.
    // For spending the change output in the future, we use the discard feerate for now.
    // So cost of change = (change output size * effective feerate) + (size of spending change output * discard feerate)
    coin_selection_params.m_change_fee = coin_selection_params.m_effective_feerate.GetFee(coin_selection_params.change_output_size);
    coin_selection_params.m_cost_of_change = coin_selection_params.m_discard_feerate.GetFee(coin_selection_params.change_spend_size) + coin_selection_params.m_change_fee;

    // vouts to the payees
    if (!coin_selection_params.m_subtract_fee_outputs) {
        coin_selection_params.tx_noinputs_size = 11; // Static vsize overhead + outputs vsize. 4 nVersion, 4 nLocktime, 1 input count, 1 output count, 1 witness overhead (dummy, flag, stack size)
    }
    for (const auto& recipient : vecSend)
    {
        CTxOut txout(recipient.nAmount, recipient.scriptPubKey);

        // Include the fee cost for outputs.
        if (!coin_selection_params.m_subtract_fee_outputs) {
            coin_selection_params.tx_noinputs_size += ::GetSerializeSize(txout, PROTOCOL_VERSION);
        }

        if (IsDust(txout, wallet.chain().relayDustFee()))
        {
            error = _("Transaction amount too small");
            return false;
        }
        txNew.vout.push_back(txout);
    }

    // Include the fees for things that aren't inputs, excluding the change output
    const CAmount not_input_fees = coin_selection_params.m_effective_feerate.GetFee(coin_selection_params.tx_noinputs_size);
    CAmount selection_target = recipients_sum + not_input_fees - nInputValue;

    // Get available coins
    std::vector<COutput> vAvailableCoins;
    AvailableCoins(wallet, vAvailableCoins, &coin_control, 1, MAX_MONEY, MAX_MONEY, 0);

    // Choose coins to use
    std::optional<SelectionResult> result = SelectCoins(wallet, vAvailableCoins, /* nTargetValue */ selection_target, coin_control, coin_selection_params);
    if (!result) {
        error = _("Insufficient funds");
        return false;
    }

    // Always make a change output
    // We will reduce the fee from this change output later, and remove the output if it is too small.
    const CAmount change_and_fee = result->GetSelectedValue() - recipients_sum + nInputValue;
    assert(change_and_fee >= 0);
    CTxOut newTxOut(change_and_fee, scriptChange);

    if (nChangePosInOut == -1) {
        // Insert change txn at random position:
        nChangePosInOut = rng_fast.randrange(txNew.vout.size() + 1);
    }
    else if ((unsigned int)nChangePosInOut > txNew.vout.size())
    {
        error = _("Transaction change output index out of range");
        return false;
    }

    assert(nChangePosInOut != -1);
    auto change_position = txNew.vout.insert(txNew.vout.begin() + nChangePosInOut, newTxOut);

    // Shuffle selected coins and fill in final vin
    std::vector<COutput> selected_coins = result->GetShuffledInputVector();

    // If we have a fixed input (e.g. a name), add it as well.
    if (withInput) {
        selected_coins.emplace_back(withInputTx->tx, withInput->prevout.n);
    }

    // The sequence number is set to non-maxint so that DiscourageFeeSniping
    // works.
    //
    // BIP125 defines opt-in RBF as any nSequence < maxint-1, so
    // we use the highest possible value in that range (maxint-2)
    // to avoid conflicting with other possible uses of nSequence,
    // and in the spirit of "smallest possible change from prior
    // behavior."
    const uint32_t nSequence{coin_control.m_signal_bip125_rbf.value_or(wallet.m_signal_rbf) ? MAX_BIP125_RBF_SEQUENCE : CTxIn::MAX_SEQUENCE_NONFINAL};
    for (const auto& coin : selected_coins) {
        txNew.vin.push_back(CTxIn(coin.outpoint, CScript(), nSequence));
    }
    DiscourageFeeSniping(txNew, rng_fast, wallet.chain(), wallet.GetLastBlockHash(), wallet.GetLastBlockHeight());

    // Calculate the transaction fee
    TxSize tx_sizes = CalculateMaximumSignedTxSize(CTransaction(txNew), &wallet, &coin_control);
    int nBytes = tx_sizes.vsize;
    if (nBytes == -1) {
        error = _("Missing solving data for estimating transaction size");
        return false;
    }
    nFeeRet = coin_selection_params.m_effective_feerate.GetFee(nBytes);

    // Subtract fee from the change output if not subtracting it from recipient outputs
    CAmount fee_needed = nFeeRet;
    if (!coin_selection_params.m_subtract_fee_outputs) {
        change_position->nValue -= fee_needed;
    }

    // We want to drop the change to fees if:
    // 1. The change output would be dust
    // 2. The change is within the (almost) exact match window, i.e. it is less than or equal to the cost of the change output (cost_of_change)
    CAmount change_amount = change_position->nValue;
    if (IsDust(*change_position, coin_selection_params.m_discard_feerate) || change_amount <= coin_selection_params.m_cost_of_change)
    {
        nChangePosInOut = -1;
        change_amount = 0;
        txNew.vout.erase(change_position);

        // Because we have dropped this change, the tx size and required fee will be different, so let's recalculate those
        tx_sizes = CalculateMaximumSignedTxSize(CTransaction(txNew), &wallet, &coin_control);
        nBytes = tx_sizes.vsize;
        fee_needed = coin_selection_params.m_effective_feerate.GetFee(nBytes);
    }

    // The only time that fee_needed should be less than the amount available for fees (in change_and_fee - change_amount) is when
    // we are subtracting the fee from the outputs. If this occurs at any other time, it is a bug.
    assert(coin_selection_params.m_subtract_fee_outputs || fee_needed <= change_and_fee - change_amount);

    // Update nFeeRet in case fee_needed changed due to dropping the change output
    if (fee_needed <= change_and_fee - change_amount) {
        nFeeRet = change_and_fee - change_amount;
    }

    // Reduce output values for subtractFeeFromAmount
    if (coin_selection_params.m_subtract_fee_outputs) {
        CAmount to_reduce = fee_needed + change_amount - change_and_fee;
        int i = 0;
        bool fFirst = true;
        for (const auto& recipient : vecSend)
        {
            if (i == nChangePosInOut) {
                ++i;
            }
            CTxOut& txout = txNew.vout[i];

            if (recipient.fSubtractFeeFromAmount)
            {
                txout.nValue -= to_reduce / outputs_to_subtract_fee_from; // Subtract fee equally from each selected recipient

                if (fFirst) // first receiver pays the remainder not divisible by output count
                {
                    fFirst = false;
                    txout.nValue -= to_reduce % outputs_to_subtract_fee_from;
                }

                // Error if this output is reduced to be below dust
                if (IsDust(txout, wallet.chain().relayDustFee())) {
                    if (txout.nValue < 0) {
                        error = _("The transaction amount is too small to pay the fee");
                    } else {
                        error = _("The transaction amount is too small to send after the fee has been deducted");
                    }
                    return false;
                }
            }
            ++i;
        }
        nFeeRet = fee_needed;
    }

    // Give up if change keypool ran out and change is required
    if (scriptChange.empty() && nChangePosInOut != -1) {
        return false;
    }

    if (sign && !wallet.SignTransaction(txNew)) {
        error = _("Signing transaction failed");
        return false;
    }

    // Return the constructed transaction data.
    tx = MakeTransactionRef(std::move(txNew));

    // Limit size
    if ((sign && GetTransactionWeight(*tx) > MAX_STANDARD_TX_WEIGHT) ||
        (!sign && tx_sizes.weight > MAX_STANDARD_TX_WEIGHT))
    {
        error = _("Transaction too large");
        return false;
    }

    if (nFeeRet > wallet.m_default_max_tx_fee) {
        error = TransactionErrorString(TransactionError::MAX_FEE_EXCEEDED);
        return false;
    }

    if (gArgs.GetBoolArg("-walletrejectlongchains", DEFAULT_WALLET_REJECT_LONG_CHAINS)) {
        // Lastly, ensure this tx will pass the mempool's chain limits
        if (!wallet.chain().checkChainLimits(tx)) {
            error = _("Transaction has too long of a mempool chain");
            return false;
        }
    }

    // Before we return success, we assume any change key will be used to prevent
    // accidental re-use.
    reservedest.KeepDestination();
    fee_calc_out = feeCalc;

    wallet.WalletLogPrintf("Fee Calculation: Fee:%d Bytes:%u Tgt:%d (requested %d) Reason:\"%s\" Decay %.5f: Estimation: (%g - %g) %.2f%% %.1f/(%.1f %d mem %.1f out) Fail: (%g - %g) %.2f%% %.1f/(%.1f %d mem %.1f out)\n",
              nFeeRet, nBytes, feeCalc.returnedTarget, feeCalc.desiredTarget, StringForFeeReason(feeCalc.reason), feeCalc.est.decay,
              feeCalc.est.pass.start, feeCalc.est.pass.end,
              (feeCalc.est.pass.totalConfirmed + feeCalc.est.pass.inMempool + feeCalc.est.pass.leftMempool) > 0.0 ? 100 * feeCalc.est.pass.withinTarget / (feeCalc.est.pass.totalConfirmed + feeCalc.est.pass.inMempool + feeCalc.est.pass.leftMempool) : 0.0,
              feeCalc.est.pass.withinTarget, feeCalc.est.pass.totalConfirmed, feeCalc.est.pass.inMempool, feeCalc.est.pass.leftMempool,
              feeCalc.est.fail.start, feeCalc.est.fail.end,
              (feeCalc.est.fail.totalConfirmed + feeCalc.est.fail.inMempool + feeCalc.est.fail.leftMempool) > 0.0 ? 100 * feeCalc.est.fail.withinTarget / (feeCalc.est.fail.totalConfirmed + feeCalc.est.fail.inMempool + feeCalc.est.fail.leftMempool) : 0.0,
              feeCalc.est.fail.withinTarget, feeCalc.est.fail.totalConfirmed, feeCalc.est.fail.inMempool, feeCalc.est.fail.leftMempool);
    return true;
}

bool CreateTransaction(
        CWallet& wallet,
        const std::vector<CRecipient>& vecSend,
        const CTxIn* withInput,
        CTransactionRef& tx,
        CAmount& nFeeRet,
        int& nChangePosInOut,
        bilingual_str& error,
        const CCoinControl& coin_control,
        FeeCalculation& fee_calc_out,
        bool sign)
{
    if (vecSend.empty()) {
        error = _("Transaction must have at least one recipient");
        return false;
    }

    if (std::any_of(vecSend.cbegin(), vecSend.cend(), [](const auto& recipient){ return recipient.nAmount < 0; })) {
        error = _("Transaction amounts must not be negative");
        return false;
    }

    LOCK(wallet.cs_wallet);

    int nChangePosIn = nChangePosInOut;
    Assert(!tx); // tx is an out-param. TODO change the return type from bool to tx (or nullptr)
    bool res = CreateTransactionInternal(wallet, vecSend, withInput, tx, nFeeRet, nChangePosInOut, error, coin_control, fee_calc_out, sign);
    // try with avoidpartialspends unless it's enabled already
    if (res && nFeeRet > 0 /* 0 means non-functional fee rate estimation */ && wallet.m_max_aps_fee > -1 && !coin_control.m_avoid_partial_spends) {
        CCoinControl tmp_cc = coin_control;
        tmp_cc.m_avoid_partial_spends = true;
        CAmount nFeeRet2;
        CTransactionRef tx2;
        int nChangePosInOut2 = nChangePosIn;
        bilingual_str error2; // fired and forgotten; if an error occurs, we discard the results
        if (CreateTransactionInternal(wallet, vecSend, withInput, tx2, nFeeRet2, nChangePosInOut2, error2, tmp_cc, fee_calc_out, sign)) {
            // if fee of this alternative one is within the range of the max fee, we use this one
            const bool use_aps = nFeeRet2 <= nFeeRet + wallet.m_max_aps_fee;
            wallet.WalletLogPrintf("Fee non-grouped = %lld, grouped = %lld, using %s\n", nFeeRet, nFeeRet2, use_aps ? "grouped" : "non-grouped");
            if (use_aps) {
                tx = tx2;
                nFeeRet = nFeeRet2;
                nChangePosInOut = nChangePosInOut2;
            }
        }
    }
    return res;
}

bool FundTransaction(CWallet& wallet, CMutableTransaction& tx, CAmount& nFeeRet, int& nChangePosInOut, bilingual_str& error, bool lockUnspents, const std::set<int>& setSubtractFeeFromOutputs, CCoinControl coinControl)
{
    std::vector<CRecipient> vecSend;

    // Turn the txout set into a CRecipient vector.
    for (size_t idx = 0; idx < tx.vout.size(); idx++) {
        const CTxOut& txOut = tx.vout[idx];
        CRecipient recipient = {txOut.scriptPubKey, txOut.nValue, setSubtractFeeFromOutputs.count(idx) == 1};
        vecSend.push_back(recipient);
    }

    coinControl.fAllowOtherInputs = true;

    for (const CTxIn& txin : tx.vin) {
        coinControl.Select(txin.prevout);
    }

    // Acquire the locks to prevent races to the new locked unspents between the
    // CreateTransaction call and LockCoin calls (when lockUnspents is true).
    LOCK(wallet.cs_wallet);

    CTransactionRef tx_new;
    FeeCalculation fee_calc_out;
    if (!CreateTransaction(wallet, vecSend, nullptr, tx_new, nFeeRet, nChangePosInOut, error, coinControl, fee_calc_out, false)) {
        return false;
    }

    if (nChangePosInOut != -1) {
        tx.vout.insert(tx.vout.begin() + nChangePosInOut, tx_new->vout[nChangePosInOut]);
    }

    // Copy output sizes from new transaction; they may have had the fee
    // subtracted from them.
    for (unsigned int idx = 0; idx < tx.vout.size(); idx++) {
        tx.vout[idx].nValue = tx_new->vout[idx].nValue;
    }

    // Add new txins while keeping original txin scriptSig/order.
    for (const CTxIn& txin : tx_new->vin) {
        if (!coinControl.IsSelected(txin.prevout)) {
            tx.vin.push_back(txin);

        }
        if (lockUnspents) {
            wallet.LockCoin(txin.prevout);
        }

    }

    return true;
}
} // namespace wallet<|MERGE_RESOLUTION|>--- conflicted
+++ resolved
@@ -190,12 +190,9 @@
 
             bool solvable = provider ? IsSolvable(*provider, wtx.tx->vout[i].scriptPubKey) : false;
             bool spendable = ((mine & ISMINE_SPENDABLE) != ISMINE_NO) || (((mine & ISMINE_WATCH_ONLY) != ISMINE_NO) && (coinControl && coinControl->fAllowWatchOnly && solvable));
-<<<<<<< HEAD
             if (CNameScript::isNameScript(wtx.tx->vout[i].scriptPubKey))
                 spendable = false;
-=======
             int input_bytes = GetTxSpendSize(wallet, wtx, i, (coinControl && coinControl->fAllowWatchOnly));
->>>>>>> ad60fc2a
 
             vCoins.emplace_back(COutPoint(wtx.GetHash(), i), wtx.tx->vout.at(i), nDepth, input_bytes, spendable, solvable, safeTx, wtx.GetTxTime(), tx_from_me);
 
@@ -869,11 +866,6 @@
     // Shuffle selected coins and fill in final vin
     std::vector<COutput> selected_coins = result->GetShuffledInputVector();
 
-    // If we have a fixed input (e.g. a name), add it as well.
-    if (withInput) {
-        selected_coins.emplace_back(withInputTx->tx, withInput->prevout.n);
-    }
-
     // The sequence number is set to non-maxint so that DiscourageFeeSniping
     // works.
     //
@@ -885,6 +877,9 @@
     const uint32_t nSequence{coin_control.m_signal_bip125_rbf.value_or(wallet.m_signal_rbf) ? MAX_BIP125_RBF_SEQUENCE : CTxIn::MAX_SEQUENCE_NONFINAL};
     for (const auto& coin : selected_coins) {
         txNew.vin.push_back(CTxIn(coin.outpoint, CScript(), nSequence));
+    }
+    if (withInput) {
+        txNew.vin.emplace_back(withInput->prevout, CScript(), nSequence);
     }
     DiscourageFeeSniping(txNew, rng_fast, wallet.chain(), wallet.GetLastBlockHash(), wallet.GetLastBlockHeight());
 
