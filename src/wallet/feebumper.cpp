--- conflicted
+++ resolved
@@ -221,12 +221,8 @@
     CAmount fee_ret;
     int change_pos_in_out = -1; // No requested location for change
     bilingual_str fail_reason;
-<<<<<<< HEAD
-    if (!wallet.CreateTransaction(recipients, nullptr, tx_new, fee_ret, change_pos_in_out, fail_reason, new_coin_control, false)) {
-=======
     FeeCalculation fee_calc_out;
-    if (!wallet.CreateTransaction(recipients, tx_new, fee_ret, change_pos_in_out, fail_reason, new_coin_control, fee_calc_out, false)) {
->>>>>>> 68224b25
+    if (!wallet.CreateTransaction(recipients, nullptr, tx_new, fee_ret, change_pos_in_out, fail_reason, new_coin_control, fee_calc_out, false)) {
         errors.push_back(Untranslated("Unable to create transaction.") + Untranslated(" ") + fail_reason);
         return Result::WALLET_ERROR;
     }
