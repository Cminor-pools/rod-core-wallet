--- conflicted
+++ resolved
@@ -1344,7 +1344,7 @@
 
 // Note that this function doesn't distinguish between a 0-valued input,
 // and a not-"is mine" (according to the filter) input.
-CAmount CWallet::GetDebit(const CTxIn &txin, const isminefilter& filter, bool fExcludeNames) const
+CAmount CWallet::GetDebit(const CTxIn &txin, const isminefilter& filter) const
 {
     {
         LOCK(cs_wallet);
@@ -1355,8 +1355,7 @@
             if (txin.prevout.n < prev.tx->vout.size())
             {
                 const CTxOut& prevout = prev.tx->vout[txin.prevout.n];
-                if (fExcludeNames
-                    && CNameScript::isNameScript(prevout.scriptPubKey))
+                if (CNameScript::isNameScript(prevout.scriptPubKey))
                     return 0;
 
                 if (IsMine(prevout) & filter)
@@ -1428,12 +1427,12 @@
     return (GetDebit(tx, ISMINE_ALL) > 0);
 }
 
-CAmount CWallet::GetDebit(const CTransaction& tx, const isminefilter& filter, bool fExcludeNames) const
+CAmount CWallet::GetDebit(const CTransaction& tx, const isminefilter& filter) const
 {
     CAmount nDebit = 0;
     for (const CTxIn& txin : tx.vin)
     {
-        nDebit += GetDebit(txin, filter, fExcludeNames);
+        nDebit += GetDebit(txin, filter);
         if (!MoneyRange(nDebit))
             throw std::runtime_error(std::string(__func__) + ": value out of range");
     }
@@ -1973,9 +1972,6 @@
     return result;
 }
 
-<<<<<<< HEAD
-CAmount CWalletTx::GetDebit(const isminefilter& filter, bool fExcludeNames) const
-=======
 CAmount CWalletTx::GetCachableAmount(AmountType type, const isminefilter& filter, bool recalculate) const
 {
     auto& amount = m_amounts[type];
@@ -1986,39 +1982,16 @@
 }
 
 CAmount CWalletTx::GetDebit(const isminefilter& filter) const
->>>>>>> 8c3855c9
 {
     if (tx->vin.empty())
         return 0;
 
     CAmount debit = 0;
-<<<<<<< HEAD
-    if(filter & ISMINE_SPENDABLE)
-    {
-        if (!fDebitCached)
-        {
-            nDebitCached = pwallet->GetDebit(*tx, ISMINE_SPENDABLE, true);
-            nDebitWithNamesCached = pwallet->GetDebit(*tx, ISMINE_SPENDABLE, false);
-            fDebitCached = true;
-        }
-        debit += (fExcludeNames ? nDebitCached : nDebitWithNamesCached);
-    }
-    if(filter & ISMINE_WATCH_ONLY)
-    {
-        if (!fWatchDebitCached)
-        {
-            nWatchDebitCached = pwallet->GetDebit(*tx, ISMINE_WATCH_ONLY, true);
-            nWatchDebitWithNamesCached = pwallet->GetDebit(*tx, ISMINE_WATCH_ONLY, false);
-            fWatchDebitCached = true;
-        }
-        debit += (fExcludeNames ? nWatchDebitCached : nWatchDebitWithNamesCached);
-=======
     if (filter & ISMINE_SPENDABLE) {
         debit += GetCachableAmount(DEBIT, ISMINE_SPENDABLE);
     }
     if (filter & ISMINE_WATCH_ONLY) {
         debit += GetCachableAmount(DEBIT, ISMINE_WATCH_ONLY);
->>>>>>> 8c3855c9
     }
     return debit;
 }
