--- conflicted
+++ resolved
@@ -1681,13 +1681,7 @@
         if (nameOp.isNameOp())
         {
             if (nameOp.isAnyUpdate())
-<<<<<<< HEAD
-                output.nameOp = "update: " + ValtypeToString(nameOp.getOpName());
-=======
                 output.nameOp = "update: " + EncodeNameForMessage(nameOp.getOpName());
-            else
-                output.nameOp = "new: " + HexStr(nameOp.getOpHash());
->>>>>>> a439016b
             output.amount = 0;
         }
 
