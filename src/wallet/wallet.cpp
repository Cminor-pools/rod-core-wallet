--- conflicted
+++ resolved
@@ -2561,11 +2561,7 @@
     LOCK(cs_wallet);
 
     CTransactionRef tx_new;
-<<<<<<< HEAD
-    if (!CreateTransaction(vecSend, nullptr, tx_new, nFeeRet, nChangePosInOut, strFailReason, coinControl, false)) {
-=======
-    if (!CreateTransaction(vecSend, tx_new, nFeeRet, nChangePosInOut, error, coinControl, false)) {
->>>>>>> 64afad52
+    if (!CreateTransaction(vecSend, nullptr, tx_new, nFeeRet, nChangePosInOut, error, coinControl, false)) {
         return false;
     }
 
@@ -2596,25 +2592,25 @@
 bool
 CWallet::FindValueInNameInput (const CTxIn& nameInput,
                                CAmount& value, const CWalletTx*& walletTx,
-                               std::string& strFailReason) const
+                               bilingual_str& error) const
 {
   walletTx = GetWalletTx (nameInput.prevout.hash);
   if (!walletTx)
     {
-      strFailReason = _("Input tx not found in wallet").translated;
+      error = _("Input tx not found in wallet");
       return false;
     }
 
   const CTxOut& output = walletTx->tx->vout[nameInput.prevout.n];
   if (IsMine (output) != ISMINE_SPENDABLE)
     {
-      strFailReason = _("Input tx is not mine").translated;
+      error = _("Input tx is not mine");
       return false;
     }
 
   if (!CNameScript::isNameScript (output.scriptPubKey))
     {
-      strFailReason = _("Input tx is not a name operation").translated;
+      error = _("Input tx is not a name operation");
       return false;
     }
 
@@ -2710,13 +2706,9 @@
     return m_default_address_type;
 }
 
-<<<<<<< HEAD
 bool CWallet::CreateTransaction(const std::vector<CRecipient>& vecSend,
                                 const CTxIn* withInput,
-                                CTransactionRef& tx, CAmount& nFeeRet, int& nChangePosInOut, std::string& strFailReason, const CCoinControl& coin_control, bool sign)
-=======
-bool CWallet::CreateTransaction(const std::vector<CRecipient>& vecSend, CTransactionRef& tx, CAmount& nFeeRet, int& nChangePosInOut, bilingual_str& error, const CCoinControl& coin_control, bool sign)
->>>>>>> 64afad52
+                                CTransactionRef& tx, CAmount& nFeeRet, int& nChangePosInOut, bilingual_str& error, const CCoinControl& coin_control, bool sign)
 {
     /* Initialise nFeeRet here so that SendMoney doesn't see an uninitialised
        value in case we error out earlier.  */
@@ -2756,8 +2748,7 @@
     const CWalletTx* withInputTx = nullptr;
     if (withInput)
     {
-        if (!FindValueInNameInput (*withInput, nInputValue, withInputTx,
-                                   strFailReason))
+        if (!FindValueInNameInput (*withInput, nInputValue, withInputTx, error))
             return false;
     }
 
