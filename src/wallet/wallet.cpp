// Copyright (c) 2009-2010 Satoshi Nakamoto
// Copyright (c) 2009-2017 The Bitcoin Core developers
// Distributed under the MIT software license, see the accompanying
// file COPYING or http://www.opensource.org/licenses/mit-license.php.

#include <wallet/wallet.h>

#include <checkpoints.h>
#include <chain.h>
#include <wallet/coincontrol.h>
#include <consensus/consensus.h>
#include <consensus/validation.h>
#include <fs.h>
#include <init.h>
#include <key.h>
#include <key_io.h>
#include <keystore.h>
#include <validation.h>
#include <net.h>
#include <policy/fees.h>
#include <policy/policy.h>
#include <policy/rbf.h>
#include <primitives/block.h>
#include <primitives/transaction.h>
#include <script/script.h>
#include <timedata.h>
#include <txmempool.h>
#include <utilmoneystr.h>
#include <wallet/fees.h>
#include <wallet/walletutil.h>

#include <algorithm>
#include <assert.h>
#include <future>

#include <boost/algorithm/string/replace.hpp>

static CCriticalSection cs_wallets;
static std::vector<std::shared_ptr<CWallet>> vpwallets GUARDED_BY(cs_wallets);

bool AddWallet(const std::shared_ptr<CWallet>& wallet)
{
    LOCK(cs_wallets);
    assert(wallet);
    std::vector<std::shared_ptr<CWallet>>::const_iterator i = std::find(vpwallets.begin(), vpwallets.end(), wallet);
    if (i != vpwallets.end()) return false;
    vpwallets.push_back(wallet);
    return true;
}

bool RemoveWallet(const std::shared_ptr<CWallet>& wallet)
{
    LOCK(cs_wallets);
    assert(wallet);
    std::vector<std::shared_ptr<CWallet>>::iterator i = std::find(vpwallets.begin(), vpwallets.end(), wallet);
    if (i == vpwallets.end()) return false;
    vpwallets.erase(i);
    return true;
}

bool HasWallets()
{
    LOCK(cs_wallets);
    return !vpwallets.empty();
}

std::vector<std::shared_ptr<CWallet>> GetWallets()
{
    LOCK(cs_wallets);
    return vpwallets;
}

std::shared_ptr<CWallet> GetWallet(const std::string& name)
{
    LOCK(cs_wallets);
    for (const std::shared_ptr<CWallet>& wallet : vpwallets) {
        if (wallet->GetName() == name) return wallet;
    }
    return nullptr;
}

const uint32_t BIP32_HARDENED_KEY_LIMIT = 0x80000000;

/** @defgroup mapWallet
 *
 * @{
 */

std::string COutput::ToString() const
{
    return strprintf("COutput(%s, %d, %d) [%s]", tx->GetHash().ToString(), i, nDepth, FormatMoney(tx->tx->vout[i].nValue));
}

class CAffectedKeysVisitor : public boost::static_visitor<void> {
private:
    const CKeyStore &keystore;
    std::vector<CKeyID> &vKeys;

public:
    CAffectedKeysVisitor(const CKeyStore &keystoreIn, std::vector<CKeyID> &vKeysIn) : keystore(keystoreIn), vKeys(vKeysIn) {}

    void Process(const CScript &script) {
        txnouttype type;
        std::vector<CTxDestination> vDest;
        int nRequired;
        if (ExtractDestinations(script, type, vDest, nRequired)) {
            for (const CTxDestination &dest : vDest)
                boost::apply_visitor(*this, dest);
        }
    }

    void operator()(const CKeyID &keyId) {
        if (keystore.HaveKey(keyId))
            vKeys.push_back(keyId);
    }

    void operator()(const CScriptID &scriptId) {
        CScript script;
        if (keystore.GetCScript(scriptId, script))
            Process(script);
    }

    void operator()(const WitnessV0ScriptHash& scriptID)
    {
        CScriptID id;
        CRIPEMD160().Write(scriptID.begin(), 32).Finalize(id.begin());
        CScript script;
        if (keystore.GetCScript(id, script)) {
            Process(script);
        }
    }

    void operator()(const WitnessV0KeyHash& keyid)
    {
        CKeyID id(keyid);
        if (keystore.HaveKey(id)) {
            vKeys.push_back(id);
        }
    }

    template<typename X>
    void operator()(const X &none) {}
};

const CWalletTx* CWallet::GetWalletTx(const uint256& hash) const
{
    LOCK(cs_wallet);
    std::map<uint256, CWalletTx>::const_iterator it = mapWallet.find(hash);
    if (it == mapWallet.end())
        return nullptr;
    return &(it->second);
}

CPubKey CWallet::GenerateNewKey(WalletBatch &batch, bool internal)
{
    AssertLockHeld(cs_wallet); // mapKeyMetadata
    bool fCompressed = CanSupportFeature(FEATURE_COMPRPUBKEY); // default to compressed public keys if we want 0.6.0 wallets

    CKey secret;

    // Create new metadata
    int64_t nCreationTime = GetTime();
    CKeyMetadata metadata(nCreationTime);

    // use HD key derivation if HD was enabled during wallet creation
    if (IsHDEnabled()) {
        DeriveNewChildKey(batch, metadata, secret, (CanSupportFeature(FEATURE_HD_SPLIT) ? internal : false));
    } else {
        secret.MakeNewKey(fCompressed);
    }

    // Compressed public keys were introduced in version 0.6.0
    if (fCompressed) {
        SetMinVersion(FEATURE_COMPRPUBKEY);
    }

    CPubKey pubkey = secret.GetPubKey();
    assert(secret.VerifyPubKey(pubkey));

    mapKeyMetadata[pubkey.GetID()] = metadata;
    UpdateTimeFirstKey(nCreationTime);

    if (!AddKeyPubKeyWithDB(batch, secret, pubkey)) {
        throw std::runtime_error(std::string(__func__) + ": AddKey failed");
    }
    return pubkey;
}

void CWallet::DeriveNewChildKey(WalletBatch &batch, CKeyMetadata& metadata, CKey& secret, bool internal)
{
    // for now we use a fixed keypath scheme of m/0'/0'/k
    CKey seed;                     //seed (256bit)
    CExtKey masterKey;             //hd master key
    CExtKey accountKey;            //key at m/0'
    CExtKey chainChildKey;         //key at m/0'/0' (external) or m/0'/1' (internal)
    CExtKey childKey;              //key at m/0'/0'/<n>'

    // try to get the seed
    if (!GetKey(hdChain.seed_id, seed))
        throw std::runtime_error(std::string(__func__) + ": seed not found");

    masterKey.SetSeed(seed.begin(), seed.size());

    // derive m/0'
    // use hardened derivation (child keys >= 0x80000000 are hardened after bip32)
    masterKey.Derive(accountKey, BIP32_HARDENED_KEY_LIMIT);

    // derive m/0'/0' (external chain) OR m/0'/1' (internal chain)
    assert(internal ? CanSupportFeature(FEATURE_HD_SPLIT) : true);
    accountKey.Derive(chainChildKey, BIP32_HARDENED_KEY_LIMIT+(internal ? 1 : 0));

    // derive child key at next index, skip keys already known to the wallet
    do {
        // always derive hardened keys
        // childIndex | BIP32_HARDENED_KEY_LIMIT = derive childIndex in hardened child-index-range
        // example: 1 | BIP32_HARDENED_KEY_LIMIT == 0x80000001 == 2147483649
        if (internal) {
            chainChildKey.Derive(childKey, hdChain.nInternalChainCounter | BIP32_HARDENED_KEY_LIMIT);
            metadata.hdKeypath = "m/0'/1'/" + std::to_string(hdChain.nInternalChainCounter) + "'";
            hdChain.nInternalChainCounter++;
        }
        else {
            chainChildKey.Derive(childKey, hdChain.nExternalChainCounter | BIP32_HARDENED_KEY_LIMIT);
            metadata.hdKeypath = "m/0'/0'/" + std::to_string(hdChain.nExternalChainCounter) + "'";
            hdChain.nExternalChainCounter++;
        }
    } while (HaveKey(childKey.key.GetPubKey().GetID()));
    secret = childKey.key;
    metadata.hd_seed_id = hdChain.seed_id;
    // update the chain model in the database
    if (!batch.WriteHDChain(hdChain))
        throw std::runtime_error(std::string(__func__) + ": Writing HD chain model failed");
}

bool CWallet::AddKeyPubKeyWithDB(WalletBatch &batch, const CKey& secret, const CPubKey &pubkey)
{
    AssertLockHeld(cs_wallet); // mapKeyMetadata

    // CCryptoKeyStore has no concept of wallet databases, but calls AddCryptedKey
    // which is overridden below.  To avoid flushes, the database handle is
    // tunneled through to it.
    bool needsDB = !encrypted_batch;
    if (needsDB) {
        encrypted_batch = &batch;
    }
    if (!CCryptoKeyStore::AddKeyPubKey(secret, pubkey)) {
        if (needsDB) encrypted_batch = nullptr;
        return false;
    }
    if (needsDB) encrypted_batch = nullptr;

    // check if we need to remove from watch-only
    CScript script;
    script = GetScriptForDestination(pubkey.GetID());
    if (HaveWatchOnly(script)) {
        RemoveWatchOnly(script);
    }
    script = GetScriptForRawPubKey(pubkey);
    if (HaveWatchOnly(script)) {
        RemoveWatchOnly(script);
    }

    if (!IsCrypted()) {
        return batch.WriteKey(pubkey,
                                                 secret.GetPrivKey(),
                                                 mapKeyMetadata[pubkey.GetID()]);
    }
    return true;
}

bool CWallet::AddKeyPubKey(const CKey& secret, const CPubKey &pubkey)
{
    WalletBatch batch(*database);
    return CWallet::AddKeyPubKeyWithDB(batch, secret, pubkey);
}

bool CWallet::AddCryptedKey(const CPubKey &vchPubKey,
                            const std::vector<unsigned char> &vchCryptedSecret)
{
    if (!CCryptoKeyStore::AddCryptedKey(vchPubKey, vchCryptedSecret))
        return false;
    {
        LOCK(cs_wallet);
        if (encrypted_batch)
            return encrypted_batch->WriteCryptedKey(vchPubKey,
                                                        vchCryptedSecret,
                                                        mapKeyMetadata[vchPubKey.GetID()]);
        else
            return WalletBatch(*database).WriteCryptedKey(vchPubKey,
                                                            vchCryptedSecret,
                                                            mapKeyMetadata[vchPubKey.GetID()]);
    }
}

bool CWallet::LoadKeyMetadata(const CKeyID& keyID, const CKeyMetadata &meta)
{
    AssertLockHeld(cs_wallet); // mapKeyMetadata
    UpdateTimeFirstKey(meta.nCreateTime);
    mapKeyMetadata[keyID] = meta;
    return true;
}

bool CWallet::LoadScriptMetadata(const CScriptID& script_id, const CKeyMetadata &meta)
{
    AssertLockHeld(cs_wallet); // m_script_metadata
    UpdateTimeFirstKey(meta.nCreateTime);
    m_script_metadata[script_id] = meta;
    return true;
}

bool CWallet::LoadCryptedKey(const CPubKey &vchPubKey, const std::vector<unsigned char> &vchCryptedSecret)
{
    return CCryptoKeyStore::AddCryptedKey(vchPubKey, vchCryptedSecret);
}

/**
 * Update wallet first key creation time. This should be called whenever keys
 * are added to the wallet, with the oldest key creation time.
 */
void CWallet::UpdateTimeFirstKey(int64_t nCreateTime)
{
    AssertLockHeld(cs_wallet);
    if (nCreateTime <= 1) {
        // Cannot determine birthday information, so set the wallet birthday to
        // the beginning of time.
        nTimeFirstKey = 1;
    } else if (!nTimeFirstKey || nCreateTime < nTimeFirstKey) {
        nTimeFirstKey = nCreateTime;
    }
}

bool CWallet::AddCScript(const CScript& redeemScript)
{
    if (!CCryptoKeyStore::AddCScript(redeemScript))
        return false;
    return WalletBatch(*database).WriteCScript(Hash160(redeemScript), redeemScript);
}

bool CWallet::LoadCScript(const CScript& redeemScript)
{
    /* A sanity check was added in pull #3843 to avoid adding redeemScripts
     * that never can be redeemed. However, old wallets may still contain
     * these. Do not add them to the wallet and warn. */
    if (redeemScript.size() > MAX_SCRIPT_ELEMENT_SIZE)
    {
        std::string strAddr = EncodeDestination(CScriptID(redeemScript));
        LogPrintf("%s: Warning: This wallet contains a redeemScript of size %i which exceeds maximum size %i thus can never be redeemed. Do not use address %s.\n",
            __func__, redeemScript.size(), MAX_SCRIPT_ELEMENT_SIZE, strAddr);
        return true;
    }

    return CCryptoKeyStore::AddCScript(redeemScript);
}

bool CWallet::AddWatchOnly(const CScript& dest)
{
    if (!CCryptoKeyStore::AddWatchOnly(dest))
        return false;
    const CKeyMetadata& meta = m_script_metadata[CScriptID(dest)];
    UpdateTimeFirstKey(meta.nCreateTime);
    NotifyWatchonlyChanged(true);
    return WalletBatch(*database).WriteWatchOnly(dest, meta);
}

bool CWallet::AddWatchOnly(const CScript& dest, int64_t nCreateTime)
{
    m_script_metadata[CScriptID(dest)].nCreateTime = nCreateTime;
    return AddWatchOnly(dest);
}

bool CWallet::RemoveWatchOnly(const CScript &dest)
{
    AssertLockHeld(cs_wallet);
    if (!CCryptoKeyStore::RemoveWatchOnly(dest))
        return false;
    if (!HaveWatchOnly())
        NotifyWatchonlyChanged(false);
    if (!WalletBatch(*database).EraseWatchOnly(dest))
        return false;

    return true;
}

bool CWallet::LoadWatchOnly(const CScript &dest)
{
    return CCryptoKeyStore::AddWatchOnly(dest);
}

bool CWallet::Unlock(const SecureString& strWalletPassphrase)
{
    CCrypter crypter;
    CKeyingMaterial _vMasterKey;

    {
        LOCK(cs_wallet);
        for (const MasterKeyMap::value_type& pMasterKey : mapMasterKeys)
        {
            if(!crypter.SetKeyFromPassphrase(strWalletPassphrase, pMasterKey.second.vchSalt, pMasterKey.second.nDeriveIterations, pMasterKey.second.nDerivationMethod))
                return false;
            if (!crypter.Decrypt(pMasterKey.second.vchCryptedKey, _vMasterKey))
                continue; // try another master key
            if (CCryptoKeyStore::Unlock(_vMasterKey))
                return true;
        }
    }
    return false;
}

bool CWallet::ChangeWalletPassphrase(const SecureString& strOldWalletPassphrase, const SecureString& strNewWalletPassphrase)
{
    bool fWasLocked = IsLocked();

    {
        LOCK(cs_wallet);
        Lock();

        CCrypter crypter;
        CKeyingMaterial _vMasterKey;
        for (MasterKeyMap::value_type& pMasterKey : mapMasterKeys)
        {
            if(!crypter.SetKeyFromPassphrase(strOldWalletPassphrase, pMasterKey.second.vchSalt, pMasterKey.second.nDeriveIterations, pMasterKey.second.nDerivationMethod))
                return false;
            if (!crypter.Decrypt(pMasterKey.second.vchCryptedKey, _vMasterKey))
                return false;
            if (CCryptoKeyStore::Unlock(_vMasterKey))
            {
                int64_t nStartTime = GetTimeMillis();
                crypter.SetKeyFromPassphrase(strNewWalletPassphrase, pMasterKey.second.vchSalt, pMasterKey.second.nDeriveIterations, pMasterKey.second.nDerivationMethod);
                pMasterKey.second.nDeriveIterations = static_cast<unsigned int>(pMasterKey.second.nDeriveIterations * (100 / ((double)(GetTimeMillis() - nStartTime))));

                nStartTime = GetTimeMillis();
                crypter.SetKeyFromPassphrase(strNewWalletPassphrase, pMasterKey.second.vchSalt, pMasterKey.second.nDeriveIterations, pMasterKey.second.nDerivationMethod);
                pMasterKey.second.nDeriveIterations = (pMasterKey.second.nDeriveIterations + static_cast<unsigned int>(pMasterKey.second.nDeriveIterations * 100 / ((double)(GetTimeMillis() - nStartTime)))) / 2;

                if (pMasterKey.second.nDeriveIterations < 25000)
                    pMasterKey.second.nDeriveIterations = 25000;

                LogPrintf("Wallet passphrase changed to an nDeriveIterations of %i\n", pMasterKey.second.nDeriveIterations);

                if (!crypter.SetKeyFromPassphrase(strNewWalletPassphrase, pMasterKey.second.vchSalt, pMasterKey.second.nDeriveIterations, pMasterKey.second.nDerivationMethod))
                    return false;
                if (!crypter.Encrypt(_vMasterKey, pMasterKey.second.vchCryptedKey))
                    return false;
                WalletBatch(*database).WriteMasterKey(pMasterKey.first, pMasterKey.second);
                if (fWasLocked)
                    Lock();
                return true;
            }
        }
    }

    return false;
}

void CWallet::ChainStateFlushed(const CBlockLocator& loc)
{
    WalletBatch batch(*database);
    batch.WriteBestBlock(loc);
}

bool CWallet::SetMinVersion(enum WalletFeature nVersion, WalletBatch* batch_in, bool fExplicit)
{
    LOCK(cs_wallet); // nWalletVersion
    if (nWalletVersion >= nVersion)
        return true;

    // when doing an explicit upgrade, if we pass the max version permitted, upgrade all the way
    if (fExplicit && nVersion > nWalletMaxVersion)
            nVersion = FEATURE_LATEST;

    nWalletVersion = nVersion;

    if (nVersion > nWalletMaxVersion)
        nWalletMaxVersion = nVersion;

    {
        WalletBatch* batch = batch_in ? batch_in : new WalletBatch(*database);
        if (nWalletVersion > 40000)
            batch->WriteMinVersion(nWalletVersion);
        if (!batch_in)
            delete batch;
    }

    return true;
}

bool CWallet::SetMaxVersion(int nVersion)
{
    LOCK(cs_wallet); // nWalletVersion, nWalletMaxVersion
    // cannot downgrade below current version
    if (nWalletVersion > nVersion)
        return false;

    nWalletMaxVersion = nVersion;

    return true;
}

std::set<uint256> CWallet::GetConflicts(const uint256& txid) const
{
    std::set<uint256> result;
    AssertLockHeld(cs_wallet);

    std::map<uint256, CWalletTx>::const_iterator it = mapWallet.find(txid);
    if (it == mapWallet.end())
        return result;
    const CWalletTx& wtx = it->second;

    std::pair<TxSpends::const_iterator, TxSpends::const_iterator> range;

    for (const CTxIn& txin : wtx.tx->vin)
    {
        if (mapTxSpends.count(txin.prevout) <= 1)
            continue;  // No conflict if zero or one spends
        range = mapTxSpends.equal_range(txin.prevout);
        for (TxSpends::const_iterator _it = range.first; _it != range.second; ++_it)
            result.insert(_it->second);
    }
    return result;
}

bool CWallet::HasWalletSpend(const uint256& txid) const
{
    AssertLockHeld(cs_wallet);
    auto iter = mapTxSpends.lower_bound(COutPoint(txid, 0));
    return (iter != mapTxSpends.end() && iter->first.hash == txid);
}

void CWallet::Flush(bool shutdown)
{
    database->Flush(shutdown);
}

void CWallet::SyncMetaData(std::pair<TxSpends::iterator, TxSpends::iterator> range)
{
    // We want all the wallet transactions in range to have the same metadata as
    // the oldest (smallest nOrderPos).
    // So: find smallest nOrderPos:

    int nMinOrderPos = std::numeric_limits<int>::max();
    const CWalletTx* copyFrom = nullptr;
    for (TxSpends::iterator it = range.first; it != range.second; ++it) {
        const CWalletTx* wtx = &mapWallet.at(it->second);
        if (wtx->nOrderPos < nMinOrderPos) {
            nMinOrderPos = wtx->nOrderPos;;
            copyFrom = wtx;
        }
    }

    if (!copyFrom) {
        return;
    }

    // Now copy data from copyFrom to rest:
    for (TxSpends::iterator it = range.first; it != range.second; ++it)
    {
        const uint256& hash = it->second;
        CWalletTx* copyTo = &mapWallet.at(hash);
        if (copyFrom == copyTo) continue;
        assert(copyFrom && "Oldest wallet transaction in range assumed to have been found.");
        if (!copyFrom->IsEquivalentTo(*copyTo)) continue;
        copyTo->mapValue = copyFrom->mapValue;
        copyTo->vOrderForm = copyFrom->vOrderForm;
        // fTimeReceivedIsTxTime not copied on purpose
        // nTimeReceived not copied on purpose
        copyTo->nTimeSmart = copyFrom->nTimeSmart;
        copyTo->fFromMe = copyFrom->fFromMe;
        copyTo->strFromAccount = copyFrom->strFromAccount;
        // nOrderPos not copied on purpose
        // cached members not copied on purpose
    }
}

/**
 * Outpoint is spent if any non-conflicted transaction
 * spends it:
 */
bool CWallet::IsSpent(const uint256& hash, unsigned int n) const
{
    const COutPoint outpoint(hash, n);
    std::pair<TxSpends::const_iterator, TxSpends::const_iterator> range;
    range = mapTxSpends.equal_range(outpoint);

    for (TxSpends::const_iterator it = range.first; it != range.second; ++it)
    {
        const uint256& wtxid = it->second;
        std::map<uint256, CWalletTx>::const_iterator mit = mapWallet.find(wtxid);
        if (mit != mapWallet.end()) {
            int depth = mit->second.GetDepthInMainChain();
            if (depth > 0  || (depth == 0 && !mit->second.isAbandoned()))
                return true; // Spent
        }
    }
    return false;
}

void CWallet::AddToSpends(const COutPoint& outpoint, const uint256& wtxid)
{
    mapTxSpends.insert(std::make_pair(outpoint, wtxid));

    std::pair<TxSpends::iterator, TxSpends::iterator> range;
    range = mapTxSpends.equal_range(outpoint);
    SyncMetaData(range);
}


void CWallet::AddToSpends(const uint256& wtxid)
{
    auto it = mapWallet.find(wtxid);
    assert(it != mapWallet.end());
    CWalletTx& thisTx = it->second;
    if (thisTx.IsCoinBase()) // Coinbases don't spend anything!
        return;

    for (const CTxIn& txin : thisTx.tx->vin)
        AddToSpends(txin.prevout, wtxid);
}

bool CWallet::EncryptWallet(const SecureString& strWalletPassphrase)
{
    if (IsCrypted())
        return false;

    CKeyingMaterial _vMasterKey;

    _vMasterKey.resize(WALLET_CRYPTO_KEY_SIZE);
    GetStrongRandBytes(&_vMasterKey[0], WALLET_CRYPTO_KEY_SIZE);

    CMasterKey kMasterKey;

    kMasterKey.vchSalt.resize(WALLET_CRYPTO_SALT_SIZE);
    GetStrongRandBytes(&kMasterKey.vchSalt[0], WALLET_CRYPTO_SALT_SIZE);

    CCrypter crypter;
    int64_t nStartTime = GetTimeMillis();
    crypter.SetKeyFromPassphrase(strWalletPassphrase, kMasterKey.vchSalt, 25000, kMasterKey.nDerivationMethod);
    kMasterKey.nDeriveIterations = static_cast<unsigned int>(2500000 / ((double)(GetTimeMillis() - nStartTime)));

    nStartTime = GetTimeMillis();
    crypter.SetKeyFromPassphrase(strWalletPassphrase, kMasterKey.vchSalt, kMasterKey.nDeriveIterations, kMasterKey.nDerivationMethod);
    kMasterKey.nDeriveIterations = (kMasterKey.nDeriveIterations + static_cast<unsigned int>(kMasterKey.nDeriveIterations * 100 / ((double)(GetTimeMillis() - nStartTime)))) / 2;

    if (kMasterKey.nDeriveIterations < 25000)
        kMasterKey.nDeriveIterations = 25000;

    LogPrintf("Encrypting Wallet with an nDeriveIterations of %i\n", kMasterKey.nDeriveIterations);

    if (!crypter.SetKeyFromPassphrase(strWalletPassphrase, kMasterKey.vchSalt, kMasterKey.nDeriveIterations, kMasterKey.nDerivationMethod))
        return false;
    if (!crypter.Encrypt(_vMasterKey, kMasterKey.vchCryptedKey))
        return false;

    {
        LOCK(cs_wallet);
        mapMasterKeys[++nMasterKeyMaxID] = kMasterKey;
        assert(!encrypted_batch);
        encrypted_batch = new WalletBatch(*database);
        if (!encrypted_batch->TxnBegin()) {
            delete encrypted_batch;
            encrypted_batch = nullptr;
            return false;
        }
        encrypted_batch->WriteMasterKey(nMasterKeyMaxID, kMasterKey);

        if (!EncryptKeys(_vMasterKey))
        {
            encrypted_batch->TxnAbort();
            delete encrypted_batch;
            // We now probably have half of our keys encrypted in memory, and half not...
            // die and let the user reload the unencrypted wallet.
            assert(false);
        }

        // Encryption was introduced in version 0.4.0
        SetMinVersion(FEATURE_WALLETCRYPT, encrypted_batch, true);

        if (!encrypted_batch->TxnCommit()) {
            delete encrypted_batch;
            // We now have keys encrypted in memory, but not on disk...
            // die to avoid confusion and let the user reload the unencrypted wallet.
            assert(false);
        }

        delete encrypted_batch;
        encrypted_batch = nullptr;

        Lock();
        Unlock(strWalletPassphrase);

        // if we are using HD, replace the HD seed with a new one
        if (IsHDEnabled()) {
            if (!SetHDSeed(GenerateNewSeed())) {
                return false;
            }
        }

        NewKeyPool();
        Lock();

        // Need to completely rewrite the wallet file; if we don't, bdb might keep
        // bits of the unencrypted private key in slack space in the database file.
        database->Rewrite();

    }
    NotifyStatusChanged(this);

    return true;
}

DBErrors CWallet::ReorderTransactions()
{
    LOCK(cs_wallet);
    WalletBatch batch(*database);

    // Old wallets didn't have any defined order for transactions
    // Probably a bad idea to change the output of this

    // First: get all CWalletTx and CAccountingEntry into a sorted-by-time multimap.
    typedef std::pair<CWalletTx*, CAccountingEntry*> TxPair;
    typedef std::multimap<int64_t, TxPair > TxItems;
    TxItems txByTime;

    for (auto& entry : mapWallet)
    {
        CWalletTx* wtx = &entry.second;
        txByTime.insert(std::make_pair(wtx->nTimeReceived, TxPair(wtx, nullptr)));
    }
    std::list<CAccountingEntry> acentries;
    batch.ListAccountCreditDebit("", acentries);
    for (CAccountingEntry& entry : acentries)
    {
        txByTime.insert(std::make_pair(entry.nTime, TxPair(nullptr, &entry)));
    }

    nOrderPosNext = 0;
    std::vector<int64_t> nOrderPosOffsets;
    for (TxItems::iterator it = txByTime.begin(); it != txByTime.end(); ++it)
    {
        CWalletTx *const pwtx = (*it).second.first;
        CAccountingEntry *const pacentry = (*it).second.second;
        int64_t& nOrderPos = (pwtx != nullptr) ? pwtx->nOrderPos : pacentry->nOrderPos;

        if (nOrderPos == -1)
        {
            nOrderPos = nOrderPosNext++;
            nOrderPosOffsets.push_back(nOrderPos);

            if (pwtx)
            {
                if (!batch.WriteTx(*pwtx))
                    return DBErrors::LOAD_FAIL;
            }
            else
                if (!batch.WriteAccountingEntry(pacentry->nEntryNo, *pacentry))
                    return DBErrors::LOAD_FAIL;
        }
        else
        {
            int64_t nOrderPosOff = 0;
            for (const int64_t& nOffsetStart : nOrderPosOffsets)
            {
                if (nOrderPos >= nOffsetStart)
                    ++nOrderPosOff;
            }
            nOrderPos += nOrderPosOff;
            nOrderPosNext = std::max(nOrderPosNext, nOrderPos + 1);

            if (!nOrderPosOff)
                continue;

            // Since we're changing the order, write it back
            if (pwtx)
            {
                if (!batch.WriteTx(*pwtx))
                    return DBErrors::LOAD_FAIL;
            }
            else
                if (!batch.WriteAccountingEntry(pacentry->nEntryNo, *pacentry))
                    return DBErrors::LOAD_FAIL;
        }
    }
    batch.WriteOrderPosNext(nOrderPosNext);

    return DBErrors::LOAD_OK;
}

int64_t CWallet::IncOrderPosNext(WalletBatch *batch)
{
    AssertLockHeld(cs_wallet); // nOrderPosNext
    int64_t nRet = nOrderPosNext++;
    if (batch) {
        batch->WriteOrderPosNext(nOrderPosNext);
    } else {
        WalletBatch(*database).WriteOrderPosNext(nOrderPosNext);
    }
    return nRet;
}

bool CWallet::AccountMove(std::string strFrom, std::string strTo, CAmount nAmount, std::string strComment)
{
    WalletBatch batch(*database);
    if (!batch.TxnBegin())
        return false;

    int64_t nNow = GetAdjustedTime();

    // Debit
    CAccountingEntry debit;
    debit.nOrderPos = IncOrderPosNext(&batch);
    debit.strAccount = strFrom;
    debit.nCreditDebit = -nAmount;
    debit.nTime = nNow;
    debit.strOtherAccount = strTo;
    debit.strComment = strComment;
    AddAccountingEntry(debit, &batch);

    // Credit
    CAccountingEntry credit;
    credit.nOrderPos = IncOrderPosNext(&batch);
    credit.strAccount = strTo;
    credit.nCreditDebit = nAmount;
    credit.nTime = nNow;
    credit.strOtherAccount = strFrom;
    credit.strComment = strComment;
    AddAccountingEntry(credit, &batch);

    if (!batch.TxnCommit())
        return false;

    return true;
}

bool CWallet::GetLabelDestination(CTxDestination &dest, const std::string& label, bool bForceNew)
{
    WalletBatch batch(*database);

    CAccount account;
    batch.ReadAccount(label, account);

    if (!bForceNew) {
        if (!account.vchPubKey.IsValid())
            bForceNew = true;
        else {
            // Check if the current key has been used (TODO: check other addresses with the same key)
            CScript scriptPubKey = GetScriptForDestination(GetDestinationForKey(account.vchPubKey, m_default_address_type));
            for (std::map<uint256, CWalletTx>::iterator it = mapWallet.begin();
                 it != mapWallet.end() && account.vchPubKey.IsValid();
                 ++it)
                for (const CTxOut& txout : (*it).second.tx->vout)
                    if (txout.scriptPubKey == scriptPubKey) {
                        bForceNew = true;
                        break;
                    }
        }
    }

    // Generate a new key
    if (bForceNew) {
        if (!GetKeyFromPool(account.vchPubKey, false))
            return false;

        LearnRelatedScripts(account.vchPubKey, m_default_address_type);
        dest = GetDestinationForKey(account.vchPubKey, m_default_address_type);
        SetAddressBook(dest, label, "receive");
        batch.WriteAccount(label, account);
    } else {
        dest = GetDestinationForKey(account.vchPubKey, m_default_address_type);
    }

    return true;
}

void CWallet::MarkDirty()
{
    {
        LOCK(cs_wallet);
        for (std::pair<const uint256, CWalletTx>& item : mapWallet)
            item.second.MarkDirty();
    }
}

bool CWallet::MarkReplaced(const uint256& originalHash, const uint256& newHash)
{
    LOCK(cs_wallet);

    auto mi = mapWallet.find(originalHash);

    // There is a bug if MarkReplaced is not called on an existing wallet transaction.
    assert(mi != mapWallet.end());

    CWalletTx& wtx = (*mi).second;

    // Ensure for now that we're not overwriting data
    assert(wtx.mapValue.count("replaced_by_txid") == 0);

    wtx.mapValue["replaced_by_txid"] = newHash.ToString();

    WalletBatch batch(*database, "r+");

    bool success = true;
    if (!batch.WriteTx(wtx)) {
        LogPrintf("%s: Updating batch tx %s failed\n", __func__, wtx.GetHash().ToString());
        success = false;
    }

    NotifyTransactionChanged(this, originalHash, CT_UPDATED);

    return success;
}

bool CWallet::AddToWallet(const CWalletTx& wtxIn, bool fFlushOnClose)
{
    LOCK(cs_wallet);

    WalletBatch batch(*database, "r+", fFlushOnClose);

    uint256 hash = wtxIn.GetHash();

    // Inserts only if not already there, returns tx inserted or tx found
    std::pair<std::map<uint256, CWalletTx>::iterator, bool> ret = mapWallet.insert(std::make_pair(hash, wtxIn));
    CWalletTx& wtx = (*ret.first).second;
    wtx.BindWallet(this);
    bool fInsertedNew = ret.second;
    if (fInsertedNew)
    {
        wtx.nTimeReceived = GetAdjustedTime();
        wtx.nOrderPos = IncOrderPosNext(&batch);
        wtxOrdered.insert(std::make_pair(wtx.nOrderPos, TxPair(&wtx, nullptr)));
        wtx.nTimeSmart = ComputeTimeSmart(wtx);
        AddToSpends(hash);
    }

    bool fUpdated = false;
    if (!fInsertedNew)
    {
        // Merge
        if (!wtxIn.hashUnset() && wtxIn.hashBlock != wtx.hashBlock)
        {
            wtx.hashBlock = wtxIn.hashBlock;
            fUpdated = true;
        }
        // If no longer abandoned, update
        if (wtxIn.hashBlock.IsNull() && wtx.isAbandoned())
        {
            wtx.hashBlock = wtxIn.hashBlock;
            fUpdated = true;
        }
        if (wtxIn.nIndex != -1 && (wtxIn.nIndex != wtx.nIndex))
        {
            wtx.nIndex = wtxIn.nIndex;
            fUpdated = true;
        }
        if (wtxIn.fFromMe && wtxIn.fFromMe != wtx.fFromMe)
        {
            wtx.fFromMe = wtxIn.fFromMe;
            fUpdated = true;
        }
        // If we have a witness-stripped version of this transaction, and we
        // see a new version with a witness, then we must be upgrading a pre-segwit
        // wallet.  Store the new version of the transaction with the witness,
        // as the stripped-version must be invalid.
        // TODO: Store all versions of the transaction, instead of just one.
        if (wtxIn.tx->HasWitness() && !wtx.tx->HasWitness()) {
            wtx.SetTx(wtxIn.tx);
            fUpdated = true;
        }
    }

    //// debug print
    LogPrintf("AddToWallet %s  %s%s\n", wtxIn.GetHash().ToString(), (fInsertedNew ? "new" : ""), (fUpdated ? "update" : ""));

    // Write to disk
    if (fInsertedNew || fUpdated)
        if (!batch.WriteTx(wtx))
            return false;

    // Break debit/credit balance caches:
    wtx.MarkDirty();

    // Notify UI of new or updated transaction
    NotifyTransactionChanged(this, hash, fInsertedNew ? CT_NEW : CT_UPDATED);

    // notify an external script when a wallet transaction comes in or is updated
    std::string strCmd = gArgs.GetArg("-walletnotify", "");

    if (!strCmd.empty())
    {
        boost::replace_all(strCmd, "%s", wtxIn.GetHash().GetHex());
        std::thread t(runCommand, strCmd);
        t.detach(); // thread runs free
    }

    return true;
}

bool CWallet::LoadToWallet(const CWalletTx& wtxIn)
{
    uint256 hash = wtxIn.GetHash();
    CWalletTx& wtx = mapWallet.emplace(hash, wtxIn).first->second;
    wtx.BindWallet(this);
    wtxOrdered.insert(std::make_pair(wtx.nOrderPos, TxPair(&wtx, nullptr)));
    AddToSpends(hash);
    for (const CTxIn& txin : wtx.tx->vin) {
        auto it = mapWallet.find(txin.prevout.hash);
        if (it != mapWallet.end()) {
            CWalletTx& prevtx = it->second;
            if (prevtx.nIndex == -1 && !prevtx.hashUnset()) {
                MarkConflicted(prevtx.hashBlock, wtx.GetHash());
            }
        }
    }

    return true;
}

/**
 * Add a transaction to the wallet, or update it.  pIndex and posInBlock should
 * be set when the transaction was known to be included in a block.  When
 * pIndex == nullptr, then wallet state is not updated in AddToWallet, but
 * notifications happen and cached balances are marked dirty.
 *
 * If fUpdate is true, existing transactions will be updated.
 * TODO: One exception to this is that the abandoned state is cleared under the
 * assumption that any further notification of a transaction that was considered
 * abandoned is an indication that it is not safe to be considered abandoned.
 * Abandoned state should probably be more carefully tracked via different
 * posInBlock signals or by checking mempool presence when necessary.
 */
bool CWallet::AddToWalletIfInvolvingMe(const CTransactionRef& ptx, const CBlockIndex* pIndex, int posInBlock, bool fUpdate)
{
    const CTransaction& tx = *ptx;
    {
        AssertLockHeld(cs_wallet);

        if (pIndex != nullptr) {
            for (const CTxIn& txin : tx.vin) {
                std::pair<TxSpends::const_iterator, TxSpends::const_iterator> range = mapTxSpends.equal_range(txin.prevout);
                while (range.first != range.second) {
                    if (range.first->second != tx.GetHash()) {
                        LogPrintf("Transaction %s (in block %s) conflicts with wallet transaction %s (both spend %s:%i)\n", tx.GetHash().ToString(), pIndex->GetBlockHash().ToString(), range.first->second.ToString(), range.first->first.hash.ToString(), range.first->first.n);
                        MarkConflicted(pIndex->GetBlockHash(), range.first->second);
                    }
                    range.first++;
                }
            }
        }

        bool fExisted = mapWallet.count(tx.GetHash()) != 0;
        if (fExisted && !fUpdate) return false;
        if (fExisted || IsMine(tx) || IsFromMe(tx))
        {
            /* Check if any keys in the wallet keypool that were supposed to be unused
             * have appeared in a new transaction. If so, remove those keys from the keypool.
             * This can happen when restoring an old wallet backup that does not contain
             * the mostly recently created transactions from newer versions of the wallet.
             */

            // loop though all outputs
            for (const CTxOut& txout: tx.vout) {
                // extract addresses and check if they match with an unused keypool key
                std::vector<CKeyID> vAffected;
                CAffectedKeysVisitor(*this, vAffected).Process(txout.scriptPubKey);
                for (const CKeyID &keyid : vAffected) {
                    std::map<CKeyID, int64_t>::const_iterator mi = m_pool_key_to_index.find(keyid);
                    if (mi != m_pool_key_to_index.end()) {
                        LogPrintf("%s: Detected a used keypool key, mark all keypool key up to this key as used\n", __func__);
                        MarkReserveKeysAsUsed(mi->second);

                        if (!TopUpKeyPool()) {
                            LogPrintf("%s: Topping up keypool failed (locked wallet)\n", __func__);
                        }
                    }
                }
            }

            CWalletTx wtx(this, ptx);

            // Get merkle branch if transaction was found in a block
            if (pIndex != nullptr)
                wtx.SetMerkleBranch(pIndex, posInBlock);

            return AddToWallet(wtx, false);
        }
    }
    return false;
}

bool CWallet::TransactionCanBeAbandoned(const uint256& hashTx) const
{
    LOCK2(cs_main, cs_wallet);
    const CWalletTx* wtx = GetWalletTx(hashTx);
    return wtx && !wtx->isAbandoned() && wtx->GetDepthInMainChain() == 0 && !wtx->InMempool();
}

bool CWallet::AbandonTransaction(const uint256& hashTx)
{
    LOCK2(cs_main, cs_wallet);

    WalletBatch batch(*database, "r+");

    std::set<uint256> todo;
    std::set<uint256> done;

    // Can't mark abandoned if confirmed or in mempool
    auto it = mapWallet.find(hashTx);
    assert(it != mapWallet.end());
    CWalletTx& origtx = it->second;
    if (origtx.GetDepthInMainChain() != 0 || origtx.InMempool()) {
        return false;
    }

    todo.insert(hashTx);

    while (!todo.empty()) {
        uint256 now = *todo.begin();
        todo.erase(now);
        done.insert(now);
        auto it = mapWallet.find(now);
        assert(it != mapWallet.end());
        CWalletTx& wtx = it->second;
        int currentconfirm = wtx.GetDepthInMainChain();
        // If the orig tx was not in block, none of its spends can be
        assert(currentconfirm <= 0);
        // if (currentconfirm < 0) {Tx and spends are already conflicted, no need to abandon}
        if (currentconfirm == 0 && !wtx.isAbandoned()) {
            // If the orig tx was not in block/mempool, none of its spends can be in mempool
            assert(!wtx.InMempool());
            wtx.nIndex = -1;
            wtx.setAbandoned();
            wtx.MarkDirty();
            batch.WriteTx(wtx);
            NotifyTransactionChanged(this, wtx.GetHash(), CT_UPDATED);
            // Iterate over all its outputs, and mark transactions in the wallet that spend them abandoned too
            TxSpends::const_iterator iter = mapTxSpends.lower_bound(COutPoint(hashTx, 0));
            while (iter != mapTxSpends.end() && iter->first.hash == now) {
                if (!done.count(iter->second)) {
                    todo.insert(iter->second);
                }
                iter++;
            }
            // If a transaction changes 'conflicted' state, that changes the balance
            // available of the outputs it spends. So force those to be recomputed
            for (const CTxIn& txin : wtx.tx->vin)
            {
                auto it = mapWallet.find(txin.prevout.hash);
                if (it != mapWallet.end()) {
                    it->second.MarkDirty();
                }
            }
        }
    }

    return true;
}

void CWallet::MarkConflicted(const uint256& hashBlock, const uint256& hashTx)
{
    LOCK2(cs_main, cs_wallet);

    int conflictconfirms = 0;
    CBlockIndex* pindex = LookupBlockIndex(hashBlock);
    if (pindex && chainActive.Contains(pindex)) {
        conflictconfirms = -(chainActive.Height() - pindex->nHeight + 1);
    }
    // If number of conflict confirms cannot be determined, this means
    // that the block is still unknown or not yet part of the main chain,
    // for example when loading the wallet during a reindex. Do nothing in that
    // case.
    if (conflictconfirms >= 0)
        return;

    // Do not flush the wallet here for performance reasons
    WalletBatch batch(*database, "r+", false);

    std::set<uint256> todo;
    std::set<uint256> done;

    todo.insert(hashTx);

    while (!todo.empty()) {
        uint256 now = *todo.begin();
        todo.erase(now);
        done.insert(now);
        auto it = mapWallet.find(now);
        assert(it != mapWallet.end());
        CWalletTx& wtx = it->second;
        int currentconfirm = wtx.GetDepthInMainChain();
        if (conflictconfirms < currentconfirm) {
            // Block is 'more conflicted' than current confirm; update.
            // Mark transaction as conflicted with this block.
            wtx.nIndex = -1;
            wtx.hashBlock = hashBlock;
            wtx.MarkDirty();
            batch.WriteTx(wtx);
            // Iterate over all its outputs, and mark transactions in the wallet that spend them conflicted too
            TxSpends::const_iterator iter = mapTxSpends.lower_bound(COutPoint(now, 0));
            while (iter != mapTxSpends.end() && iter->first.hash == now) {
                 if (!done.count(iter->second)) {
                     todo.insert(iter->second);
                 }
                 iter++;
            }
            // If a transaction changes 'conflicted' state, that changes the balance
            // available of the outputs it spends. So force those to be recomputed
            for (const CTxIn& txin : wtx.tx->vin) {
                auto it = mapWallet.find(txin.prevout.hash);
                if (it != mapWallet.end()) {
                    it->second.MarkDirty();
                }
            }
        }
    }
}

void CWallet::SyncTransaction(const CTransactionRef& ptx, const CBlockIndex *pindex, int posInBlock) {
    const CTransaction& tx = *ptx;

    if (!AddToWalletIfInvolvingMe(ptx, pindex, posInBlock, true))
        return; // Not one of ours

    // If a transaction changes 'conflicted' state, that changes the balance
    // available of the outputs it spends. So force those to be
    // recomputed, also:
    for (const CTxIn& txin : tx.vin) {
        auto it = mapWallet.find(txin.prevout.hash);
        if (it != mapWallet.end()) {
            it->second.MarkDirty();
        }
    }
}

void CWallet::NameConflict(const CTransactionRef& ptx, const uint256& hashBlock)
{
    LOCK2(cs_main, cs_wallet);
    const uint256& txHash = ptx->GetHash();

    LogPrint (BCLog::NAMES, "name conflict: %s, wallet: %u\n",
              txHash.GetHex().c_str(), mapWallet.count(txHash));

    if (mapWallet.count(txHash))
        MarkConflicted(hashBlock, txHash);
}

void CWallet::TransactionAddedToMempool(const CTransactionRef& ptx) {
    LOCK2(cs_main, cs_wallet);
    SyncTransaction(ptx);

    auto it = mapWallet.find(ptx->GetHash());
    if (it != mapWallet.end()) {
        it->second.fInMempool = true;
    }
}

void CWallet::TransactionRemovedFromMempool(const CTransactionRef &ptx) {
    LOCK(cs_wallet);
    auto it = mapWallet.find(ptx->GetHash());
    if (it != mapWallet.end()) {
        it->second.fInMempool = false;
    }
}

void CWallet::BlockConnected(const std::shared_ptr<const CBlock>& pblock, const CBlockIndex *pindex, const std::vector<CTransactionRef>& vtxConflicted, const std::vector<CTransactionRef>& vNameConflicts) {
    LOCK2(cs_main, cs_wallet);
    // TODO: Temporarily ensure that mempool removals are notified before
    // connected transactions.  This shouldn't matter, but the abandoned
    // state of transactions in our wallet is currently cleared when we
    // receive another notification and there is a race condition where
    // notification of a connected conflict might cause an outside process
    // to abandon a transaction and then have it inadvertently cleared by
    // the notification that the conflicted transaction was evicted.

    for (const CTransactionRef& ptx : vtxConflicted) {
        SyncTransaction(ptx);
        TransactionRemovedFromMempool(ptx);
    }
    for (const CTransactionRef& ptx : vNameConflicts) {
        NameConflict(ptx, pindex->GetBlockHash());
    }
    for (size_t i = 0; i < pblock->vtx.size(); i++) {
        SyncTransaction(pblock->vtx[i], pindex, i);
        TransactionRemovedFromMempool(pblock->vtx[i]);
    }

    m_last_block_processed = pindex;
}

void CWallet::BlockDisconnected(const std::shared_ptr<const CBlock>& pblock, const CBlockIndex* pindexDelete, const std::vector<CTransactionRef>& vNameConflicts) {
    LOCK2(cs_main, cs_wallet);

    for (const CTransactionRef& ptx : pblock->vtx) {
        SyncTransaction(ptx);
    }
    for (const CTransactionRef& ptx : vNameConflicts) {
        NameConflict(ptx, pindexDelete->pprev->GetBlockHash());
    }
}



void CWallet::BlockUntilSyncedToCurrentChain() {
    AssertLockNotHeld(cs_main);
    AssertLockNotHeld(cs_wallet);

    {
        // Skip the queue-draining stuff if we know we're caught up with
        // chainActive.Tip()...
        // We could also take cs_wallet here, and call m_last_block_processed
        // protected by cs_wallet instead of cs_main, but as long as we need
        // cs_main here anyway, it's easier to just call it cs_main-protected.
        LOCK(cs_main);
        const CBlockIndex* initialChainTip = chainActive.Tip();

        if (m_last_block_processed->GetAncestor(initialChainTip->nHeight) == initialChainTip) {
            return;
        }
    }

    // ...otherwise put a callback in the validation interface queue and wait
    // for the queue to drain enough to execute it (indicating we are caught up
    // at least with the time we entered this function).
    SyncWithValidationInterfaceQueue();
}


isminetype CWallet::IsMine(const CTxIn &txin) const
{
    {
        LOCK(cs_wallet);
        std::map<uint256, CWalletTx>::const_iterator mi = mapWallet.find(txin.prevout.hash);
        if (mi != mapWallet.end())
        {
            const CWalletTx& prev = (*mi).second;
            if (txin.prevout.n < prev.tx->vout.size())
                return IsMine(prev.tx->vout[txin.prevout.n]);
        }
    }
    return ISMINE_NO;
}

// Note that this function doesn't distinguish between a 0-valued input,
// and a not-"is mine" (according to the filter) input.
CAmount CWallet::GetDebit(const CTxIn &txin, const isminefilter& filter, bool fExcludeNames) const
{
    {
        LOCK(cs_wallet);
        std::map<uint256, CWalletTx>::const_iterator mi = mapWallet.find(txin.prevout.hash);
        if (mi != mapWallet.end())
        {
            const CWalletTx& prev = (*mi).second;
            if (txin.prevout.n < prev.tx->vout.size())
            {
                const CTxOut& prevout = prev.tx->vout[txin.prevout.n];
                if (fExcludeNames
                    && CNameScript::isNameScript(prevout.scriptPubKey))
                    return 0;

                if (IsMine(prevout) & filter)
                    return prevout.nValue;
            }
        }
    }
    return 0;
}

isminetype CWallet::IsMine(const CTxOut& txout) const
{
    return ::IsMine(*this, txout.scriptPubKey);
}

CAmount CWallet::GetCredit(const CTxOut& txout, const isminefilter& filter) const
{
    if (!MoneyRange(txout.nValue))
        throw std::runtime_error(std::string(__func__) + ": value out of range");
    if (CNameScript::isNameScript (txout.scriptPubKey))
        return 0;
    return ((IsMine(txout) & filter) ? txout.nValue : 0);
}

bool CWallet::IsChange(const CTxOut& txout) const
{
    // TODO: fix handling of 'change' outputs. The assumption is that any
    // payment to a script that is ours, but is not in the address book
    // is change. That assumption is likely to break when we implement multisignature
    // wallets that return change back into a multi-signature-protected address;
    // a better way of identifying which outputs are 'the send' and which are
    // 'the change' will need to be implemented (maybe extend CWalletTx to remember
    // which output, if any, was change).
    if (::IsMine(*this, txout.scriptPubKey))
    {
        CTxDestination address;
        if (!ExtractDestination(txout.scriptPubKey, address))
            return true;

        LOCK(cs_wallet);
        if (!mapAddressBook.count(address))
            return true;
    }
    return false;
}

CAmount CWallet::GetChange(const CTxOut& txout) const
{
    if (!MoneyRange(txout.nValue))
        throw std::runtime_error(std::string(__func__) + ": value out of range");
    return (IsChange(txout) ? txout.nValue : 0);
}

bool CWallet::IsMine(const CTransaction& tx) const
{
    for (const CTxOut& txout : tx.vout)
        if (IsMine(txout))
            return true;
    return false;
}

bool CWallet::IsFromMe(const CTransaction& tx) const
{
    return (GetDebit(tx, ISMINE_ALL) > 0);
}

CAmount CWallet::GetDebit(const CTransaction& tx, const isminefilter& filter, bool fExcludeNames) const
{
    CAmount nDebit = 0;
    for (const CTxIn& txin : tx.vin)
    {
        nDebit += GetDebit(txin, filter, fExcludeNames);
        if (!MoneyRange(nDebit))
            throw std::runtime_error(std::string(__func__) + ": value out of range");
    }
    return nDebit;
}

bool CWallet::IsAllFromMe(const CTransaction& tx, const isminefilter& filter) const
{
    LOCK(cs_wallet);

    for (const CTxIn& txin : tx.vin)
    {
        auto mi = mapWallet.find(txin.prevout.hash);
        if (mi == mapWallet.end())
            return false; // any unknown inputs can't be from us

        const CWalletTx& prev = (*mi).second;

        if (txin.prevout.n >= prev.tx->vout.size())
            return false; // invalid input!

        if (!(IsMine(prev.tx->vout[txin.prevout.n]) & filter))
            return false;
    }
    return true;
}

CAmount CWallet::GetCredit(const CTransaction& tx, const isminefilter& filter) const
{
    CAmount nCredit = 0;
    for (const CTxOut& txout : tx.vout)
    {
        nCredit += GetCredit(txout, filter);
        if (!MoneyRange(nCredit))
            throw std::runtime_error(std::string(__func__) + ": value out of range");
    }
    return nCredit;
}

CAmount CWallet::GetChange(const CTransaction& tx) const
{
    CAmount nChange = 0;
    for (const CTxOut& txout : tx.vout)
    {
        nChange += GetChange(txout);
        if (!MoneyRange(nChange))
            throw std::runtime_error(std::string(__func__) + ": value out of range");
    }
    return nChange;
}

CPubKey CWallet::GenerateNewSeed()
{
    CKey key;
    key.MakeNewKey(true);
    return DeriveNewSeed(key);
}

CPubKey CWallet::DeriveNewSeed(const CKey& key)
{
    int64_t nCreationTime = GetTime();
    CKeyMetadata metadata(nCreationTime);

    // calculate the seed
    CPubKey seed = key.GetPubKey();
    assert(key.VerifyPubKey(seed));

    // set the hd keypath to "s" -> Seed, refers the seed to itself
    metadata.hdKeypath     = "s";
    metadata.hd_seed_id = seed.GetID();

    {
        LOCK(cs_wallet);

        // mem store the metadata
        mapKeyMetadata[seed.GetID()] = metadata;

        // write the key&metadata to the database
        if (!AddKeyPubKey(key, seed))
            throw std::runtime_error(std::string(__func__) + ": AddKeyPubKey failed");
    }

    return seed;
}

bool CWallet::SetHDSeed(const CPubKey& seed)
{
    LOCK(cs_wallet);
    // store the keyid (hash160) together with
    // the child index counter in the database
    // as a hdchain object
    CHDChain newHdChain;
    newHdChain.nVersion = CanSupportFeature(FEATURE_HD_SPLIT) ? CHDChain::VERSION_HD_CHAIN_SPLIT : CHDChain::VERSION_HD_BASE;
    newHdChain.seed_id = seed.GetID();
    SetHDChain(newHdChain, false);

    return true;
}

bool CWallet::SetHDChain(const CHDChain& chain, bool memonly)
{
    LOCK(cs_wallet);
    if (!memonly && !WalletBatch(*database).WriteHDChain(chain))
        throw std::runtime_error(std::string(__func__) + ": writing chain failed");

    hdChain = chain;
    return true;
}

bool CWallet::IsHDEnabled() const
{
    return !hdChain.seed_id.IsNull();
}

int64_t CWalletTx::GetTxTime() const
{
    int64_t n = nTimeSmart;
    return n ? n : nTimeReceived;
}

int CWalletTx::GetRequestCount() const
{
    // Returns -1 if it wasn't being tracked
    int nRequests = -1;
    {
        LOCK(pwallet->cs_wallet);
        if (IsCoinBase())
        {
            // Generated block
            if (!hashUnset())
            {
                std::map<uint256, int>::const_iterator mi = pwallet->mapRequestCount.find(hashBlock);
                if (mi != pwallet->mapRequestCount.end())
                    nRequests = (*mi).second;
            }
        }
        else
        {
            // Did anyone request this transaction?
            std::map<uint256, int>::const_iterator mi = pwallet->mapRequestCount.find(GetHash());
            if (mi != pwallet->mapRequestCount.end())
            {
                nRequests = (*mi).second;

                // How about the block it's in?
                if (nRequests == 0 && !hashUnset())
                {
                    std::map<uint256, int>::const_iterator _mi = pwallet->mapRequestCount.find(hashBlock);
                    if (_mi != pwallet->mapRequestCount.end())
                        nRequests = (*_mi).second;
                    else
                        nRequests = 1; // If it's in someone else's block it must have got out
                }
            }
        }
    }
    return nRequests;
}

// Helper for producing a max-sized low-S signature (eg 72 bytes)
bool CWallet::DummySignInput(CTxIn &tx_in, const CTxOut &txout) const
{
    // Fill in dummy signatures for fee calculation.
    const CScript& scriptPubKey = txout.scriptPubKey;
    SignatureData sigdata;

    if (!ProduceSignature(*this, DUMMY_SIGNATURE_CREATOR, scriptPubKey, sigdata))
    {
        return false;
    } else {
        UpdateInput(tx_in, sigdata);
    }
    return true;
}

// Helper for producing a bunch of max-sized low-S signatures (eg 72 bytes)
bool CWallet::DummySignTx(CMutableTransaction &txNew, const std::vector<CTxOut> &txouts) const
{
    // Fill in dummy signatures for fee calculation.
    int nIn = 0;
    for (const auto& txout : txouts)
    {
        if (!DummySignInput(txNew.vin[nIn], txout)) {
            return false;
        }

        nIn++;
    }
    return true;
}

int64_t CalculateMaximumSignedTxSize(const CTransaction &tx, const CWallet *wallet)
{
    std::vector<CTxOut> txouts;
    // Look up the inputs.  We should have already checked that this transaction
    // IsAllFromMe(ISMINE_SPENDABLE), so every input should already be in our
    // wallet, with a valid index into the vout array, and the ability to sign.
    for (auto& input : tx.vin) {
        const auto mi = wallet->mapWallet.find(input.prevout.hash);
        if (mi == wallet->mapWallet.end()) {
            return -1;
        }
        assert(input.prevout.n < mi->second.tx->vout.size());
        txouts.emplace_back(mi->second.tx->vout[input.prevout.n]);
    }
    return CalculateMaximumSignedTxSize(tx, wallet, txouts);
}

// txouts needs to be in the order of tx.vin
int64_t CalculateMaximumSignedTxSize(const CTransaction &tx, const CWallet *wallet, const std::vector<CTxOut>& txouts)
{
    CMutableTransaction txNew(tx);
    if (!wallet->DummySignTx(txNew, txouts)) {
        // This should never happen, because IsAllFromMe(ISMINE_SPENDABLE)
        // implies that we can sign for every input.
        return -1;
    }
    return GetVirtualTransactionSize(txNew);
}

int CalculateMaximumSignedInputSize(const CTxOut& txout, const CWallet* wallet)
{
    CMutableTransaction txn;
    txn.vin.push_back(CTxIn(COutPoint()));
    if (!wallet->DummySignInput(txn.vin[0], txout)) {
        // This should never happen, because IsAllFromMe(ISMINE_SPENDABLE)
        // implies that we can sign for every input.
        return -1;
    }
    return GetVirtualTransactionInputSize(txn.vin[0]);
}

void CWalletTx::GetAmounts(std::list<COutputEntry>& listReceived,
                           std::list<COutputEntry>& listSent, CAmount& nFee, std::string& strSentAccount, const isminefilter& filter) const
{
    nFee = 0;
    listReceived.clear();
    listSent.clear();
    strSentAccount = strFromAccount;

    // Compute fee:
    CAmount nDebit = GetDebit(filter);
    if (nDebit > 0) // debit>0 means we signed/sent this transaction
    {
        CAmount nValueOut = tx->GetValueOut(true);
        nFee = nDebit - nValueOut;
    }

    // Sent/received.
    for (unsigned int i = 0; i < tx->vout.size(); ++i)
    {
        const CTxOut& txout = tx->vout[i];
        isminetype fIsMine = pwallet->IsMine(txout);
        const CNameScript nameOp(txout.scriptPubKey);
        // Only need to handle txouts if AT LEAST one of these is true:
        //   1) they debit from us (sent)
        //   2) the output is to us (received)
        if (nDebit > 0)
        {
            // Don't report 'change' txouts, but keep names in all cases
            if (pwallet->IsChange(txout) && !nameOp.isNameOp())
                continue;
        }
        else if (!(fIsMine & filter))
            continue;

        // In either case, we need to get the destination address
        CTxDestination address;

        if (!ExtractDestination(txout.scriptPubKey, address) && !txout.scriptPubKey.IsUnspendable())
        {
            LogPrintf("CWalletTx::GetAmounts: Unknown transaction type found, txid %s\n",
                     this->GetHash().ToString());
            address = CNoDestination();
        }

        COutputEntry output = {address, "", txout.nValue, (int)i};

        // If we have a name script, set the "name" parameter.
        if (nameOp.isNameOp())
        {
            if (nameOp.isAnyUpdate())
                output.nameOp = "update: " + ValtypeToString(nameOp.getOpName());
            else
                output.nameOp = "new: " + HexStr(nameOp.getOpHash());
            output.amount = 0;
        }

        // If we are debited by the transaction, add the output as a "sent" entry
        if (nDebit > 0)
            listSent.push_back(output);

        // If we are receiving the output, add it as a "received" entry
        // For names, only do this if we did not also add it as "sent"
        if ((fIsMine & filter)
            && (!nameOp.isNameOp() || !(nDebit > 0)))
            listReceived.push_back(output);
    }

}

/**
 * Scan active chain for relevant transactions after importing keys. This should
 * be called whenever new keys are added to the wallet, with the oldest key
 * creation time.
 *
 * @return Earliest timestamp that could be successfully scanned from. Timestamp
 * returned will be higher than startTime if relevant blocks could not be read.
 */
int64_t CWallet::RescanFromTime(int64_t startTime, const WalletRescanReserver& reserver, bool update)
{
    // Find starting block. May be null if nCreateTime is greater than the
    // highest blockchain timestamp, in which case there is nothing that needs
    // to be scanned.
    CBlockIndex* startBlock = nullptr;
    {
        LOCK(cs_main);
        startBlock = chainActive.FindEarliestAtLeast(startTime - TIMESTAMP_WINDOW);
        LogPrintf("%s: Rescanning last %i blocks\n", __func__, startBlock ? chainActive.Height() - startBlock->nHeight + 1 : 0);
    }

    if (startBlock) {
        const CBlockIndex* const failedBlock = ScanForWalletTransactions(startBlock, nullptr, reserver, update);
        if (failedBlock) {
            return failedBlock->GetBlockTimeMax() + TIMESTAMP_WINDOW + 1;
        }
    }
    return startTime;
}

/**
 * Scan the block chain (starting in pindexStart) for transactions
 * from or to us. If fUpdate is true, found transactions that already
 * exist in the wallet will be updated.
 *
 * Returns null if scan was successful. Otherwise, if a complete rescan was not
 * possible (due to pruning or corruption), returns pointer to the most recent
 * block that could not be scanned.
 *
 * If pindexStop is not a nullptr, the scan will stop at the block-index
 * defined by pindexStop
 *
 * Caller needs to make sure pindexStop (and the optional pindexStart) are on
 * the main chain after to the addition of any new keys you want to detect
 * transactions for.
 */
CBlockIndex* CWallet::ScanForWalletTransactions(CBlockIndex* pindexStart, CBlockIndex* pindexStop, const WalletRescanReserver &reserver, bool fUpdate)
{
    int64_t nNow = GetTime();
    const CChainParams& chainParams = Params();

    assert(reserver.isReserved());
    if (pindexStop) {
        assert(pindexStop->nHeight >= pindexStart->nHeight);
    }

    CBlockIndex* pindex = pindexStart;
    CBlockIndex* ret = nullptr;

    if (pindex) LogPrintf("Rescan started from block %d...\n", pindex->nHeight);

    {
        fAbortRescan = false;
        ShowProgress(_("Rescanning..."), 0); // show rescan progress in GUI as dialog or on splashscreen, if -rescan on startup
        CBlockIndex* tip = nullptr;
        double progress_begin;
        double progress_end;
        {
            LOCK(cs_main);
            progress_begin = GuessVerificationProgress(chainParams.TxData(), pindex);
            if (pindexStop == nullptr) {
                tip = chainActive.Tip();
                progress_end = GuessVerificationProgress(chainParams.TxData(), tip);
            } else {
                progress_end = GuessVerificationProgress(chainParams.TxData(), pindexStop);
            }
        }
        double progress_current = progress_begin;
        while (pindex && !fAbortRescan && !ShutdownRequested())
        {
            if (pindex->nHeight % 100 == 0 && progress_end - progress_begin > 0.0) {
                ShowProgress(_("Rescanning..."), std::max(1, std::min(99, (int)((progress_current - progress_begin) / (progress_end - progress_begin) * 100))));
            }
            if (GetTime() >= nNow + 60) {
                nNow = GetTime();
                LogPrintf("Still rescanning. At block %d. Progress=%f\n", pindex->nHeight, progress_current);
            }

            CBlock block;
            if (ReadBlockFromDisk(block, pindex, Params().GetConsensus())) {
                LOCK2(cs_main, cs_wallet);
                if (pindex && !chainActive.Contains(pindex)) {
                    // Abort scan if current block is no longer active, to prevent
                    // marking transactions as coming from the wrong block.
                    ret = pindex;
                    break;
                }
                for (size_t posInBlock = 0; posInBlock < block.vtx.size(); ++posInBlock) {
                    AddToWalletIfInvolvingMe(block.vtx[posInBlock], pindex, posInBlock, fUpdate);
                }
            } else {
                ret = pindex;
            }
            if (pindex == pindexStop) {
                break;
            }
            {
                LOCK(cs_main);
                pindex = chainActive.Next(pindex);
                progress_current = GuessVerificationProgress(chainParams.TxData(), pindex);
                if (pindexStop == nullptr && tip != chainActive.Tip()) {
                    tip = chainActive.Tip();
                    // in case the tip has changed, update progress max
                    progress_end = GuessVerificationProgress(chainParams.TxData(), tip);
                }
            }
        }
        if (pindex && fAbortRescan) {
            LogPrintf("Rescan aborted at block %d. Progress=%f\n", pindex->nHeight, progress_current);
        } else if (pindex && ShutdownRequested()) {
            LogPrintf("Rescan interrupted by shutdown request at block %d. Progress=%f\n", pindex->nHeight, progress_current);
        }
        ShowProgress(_("Rescanning..."), 100); // hide progress dialog in GUI
    }
    return ret;
}

void CWallet::ReacceptWalletTransactions()
{
    // If transactions aren't being broadcasted, don't let them into local mempool either
    if (!fBroadcastTransactions)
        return;
    LOCK2(cs_main, cs_wallet);
    std::map<int64_t, CWalletTx*> mapSorted;

    // Sort pending wallet transactions based on their initial wallet insertion order
    for (std::pair<const uint256, CWalletTx>& item : mapWallet)
    {
        const uint256& wtxid = item.first;
        CWalletTx& wtx = item.second;
        assert(wtx.GetHash() == wtxid);

        int nDepth = wtx.GetDepthInMainChain();

        if (!wtx.IsCoinBase() && (nDepth == 0 && !wtx.isAbandoned())) {
            mapSorted.insert(std::make_pair(wtx.nOrderPos, &wtx));
        }
    }

    // Try to add wallet transactions to memory pool
    for (std::pair<const int64_t, CWalletTx*>& item : mapSorted) {
        CWalletTx& wtx = *(item.second);
        CValidationState state;
        wtx.AcceptToMemoryPool(maxTxFee, state);
    }
}

bool CWalletTx::RelayWalletTransaction(CConnman* connman)
{
    assert(pwallet->GetBroadcastTransactions());
    if (!IsCoinBase() && !isAbandoned() && GetDepthInMainChain() == 0)
    {
        CValidationState state;
        /* GetDepthInMainChain already catches known conflicts. */
        if (InMempool() || AcceptToMemoryPool(maxTxFee, state)) {
            LogPrintf("Relaying wtx %s\n", GetHash().ToString());
            if (connman) {
                CInv inv(MSG_TX, GetHash());
                connman->ForEachNode([&inv](CNode* pnode)
                {
                    pnode->PushInventory(inv);
                });
                return true;
            }
        }
    }
    return false;
}

std::set<uint256> CWalletTx::GetConflicts() const
{
    std::set<uint256> result;
    if (pwallet != nullptr)
    {
        uint256 myHash = GetHash();
        result = pwallet->GetConflicts(myHash);
        result.erase(myHash);
    }
    return result;
}

CAmount CWalletTx::GetDebit(const isminefilter& filter, bool fExcludeNames) const
{
    if (tx->vin.empty())
        return 0;

    CAmount debit = 0;
    if(filter & ISMINE_SPENDABLE)
    {
        if (!fDebitCached)
        {
            nDebitCached = pwallet->GetDebit(*tx, ISMINE_SPENDABLE, true);
            nDebitWithNamesCached = pwallet->GetDebit(*tx, ISMINE_SPENDABLE, false);
            fDebitCached = true;
        }
        debit += (fExcludeNames ? nDebitCached : nDebitWithNamesCached);
    }
    if(filter & ISMINE_WATCH_ONLY)
    {
        if (!fWatchDebitCached)
        {
            nWatchDebitCached = pwallet->GetDebit(*tx, ISMINE_WATCH_ONLY, true);
            nWatchDebitWithNamesCached = pwallet->GetDebit(*tx, ISMINE_WATCH_ONLY, false);
            fWatchDebitCached = true;
        }
        debit += (fExcludeNames ? nWatchDebitCached : nWatchDebitWithNamesCached);
    }
    return debit;
}

CAmount CWalletTx::GetCredit(const isminefilter& filter) const
{
    // Must wait until coinbase is safely deep enough in the chain before valuing it
    if (IsCoinBase() && GetBlocksToMaturity() > 0)
        return 0;

    CAmount credit = 0;
    if (filter & ISMINE_SPENDABLE)
    {
        // GetBalance can assume transactions in mapWallet won't change
        if (fCreditCached)
            credit += nCreditCached;
        else
        {
            nCreditCached = pwallet->GetCredit(*tx, ISMINE_SPENDABLE);
            fCreditCached = true;
            credit += nCreditCached;
        }
    }
    if (filter & ISMINE_WATCH_ONLY)
    {
        if (fWatchCreditCached)
            credit += nWatchCreditCached;
        else
        {
            nWatchCreditCached = pwallet->GetCredit(*tx, ISMINE_WATCH_ONLY);
            fWatchCreditCached = true;
            credit += nWatchCreditCached;
        }
    }
    return credit;
}

CAmount CWalletTx::GetImmatureCredit(bool fUseCache) const
{
    if (IsCoinBase() && GetBlocksToMaturity() > 0 && IsInMainChain())
    {
        if (fUseCache && fImmatureCreditCached)
            return nImmatureCreditCached;
        nImmatureCreditCached = pwallet->GetCredit(*tx, ISMINE_SPENDABLE);
        fImmatureCreditCached = true;
        return nImmatureCreditCached;
    }

    return 0;
}

CAmount CWalletTx::GetAvailableCredit(bool fUseCache) const
{
    if (pwallet == nullptr)
        return 0;

    // Must wait until coinbase is safely deep enough in the chain before valuing it
    if (IsCoinBase() && GetBlocksToMaturity() > 0)
        return 0;

    if (fUseCache && fAvailableCreditCached)
        return nAvailableCreditCached;

    CAmount nCredit = 0;
    uint256 hashTx = GetHash();
    for (unsigned int i = 0; i < tx->vout.size(); i++)
    {
        if (!pwallet->IsSpent(hashTx, i))
        {
            const CTxOut &txout = tx->vout[i];
            nCredit += pwallet->GetCredit(txout, ISMINE_SPENDABLE);
            if (!MoneyRange(nCredit))
                throw std::runtime_error(std::string(__func__) + " : value out of range");
        }
    }

    nAvailableCreditCached = nCredit;
    fAvailableCreditCached = true;
    return nCredit;
}

CAmount CWalletTx::GetImmatureWatchOnlyCredit(const bool fUseCache) const
{
    if (IsCoinBase() && GetBlocksToMaturity() > 0 && IsInMainChain())
    {
        if (fUseCache && fImmatureWatchCreditCached)
            return nImmatureWatchCreditCached;
        nImmatureWatchCreditCached = pwallet->GetCredit(*tx, ISMINE_WATCH_ONLY);
        fImmatureWatchCreditCached = true;
        return nImmatureWatchCreditCached;
    }

    return 0;
}

CAmount CWalletTx::GetAvailableWatchOnlyCredit(const bool fUseCache) const
{
    if (pwallet == nullptr)
        return 0;

    // Must wait until coinbase is safely deep enough in the chain before valuing it
    if (IsCoinBase() && GetBlocksToMaturity() > 0)
        return 0;

    if (fUseCache && fAvailableWatchCreditCached)
        return nAvailableWatchCreditCached;

    CAmount nCredit = 0;
    for (unsigned int i = 0; i < tx->vout.size(); i++)
    {
        if (!pwallet->IsSpent(GetHash(), i))
        {
            const CTxOut &txout = tx->vout[i];
            nCredit += pwallet->GetCredit(txout, ISMINE_WATCH_ONLY);
            if (!MoneyRange(nCredit))
                throw std::runtime_error(std::string(__func__) + ": value out of range");
        }
    }

    nAvailableWatchCreditCached = nCredit;
    fAvailableWatchCreditCached = true;
    return nCredit;
}

CAmount CWalletTx::GetChange() const
{
    if (fChangeCached)
        return nChangeCached;
    nChangeCached = pwallet->GetChange(*tx);
    fChangeCached = true;
    return nChangeCached;
}

bool CWalletTx::InMempool() const
{
    return fInMempool;
}

bool CWalletTx::IsTrusted() const
{
    // Quick answer in most cases
    if (!CheckFinalTx(*tx))
        return false;
    int nDepth = GetDepthInMainChain();
    if (nDepth >= 1)
        return true;
    if (nDepth < 0)
        return false;
    if (!pwallet->m_spend_zero_conf_change || !IsFromMe(ISMINE_ALL)) // using wtx's cached debit
        return false;

    // Don't trust unconfirmed transactions from us unless they are in the mempool.
    if (!InMempool())
        return false;

    // Trusted if all inputs are from us and are in the mempool:
    for (const CTxIn& txin : tx->vin)
    {
        // Transactions not sent by us: not trusted
        const CWalletTx* parent = pwallet->GetWalletTx(txin.prevout.hash);
        if (parent == nullptr)
            return false;
        const CTxOut& parentOut = parent->tx->vout[txin.prevout.n];
        if (pwallet->IsMine(parentOut) != ISMINE_SPENDABLE)
            return false;
    }
    return true;
}

bool CWalletTx::IsEquivalentTo(const CWalletTx& _tx) const
{
        CMutableTransaction tx1 {*this->tx};
        CMutableTransaction tx2 {*_tx.tx};
        for (auto& txin : tx1.vin) txin.scriptSig = CScript();
        for (auto& txin : tx2.vin) txin.scriptSig = CScript();
        return CTransaction(tx1) == CTransaction(tx2);
}

std::vector<uint256> CWallet::ResendWalletTransactionsBefore(int64_t nTime, CConnman* connman)
{
    std::vector<uint256> result;

    LOCK(cs_wallet);

    // Sort them in chronological order
    std::multimap<unsigned int, CWalletTx*> mapSorted;
    for (std::pair<const uint256, CWalletTx>& item : mapWallet)
    {
        CWalletTx& wtx = item.second;
        // Don't rebroadcast if newer than nTime:
        if (wtx.nTimeReceived > nTime)
            continue;
        mapSorted.insert(std::make_pair(wtx.nTimeReceived, &wtx));
    }
    for (std::pair<const unsigned int, CWalletTx*>& item : mapSorted)
    {
        CWalletTx& wtx = *item.second;
        if (wtx.RelayWalletTransaction(connman))
            result.push_back(wtx.GetHash());
    }
    return result;
}

void CWallet::ResendWalletTransactions(int64_t nBestBlockTime, CConnman* connman)
{
    // Do this infrequently and randomly to avoid giving away
    // that these are our transactions.
    if (GetTime() < nNextResend || !fBroadcastTransactions)
        return;
    bool fFirst = (nNextResend == 0);
    nNextResend = GetTime() + GetRand(30 * 60);
    if (fFirst)
        return;

    // Only do it if there's been a new block since last time
    if (nBestBlockTime < nLastResend)
        return;
    nLastResend = GetTime();

    // Rebroadcast unconfirmed txes older than 5 minutes before the last
    // block was found:
    std::vector<uint256> relayed = ResendWalletTransactionsBefore(nBestBlockTime-5*60, connman);
    if (!relayed.empty())
        LogPrintf("%s: rebroadcast %u unconfirmed transactions\n", __func__, relayed.size());
}

/** @} */ // end of mapWallet




/** @defgroup Actions
 *
 * @{
 */


CAmount CWallet::GetBalance() const
{
    CAmount nTotal = 0;
    {
        LOCK2(cs_main, cs_wallet);
        for (const auto& entry : mapWallet)
        {
            const CWalletTx* pcoin = &entry.second;
            if (pcoin->IsTrusted())
                nTotal += pcoin->GetAvailableCredit();
        }
    }

    return nTotal;
}

CAmount CWallet::GetUnconfirmedBalance() const
{
    CAmount nTotal = 0;
    {
        LOCK2(cs_main, cs_wallet);
        for (const auto& entry : mapWallet)
        {
            const CWalletTx* pcoin = &entry.second;
            if (!pcoin->IsTrusted() && pcoin->GetDepthInMainChain() == 0 && pcoin->InMempool())
                nTotal += pcoin->GetAvailableCredit();
        }
    }
    return nTotal;
}

CAmount CWallet::GetImmatureBalance() const
{
    CAmount nTotal = 0;
    {
        LOCK2(cs_main, cs_wallet);
        for (const auto& entry : mapWallet)
        {
            const CWalletTx* pcoin = &entry.second;
            nTotal += pcoin->GetImmatureCredit();
        }
    }
    return nTotal;
}

CAmount CWallet::GetWatchOnlyBalance() const
{
    CAmount nTotal = 0;
    {
        LOCK2(cs_main, cs_wallet);
        for (const auto& entry : mapWallet)
        {
            const CWalletTx* pcoin = &entry.second;
            if (pcoin->IsTrusted())
                nTotal += pcoin->GetAvailableWatchOnlyCredit();
        }
    }

    return nTotal;
}

CAmount CWallet::GetUnconfirmedWatchOnlyBalance() const
{
    CAmount nTotal = 0;
    {
        LOCK2(cs_main, cs_wallet);
        for (const auto& entry : mapWallet)
        {
            const CWalletTx* pcoin = &entry.second;
            if (!pcoin->IsTrusted() && pcoin->GetDepthInMainChain() == 0 && pcoin->InMempool())
                nTotal += pcoin->GetAvailableWatchOnlyCredit();
        }
    }
    return nTotal;
}

CAmount CWallet::GetImmatureWatchOnlyBalance() const
{
    CAmount nTotal = 0;
    {
        LOCK2(cs_main, cs_wallet);
        for (const auto& entry : mapWallet)
        {
            const CWalletTx* pcoin = &entry.second;
            nTotal += pcoin->GetImmatureWatchOnlyCredit();
        }
    }
    return nTotal;
}

// Calculate total balance in a different way from GetBalance. The biggest
// difference is that GetBalance sums up all unspent TxOuts paying to the
// wallet, while this sums up both spent and unspent TxOuts paying to the
// wallet, and then subtracts the values of TxIns spending from the wallet. This
// also has fewer restrictions on which unconfirmed transactions are considered
// trusted.
CAmount CWallet::GetLegacyBalance(const isminefilter& filter, int minDepth, const std::string* account) const
{
    LOCK2(cs_main, cs_wallet);

    CAmount balance = 0;
    for (const auto& entry : mapWallet) {
        const CWalletTx& wtx = entry.second;
        const int depth = wtx.GetDepthInMainChain();
        if (depth < 0 || !CheckFinalTx(*wtx.tx) || wtx.GetBlocksToMaturity() > 0) {
            continue;
        }

        // Loop through tx outputs and add incoming payments. For outgoing txs,
        // treat change outputs specially, as part of the amount debited.
        CAmount debit = wtx.GetDebit(filter);
        const bool outgoing = debit > 0;
        for (const CTxOut& out : wtx.tx->vout) {
            const CNameScript nameOp(out.scriptPubKey);
            if (nameOp.isNameOp())
                continue;
            if (outgoing && IsChange(out)) {
                debit -= out.nValue;
            } else if (IsMine(out) & filter && depth >= minDepth && (!account || *account == GetLabelName(out.scriptPubKey))) {
                balance += out.nValue;
            }
        }

        // For outgoing txs, subtract amount debited.
        if (outgoing && (!account || *account == wtx.strFromAccount)) {
            balance -= debit;
        }
    }

    if (account) {
        balance += WalletBatch(*database).GetAccountCreditDebit(*account);
    }

    return balance;
}

CAmount CWallet::GetAvailableBalance(const CCoinControl* coinControl) const
{
    LOCK2(cs_main, cs_wallet);

    CAmount balance = 0;
    std::vector<COutput> vCoins;
    AvailableCoins(vCoins, true, coinControl);
    for (const COutput& out : vCoins) {
        if (out.fSpendable) {
            balance += out.tx->tx->vout[out.i].nValue;
        }
    }
    return balance;
}

void CWallet::AvailableCoins(std::vector<COutput> &vCoins, bool fOnlySafe, const CCoinControl *coinControl, const CAmount &nMinimumAmount, const CAmount &nMaximumAmount, const CAmount &nMinimumSumAmount, const uint64_t nMaximumCount, const int nMinDepth, const int nMaxDepth) const
{
    AssertLockHeld(cs_main);
    AssertLockHeld(cs_wallet);

    vCoins.clear();
    CAmount nTotal = 0;

    for (const auto& entry : mapWallet)
    {
        const uint256& wtxid = entry.first;
        const CWalletTx* pcoin = &entry.second;

        if (!CheckFinalTx(*pcoin->tx))
            continue;

        if (pcoin->IsCoinBase() && pcoin->GetBlocksToMaturity() > 0)
            continue;

        int nDepth = pcoin->GetDepthInMainChain();
        if (nDepth < 0)
            continue;

        // We should not consider coins which aren't at least in our mempool
        // It's possible for these to be conflicted via ancestors which we may never be able to detect
        if (nDepth == 0 && !pcoin->InMempool())
            continue;

        bool safeTx = pcoin->IsTrusted();

        // We should not consider coins from transactions that are replacing
        // other transactions.
        //
        // Example: There is a transaction A which is replaced by bumpfee
        // transaction B. In this case, we want to prevent creation of
        // a transaction B' which spends an output of B.
        //
        // Reason: If transaction A were initially confirmed, transactions B
        // and B' would no longer be valid, so the user would have to create
        // a new transaction C to replace B'. However, in the case of a
        // one-block reorg, transactions B' and C might BOTH be accepted,
        // when the user only wanted one of them. Specifically, there could
        // be a 1-block reorg away from the chain where transactions A and C
        // were accepted to another chain where B, B', and C were all
        // accepted.
        if (nDepth == 0 && pcoin->mapValue.count("replaces_txid")) {
            safeTx = false;
        }

        // Similarly, we should not consider coins from transactions that
        // have been replaced. In the example above, we would want to prevent
        // creation of a transaction A' spending an output of A, because if
        // transaction B were initially confirmed, conflicting with A and
        // A', we wouldn't want to the user to create a transaction D
        // intending to replace A', but potentially resulting in a scenario
        // where A, A', and D could all be accepted (instead of just B and
        // D, or just A and A' like the user would want).
        if (nDepth == 0 && pcoin->mapValue.count("replaced_by_txid")) {
            safeTx = false;
        }

        if (fOnlySafe && !safeTx) {
            continue;
        }

        if (nDepth < nMinDepth || nDepth > nMaxDepth)
            continue;

        for (unsigned int i = 0; i < pcoin->tx->vout.size(); i++) {
            if (pcoin->tx->vout[i].nValue < nMinimumAmount || pcoin->tx->vout[i].nValue > nMaximumAmount)
                continue;

            if (coinControl && coinControl->HasSelected() && !coinControl->fAllowOtherInputs && !coinControl->IsSelected(COutPoint(entry.first, i)))
                continue;

            if (IsLockedCoin(entry.first, i))
                continue;

            if (IsSpent(wtxid, i))
                continue;

            isminetype mine = IsMine(pcoin->tx->vout[i]);

            if (mine == ISMINE_NO) {
                continue;
            }

<<<<<<< HEAD
            bool fSpendableIn = ((mine & ISMINE_SPENDABLE) != ISMINE_NO) || (coinControl && coinControl->fAllowWatchOnly && (mine & ISMINE_WATCH_SOLVABLE) != ISMINE_NO);
            if (CNameScript::isNameScript(pcoin->tx->vout[i].scriptPubKey))
                fSpendableIn = false;
            bool fSolvableIn = (mine & (ISMINE_SPENDABLE | ISMINE_WATCH_SOLVABLE)) != ISMINE_NO;
=======
            bool solvable = IsSolvable(*this, pcoin->tx->vout[i].scriptPubKey);
            bool spendable = ((mine & ISMINE_SPENDABLE) != ISMINE_NO) || (((mine & ISMINE_WATCH_ONLY) != ISMINE_NO) && (coinControl && coinControl->fAllowWatchOnly && solvable));
>>>>>>> fd79cdda

            vCoins.push_back(COutput(pcoin, i, nDepth, spendable, solvable, safeTx));

            // Checks the sum amount of all UTXO's.
            if (nMinimumSumAmount != MAX_MONEY) {
                nTotal += pcoin->tx->vout[i].nValue;

                if (nTotal >= nMinimumSumAmount) {
                    return;
                }
            }

            // Checks the maximum number of UTXO's.
            if (nMaximumCount > 0 && vCoins.size() >= nMaximumCount) {
                return;
            }
        }
    }
}

std::map<CTxDestination, std::vector<COutput>> CWallet::ListCoins() const
{
    // TODO: Add AssertLockHeld(cs_wallet) here.
    //
    // Because the return value from this function contains pointers to
    // CWalletTx objects, callers to this function really should acquire the
    // cs_wallet lock before calling it. However, the current caller doesn't
    // acquire this lock yet. There was an attempt to add the missing lock in
    // https://github.com/bitcoin/bitcoin/pull/10340, but that change has been
    // postponed until after https://github.com/bitcoin/bitcoin/pull/10244 to
    // avoid adding some extra complexity to the Qt code.

    std::map<CTxDestination, std::vector<COutput>> result;
    std::vector<COutput> availableCoins;

    LOCK2(cs_main, cs_wallet);
    AvailableCoins(availableCoins);

    for (auto& coin : availableCoins) {
        CTxDestination address;
        if (coin.fSpendable &&
            ExtractDestination(FindNonChangeParentOutput(*coin.tx->tx, coin.i).scriptPubKey, address)) {
            result[address].emplace_back(std::move(coin));
        }
    }

    std::vector<COutPoint> lockedCoins;
    ListLockedCoins(lockedCoins);
    for (const auto& output : lockedCoins) {
        auto it = mapWallet.find(output.hash);
        if (it != mapWallet.end()) {
            int depth = it->second.GetDepthInMainChain();
            if (depth >= 0 && output.n < it->second.tx->vout.size() &&
                IsMine(it->second.tx->vout[output.n]) == ISMINE_SPENDABLE) {
                CTxDestination address;
                if (ExtractDestination(FindNonChangeParentOutput(*it->second.tx, output.n).scriptPubKey, address)) {
                    result[address].emplace_back(
                        &it->second, output.n, depth, true /* spendable */, true /* solvable */, false /* safe */);
                }
            }
        }
    }

    return result;
}

const CTxOut& CWallet::FindNonChangeParentOutput(const CTransaction& tx, int output) const
{
    const CTransaction* ptx = &tx;
    int n = output;
    while (IsChange(ptx->vout[n]) && ptx->vin.size() > 0) {
        const COutPoint& prevout = ptx->vin[0].prevout;
        auto it = mapWallet.find(prevout.hash);
        if (it == mapWallet.end() || it->second.tx->vout.size() <= prevout.n ||
            !IsMine(it->second.tx->vout[prevout.n])) {
            break;
        }
        ptx = it->second.tx.get();
        n = prevout.n;
    }
    return ptx->vout[n];
}

bool CWallet::OutputEligibleForSpending(const COutput& output, const CoinEligibilityFilter& eligibility_filter) const
{
    if (!output.fSpendable)
        return false;

    if (output.nDepth < (output.tx->IsFromMe(ISMINE_ALL) ? eligibility_filter.conf_mine : eligibility_filter.conf_theirs))
        return false;

    if (!mempool.TransactionWithinChainLimit(output.tx->GetHash(), eligibility_filter.max_ancestors))
        return false;

    return true;
}

bool CWallet::SelectCoinsMinConf(const CAmount& nTargetValue, const CoinEligibilityFilter& eligibility_filter, std::vector<COutput> vCoins,
                                 std::set<CInputCoin>& setCoinsRet, CAmount& nValueRet, const CoinSelectionParams& coin_selection_params, bool& bnb_used) const
{
    setCoinsRet.clear();
    nValueRet = 0;

    std::vector<CInputCoin> utxo_pool;
    if (coin_selection_params.use_bnb) {

        // Get long term estimate
        FeeCalculation feeCalc;
        CCoinControl temp;
        temp.m_confirm_target = 1008;
        CFeeRate long_term_feerate = GetMinimumFeeRate(*this, temp, ::mempool, ::feeEstimator, &feeCalc);

        // Calculate cost of change
        CAmount cost_of_change = GetDiscardRate(*this, ::feeEstimator).GetFee(coin_selection_params.change_spend_size) + coin_selection_params.effective_fee.GetFee(coin_selection_params.change_output_size);

        // Filter by the min conf specs and add to utxo_pool and calculate effective value
        for (const COutput &output : vCoins)
        {
            if (!OutputEligibleForSpending(output, eligibility_filter))
                continue;

            CInputCoin coin(output.tx->tx, output.i);
            coin.effective_value = coin.txout.nValue - (output.nInputBytes < 0 ? 0 : coin_selection_params.effective_fee.GetFee(output.nInputBytes));
            // Only include outputs that are positive effective value (i.e. not dust)
            if (coin.effective_value > 0) {
                coin.fee = output.nInputBytes < 0 ? 0 : coin_selection_params.effective_fee.GetFee(output.nInputBytes);
                coin.long_term_fee = output.nInputBytes < 0 ? 0 : long_term_feerate.GetFee(output.nInputBytes);
                utxo_pool.push_back(coin);
            }
        }
        // Calculate the fees for things that aren't inputs
        CAmount not_input_fees = coin_selection_params.effective_fee.GetFee(coin_selection_params.tx_noinputs_size);
        bnb_used = true;
        return SelectCoinsBnB(utxo_pool, nTargetValue, cost_of_change, setCoinsRet, nValueRet, not_input_fees);
    } else {
        // Filter by the min conf specs and add to utxo_pool
        for (const COutput &output : vCoins)
        {
            if (!OutputEligibleForSpending(output, eligibility_filter))
                continue;

            CInputCoin coin = CInputCoin(output.tx->tx, output.i);
            utxo_pool.push_back(coin);
        }
        bnb_used = false;
        return KnapsackSolver(nTargetValue, utxo_pool, setCoinsRet, nValueRet);
    }
}

bool CWallet::SelectCoins(const std::vector<COutput>& vAvailableCoins, const CAmount& nTargetValue, std::set<CInputCoin>& setCoinsRet, CAmount& nValueRet, const CCoinControl& coin_control, CoinSelectionParams& coin_selection_params, bool& bnb_used) const
{
    std::vector<COutput> vCoins(vAvailableCoins);

    // coin control -> return all selected outputs (we want all selected to go into the transaction for sure)
    if (coin_control.HasSelected() && !coin_control.fAllowOtherInputs)
    {
        // We didn't use BnB here, so set it to false.
        bnb_used = false;

        for (const COutput& out : vCoins)
        {
            if (!out.fSpendable)
                 continue;
            nValueRet += out.tx->tx->vout[out.i].nValue;
            setCoinsRet.insert(CInputCoin(out.tx->tx, out.i));
        }
        return (nValueRet >= nTargetValue);
    }

    // calculate value from preset inputs and store them
    std::set<CInputCoin> setPresetCoins;
    CAmount nValueFromPresetInputs = 0;

    std::vector<COutPoint> vPresetInputs;
    coin_control.ListSelected(vPresetInputs);
    for (const COutPoint& outpoint : vPresetInputs)
    {
        // For now, don't use BnB if preset inputs are selected. TODO: Enable this later
        bnb_used = false;
        coin_selection_params.use_bnb = false;

        std::map<uint256, CWalletTx>::const_iterator it = mapWallet.find(outpoint.hash);
        if (it != mapWallet.end())
        {
            const CWalletTx* pcoin = &it->second;
            // Clearly invalid input, fail
            if (pcoin->tx->vout.size() <= outpoint.n)
                return false;
            // Just to calculate the marginal byte size
            nValueFromPresetInputs += pcoin->tx->vout[outpoint.n].nValue;
            setPresetCoins.insert(CInputCoin(pcoin->tx, outpoint.n));
        } else
            return false; // TODO: Allow non-wallet inputs
    }

    // remove preset inputs from vCoins
    for (std::vector<COutput>::iterator it = vCoins.begin(); it != vCoins.end() && coin_control.HasSelected();)
    {
        if (setPresetCoins.count(CInputCoin(it->tx->tx, it->i)))
            it = vCoins.erase(it);
        else
            ++it;
    }

    size_t nMaxChainLength = std::min(gArgs.GetArg("-limitancestorcount", DEFAULT_ANCESTOR_LIMIT), gArgs.GetArg("-limitdescendantcount", DEFAULT_DESCENDANT_LIMIT));
    bool fRejectLongChains = gArgs.GetBoolArg("-walletrejectlongchains", DEFAULT_WALLET_REJECT_LONG_CHAINS);

    bool res = nTargetValue <= nValueFromPresetInputs ||
        SelectCoinsMinConf(nTargetValue - nValueFromPresetInputs, CoinEligibilityFilter(1, 6, 0), vCoins, setCoinsRet, nValueRet, coin_selection_params, bnb_used) ||
        SelectCoinsMinConf(nTargetValue - nValueFromPresetInputs, CoinEligibilityFilter(1, 1, 0), vCoins, setCoinsRet, nValueRet, coin_selection_params, bnb_used) ||
        (m_spend_zero_conf_change && SelectCoinsMinConf(nTargetValue - nValueFromPresetInputs, CoinEligibilityFilter(0, 1, 2), vCoins, setCoinsRet, nValueRet, coin_selection_params, bnb_used)) ||
        (m_spend_zero_conf_change && SelectCoinsMinConf(nTargetValue - nValueFromPresetInputs, CoinEligibilityFilter(0, 1, std::min((size_t)4, nMaxChainLength/3)), vCoins, setCoinsRet, nValueRet, coin_selection_params, bnb_used)) ||
        (m_spend_zero_conf_change && SelectCoinsMinConf(nTargetValue - nValueFromPresetInputs, CoinEligibilityFilter(0, 1, nMaxChainLength/2), vCoins, setCoinsRet, nValueRet, coin_selection_params, bnb_used)) ||
        (m_spend_zero_conf_change && SelectCoinsMinConf(nTargetValue - nValueFromPresetInputs, CoinEligibilityFilter(0, 1, nMaxChainLength), vCoins, setCoinsRet, nValueRet, coin_selection_params, bnb_used)) ||
        (m_spend_zero_conf_change && !fRejectLongChains && SelectCoinsMinConf(nTargetValue - nValueFromPresetInputs, CoinEligibilityFilter(0, 1, std::numeric_limits<uint64_t>::max()), vCoins, setCoinsRet, nValueRet, coin_selection_params, bnb_used));

    // because SelectCoinsMinConf clears the setCoinsRet, we now add the possible inputs to the coinset
    setCoinsRet.insert(setPresetCoins.begin(), setPresetCoins.end());

    // add preset inputs to the total value selected
    nValueRet += nValueFromPresetInputs;

    return res;
}

bool CWallet::SignTransaction(CMutableTransaction &tx)
{
    AssertLockHeld(cs_wallet); // mapWallet

    // sign the new tx
    CTransaction txNewConst(tx);
    int nIn = 0;
    for (const auto& input : tx.vin) {
        std::map<uint256, CWalletTx>::const_iterator mi = mapWallet.find(input.prevout.hash);
        if(mi == mapWallet.end() || input.prevout.n >= mi->second.tx->vout.size()) {
            return false;
        }
        const CScript& scriptPubKey = mi->second.tx->vout[input.prevout.n].scriptPubKey;
        const CAmount& amount = mi->second.tx->vout[input.prevout.n].nValue;
        SignatureData sigdata;
        if (!ProduceSignature(*this, TransactionSignatureCreator(&txNewConst, nIn, amount, SIGHASH_ALL), scriptPubKey, sigdata)) {
            return false;
        }
        UpdateTransaction(tx, nIn, sigdata);
        nIn++;
    }
    return true;
}

bool CWallet::FundTransaction(CMutableTransaction& tx, CAmount& nFeeRet, int& nChangePosInOut, std::string& strFailReason, bool lockUnspents, const std::set<int>& setSubtractFeeFromOutputs, CCoinControl coinControl)
{
    std::vector<CRecipient> vecSend;

    // Turn the txout set into a CRecipient vector.
    for (size_t idx = 0; idx < tx.vout.size(); idx++) {
        const CTxOut& txOut = tx.vout[idx];
        CRecipient recipient = {txOut.scriptPubKey, txOut.nValue, setSubtractFeeFromOutputs.count(idx) == 1};
        vecSend.push_back(recipient);
    }

    coinControl.fAllowOtherInputs = true;

    for (const CTxIn& txin : tx.vin) {
        coinControl.Select(txin.prevout);
    }

    // Acquire the locks to prevent races to the new locked unspents between the
    // CreateTransaction call and LockCoin calls (when lockUnspents is true).
    LOCK2(cs_main, cs_wallet);

    CReserveKey reservekey(this);
    CTransactionRef tx_new;
    if (!CreateTransaction(vecSend, nullptr, tx_new, reservekey, nFeeRet, nChangePosInOut, strFailReason, coinControl, false)) {
        return false;
    }

    if (nChangePosInOut != -1) {
        tx.vout.insert(tx.vout.begin() + nChangePosInOut, tx_new->vout[nChangePosInOut]);
        // We don't have the normal Create/Commit cycle, and don't want to risk
        // reusing change, so just remove the key from the keypool here.
        reservekey.KeepKey();
    }

    // Copy output sizes from new transaction; they may have had the fee
    // subtracted from them.
    for (unsigned int idx = 0; idx < tx.vout.size(); idx++) {
        tx.vout[idx].nValue = tx_new->vout[idx].nValue;
    }

    // Add new txins while keeping original txin scriptSig/order.
    for (const CTxIn& txin : tx_new->vin) {
        if (!coinControl.IsSelected(txin.prevout)) {
            tx.vin.push_back(txin);

            if (lockUnspents) {
                LockCoin(txin.prevout);
            }
        }
    }

    return true;
}

bool
CWallet::FindValueInNameInput (const CTxIn& nameInput,
                               CAmount& value, const CWalletTx*& walletTx,
                               std::string& strFailReason) const
{
  walletTx = GetWalletTx (nameInput.prevout.hash);
  if (!walletTx)
    {
      strFailReason = _("Input tx not found in wallet");
      return false;
    }

  const CTxOut& output = walletTx->tx->vout[nameInput.prevout.n];
  if (IsMine (output) != ISMINE_SPENDABLE)
    {
      strFailReason = _("Input tx is not mine");
      return false;
    }

  if (!CNameScript::isNameScript (output.scriptPubKey))
    {
      strFailReason = _("Input tx is not a name operation");
      return false;
    }

  value = output.nValue;
  return true;

}

OutputType CWallet::TransactionChangeType(OutputType change_type, const std::vector<CRecipient>& vecSend)
{
    // If -changetype is specified, always use that change type.
    if (change_type != OutputType::CHANGE_AUTO) {
        return change_type;
    }

    // if m_default_address_type is legacy, use legacy address as change (even
    // if some of the outputs are P2WPKH or P2WSH).
    if (m_default_address_type == OutputType::LEGACY) {
        return OutputType::LEGACY;
    }

    // if any destination is P2WPKH or P2WSH, use P2WPKH for the change
    // output.
    for (const auto& recipient : vecSend) {
        // Check if any destination contains a witness program:
        int witnessversion = 0;
        std::vector<unsigned char> witnessprogram;
        if (recipient.scriptPubKey.IsWitnessProgram(witnessversion, witnessprogram)) {
            return OutputType::BECH32;
        }
    }

    // else use m_default_address_type for change
    return m_default_address_type;
}

bool CWallet::CreateTransaction(const std::vector<CRecipient>& vecSend,
                                const CTxIn* withInput,
                                CTransactionRef& tx, CReserveKey& reservekey, CAmount& nFeeRet,
                                int& nChangePosInOut, std::string& strFailReason, const CCoinControl& coin_control, bool sign)
{
    /* Initialise nFeeRet here so that SendMoney doesn't see an uninitialised
       value in case we error out earlier.  */
    nFeeRet = 0;

    CAmount nValue = 0;
    int nChangePosRequest = nChangePosInOut;
    unsigned int nSubtractFeeFromAmount = 0;
    bool isNamecoin = false;
    for (const auto& recipient : vecSend)
    {
        if (nValue < 0 || recipient.nAmount < 0)
        {
            strFailReason = _("Transaction amounts must not be negative");
            return false;
        }
        nValue += recipient.nAmount;

        if (recipient.fSubtractFeeFromAmount)
            nSubtractFeeFromAmount++;

        if (CNameScript::isNameScript (recipient.scriptPubKey))
            isNamecoin = true;
    }
    if (vecSend.empty())
    {
        strFailReason = _("Transaction must have at least one recipient");
        return false;
    }

    /* If we have an input to include, find its value.  This value will be
       subtracted later on during coin selection, since the input is added
       additionally to the selected coins.  */
    CAmount nInputValue = 0;
    const CWalletTx* withInputTx = nullptr;
    if (withInput)
    {
        if (!FindValueInNameInput (*withInput, nInputValue, withInputTx,
                                   strFailReason))
            return false;
    }

    CMutableTransaction txNew;
    if (isNamecoin)
        txNew.SetNamecoin();

    // Discourage fee sniping.
    //
    // For a large miner the value of the transactions in the best block and
    // the mempool can exceed the cost of deliberately attempting to mine two
    // blocks to orphan the current best block. By setting nLockTime such that
    // only the next block can include the transaction, we discourage this
    // practice as the height restricted and limited blocksize gives miners
    // considering fee sniping fewer options for pulling off this attack.
    //
    // A simple way to think about this is from the wallet's point of view we
    // always want the blockchain to move forward. By setting nLockTime this
    // way we're basically making the statement that we only want this
    // transaction to appear in the next block; we don't want to potentially
    // encourage reorgs by allowing transactions to appear at lower heights
    // than the next block in forks of the best chain.
    //
    // Of course, the subsidy is high enough, and transaction volume low
    // enough, that fee sniping isn't a problem yet, but by implementing a fix
    // now we ensure code won't be written that makes assumptions about
    // nLockTime that preclude a fix later.
    txNew.nLockTime = chainActive.Height();

    // Secondly occasionally randomly pick a nLockTime even further back, so
    // that transactions that are delayed after signing for whatever reason,
    // e.g. high-latency mix networks and some CoinJoin implementations, have
    // better privacy.
    if (GetRandInt(10) == 0)
        txNew.nLockTime = std::max(0, (int)txNew.nLockTime - GetRandInt(100));

    assert(txNew.nLockTime <= (unsigned int)chainActive.Height());
    assert(txNew.nLockTime < LOCKTIME_THRESHOLD);
    FeeCalculation feeCalc;
    CAmount nFeeNeeded;
    int nBytes;
    {
        std::set<CInputCoin> setCoins;
        LOCK2(cs_main, cs_wallet);
        {
            std::vector<COutput> vAvailableCoins;
            AvailableCoins(vAvailableCoins, true, &coin_control);
            CoinSelectionParams coin_selection_params; // Parameters for coin selection, init with dummy

            // Create change script that will be used if we need change
            // TODO: pass in scriptChange instead of reservekey so
            // change transaction isn't always pay-to-bitcoin-address
            CScript scriptChange;

            // coin control: send change to custom address
            if (!boost::get<CNoDestination>(&coin_control.destChange)) {
                scriptChange = GetScriptForDestination(coin_control.destChange);
            } else { // no coin control: send change to newly generated address
                // Note: We use a new key here to keep it from being obvious which side is the change.
                //  The drawback is that by not reusing a previous key, the change may be lost if a
                //  backup is restored, if the backup doesn't have the new private key for the change.
                //  If we reused the old key, it would be possible to add code to look for and
                //  rediscover unknown transactions that were written with keys of ours to recover
                //  post-backup change.

                // Reserve a new key pair from key pool
                CPubKey vchPubKey;
                bool ret;
                ret = reservekey.GetReservedKey(vchPubKey, true);
                if (!ret)
                {
                    strFailReason = _("Keypool ran out, please call keypoolrefill first");
                    return false;
                }

                const OutputType change_type = TransactionChangeType(coin_control.m_change_type ? *coin_control.m_change_type : m_default_change_type, vecSend);

                LearnRelatedScripts(vchPubKey, change_type);
                scriptChange = GetScriptForDestination(GetDestinationForKey(vchPubKey, change_type));
            }
            CTxOut change_prototype_txout(0, scriptChange);
            coin_selection_params.change_output_size = GetSerializeSize(change_prototype_txout, SER_DISK, 0);

            CFeeRate discard_rate = GetDiscardRate(*this, ::feeEstimator);

            // Get the fee rate to use effective values in coin selection
            CFeeRate nFeeRateNeeded = GetMinimumFeeRate(*this, coin_control, ::mempool, ::feeEstimator, &feeCalc);

            nFeeRet = 0;
            bool pick_new_inputs = true;
            CAmount nValueIn = 0;

            // BnB selector is the only selector used when this is true.
            // That should only happen on the first pass through the loop.
            coin_selection_params.use_bnb = nSubtractFeeFromAmount == 0; // If we are doing subtract fee from recipient, then don't use BnB
            // Start with no fee and loop until there is enough fee
            while (true)
            {
                nChangePosInOut = nChangePosRequest;
                txNew.vin.clear();
                txNew.vout.clear();
                bool fFirst = true;

                CAmount nValueToSelect = nValue - nInputValue;
                if (nSubtractFeeFromAmount == 0)
                    nValueToSelect += nFeeRet;

                // vouts to the payees
                coin_selection_params.tx_noinputs_size = 11; // Static vsize overhead + outputs vsize. 4 nVersion, 4 nLocktime, 1 input count, 1 output count, 1 witness overhead (dummy, flag, stack size)
                for (const auto& recipient : vecSend)
                {
                    CTxOut txout(recipient.nAmount, recipient.scriptPubKey);

                    if (recipient.fSubtractFeeFromAmount)
                    {
                        assert(nSubtractFeeFromAmount != 0);
                        txout.nValue -= nFeeRet / nSubtractFeeFromAmount; // Subtract fee equally from each selected recipient

                        if (fFirst) // first receiver pays the remainder not divisible by output count
                        {
                            fFirst = false;
                            txout.nValue -= nFeeRet % nSubtractFeeFromAmount;
                        }
                    }
                    // Include the fee cost for outputs. Note this is only used for BnB right now
                    coin_selection_params.tx_noinputs_size += ::GetSerializeSize(txout, SER_NETWORK, PROTOCOL_VERSION);

                    if (IsDust(txout, ::dustRelayFee))
                    {
                        if (recipient.fSubtractFeeFromAmount && nFeeRet > 0)
                        {
                            if (txout.nValue < 0)
                                strFailReason = _("The transaction amount is too small to pay the fee");
                            else
                                strFailReason = _("The transaction amount is too small to send after the fee has been deducted");
                        }
                        else
                            strFailReason = _("Transaction amount too small");
                        return false;
                    }
                    txNew.vout.push_back(txout);
                }

                // Choose coins to use
                bool bnb_used;
                if (pick_new_inputs) {
                    nValueIn = 0;
                    setCoins.clear();
                    coin_selection_params.change_spend_size = CalculateMaximumSignedInputSize(change_prototype_txout, this);
                    coin_selection_params.effective_fee = nFeeRateNeeded;
                    if (!SelectCoins(vAvailableCoins, nValueToSelect, setCoins, nValueIn, coin_control, coin_selection_params, bnb_used))
                    {
                        // If BnB was used, it was the first pass. No longer the first pass and continue loop with knapsack.
                        if (bnb_used) {
                            coin_selection_params.use_bnb = false;
                            continue;
                        }
                        else {
                            strFailReason = _("Insufficient funds");
                            return false;
                        }
                    }
                }
                if (withInput)
                    setCoins.emplace(withInputTx->tx, withInput->prevout.n);

                const CAmount nChange = nValueIn - nValueToSelect;
                if (nChange > 0)
                {
                    // Fill a vout to ourself
                    CTxOut newTxOut(nChange, scriptChange);

                    // Never create dust outputs; if we would, just
                    // add the dust to the fee.
                    // The nChange when BnB is used is always going to go to fees.
                    if (IsDust(newTxOut, discard_rate) || bnb_used)
                    {
                        nChangePosInOut = -1;
                        nFeeRet += nChange;
                    }
                    else
                    {
                        if (nChangePosInOut == -1)
                        {
                            // Insert change txn at random position:
                            nChangePosInOut = GetRandInt(txNew.vout.size()+1);
                        }
                        else if ((unsigned int)nChangePosInOut > txNew.vout.size())
                        {
                            strFailReason = _("Change index out of range");
                            return false;
                        }

                        std::vector<CTxOut>::iterator position = txNew.vout.begin()+nChangePosInOut;
                        txNew.vout.insert(position, newTxOut);
                    }
                } else {
                    nChangePosInOut = -1;
                }

                // Dummy fill vin for maximum size estimation
                //
                for (const auto& coin : setCoins) {
                    txNew.vin.push_back(CTxIn(coin.outpoint,CScript()));
                }

                nBytes = CalculateMaximumSignedTxSize(txNew, this);
                if (nBytes < 0) {
                    strFailReason = _("Signing transaction failed");
                    return false;
                }

                nFeeNeeded = GetMinimumFee(*this, nBytes, coin_control, ::mempool, ::feeEstimator, &feeCalc);
                if (feeCalc.reason == FeeReason::FALLBACK && !m_allow_fallback_fee) {
                    // eventually allow a fallback fee
                    strFailReason = _("Fee estimation failed. Fallbackfee is disabled. Wait a few blocks or enable -fallbackfee.");
                    return false;
                }

                // If we made it here and we aren't even able to meet the relay fee on the next pass, give up
                // because we must be at the maximum allowed fee.
                if (nFeeNeeded < ::minRelayTxFee.GetFee(nBytes))
                {
                    strFailReason = _("Transaction too large for fee policy");
                    return false;
                }

                if (nFeeRet >= nFeeNeeded) {
                    // Reduce fee to only the needed amount if possible. This
                    // prevents potential overpayment in fees if the coins
                    // selected to meet nFeeNeeded result in a transaction that
                    // requires less fee than the prior iteration.

                    // If we have no change and a big enough excess fee, then
                    // try to construct transaction again only without picking
                    // new inputs. We now know we only need the smaller fee
                    // (because of reduced tx size) and so we should add a
                    // change output. Only try this once.
                    if (nChangePosInOut == -1 && nSubtractFeeFromAmount == 0 && pick_new_inputs) {
                        unsigned int tx_size_with_change = nBytes + coin_selection_params.change_output_size + 2; // Add 2 as a buffer in case increasing # of outputs changes compact size
                        CAmount fee_needed_with_change = GetMinimumFee(*this, tx_size_with_change, coin_control, ::mempool, ::feeEstimator, nullptr);
                        CAmount minimum_value_for_change = GetDustThreshold(change_prototype_txout, discard_rate);
                        if (nFeeRet >= fee_needed_with_change + minimum_value_for_change) {
                            pick_new_inputs = false;
                            nFeeRet = fee_needed_with_change;
                            continue;
                        }
                    }

                    // If we have change output already, just increase it
                    if (nFeeRet > nFeeNeeded && nChangePosInOut != -1 && nSubtractFeeFromAmount == 0) {
                        CAmount extraFeePaid = nFeeRet - nFeeNeeded;
                        std::vector<CTxOut>::iterator change_position = txNew.vout.begin()+nChangePosInOut;
                        change_position->nValue += extraFeePaid;
                        nFeeRet -= extraFeePaid;
                    }
                    break; // Done, enough fee included.
                }
                else if (!pick_new_inputs) {
                    // This shouldn't happen, we should have had enough excess
                    // fee to pay for the new output and still meet nFeeNeeded
                    // Or we should have just subtracted fee from recipients and
                    // nFeeNeeded should not have changed
                    strFailReason = _("Transaction fee and change calculation failed");
                    return false;
                }

                // Try to reduce change to include necessary fee
                if (nChangePosInOut != -1 && nSubtractFeeFromAmount == 0) {
                    CAmount additionalFeeNeeded = nFeeNeeded - nFeeRet;
                    std::vector<CTxOut>::iterator change_position = txNew.vout.begin()+nChangePosInOut;
                    // Only reduce change if remaining amount is still a large enough output.
                    if (change_position->nValue >= MIN_FINAL_CHANGE + additionalFeeNeeded) {
                        change_position->nValue -= additionalFeeNeeded;
                        nFeeRet += additionalFeeNeeded;
                        break; // Done, able to increase fee from change
                    }
                }

                // If subtracting fee from recipients, we now know what fee we
                // need to subtract, we have no reason to reselect inputs
                if (nSubtractFeeFromAmount > 0) {
                    pick_new_inputs = false;
                }

                // Include more fee and try again.
                nFeeRet = nFeeNeeded;
                coin_selection_params.use_bnb = false;
                continue;
            }
        }

        if (nChangePosInOut == -1) reservekey.ReturnKey(); // Return any reserved key if we don't have change

        // Shuffle selected coins and fill in final vin
        txNew.vin.clear();
        std::vector<CInputCoin> selected_coins(setCoins.begin(), setCoins.end());
        std::shuffle(selected_coins.begin(), selected_coins.end(), FastRandomContext());

        // Note how the sequence number is set to non-maxint so that
        // the nLockTime set above actually works.
        //
        // BIP125 defines opt-in RBF as any nSequence < maxint-1, so
        // we use the highest possible value in that range (maxint-2)
        // to avoid conflicting with other possible uses of nSequence,
        // and in the spirit of "smallest possible change from prior
        // behavior."
        const uint32_t nSequence = coin_control.m_signal_bip125_rbf.get_value_or(m_signal_rbf) ? MAX_BIP125_RBF_SEQUENCE : (CTxIn::SEQUENCE_FINAL - 1);
        for (const auto& coin : selected_coins) {
            txNew.vin.push_back(CTxIn(coin.outpoint, CScript(), nSequence));
        }

        if (sign)
        {
            CTransaction txNewConst(txNew);
            int nIn = 0;
            for (const auto& coin : selected_coins)
            {
                const CScript& scriptPubKey = coin.txout.scriptPubKey;
                SignatureData sigdata;

                if (!ProduceSignature(*this, TransactionSignatureCreator(&txNewConst, nIn, coin.txout.nValue, SIGHASH_ALL), scriptPubKey, sigdata))
                {
                    strFailReason = _("Signing transaction failed");
                    return false;
                } else {
                    UpdateTransaction(txNew, nIn, sigdata);
                }

                nIn++;
            }
        }

        // Return the constructed transaction data.
        tx = MakeTransactionRef(std::move(txNew));

        // Limit size
        if (GetTransactionWeight(*tx) >= MAX_STANDARD_TX_WEIGHT)
        {
            strFailReason = _("Transaction too large");
            return false;
        }
    }

    if (gArgs.GetBoolArg("-walletrejectlongchains", DEFAULT_WALLET_REJECT_LONG_CHAINS)) {
        // Lastly, ensure this tx will pass the mempool's chain limits
        LockPoints lp;
        CTxMemPoolEntry entry(tx, 0, 0, 0, false, 0, lp);
        CTxMemPool::setEntries setAncestors;
        size_t nLimitAncestors = gArgs.GetArg("-limitancestorcount", DEFAULT_ANCESTOR_LIMIT);
        size_t nLimitAncestorSize = gArgs.GetArg("-limitancestorsize", DEFAULT_ANCESTOR_SIZE_LIMIT)*1000;
        size_t nLimitDescendants = gArgs.GetArg("-limitdescendantcount", DEFAULT_DESCENDANT_LIMIT);
        size_t nLimitDescendantSize = gArgs.GetArg("-limitdescendantsize", DEFAULT_DESCENDANT_SIZE_LIMIT)*1000;
        std::string errString;
        if (!mempool.CalculateMemPoolAncestors(entry, setAncestors, nLimitAncestors, nLimitAncestorSize, nLimitDescendants, nLimitDescendantSize, errString)) {
            strFailReason = _("Transaction has too long of a mempool chain");
            return false;
        }
    }

    LogPrintf("Fee Calculation: Fee:%d Bytes:%u Needed:%d Tgt:%d (requested %d) Reason:\"%s\" Decay %.5f: Estimation: (%g - %g) %.2f%% %.1f/(%.1f %d mem %.1f out) Fail: (%g - %g) %.2f%% %.1f/(%.1f %d mem %.1f out)\n",
              nFeeRet, nBytes, nFeeNeeded, feeCalc.returnedTarget, feeCalc.desiredTarget, StringForFeeReason(feeCalc.reason), feeCalc.est.decay,
              feeCalc.est.pass.start, feeCalc.est.pass.end,
              100 * feeCalc.est.pass.withinTarget / (feeCalc.est.pass.totalConfirmed + feeCalc.est.pass.inMempool + feeCalc.est.pass.leftMempool),
              feeCalc.est.pass.withinTarget, feeCalc.est.pass.totalConfirmed, feeCalc.est.pass.inMempool, feeCalc.est.pass.leftMempool,
              feeCalc.est.fail.start, feeCalc.est.fail.end,
              100 * feeCalc.est.fail.withinTarget / (feeCalc.est.fail.totalConfirmed + feeCalc.est.fail.inMempool + feeCalc.est.fail.leftMempool),
              feeCalc.est.fail.withinTarget, feeCalc.est.fail.totalConfirmed, feeCalc.est.fail.inMempool, feeCalc.est.fail.leftMempool);
    return true;
}

/**
 * Call after CreateTransaction unless you want to abort
 */
bool CWallet::CommitTransaction(CTransactionRef tx, mapValue_t mapValue, std::vector<std::pair<std::string, std::string>> orderForm, std::string fromAccount, CReserveKey& reservekey, CConnman* connman, CValidationState& state)
{
    {
        LOCK2(cs_main, cs_wallet);

        CWalletTx wtxNew(this, std::move(tx));
        wtxNew.mapValue = std::move(mapValue);
        wtxNew.vOrderForm = std::move(orderForm);
        wtxNew.strFromAccount = std::move(fromAccount);
        wtxNew.fTimeReceivedIsTxTime = true;
        wtxNew.fFromMe = true;

        LogPrintf("CommitTransaction:\n%s", wtxNew.tx->ToString()); /* Continued */
        {
            // Take key pair from key pool so it won't be used again
            reservekey.KeepKey();

            // Add tx to wallet, because if it has change it's also ours,
            // otherwise just for transaction history.
            AddToWallet(wtxNew);

            // Notify that old coins are spent
            for (const CTxIn& txin : wtxNew.tx->vin)
            {
                CWalletTx &coin = mapWallet.at(txin.prevout.hash);
                coin.BindWallet(this);
                NotifyTransactionChanged(this, coin.GetHash(), CT_UPDATED);
            }
        }

        // Track how many getdata requests our transaction gets
        mapRequestCount[wtxNew.GetHash()] = 0;

        // Get the inserted-CWalletTx from mapWallet so that the
        // fInMempool flag is cached properly
        CWalletTx& wtx = mapWallet.at(wtxNew.GetHash());

        if (fBroadcastTransactions)
        {
            // Broadcast
            if (!wtx.AcceptToMemoryPool(maxTxFee, state)) {
                LogPrintf("CommitTransaction(): Transaction cannot be broadcast immediately, %s\n", FormatStateMessage(state));
                // TODO: if we expect the failure to be long term or permanent, instead delete wtx from the wallet and return failure.
            } else {
                wtx.RelayWalletTransaction(connman);
            }
        }
    }
    return true;
}

void CWallet::ListAccountCreditDebit(const std::string& strAccount, std::list<CAccountingEntry>& entries) {
    WalletBatch batch(*database);
    return batch.ListAccountCreditDebit(strAccount, entries);
}

bool CWallet::AddAccountingEntry(const CAccountingEntry& acentry)
{
    WalletBatch batch(*database);

    return AddAccountingEntry(acentry, &batch);
}

bool CWallet::AddAccountingEntry(const CAccountingEntry& acentry, WalletBatch *batch)
{
    if (!batch->WriteAccountingEntry(++nAccountingEntryNumber, acentry)) {
        return false;
    }

    laccentries.push_back(acentry);
    CAccountingEntry & entry = laccentries.back();
    wtxOrdered.insert(std::make_pair(entry.nOrderPos, TxPair(nullptr, &entry)));

    return true;
}

DBErrors CWallet::LoadWallet(bool& fFirstRunRet)
{
    LOCK2(cs_main, cs_wallet);

    fFirstRunRet = false;
    DBErrors nLoadWalletRet = WalletBatch(*database,"cr+").LoadWallet(this);
    if (nLoadWalletRet == DBErrors::NEED_REWRITE)
    {
        if (database->Rewrite("\x04pool"))
        {
            setInternalKeyPool.clear();
            setExternalKeyPool.clear();
            m_pool_key_to_index.clear();
            // Note: can't top-up keypool here, because wallet is locked.
            // User will be prompted to unlock wallet the next operation
            // that requires a new key.
        }
    }

    // This wallet is in its first run if all of these are empty
    fFirstRunRet = mapKeys.empty() && mapCryptedKeys.empty() && mapWatchKeys.empty() && setWatchOnly.empty() && mapScripts.empty();

    if (nLoadWalletRet != DBErrors::LOAD_OK)
        return nLoadWalletRet;

    return DBErrors::LOAD_OK;
}

DBErrors CWallet::ZapSelectTx(std::vector<uint256>& vHashIn, std::vector<uint256>& vHashOut)
{
    AssertLockHeld(cs_wallet); // mapWallet
    DBErrors nZapSelectTxRet = WalletBatch(*database,"cr+").ZapSelectTx(vHashIn, vHashOut);
    for (uint256 hash : vHashOut)
        mapWallet.erase(hash);

    if (nZapSelectTxRet == DBErrors::NEED_REWRITE)
    {
        if (database->Rewrite("\x04pool"))
        {
            setInternalKeyPool.clear();
            setExternalKeyPool.clear();
            m_pool_key_to_index.clear();
            // Note: can't top-up keypool here, because wallet is locked.
            // User will be prompted to unlock wallet the next operation
            // that requires a new key.
        }
    }

    if (nZapSelectTxRet != DBErrors::LOAD_OK)
        return nZapSelectTxRet;

    MarkDirty();

    return DBErrors::LOAD_OK;

}

DBErrors CWallet::ZapWalletTx(std::vector<CWalletTx>& vWtx)
{
    DBErrors nZapWalletTxRet = WalletBatch(*database,"cr+").ZapWalletTx(vWtx);
    if (nZapWalletTxRet == DBErrors::NEED_REWRITE)
    {
        if (database->Rewrite("\x04pool"))
        {
            LOCK(cs_wallet);
            setInternalKeyPool.clear();
            setExternalKeyPool.clear();
            m_pool_key_to_index.clear();
            // Note: can't top-up keypool here, because wallet is locked.
            // User will be prompted to unlock wallet the next operation
            // that requires a new key.
        }
    }

    if (nZapWalletTxRet != DBErrors::LOAD_OK)
        return nZapWalletTxRet;

    return DBErrors::LOAD_OK;
}


bool CWallet::SetAddressBook(const CTxDestination& address, const std::string& strName, const std::string& strPurpose)
{
    bool fUpdated = false;
    {
        LOCK(cs_wallet); // mapAddressBook
        std::map<CTxDestination, CAddressBookData>::iterator mi = mapAddressBook.find(address);
        fUpdated = mi != mapAddressBook.end();
        mapAddressBook[address].name = strName;
        if (!strPurpose.empty()) /* update purpose only if requested */
            mapAddressBook[address].purpose = strPurpose;
    }
    NotifyAddressBookChanged(this, address, strName, ::IsMine(*this, address) != ISMINE_NO,
                             strPurpose, (fUpdated ? CT_UPDATED : CT_NEW) );
    if (!strPurpose.empty() && !WalletBatch(*database).WritePurpose(EncodeDestination(address), strPurpose))
        return false;
    return WalletBatch(*database).WriteName(EncodeDestination(address), strName);
}

bool CWallet::DelAddressBook(const CTxDestination& address)
{
    {
        LOCK(cs_wallet); // mapAddressBook

        // Delete destdata tuples associated with address
        std::string strAddress = EncodeDestination(address);
        for (const std::pair<std::string, std::string> &item : mapAddressBook[address].destdata)
        {
            WalletBatch(*database).EraseDestData(strAddress, item.first);
        }
        mapAddressBook.erase(address);
    }

    NotifyAddressBookChanged(this, address, "", ::IsMine(*this, address) != ISMINE_NO, "", CT_DELETED);

    WalletBatch(*database).ErasePurpose(EncodeDestination(address));
    return WalletBatch(*database).EraseName(EncodeDestination(address));
}

const std::string& CWallet::GetLabelName(const CScript& scriptPubKey) const
{
    CTxDestination address;
    if (ExtractDestination(scriptPubKey, address) && !scriptPubKey.IsUnspendable()) {
        auto mi = mapAddressBook.find(address);
        if (mi != mapAddressBook.end()) {
            return mi->second.name;
        }
    }
    // A scriptPubKey that doesn't have an entry in the address book is
    // associated with the default label ("").
    const static std::string DEFAULT_LABEL_NAME;
    return DEFAULT_LABEL_NAME;
}

/**
 * Mark old keypool keys as used,
 * and generate all new keys
 */
bool CWallet::NewKeyPool()
{
    {
        LOCK(cs_wallet);
        WalletBatch batch(*database);

        for (int64_t nIndex : setInternalKeyPool) {
            batch.ErasePool(nIndex);
        }
        setInternalKeyPool.clear();

        for (int64_t nIndex : setExternalKeyPool) {
            batch.ErasePool(nIndex);
        }
        setExternalKeyPool.clear();

        for (int64_t nIndex : set_pre_split_keypool) {
            batch.ErasePool(nIndex);
        }
        set_pre_split_keypool.clear();

        m_pool_key_to_index.clear();

        if (!TopUpKeyPool()) {
            return false;
        }
        LogPrintf("CWallet::NewKeyPool rewrote keypool\n");
    }
    return true;
}

size_t CWallet::KeypoolCountExternalKeys()
{
    AssertLockHeld(cs_wallet); // setExternalKeyPool
    return setExternalKeyPool.size() + set_pre_split_keypool.size();
}

void CWallet::LoadKeyPool(int64_t nIndex, const CKeyPool &keypool)
{
    AssertLockHeld(cs_wallet);
    if (keypool.m_pre_split) {
        set_pre_split_keypool.insert(nIndex);
    } else if (keypool.fInternal) {
        setInternalKeyPool.insert(nIndex);
    } else {
        setExternalKeyPool.insert(nIndex);
    }
    m_max_keypool_index = std::max(m_max_keypool_index, nIndex);
    m_pool_key_to_index[keypool.vchPubKey.GetID()] = nIndex;

    // If no metadata exists yet, create a default with the pool key's
    // creation time. Note that this may be overwritten by actually
    // stored metadata for that key later, which is fine.
    CKeyID keyid = keypool.vchPubKey.GetID();
    if (mapKeyMetadata.count(keyid) == 0)
        mapKeyMetadata[keyid] = CKeyMetadata(keypool.nTime);
}

bool CWallet::TopUpKeyPool(unsigned int kpSize)
{
    {
        LOCK(cs_wallet);

        if (IsLocked())
            return false;

        // Top up key pool
        unsigned int nTargetSize;
        if (kpSize > 0)
            nTargetSize = kpSize;
        else
            nTargetSize = std::max(gArgs.GetArg("-keypool", DEFAULT_KEYPOOL_SIZE), (int64_t) 0);

        // count amount of available keys (internal, external)
        // make sure the keypool of external and internal keys fits the user selected target (-keypool)
        int64_t missingExternal = std::max(std::max((int64_t) nTargetSize, (int64_t) 1) - (int64_t)setExternalKeyPool.size(), (int64_t) 0);
        int64_t missingInternal = std::max(std::max((int64_t) nTargetSize, (int64_t) 1) - (int64_t)setInternalKeyPool.size(), (int64_t) 0);

        if (!IsHDEnabled() || !CanSupportFeature(FEATURE_HD_SPLIT))
        {
            // don't create extra internal keys
            missingInternal = 0;
        }
        bool internal = false;
        WalletBatch batch(*database);
        for (int64_t i = missingInternal + missingExternal; i--;)
        {
            if (i < missingInternal) {
                internal = true;
            }

            assert(m_max_keypool_index < std::numeric_limits<int64_t>::max()); // How in the hell did you use so many keys?
            int64_t index = ++m_max_keypool_index;

            CPubKey pubkey(GenerateNewKey(batch, internal));
            if (!batch.WritePool(index, CKeyPool(pubkey, internal))) {
                throw std::runtime_error(std::string(__func__) + ": writing generated key failed");
            }

            if (internal) {
                setInternalKeyPool.insert(index);
            } else {
                setExternalKeyPool.insert(index);
            }
            m_pool_key_to_index[pubkey.GetID()] = index;
        }
        if (missingInternal + missingExternal > 0) {
            LogPrintf("keypool added %d keys (%d internal), size=%u (%u internal)\n", missingInternal + missingExternal, missingInternal, setInternalKeyPool.size() + setExternalKeyPool.size() + set_pre_split_keypool.size(), setInternalKeyPool.size());
        }
    }
    return true;
}

void CWallet::ReserveKeyFromKeyPool(int64_t& nIndex, CKeyPool& keypool, bool fRequestedInternal)
{
    nIndex = -1;
    keypool.vchPubKey = CPubKey();
    {
        LOCK(cs_wallet);

        if (!IsLocked())
            TopUpKeyPool();

        bool fReturningInternal = IsHDEnabled() && CanSupportFeature(FEATURE_HD_SPLIT) && fRequestedInternal;
        std::set<int64_t>& setKeyPool = set_pre_split_keypool.empty() ? (fReturningInternal ? setInternalKeyPool : setExternalKeyPool) : set_pre_split_keypool;

        // Get the oldest key
        if(setKeyPool.empty())
            return;

        WalletBatch batch(*database);

        auto it = setKeyPool.begin();
        nIndex = *it;
        setKeyPool.erase(it);
        if (!batch.ReadPool(nIndex, keypool)) {
            throw std::runtime_error(std::string(__func__) + ": read failed");
        }
        if (!HaveKey(keypool.vchPubKey.GetID())) {
            throw std::runtime_error(std::string(__func__) + ": unknown key in key pool");
        }
        // If the key was pre-split keypool, we don't care about what type it is
        if (set_pre_split_keypool.size() == 0 && keypool.fInternal != fReturningInternal) {
            throw std::runtime_error(std::string(__func__) + ": keypool entry misclassified");
        }

        assert(keypool.vchPubKey.IsValid());
        m_pool_key_to_index.erase(keypool.vchPubKey.GetID());
        LogPrintf("keypool reserve %d\n", nIndex);
    }
}

void CWallet::KeepKey(int64_t nIndex)
{
    // Remove from key pool
    WalletBatch batch(*database);
    batch.ErasePool(nIndex);
    LogPrintf("keypool keep %d\n", nIndex);
}

void CWallet::ReturnKey(int64_t nIndex, bool fInternal, const CPubKey& pubkey)
{
    // Return to key pool
    {
        LOCK(cs_wallet);
        if (fInternal) {
            setInternalKeyPool.insert(nIndex);
        } else if (!set_pre_split_keypool.empty()) {
            set_pre_split_keypool.insert(nIndex);
        } else {
            setExternalKeyPool.insert(nIndex);
        }
        m_pool_key_to_index[pubkey.GetID()] = nIndex;
    }
    LogPrintf("keypool return %d\n", nIndex);
}

bool CWallet::GetKeyFromPool(CPubKey& result, bool internal)
{
    CKeyPool keypool;
    {
        LOCK(cs_wallet);
        int64_t nIndex = 0;
        ReserveKeyFromKeyPool(nIndex, keypool, internal);
        if (nIndex == -1)
        {
            if (IsLocked()) return false;
            WalletBatch batch(*database);
            result = GenerateNewKey(batch, internal);
            return true;
        }
        KeepKey(nIndex);
        result = keypool.vchPubKey;
    }
    return true;
}

static int64_t GetOldestKeyTimeInPool(const std::set<int64_t>& setKeyPool, WalletBatch& batch) {
    if (setKeyPool.empty()) {
        return GetTime();
    }

    CKeyPool keypool;
    int64_t nIndex = *(setKeyPool.begin());
    if (!batch.ReadPool(nIndex, keypool)) {
        throw std::runtime_error(std::string(__func__) + ": read oldest key in keypool failed");
    }
    assert(keypool.vchPubKey.IsValid());
    return keypool.nTime;
}

int64_t CWallet::GetOldestKeyPoolTime()
{
    LOCK(cs_wallet);

    WalletBatch batch(*database);

    // load oldest key from keypool, get time and return
    int64_t oldestKey = GetOldestKeyTimeInPool(setExternalKeyPool, batch);
    if (IsHDEnabled() && CanSupportFeature(FEATURE_HD_SPLIT)) {
        oldestKey = std::max(GetOldestKeyTimeInPool(setInternalKeyPool, batch), oldestKey);
        if (!set_pre_split_keypool.empty()) {
            oldestKey = std::max(GetOldestKeyTimeInPool(set_pre_split_keypool, batch), oldestKey);
        }
    }

    return oldestKey;
}

std::map<CTxDestination, CAmount> CWallet::GetAddressBalances()
{
    std::map<CTxDestination, CAmount> balances;

    {
        LOCK(cs_wallet);
        for (const auto& walletEntry : mapWallet)
        {
            const CWalletTx *pcoin = &walletEntry.second;

            if (!pcoin->IsTrusted())
                continue;

            if (pcoin->IsCoinBase() && pcoin->GetBlocksToMaturity() > 0)
                continue;

            int nDepth = pcoin->GetDepthInMainChain();
            if (nDepth < (pcoin->IsFromMe(ISMINE_ALL) ? 0 : 1))
                continue;

            for (unsigned int i = 0; i < pcoin->tx->vout.size(); i++)
            {
                CTxDestination addr;
                if (!IsMine(pcoin->tx->vout[i]))
                    continue;
                if(!ExtractDestination(pcoin->tx->vout[i].scriptPubKey, addr))
                    continue;

                CAmount n = IsSpent(walletEntry.first, i) ? 0 : pcoin->tx->vout[i].nValue;

                if (!balances.count(addr))
                    balances[addr] = 0;
                balances[addr] += n;
            }
        }
    }

    return balances;
}

std::set< std::set<CTxDestination> > CWallet::GetAddressGroupings()
{
    AssertLockHeld(cs_wallet); // mapWallet
    std::set< std::set<CTxDestination> > groupings;
    std::set<CTxDestination> grouping;

    for (const auto& walletEntry : mapWallet)
    {
        const CWalletTx *pcoin = &walletEntry.second;

        if (pcoin->tx->vin.size() > 0)
        {
            bool any_mine = false;
            // group all input addresses with each other
            for (CTxIn txin : pcoin->tx->vin)
            {
                CTxDestination address;
                if(!IsMine(txin)) /* If this input isn't mine, ignore it */
                    continue;
                if(!ExtractDestination(mapWallet.at(txin.prevout.hash).tx->vout[txin.prevout.n].scriptPubKey, address))
                    continue;
                grouping.insert(address);
                any_mine = true;
            }

            // group change with input addresses
            if (any_mine)
            {
               for (CTxOut txout : pcoin->tx->vout)
                   if (IsChange(txout))
                   {
                       CTxDestination txoutAddr;
                       if(!ExtractDestination(txout.scriptPubKey, txoutAddr))
                           continue;
                       grouping.insert(txoutAddr);
                   }
            }
            if (grouping.size() > 0)
            {
                groupings.insert(grouping);
                grouping.clear();
            }
        }

        // group lone addrs by themselves
        for (const auto& txout : pcoin->tx->vout)
            if (IsMine(txout))
            {
                CTxDestination address;
                if(!ExtractDestination(txout.scriptPubKey, address))
                    continue;
                grouping.insert(address);
                groupings.insert(grouping);
                grouping.clear();
            }
    }

    std::set< std::set<CTxDestination>* > uniqueGroupings; // a set of pointers to groups of addresses
    std::map< CTxDestination, std::set<CTxDestination>* > setmap;  // map addresses to the unique group containing it
    for (std::set<CTxDestination> _grouping : groupings)
    {
        // make a set of all the groups hit by this new group
        std::set< std::set<CTxDestination>* > hits;
        std::map< CTxDestination, std::set<CTxDestination>* >::iterator it;
        for (CTxDestination address : _grouping)
            if ((it = setmap.find(address)) != setmap.end())
                hits.insert((*it).second);

        // merge all hit groups into a new single group and delete old groups
        std::set<CTxDestination>* merged = new std::set<CTxDestination>(_grouping);
        for (std::set<CTxDestination>* hit : hits)
        {
            merged->insert(hit->begin(), hit->end());
            uniqueGroupings.erase(hit);
            delete hit;
        }
        uniqueGroupings.insert(merged);

        // update setmap
        for (CTxDestination element : *merged)
            setmap[element] = merged;
    }

    std::set< std::set<CTxDestination> > ret;
    for (std::set<CTxDestination>* uniqueGrouping : uniqueGroupings)
    {
        ret.insert(*uniqueGrouping);
        delete uniqueGrouping;
    }

    return ret;
}

std::set<CTxDestination> CWallet::GetLabelAddresses(const std::string& label) const
{
    LOCK(cs_wallet);
    std::set<CTxDestination> result;
    for (const std::pair<CTxDestination, CAddressBookData>& item : mapAddressBook)
    {
        const CTxDestination& address = item.first;
        const std::string& strName = item.second.name;
        if (strName == label)
            result.insert(address);
    }
    return result;
}

void CWallet::DeleteLabel(const std::string& label)
{
    WalletBatch batch(*database);
    batch.EraseAccount(label);
}

bool CReserveKey::GetReservedKey(CPubKey& pubkey, bool internal)
{
    if (nIndex == -1)
    {
        CKeyPool keypool;
        pwallet->ReserveKeyFromKeyPool(nIndex, keypool, internal);
        if (nIndex != -1)
            vchPubKey = keypool.vchPubKey;
        else {
            return false;
        }
        fInternal = keypool.fInternal;
    }
    assert(vchPubKey.IsValid());
    pubkey = vchPubKey;
    return true;
}

void CReserveKey::KeepKey()
{
    if (nIndex != -1)
        pwallet->KeepKey(nIndex);
    nIndex = -1;
    vchPubKey = CPubKey();
}

void CReserveKey::ReturnKey()
{
    if (nIndex != -1) {
        pwallet->ReturnKey(nIndex, fInternal, vchPubKey);
    }
    nIndex = -1;
    vchPubKey = CPubKey();
}

void CWallet::MarkReserveKeysAsUsed(int64_t keypool_id)
{
    AssertLockHeld(cs_wallet);
    bool internal = setInternalKeyPool.count(keypool_id);
    if (!internal) assert(setExternalKeyPool.count(keypool_id) || set_pre_split_keypool.count(keypool_id));
    std::set<int64_t> *setKeyPool = internal ? &setInternalKeyPool : (set_pre_split_keypool.empty() ? &setExternalKeyPool : &set_pre_split_keypool);
    auto it = setKeyPool->begin();

    WalletBatch batch(*database);
    while (it != std::end(*setKeyPool)) {
        const int64_t& index = *(it);
        if (index > keypool_id) break; // set*KeyPool is ordered

        CKeyPool keypool;
        if (batch.ReadPool(index, keypool)) { //TODO: This should be unnecessary
            m_pool_key_to_index.erase(keypool.vchPubKey.GetID());
        }
        LearnAllRelatedScripts(keypool.vchPubKey);
        batch.ErasePool(index);
        LogPrintf("keypool index %d removed\n", index);
        it = setKeyPool->erase(it);
    }
}

void CWallet::GetScriptForMining(std::shared_ptr<CReserveScript> &script)
{
    std::shared_ptr<CReserveKey> rKey = std::make_shared<CReserveKey>(this);
    CPubKey pubkey;
    if (!rKey->GetReservedKey(pubkey))
        return;

    script = rKey;
    script->reserveScript = CScript() << ToByteVector(pubkey) << OP_CHECKSIG;
}

void CWallet::LockCoin(const COutPoint& output)
{
    AssertLockHeld(cs_wallet); // setLockedCoins
    setLockedCoins.insert(output);
}

void CWallet::UnlockCoin(const COutPoint& output)
{
    AssertLockHeld(cs_wallet); // setLockedCoins
    setLockedCoins.erase(output);
}

void CWallet::UnlockAllCoins()
{
    AssertLockHeld(cs_wallet); // setLockedCoins
    setLockedCoins.clear();
}

bool CWallet::IsLockedCoin(uint256 hash, unsigned int n) const
{
    AssertLockHeld(cs_wallet); // setLockedCoins
    COutPoint outpt(hash, n);

    return (setLockedCoins.count(outpt) > 0);
}

void CWallet::ListLockedCoins(std::vector<COutPoint>& vOutpts) const
{
    AssertLockHeld(cs_wallet); // setLockedCoins
    for (std::set<COutPoint>::iterator it = setLockedCoins.begin();
         it != setLockedCoins.end(); it++) {
        COutPoint outpt = (*it);
        vOutpts.push_back(outpt);
    }
}

/** @} */ // end of Actions

void CWallet::GetKeyBirthTimes(std::map<CTxDestination, int64_t> &mapKeyBirth) const {
    AssertLockHeld(cs_wallet); // mapKeyMetadata
    mapKeyBirth.clear();

    // get birth times for keys with metadata
    for (const auto& entry : mapKeyMetadata) {
        if (entry.second.nCreateTime) {
            mapKeyBirth[entry.first] = entry.second.nCreateTime;
        }
    }

    // map in which we'll infer heights of other keys
    CBlockIndex *pindexMax = chainActive[std::max(0, chainActive.Height() - 144)]; // the tip can be reorganized; use a 144-block safety margin
    std::map<CKeyID, CBlockIndex*> mapKeyFirstBlock;
    for (const CKeyID &keyid : GetKeys()) {
        if (mapKeyBirth.count(keyid) == 0)
            mapKeyFirstBlock[keyid] = pindexMax;
    }

    // if there are no such keys, we're done
    if (mapKeyFirstBlock.empty())
        return;

    // find first block that affects those keys, if there are any left
    std::vector<CKeyID> vAffected;
    for (const auto& entry : mapWallet) {
        // iterate over all wallet transactions...
        const CWalletTx &wtx = entry.second;
        CBlockIndex* pindex = LookupBlockIndex(wtx.hashBlock);
        if (pindex && chainActive.Contains(pindex)) {
            // ... which are already in a block
            int nHeight = pindex->nHeight;
            for (const CTxOut &txout : wtx.tx->vout) {
                // iterate over all their outputs
                CAffectedKeysVisitor(*this, vAffected).Process(txout.scriptPubKey);
                for (const CKeyID &keyid : vAffected) {
                    // ... and all their affected keys
                    std::map<CKeyID, CBlockIndex*>::iterator rit = mapKeyFirstBlock.find(keyid);
                    if (rit != mapKeyFirstBlock.end() && nHeight < rit->second->nHeight)
                        rit->second = pindex;
                }
                vAffected.clear();
            }
        }
    }

    // Extract block timestamps for those keys
    for (const auto& entry : mapKeyFirstBlock)
        mapKeyBirth[entry.first] = entry.second->GetBlockTime() - TIMESTAMP_WINDOW; // block times can be 2h off
}

/**
 * Compute smart timestamp for a transaction being added to the wallet.
 *
 * Logic:
 * - If sending a transaction, assign its timestamp to the current time.
 * - If receiving a transaction outside a block, assign its timestamp to the
 *   current time.
 * - If receiving a block with a future timestamp, assign all its (not already
 *   known) transactions' timestamps to the current time.
 * - If receiving a block with a past timestamp, before the most recent known
 *   transaction (that we care about), assign all its (not already known)
 *   transactions' timestamps to the same timestamp as that most-recent-known
 *   transaction.
 * - If receiving a block with a past timestamp, but after the most recent known
 *   transaction, assign all its (not already known) transactions' timestamps to
 *   the block time.
 *
 * For more information see CWalletTx::nTimeSmart,
 * https://bitcointalk.org/?topic=54527, or
 * https://github.com/bitcoin/bitcoin/pull/1393.
 */
unsigned int CWallet::ComputeTimeSmart(const CWalletTx& wtx) const
{
    unsigned int nTimeSmart = wtx.nTimeReceived;
    if (!wtx.hashUnset()) {
        if (const CBlockIndex* pindex = LookupBlockIndex(wtx.hashBlock)) {
            int64_t latestNow = wtx.nTimeReceived;
            int64_t latestEntry = 0;

            // Tolerate times up to the last timestamp in the wallet not more than 5 minutes into the future
            int64_t latestTolerated = latestNow + 300;
            const TxItems& txOrdered = wtxOrdered;
            for (auto it = txOrdered.rbegin(); it != txOrdered.rend(); ++it) {
                CWalletTx* const pwtx = it->second.first;
                if (pwtx == &wtx) {
                    continue;
                }
                CAccountingEntry* const pacentry = it->second.second;
                int64_t nSmartTime;
                if (pwtx) {
                    nSmartTime = pwtx->nTimeSmart;
                    if (!nSmartTime) {
                        nSmartTime = pwtx->nTimeReceived;
                    }
                } else {
                    nSmartTime = pacentry->nTime;
                }
                if (nSmartTime <= latestTolerated) {
                    latestEntry = nSmartTime;
                    if (nSmartTime > latestNow) {
                        latestNow = nSmartTime;
                    }
                    break;
                }
            }

            int64_t blocktime = pindex->GetBlockTime();
            nTimeSmart = std::max(latestEntry, std::min(blocktime, latestNow));
        } else {
            LogPrintf("%s: found %s in block %s not in index\n", __func__, wtx.GetHash().ToString(), wtx.hashBlock.ToString());
        }
    }
    return nTimeSmart;
}

bool CWallet::AddDestData(const CTxDestination &dest, const std::string &key, const std::string &value)
{
    if (boost::get<CNoDestination>(&dest))
        return false;

    mapAddressBook[dest].destdata.insert(std::make_pair(key, value));
    return WalletBatch(*database).WriteDestData(EncodeDestination(dest), key, value);
}

bool CWallet::EraseDestData(const CTxDestination &dest, const std::string &key)
{
    if (!mapAddressBook[dest].destdata.erase(key))
        return false;
    return WalletBatch(*database).EraseDestData(EncodeDestination(dest), key);
}

bool CWallet::LoadDestData(const CTxDestination &dest, const std::string &key, const std::string &value)
{
    mapAddressBook[dest].destdata.insert(std::make_pair(key, value));
    return true;
}

bool CWallet::GetDestData(const CTxDestination &dest, const std::string &key, std::string *value) const
{
    std::map<CTxDestination, CAddressBookData>::const_iterator i = mapAddressBook.find(dest);
    if(i != mapAddressBook.end())
    {
        CAddressBookData::StringMap::const_iterator j = i->second.destdata.find(key);
        if(j != i->second.destdata.end())
        {
            if(value)
                *value = j->second;
            return true;
        }
    }
    return false;
}

std::vector<std::string> CWallet::GetDestValues(const std::string& prefix) const
{
    LOCK(cs_wallet);
    std::vector<std::string> values;
    for (const auto& address : mapAddressBook) {
        for (const auto& data : address.second.destdata) {
            if (!data.first.compare(0, prefix.size(), prefix)) {
                values.emplace_back(data.second);
            }
        }
    }
    return values;
}

void CWallet::MarkPreSplitKeys()
{
    WalletBatch batch(*database);
    for (auto it = setExternalKeyPool.begin(); it != setExternalKeyPool.end();) {
        int64_t index = *it;
        CKeyPool keypool;
        if (!batch.ReadPool(index, keypool)) {
            throw std::runtime_error(std::string(__func__) + ": read keypool entry failed");
        }
        keypool.m_pre_split = true;
        if (!batch.WritePool(index, keypool)) {
            throw std::runtime_error(std::string(__func__) + ": writing modified keypool entry failed");
        }
        set_pre_split_keypool.insert(index);
        it = setExternalKeyPool.erase(it);
    }
}

bool CWallet::Verify(std::string wallet_file, bool salvage_wallet, std::string& error_string, std::string& warning_string)
{
    // Do some checking on wallet path. It should be either a:
    //
    // 1. Path where a directory can be created.
    // 2. Path to an existing directory.
    // 3. Path to a symlink to a directory.
    // 4. For backwards compatibility, the name of a data file in -walletdir.
    LOCK(cs_wallets);
    fs::path wallet_path = fs::absolute(wallet_file, GetWalletDir());
    fs::file_type path_type = fs::symlink_status(wallet_path).type();
    if (!(path_type == fs::file_not_found || path_type == fs::directory_file ||
          (path_type == fs::symlink_file && fs::is_directory(wallet_path)) ||
          (path_type == fs::regular_file && fs::path(wallet_file).filename() == wallet_file))) {
        error_string = strprintf(
              "Invalid -wallet path '%s'. -wallet path should point to a directory where wallet.dat and "
              "database/log.?????????? files can be stored, a location where such a directory could be created, "
              "or (for backwards compatibility) the name of an existing data file in -walletdir (%s)",
              wallet_file, GetWalletDir());
        return false;
    }

    // Make sure that the wallet path doesn't clash with an existing wallet path
    for (auto wallet : GetWallets()) {
        if (fs::absolute(wallet->GetName(), GetWalletDir()) == wallet_path) {
            error_string = strprintf("Error loading wallet %s. Duplicate -wallet filename specified.", wallet_file);
            return false;
        }
    }

    if (!WalletBatch::VerifyEnvironment(wallet_path, error_string)) {
        return false;
    }

    if (salvage_wallet) {
        // Recover readable keypairs:
        CWallet dummyWallet("dummy", WalletDatabase::CreateDummy());
        std::string backup_filename;
        if (!WalletBatch::Recover(wallet_path, (void *)&dummyWallet, WalletBatch::RecoverKeysOnlyFilter, backup_filename)) {
            return false;
        }
    }

    return WalletBatch::VerifyDatabaseFile(wallet_path, warning_string, error_string);
}

std::shared_ptr<CWallet> CWallet::CreateWalletFromFile(const std::string& name, const fs::path& path)
{
    const std::string& walletFile = name;

    // needed to restore wallet transaction meta data after -zapwallettxes
    std::vector<CWalletTx> vWtx;

    if (gArgs.GetBoolArg("-zapwallettxes", false)) {
        uiInterface.InitMessage(_("Zapping all transactions from wallet..."));

        std::unique_ptr<CWallet> tempWallet = MakeUnique<CWallet>(name, WalletDatabase::Create(path));
        DBErrors nZapWalletRet = tempWallet->ZapWalletTx(vWtx);
        if (nZapWalletRet != DBErrors::LOAD_OK) {
            InitError(strprintf(_("Error loading %s: Wallet corrupted"), walletFile));
            return nullptr;
        }
    }

    uiInterface.InitMessage(_("Loading wallet..."));

    int64_t nStart = GetTimeMillis();
    bool fFirstRun = true;
    std::shared_ptr<CWallet> walletInstance = std::make_shared<CWallet>(name, WalletDatabase::Create(path));
    DBErrors nLoadWalletRet = walletInstance->LoadWallet(fFirstRun);
    if (nLoadWalletRet != DBErrors::LOAD_OK)
    {
        if (nLoadWalletRet == DBErrors::CORRUPT) {
            InitError(strprintf(_("Error loading %s: Wallet corrupted"), walletFile));
            return nullptr;
        }
        else if (nLoadWalletRet == DBErrors::NONCRITICAL_ERROR)
        {
            InitWarning(strprintf(_("Error reading %s! All keys read correctly, but transaction data"
                                         " or address book entries might be missing or incorrect."),
                walletFile));
        }
        else if (nLoadWalletRet == DBErrors::TOO_NEW) {
            InitError(strprintf(_("Error loading %s: Wallet requires newer version of %s"), walletFile, _(PACKAGE_NAME)));
            return nullptr;
        }
        else if (nLoadWalletRet == DBErrors::NEED_REWRITE)
        {
            InitError(strprintf(_("Wallet needed to be rewritten: restart %s to complete"), _(PACKAGE_NAME)));
            return nullptr;
        }
        else {
            InitError(strprintf(_("Error loading %s"), walletFile));
            return nullptr;
        }
    }

    uiInterface.LoadWallet(walletInstance);

    int prev_version = walletInstance->nWalletVersion;
    if (gArgs.GetBoolArg("-upgradewallet", fFirstRun))
    {
        int nMaxVersion = gArgs.GetArg("-upgradewallet", 0);
        if (nMaxVersion == 0) // the -upgradewallet without argument case
        {
            LogPrintf("Performing wallet upgrade to %i\n", FEATURE_LATEST);
            nMaxVersion = CLIENT_VERSION;
            walletInstance->SetMinVersion(FEATURE_LATEST); // permanently upgrade the wallet immediately
        }
        else
            LogPrintf("Allowing wallet upgrade up to %i\n", nMaxVersion);
        if (nMaxVersion < walletInstance->GetVersion())
        {
            InitError(_("Cannot downgrade wallet"));
            return nullptr;
        }
        walletInstance->SetMaxVersion(nMaxVersion);
    }

    // Upgrade to HD if explicit upgrade
    if (gArgs.GetBoolArg("-upgradewallet", false)) {
        LOCK(walletInstance->cs_wallet);

        // Do not upgrade versions to any version between HD_SPLIT and FEATURE_PRE_SPLIT_KEYPOOL unless already supporting HD_SPLIT
        int max_version = walletInstance->nWalletVersion;
        if (!walletInstance->CanSupportFeature(FEATURE_HD_SPLIT) && max_version >=FEATURE_HD_SPLIT && max_version < FEATURE_PRE_SPLIT_KEYPOOL) {
            InitError(_("Cannot upgrade a non HD split wallet without upgrading to support pre split keypool. Please use -upgradewallet=169900 or -upgradewallet with no version specified."));
            return nullptr;
        }

        bool hd_upgrade = false;
        bool split_upgrade = false;
        if (walletInstance->CanSupportFeature(FEATURE_HD) && !walletInstance->IsHDEnabled()) {
            LogPrintf("Upgrading wallet to HD\n");
            walletInstance->SetMinVersion(FEATURE_HD);

            // generate a new master key
            CPubKey masterPubKey = walletInstance->GenerateNewSeed();
            if (!walletInstance->SetHDSeed(masterPubKey)) {
                throw std::runtime_error(std::string(__func__) + ": Storing master key failed");
            }
            hd_upgrade = true;
        }
        // Upgrade to HD chain split if necessary
        if (walletInstance->CanSupportFeature(FEATURE_HD_SPLIT)) {
            LogPrintf("Upgrading wallet to use HD chain split\n");
            walletInstance->SetMinVersion(FEATURE_PRE_SPLIT_KEYPOOL);
            split_upgrade = FEATURE_HD_SPLIT > prev_version;
        }
        // Mark all keys currently in the keypool as pre-split
        if (split_upgrade) {
            walletInstance->MarkPreSplitKeys();
        }
        // Regenerate the keypool if upgraded to HD
        if (hd_upgrade) {
            if (!walletInstance->TopUpKeyPool()) {
                InitError(_("Unable to generate keys") += "\n");
                return nullptr;
            }
        }
    }

    if (fFirstRun)
    {
        // ensure this wallet.dat can only be opened by clients supporting HD with chain split and expects no default key
        if (!gArgs.GetBoolArg("-usehd", true)) {
            InitError(strprintf(_("Error creating %s: You can't create non-HD wallets with this version."), walletFile));
            return nullptr;
        }
        walletInstance->SetMinVersion(FEATURE_LATEST);

        // generate a new seed
        CPubKey seed = walletInstance->GenerateNewSeed();
        if (!walletInstance->SetHDSeed(seed))
            throw std::runtime_error(std::string(__func__) + ": Storing HD seed failed");

        // Top up the keypool
        if (!walletInstance->TopUpKeyPool()) {
            InitError(_("Unable to generate initial keys") += "\n");
            return nullptr;
        }

        walletInstance->ChainStateFlushed(chainActive.GetLocator());
    } else if (gArgs.IsArgSet("-usehd")) {
        bool useHD = gArgs.GetBoolArg("-usehd", true);
        if (walletInstance->IsHDEnabled() && !useHD) {
            InitError(strprintf(_("Error loading %s: You can't disable HD on an already existing HD wallet"), walletFile));
            return nullptr;
        }
        if (!walletInstance->IsHDEnabled() && useHD) {
            InitError(strprintf(_("Error loading %s: You can't enable HD on an already existing non-HD wallet"), walletFile));
            return nullptr;
        }
    }

    if (!gArgs.GetArg("-addresstype", "").empty() && !ParseOutputType(gArgs.GetArg("-addresstype", ""), walletInstance->m_default_address_type)) {
        InitError(strprintf("Unknown address type '%s'", gArgs.GetArg("-addresstype", "")));
        return nullptr;
    }

    if (!gArgs.GetArg("-changetype", "").empty() && !ParseOutputType(gArgs.GetArg("-changetype", ""), walletInstance->m_default_change_type)) {
        InitError(strprintf("Unknown change type '%s'", gArgs.GetArg("-changetype", "")));
        return nullptr;
    }

    if (gArgs.IsArgSet("-mintxfee")) {
        CAmount n = 0;
        if (!ParseMoney(gArgs.GetArg("-mintxfee", ""), n) || 0 == n) {
            InitError(AmountErrMsg("mintxfee", gArgs.GetArg("-mintxfee", "")));
            return nullptr;
        }
        if (n > HIGH_TX_FEE_PER_KB) {
            InitWarning(AmountHighWarn("-mintxfee") + " " +
                        _("This is the minimum transaction fee you pay on every transaction."));
        }
        walletInstance->m_min_fee = CFeeRate(n);
    }

    walletInstance->m_allow_fallback_fee = Params().IsFallbackFeeEnabled();
    if (gArgs.IsArgSet("-fallbackfee")) {
        CAmount nFeePerK = 0;
        if (!ParseMoney(gArgs.GetArg("-fallbackfee", ""), nFeePerK)) {
            InitError(strprintf(_("Invalid amount for -fallbackfee=<amount>: '%s'"), gArgs.GetArg("-fallbackfee", "")));
            return nullptr;
        }
        if (nFeePerK > HIGH_TX_FEE_PER_KB) {
            InitWarning(AmountHighWarn("-fallbackfee") + " " +
                        _("This is the transaction fee you may pay when fee estimates are not available."));
        }
        walletInstance->m_fallback_fee = CFeeRate(nFeePerK);
        walletInstance->m_allow_fallback_fee = nFeePerK != 0; //disable fallback fee in case value was set to 0, enable if non-null value
    }
    if (gArgs.IsArgSet("-discardfee")) {
        CAmount nFeePerK = 0;
        if (!ParseMoney(gArgs.GetArg("-discardfee", ""), nFeePerK)) {
            InitError(strprintf(_("Invalid amount for -discardfee=<amount>: '%s'"), gArgs.GetArg("-discardfee", "")));
            return nullptr;
        }
        if (nFeePerK > HIGH_TX_FEE_PER_KB) {
            InitWarning(AmountHighWarn("-discardfee") + " " +
                        _("This is the transaction fee you may discard if change is smaller than dust at this level"));
        }
        walletInstance->m_discard_rate = CFeeRate(nFeePerK);
    }
    if (gArgs.IsArgSet("-paytxfee")) {
        CAmount nFeePerK = 0;
        if (!ParseMoney(gArgs.GetArg("-paytxfee", ""), nFeePerK)) {
            InitError(AmountErrMsg("paytxfee", gArgs.GetArg("-paytxfee", "")));
            return nullptr;
        }
        if (nFeePerK > HIGH_TX_FEE_PER_KB) {
            InitWarning(AmountHighWarn("-paytxfee") + " " +
                        _("This is the transaction fee you will pay if you send a transaction."));
        }
        walletInstance->m_pay_tx_fee = CFeeRate(nFeePerK, 1000);
        if (walletInstance->m_pay_tx_fee < ::minRelayTxFee) {
            InitError(strprintf(_("Invalid amount for -paytxfee=<amount>: '%s' (must be at least %s)"),
                gArgs.GetArg("-paytxfee", ""), ::minRelayTxFee.ToString()));
            return nullptr;
        }
    }
    walletInstance->m_confirm_target = gArgs.GetArg("-txconfirmtarget", DEFAULT_TX_CONFIRM_TARGET);
    walletInstance->m_spend_zero_conf_change = gArgs.GetBoolArg("-spendzeroconfchange", DEFAULT_SPEND_ZEROCONF_CHANGE);
    walletInstance->m_signal_rbf = gArgs.GetBoolArg("-walletrbf", DEFAULT_WALLET_RBF);

    LogPrintf(" wallet      %15dms\n", GetTimeMillis() - nStart);

    // Try to top up keypool. No-op if the wallet is locked.
    walletInstance->TopUpKeyPool();

    LOCK(cs_main);

    CBlockIndex *pindexRescan = chainActive.Genesis();
    if (!gArgs.GetBoolArg("-rescan", false))
    {
        WalletBatch batch(*walletInstance->database);
        CBlockLocator locator;
        if (batch.ReadBestBlock(locator))
            pindexRescan = FindForkInGlobalIndex(chainActive, locator);
    }

    walletInstance->m_last_block_processed = chainActive.Tip();

    if (chainActive.Tip() && chainActive.Tip() != pindexRescan)
    {
        //We can't rescan beyond non-pruned blocks, stop and throw an error
        //this might happen if a user uses an old wallet within a pruned node
        // or if he ran -disablewallet for a longer time, then decided to re-enable
        if (fPruneMode)
        {
            CBlockIndex *block = chainActive.Tip();
            while (block && block->pprev && (block->pprev->nStatus & BLOCK_HAVE_DATA) && block->pprev->nTx > 0 && pindexRescan != block)
                block = block->pprev;

            if (pindexRescan != block) {
                InitError(_("Prune: last wallet synchronisation goes beyond pruned data. You need to -reindex (download the whole blockchain again in case of pruned node)"));
                return nullptr;
            }
        }

        uiInterface.InitMessage(_("Rescanning..."));
        LogPrintf("Rescanning last %i blocks (from block %i)...\n", chainActive.Height() - pindexRescan->nHeight, pindexRescan->nHeight);

        // No need to read and scan block if block was created before
        // our wallet birthday (as adjusted for block time variability)
        while (pindexRescan && walletInstance->nTimeFirstKey && (pindexRescan->GetBlockTime() < (walletInstance->nTimeFirstKey - TIMESTAMP_WINDOW))) {
            pindexRescan = chainActive.Next(pindexRescan);
        }

        nStart = GetTimeMillis();
        {
            WalletRescanReserver reserver(walletInstance.get());
            if (!reserver.reserve()) {
                InitError(_("Failed to rescan the wallet during initialization"));
                return nullptr;
            }
            walletInstance->ScanForWalletTransactions(pindexRescan, nullptr, reserver, true);
        }
        LogPrintf(" rescan      %15dms\n", GetTimeMillis() - nStart);
        walletInstance->ChainStateFlushed(chainActive.GetLocator());
        walletInstance->database->IncrementUpdateCounter();

        // Restore wallet transaction metadata after -zapwallettxes=1
        if (gArgs.GetBoolArg("-zapwallettxes", false) && gArgs.GetArg("-zapwallettxes", "1") != "2")
        {
            WalletBatch batch(*walletInstance->database);

            for (const CWalletTx& wtxOld : vWtx)
            {
                uint256 hash = wtxOld.GetHash();
                std::map<uint256, CWalletTx>::iterator mi = walletInstance->mapWallet.find(hash);
                if (mi != walletInstance->mapWallet.end())
                {
                    const CWalletTx* copyFrom = &wtxOld;
                    CWalletTx* copyTo = &mi->second;
                    copyTo->mapValue = copyFrom->mapValue;
                    copyTo->vOrderForm = copyFrom->vOrderForm;
                    copyTo->nTimeReceived = copyFrom->nTimeReceived;
                    copyTo->nTimeSmart = copyFrom->nTimeSmart;
                    copyTo->fFromMe = copyFrom->fFromMe;
                    copyTo->strFromAccount = copyFrom->strFromAccount;
                    copyTo->nOrderPos = copyFrom->nOrderPos;
                    batch.WriteTx(*copyTo);
                }
            }
        }
    }

    // Register with the validation interface. It's ok to do this after rescan since we're still holding cs_main.
    RegisterValidationInterface(walletInstance.get());

    walletInstance->SetBroadcastTransactions(gArgs.GetBoolArg("-walletbroadcast", DEFAULT_WALLETBROADCAST));

    {
        LOCK(walletInstance->cs_wallet);
        LogPrintf("setKeyPool.size() = %u\n",      walletInstance->GetKeyPoolSize());
        LogPrintf("mapWallet.size() = %u\n",       walletInstance->mapWallet.size());
        LogPrintf("mapAddressBook.size() = %u\n",  walletInstance->mapAddressBook.size());
    }

    return walletInstance;
}

void CWallet::postInitProcess()
{
    // Add wallet transactions that aren't already in a block to mempool
    // Do this here as mempool requires genesis block to be loaded
    ReacceptWalletTransactions();
}

bool CWallet::BackupWallet(const std::string& strDest)
{
    return database->Backup(strDest);
}

CKeyPool::CKeyPool()
{
    nTime = GetTime();
    fInternal = false;
    m_pre_split = false;
}

CKeyPool::CKeyPool(const CPubKey& vchPubKeyIn, bool internalIn)
{
    nTime = GetTime();
    vchPubKey = vchPubKeyIn;
    fInternal = internalIn;
    m_pre_split = false;
}

CWalletKey::CWalletKey(int64_t nExpires)
{
    nTimeCreated = (nExpires ? GetTime() : 0);
    nTimeExpires = nExpires;
}

bool CWalletTx::AcceptToMemoryPool(const CAmount& nAbsurdFee, CValidationState& state)
{
    // We must set fInMempool here - while it will be re-set to true by the
    // entered-mempool callback, if we did not there would be a race where a
    // user could call sendmoney in a loop and hit spurious out of funds errors
    // because we think that this newly generated transaction's change is
    // unavailable as we're not yet aware that it is in the mempool.
    bool ret = ::AcceptToMemoryPool(mempool, state, tx, nullptr /* pfMissingInputs */,
                                nullptr /* plTxnReplaced */, false /* bypass_limits */, nAbsurdFee);
    fInMempool |= ret;
    return ret;
}

static const std::string OUTPUT_TYPE_STRING_LEGACY = "legacy";
static const std::string OUTPUT_TYPE_STRING_P2SH_SEGWIT = "p2sh-segwit";
static const std::string OUTPUT_TYPE_STRING_BECH32 = "bech32";

bool ParseOutputType(const std::string& type, OutputType& output_type)
{
    if (type == OUTPUT_TYPE_STRING_LEGACY) {
        output_type = OutputType::LEGACY;
        return true;
    } else if (type == OUTPUT_TYPE_STRING_P2SH_SEGWIT) {
        output_type = OutputType::P2SH_SEGWIT;
        return true;
    } else if (type == OUTPUT_TYPE_STRING_BECH32) {
        output_type = OutputType::BECH32;
        return true;
    }
    return false;
}

const std::string& FormatOutputType(OutputType type)
{
    switch (type) {
    case OutputType::LEGACY: return OUTPUT_TYPE_STRING_LEGACY;
    case OutputType::P2SH_SEGWIT: return OUTPUT_TYPE_STRING_P2SH_SEGWIT;
    case OutputType::BECH32: return OUTPUT_TYPE_STRING_BECH32;
    default: assert(false);
    }
}

void CWallet::LearnRelatedScripts(const CPubKey& key, OutputType type)
{
    if (key.IsCompressed() && (type == OutputType::P2SH_SEGWIT || type == OutputType::BECH32)) {
        CTxDestination witdest = WitnessV0KeyHash(key.GetID());
        CScript witprog = GetScriptForDestination(witdest);
        // Make sure the resulting program is solvable.
        assert(IsSolvable(*this, witprog));
        AddCScript(witprog);
    }
}

void CWallet::LearnAllRelatedScripts(const CPubKey& key)
{
    // OutputType::P2SH_SEGWIT always adds all necessary scripts for all types.
    LearnRelatedScripts(key, OutputType::P2SH_SEGWIT);
}

CTxDestination GetDestinationForKey(const CPubKey& key, OutputType type)
{
    switch (type) {
    case OutputType::LEGACY: return key.GetID();
    case OutputType::P2SH_SEGWIT:
    case OutputType::BECH32: {
        if (!key.IsCompressed()) return key.GetID();
        CTxDestination witdest = WitnessV0KeyHash(key.GetID());
        CScript witprog = GetScriptForDestination(witdest);
        if (type == OutputType::P2SH_SEGWIT) {
            return CScriptID(witprog);
        } else {
            return witdest;
        }
    }
    default: assert(false);
    }
}

std::vector<CTxDestination> GetAllDestinationsForKey(const CPubKey& key)
{
    CKeyID keyid = key.GetID();
    if (key.IsCompressed()) {
        CTxDestination segwit = WitnessV0KeyHash(keyid);
        CTxDestination p2sh = CScriptID(GetScriptForDestination(segwit));
        return std::vector<CTxDestination>{std::move(keyid), std::move(p2sh), std::move(segwit)};
    } else {
        return std::vector<CTxDestination>{std::move(keyid)};
    }
}

CTxDestination CWallet::AddAndGetDestinationForScript(const CScript& script, OutputType type)
{
    // Note that scripts over 520 bytes are not yet supported.
    switch (type) {
    case OutputType::LEGACY:
        return CScriptID(script);
    case OutputType::P2SH_SEGWIT:
    case OutputType::BECH32: {
        WitnessV0ScriptHash hash;
        CSHA256().Write(script.data(), script.size()).Finalize(hash.begin());
        CTxDestination witdest = hash;
        CScript witprog = GetScriptForDestination(witdest);
        // Check if the resulting program is solvable (i.e. doesn't use an uncompressed key)
        if (!IsSolvable(*this, witprog)) return CScriptID(script);
        // Add the redeemscript, so that P2WSH and P2SH-P2WSH outputs are recognized as ours.
        AddCScript(witprog);
        if (type == OutputType::BECH32) {
            return witdest;
        } else {
            return CScriptID(witprog);
        }
    }
    default: assert(false);
    }
}<|MERGE_RESOLUTION|>--- conflicted
+++ resolved
@@ -2415,15 +2415,10 @@
                 continue;
             }
 
-<<<<<<< HEAD
-            bool fSpendableIn = ((mine & ISMINE_SPENDABLE) != ISMINE_NO) || (coinControl && coinControl->fAllowWatchOnly && (mine & ISMINE_WATCH_SOLVABLE) != ISMINE_NO);
-            if (CNameScript::isNameScript(pcoin->tx->vout[i].scriptPubKey))
-                fSpendableIn = false;
-            bool fSolvableIn = (mine & (ISMINE_SPENDABLE | ISMINE_WATCH_SOLVABLE)) != ISMINE_NO;
-=======
             bool solvable = IsSolvable(*this, pcoin->tx->vout[i].scriptPubKey);
             bool spendable = ((mine & ISMINE_SPENDABLE) != ISMINE_NO) || (((mine & ISMINE_WATCH_ONLY) != ISMINE_NO) && (coinControl && coinControl->fAllowWatchOnly && solvable));
->>>>>>> fd79cdda
+            if (CNameScript::isNameScript(pcoin->tx->vout[i].scriptPubKey))
+                spendable = false;
 
             vCoins.push_back(COutput(pcoin, i, nDepth, spendable, solvable, safeTx));
 
