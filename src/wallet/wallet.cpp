// Copyright (c) 2009-2010 Satoshi Nakamoto
// Copyright (c) 2009-2020 The Bitcoin Core developers
// Distributed under the MIT software license, see the accompanying
// file COPYING or http://www.opensource.org/licenses/mit-license.php.

#include <wallet/wallet.h>

#include <chain.h>
#include <consensus/consensus.h>
#include <consensus/validation.h>
#include <fs.h>
#include <interfaces/chain.h>
#include <interfaces/wallet.h>
#include <key.h>
#include <key_io.h>
#include <names/encoding.h>
#include <optional.h>
#include <policy/fees.h>
#include <policy/policy.h>
#include <primitives/block.h>
#include <primitives/transaction.h>
#include <script/descriptor.h>
#include <script/names.h>
#include <script/script.h>
#include <script/signingprovider.h>
#include <txmempool.h>
#include <util/bip32.h>
#include <util/check.h>
#include <util/error.h>
#include <util/fees.h>
#include <util/moneystr.h>
#include <util/rbf.h>
#include <util/string.h>
#include <util/translation.h>
#include <wallet/coincontrol.h>
#include <wallet/fees.h>

#include <algorithm>
#include <assert.h>

#include <boost/algorithm/string/replace.hpp>

using interfaces::FoundBlock;

const std::map<uint64_t,std::string> WALLET_FLAG_CAVEATS{
    {WALLET_FLAG_AVOID_REUSE,
        "You need to rescan the blockchain in order to correctly mark used "
        "destinations in the past. Until this is done, some destinations may "
        "be considered unused, even if the opposite is the case."
    },
};

static const size_t OUTPUT_GROUP_MAX_ENTRIES = 10;

static RecursiveMutex cs_wallets;
static std::vector<std::shared_ptr<CWallet>> vpwallets GUARDED_BY(cs_wallets);
static std::list<LoadWalletFn> g_load_wallet_fns GUARDED_BY(cs_wallets);

bool AddWallet(const std::shared_ptr<CWallet>& wallet)
{
    LOCK(cs_wallets);
    assert(wallet);
    std::vector<std::shared_ptr<CWallet>>::const_iterator i = std::find(vpwallets.begin(), vpwallets.end(), wallet);
    if (i != vpwallets.end()) return false;
    vpwallets.push_back(wallet);
    wallet->ConnectScriptPubKeyManNotifiers();
    return true;
}

bool RemoveWallet(const std::shared_ptr<CWallet>& wallet)
{
    assert(wallet);
    // Unregister with the validation interface which also drops shared ponters.
    wallet->m_chain_notifications_handler.reset();
    LOCK(cs_wallets);
    std::vector<std::shared_ptr<CWallet>>::iterator i = std::find(vpwallets.begin(), vpwallets.end(), wallet);
    if (i == vpwallets.end()) return false;
    vpwallets.erase(i);
    return true;
}

std::vector<std::shared_ptr<CWallet>> GetWallets()
{
    LOCK(cs_wallets);
    return vpwallets;
}

std::shared_ptr<CWallet> GetWallet(const std::string& name)
{
    LOCK(cs_wallets);
    for (const std::shared_ptr<CWallet>& wallet : vpwallets) {
        if (wallet->GetName() == name) return wallet;
    }
    return nullptr;
}

std::unique_ptr<interfaces::Handler> HandleLoadWallet(LoadWalletFn load_wallet)
{
    LOCK(cs_wallets);
    auto it = g_load_wallet_fns.emplace(g_load_wallet_fns.end(), std::move(load_wallet));
    return interfaces::MakeHandler([it] { LOCK(cs_wallets); g_load_wallet_fns.erase(it); });
}

static Mutex g_loading_wallet_mutex;
static Mutex g_wallet_release_mutex;
static std::condition_variable g_wallet_release_cv;
static std::set<std::string> g_loading_wallet_set GUARDED_BY(g_loading_wallet_mutex);
static std::set<std::string> g_unloading_wallet_set GUARDED_BY(g_wallet_release_mutex);

// Custom deleter for shared_ptr<CWallet>.
static void ReleaseWallet(CWallet* wallet)
{
    const std::string name = wallet->GetName();
    wallet->WalletLogPrintf("Releasing wallet\n");
    wallet->Flush();
    delete wallet;
    // Wallet is now released, notify UnloadWallet, if any.
    {
        LOCK(g_wallet_release_mutex);
        if (g_unloading_wallet_set.erase(name) == 0) {
            // UnloadWallet was not called for this wallet, all done.
            return;
        }
    }
    g_wallet_release_cv.notify_all();
}

void UnloadWallet(std::shared_ptr<CWallet>&& wallet)
{
    // Mark wallet for unloading.
    const std::string name = wallet->GetName();
    {
        LOCK(g_wallet_release_mutex);
        auto it = g_unloading_wallet_set.insert(name);
        assert(it.second);
    }
    // The wallet can be in use so it's not possible to explicitly unload here.
    // Notify the unload intent so that all remaining shared pointers are
    // released.
    wallet->NotifyUnload();

    // Time to ditch our shared_ptr and wait for ReleaseWallet call.
    wallet.reset();
    {
        WAIT_LOCK(g_wallet_release_mutex, lock);
        while (g_unloading_wallet_set.count(name) == 1) {
            g_wallet_release_cv.wait(lock);
        }
    }
}

namespace {
std::shared_ptr<CWallet> LoadWalletInternal(interfaces::Chain& chain, const WalletLocation& location, bilingual_str& error, std::vector<bilingual_str>& warnings)
{
    try {
        if (!CWallet::Verify(chain, location, error, warnings)) {
            error = Untranslated("Wallet file verification failed.") + Untranslated(" ") + error;
            return nullptr;
        }

        std::shared_ptr<CWallet> wallet = CWallet::CreateWalletFromFile(chain, location, error, warnings);
        if (!wallet) {
            error = Untranslated("Wallet loading failed.") + Untranslated(" ") + error;
            return nullptr;
        }
        AddWallet(wallet);
        wallet->postInitProcess();
        return wallet;
    } catch (const std::runtime_error& e) {
        error = Untranslated(e.what());
        return nullptr;
    }
}
} // namespace

std::shared_ptr<CWallet> LoadWallet(interfaces::Chain& chain, const WalletLocation& location, bilingual_str& error, std::vector<bilingual_str>& warnings)
{
    auto result = WITH_LOCK(g_loading_wallet_mutex, return g_loading_wallet_set.insert(location.GetName()));
    if (!result.second) {
        error = Untranslated("Wallet already being loading.");
        return nullptr;
    }
    auto wallet = LoadWalletInternal(chain, location, error, warnings);
    WITH_LOCK(g_loading_wallet_mutex, g_loading_wallet_set.erase(result.first));
    return wallet;
}

std::shared_ptr<CWallet> LoadWallet(interfaces::Chain& chain, const std::string& name, bilingual_str& error, std::vector<bilingual_str>& warnings)
{
    return LoadWallet(chain, WalletLocation(name), error, warnings);
}

WalletCreationStatus CreateWallet(interfaces::Chain& chain, const SecureString& passphrase, uint64_t wallet_creation_flags, const std::string& name, bilingual_str& error, std::vector<bilingual_str>& warnings, std::shared_ptr<CWallet>& result)
{
    // Indicate that the wallet is actually supposed to be blank and not just blank to make it encrypted
    bool create_blank = (wallet_creation_flags & WALLET_FLAG_BLANK_WALLET);

    // Born encrypted wallets need to be created blank first.
    if (!passphrase.empty()) {
        wallet_creation_flags |= WALLET_FLAG_BLANK_WALLET;
    }

    // Check the wallet file location
    WalletLocation location(name);
    if (location.Exists()) {
        error = strprintf(Untranslated("Wallet %s already exists."), location.GetName());
        return WalletCreationStatus::CREATION_FAILED;
    }

    // Wallet::Verify will check if we're trying to create a wallet with a duplicate name.
    if (!CWallet::Verify(chain, location, error, warnings)) {
        error = Untranslated("Wallet file verification failed.") + Untranslated(" ") + error;
        return WalletCreationStatus::CREATION_FAILED;
    }

    // Do not allow a passphrase when private keys are disabled
    if (!passphrase.empty() && (wallet_creation_flags & WALLET_FLAG_DISABLE_PRIVATE_KEYS)) {
        error = Untranslated("Passphrase provided but private keys are disabled. A passphrase is only used to encrypt private keys, so cannot be used for wallets with private keys disabled.");
        return WalletCreationStatus::CREATION_FAILED;
    }

    // Make the wallet
    std::shared_ptr<CWallet> wallet = CWallet::CreateWalletFromFile(chain, location, error, warnings, wallet_creation_flags);
    if (!wallet) {
        error = Untranslated("Wallet creation failed.") + Untranslated(" ") + error;
        return WalletCreationStatus::CREATION_FAILED;
    }

    // Encrypt the wallet
    if (!passphrase.empty() && !(wallet_creation_flags & WALLET_FLAG_DISABLE_PRIVATE_KEYS)) {
        if (!wallet->EncryptWallet(passphrase)) {
            error = Untranslated("Error: Wallet created but failed to encrypt.");
            return WalletCreationStatus::ENCRYPTION_FAILED;
        }
        if (!create_blank) {
            // Unlock the wallet
            if (!wallet->Unlock(passphrase)) {
                error = Untranslated("Error: Wallet was encrypted but could not be unlocked");
                return WalletCreationStatus::ENCRYPTION_FAILED;
            }

            // Set a seed for the wallet
            {
                LOCK(wallet->cs_wallet);
                if (wallet->IsWalletFlagSet(WALLET_FLAG_DESCRIPTORS)) {
                    wallet->SetupDescriptorScriptPubKeyMans();
                } else {
                    for (auto spk_man : wallet->GetActiveScriptPubKeyMans()) {
                        if (!spk_man->SetupGeneration()) {
                            error = Untranslated("Unable to generate initial keys");
                            return WalletCreationStatus::CREATION_FAILED;
                        }
                    }
                }
            }

            // Relock the wallet
            wallet->Lock();
        }
    }
    AddWallet(wallet);
    wallet->postInitProcess();
    result = wallet;
    return WalletCreationStatus::SUCCESS;
}

const uint256 CWalletTx::ABANDON_HASH(UINT256_ONE());

/** @defgroup mapWallet
 *
 * @{
 */

std::string COutput::ToString() const
{
    return strprintf("COutput(%s, %d, %d) [%s]", tx->GetHash().ToString(), i, nDepth, FormatMoney(tx->tx->vout[i].nValue));
}

const CWalletTx* CWallet::GetWalletTx(const uint256& hash) const
{
    AssertLockHeld(cs_wallet);
    std::map<uint256, CWalletTx>::const_iterator it = mapWallet.find(hash);
    if (it == mapWallet.end())
        return nullptr;
    return &(it->second);
}

void CWallet::UpgradeKeyMetadata()
{
    if (IsLocked() || IsWalletFlagSet(WALLET_FLAG_KEY_ORIGIN_METADATA)) {
        return;
    }

    auto spk_man = GetLegacyScriptPubKeyMan();
    if (!spk_man) {
        return;
    }

    spk_man->UpgradeKeyMetadata();
    SetWalletFlag(WALLET_FLAG_KEY_ORIGIN_METADATA);
}

bool CWallet::Unlock(const SecureString& strWalletPassphrase, bool accept_no_keys)
{
    CCrypter crypter;
    CKeyingMaterial _vMasterKey;

    {
        LOCK(cs_wallet);
        for (const MasterKeyMap::value_type& pMasterKey : mapMasterKeys)
        {
            if(!crypter.SetKeyFromPassphrase(strWalletPassphrase, pMasterKey.second.vchSalt, pMasterKey.second.nDeriveIterations, pMasterKey.second.nDerivationMethod))
                return false;
            if (!crypter.Decrypt(pMasterKey.second.vchCryptedKey, _vMasterKey))
                continue; // try another master key
            if (Unlock(_vMasterKey, accept_no_keys)) {
                // Now that we've unlocked, upgrade the key metadata
                UpgradeKeyMetadata();
                return true;
            }
        }
    }
    return false;
}

bool CWallet::ChangeWalletPassphrase(const SecureString& strOldWalletPassphrase, const SecureString& strNewWalletPassphrase)
{
    bool fWasLocked = IsLocked();

    {
        LOCK(cs_wallet);
        Lock();

        CCrypter crypter;
        CKeyingMaterial _vMasterKey;
        for (MasterKeyMap::value_type& pMasterKey : mapMasterKeys)
        {
            if(!crypter.SetKeyFromPassphrase(strOldWalletPassphrase, pMasterKey.second.vchSalt, pMasterKey.second.nDeriveIterations, pMasterKey.second.nDerivationMethod))
                return false;
            if (!crypter.Decrypt(pMasterKey.second.vchCryptedKey, _vMasterKey))
                return false;
            if (Unlock(_vMasterKey))
            {
                int64_t nStartTime = GetTimeMillis();
                crypter.SetKeyFromPassphrase(strNewWalletPassphrase, pMasterKey.second.vchSalt, pMasterKey.second.nDeriveIterations, pMasterKey.second.nDerivationMethod);
                pMasterKey.second.nDeriveIterations = static_cast<unsigned int>(pMasterKey.second.nDeriveIterations * (100 / ((double)(GetTimeMillis() - nStartTime))));

                nStartTime = GetTimeMillis();
                crypter.SetKeyFromPassphrase(strNewWalletPassphrase, pMasterKey.second.vchSalt, pMasterKey.second.nDeriveIterations, pMasterKey.second.nDerivationMethod);
                pMasterKey.second.nDeriveIterations = (pMasterKey.second.nDeriveIterations + static_cast<unsigned int>(pMasterKey.second.nDeriveIterations * 100 / ((double)(GetTimeMillis() - nStartTime)))) / 2;

                if (pMasterKey.second.nDeriveIterations < 25000)
                    pMasterKey.second.nDeriveIterations = 25000;

                WalletLogPrintf("Wallet passphrase changed to an nDeriveIterations of %i\n", pMasterKey.second.nDeriveIterations);

                if (!crypter.SetKeyFromPassphrase(strNewWalletPassphrase, pMasterKey.second.vchSalt, pMasterKey.second.nDeriveIterations, pMasterKey.second.nDerivationMethod))
                    return false;
                if (!crypter.Encrypt(_vMasterKey, pMasterKey.second.vchCryptedKey))
                    return false;
                WalletBatch(*database).WriteMasterKey(pMasterKey.first, pMasterKey.second);
                if (fWasLocked)
                    Lock();
                return true;
            }
        }
    }

    return false;
}

void CWallet::chainStateFlushed(const CBlockLocator& loc)
{
    WalletBatch batch(*database);
    batch.WriteBestBlock(loc);
}

void CWallet::SetMinVersion(enum WalletFeature nVersion, WalletBatch* batch_in, bool fExplicit)
{
    LOCK(cs_wallet);
    if (nWalletVersion >= nVersion)
        return;

    // when doing an explicit upgrade, if we pass the max version permitted, upgrade all the way
    if (fExplicit && nVersion > nWalletMaxVersion)
            nVersion = FEATURE_LATEST;

    nWalletVersion = nVersion;

    if (nVersion > nWalletMaxVersion)
        nWalletMaxVersion = nVersion;

    {
        WalletBatch* batch = batch_in ? batch_in : new WalletBatch(*database);
        if (nWalletVersion > 40000)
            batch->WriteMinVersion(nWalletVersion);
        if (!batch_in)
            delete batch;
    }
}

bool CWallet::SetMaxVersion(int nVersion)
{
    LOCK(cs_wallet);
    // cannot downgrade below current version
    if (nWalletVersion > nVersion)
        return false;

    nWalletMaxVersion = nVersion;

    return true;
}

std::set<uint256> CWallet::GetConflicts(const uint256& txid) const
{
    std::set<uint256> result;
    AssertLockHeld(cs_wallet);

    std::map<uint256, CWalletTx>::const_iterator it = mapWallet.find(txid);
    if (it == mapWallet.end())
        return result;
    const CWalletTx& wtx = it->second;

    std::pair<TxSpends::const_iterator, TxSpends::const_iterator> range;

    for (const CTxIn& txin : wtx.tx->vin)
    {
        if (mapTxSpends.count(txin.prevout) <= 1)
            continue;  // No conflict if zero or one spends
        range = mapTxSpends.equal_range(txin.prevout);
        for (TxSpends::const_iterator _it = range.first; _it != range.second; ++_it)
            result.insert(_it->second);
    }
    return result;
}

bool CWallet::HasWalletSpend(const uint256& txid) const
{
    AssertLockHeld(cs_wallet);
    auto iter = mapTxSpends.lower_bound(COutPoint(txid, 0));
    return (iter != mapTxSpends.end() && iter->first.hash == txid);
}

void CWallet::Flush()
{
    database->Flush();
}

void CWallet::Close()
{
    database->Close();
}

void CWallet::SyncMetaData(std::pair<TxSpends::iterator, TxSpends::iterator> range)
{
    // We want all the wallet transactions in range to have the same metadata as
    // the oldest (smallest nOrderPos).
    // So: find smallest nOrderPos:

    int nMinOrderPos = std::numeric_limits<int>::max();
    const CWalletTx* copyFrom = nullptr;
    for (TxSpends::iterator it = range.first; it != range.second; ++it) {
        const CWalletTx* wtx = &mapWallet.at(it->second);
        if (wtx->nOrderPos < nMinOrderPos) {
            nMinOrderPos = wtx->nOrderPos;
            copyFrom = wtx;
        }
    }

    if (!copyFrom) {
        return;
    }

    // Now copy data from copyFrom to rest:
    for (TxSpends::iterator it = range.first; it != range.second; ++it)
    {
        const uint256& hash = it->second;
        CWalletTx* copyTo = &mapWallet.at(hash);
        if (copyFrom == copyTo) continue;
        assert(copyFrom && "Oldest wallet transaction in range assumed to have been found.");
        if (!copyFrom->IsEquivalentTo(*copyTo)) continue;
        copyTo->mapValue = copyFrom->mapValue;
        copyTo->vOrderForm = copyFrom->vOrderForm;
        // fTimeReceivedIsTxTime not copied on purpose
        // nTimeReceived not copied on purpose
        copyTo->nTimeSmart = copyFrom->nTimeSmart;
        copyTo->fFromMe = copyFrom->fFromMe;
        // nOrderPos not copied on purpose
        // cached members not copied on purpose
    }
}

/**
 * Outpoint is spent if any non-conflicted transaction
 * spends it:
 */
bool CWallet::IsSpent(const uint256& hash, unsigned int n) const
{
    const COutPoint outpoint(hash, n);
    std::pair<TxSpends::const_iterator, TxSpends::const_iterator> range;
    range = mapTxSpends.equal_range(outpoint);

    for (TxSpends::const_iterator it = range.first; it != range.second; ++it)
    {
        const uint256& wtxid = it->second;
        std::map<uint256, CWalletTx>::const_iterator mit = mapWallet.find(wtxid);
        if (mit != mapWallet.end()) {
            int depth = mit->second.GetDepthInMainChain();
            if (depth > 0  || (depth == 0 && !mit->second.isAbandoned()))
                return true; // Spent
        }
    }
    return false;
}

void CWallet::AddToSpends(const COutPoint& outpoint, const uint256& wtxid)
{
    mapTxSpends.insert(std::make_pair(outpoint, wtxid));

    setLockedCoins.erase(outpoint);

    std::pair<TxSpends::iterator, TxSpends::iterator> range;
    range = mapTxSpends.equal_range(outpoint);
    SyncMetaData(range);
}


void CWallet::AddToSpends(const uint256& wtxid)
{
    auto it = mapWallet.find(wtxid);
    assert(it != mapWallet.end());
    CWalletTx& thisTx = it->second;
    if (thisTx.IsCoinBase()) // Coinbases don't spend anything!
        return;

    for (const CTxIn& txin : thisTx.tx->vin)
        AddToSpends(txin.prevout, wtxid);
}

bool CWallet::EncryptWallet(const SecureString& strWalletPassphrase)
{
    if (IsCrypted())
        return false;

    CKeyingMaterial _vMasterKey;

    _vMasterKey.resize(WALLET_CRYPTO_KEY_SIZE);
    GetStrongRandBytes(&_vMasterKey[0], WALLET_CRYPTO_KEY_SIZE);

    CMasterKey kMasterKey;

    kMasterKey.vchSalt.resize(WALLET_CRYPTO_SALT_SIZE);
    GetStrongRandBytes(&kMasterKey.vchSalt[0], WALLET_CRYPTO_SALT_SIZE);

    CCrypter crypter;
    int64_t nStartTime = GetTimeMillis();
    crypter.SetKeyFromPassphrase(strWalletPassphrase, kMasterKey.vchSalt, 25000, kMasterKey.nDerivationMethod);
    kMasterKey.nDeriveIterations = static_cast<unsigned int>(2500000 / ((double)(GetTimeMillis() - nStartTime)));

    nStartTime = GetTimeMillis();
    crypter.SetKeyFromPassphrase(strWalletPassphrase, kMasterKey.vchSalt, kMasterKey.nDeriveIterations, kMasterKey.nDerivationMethod);
    kMasterKey.nDeriveIterations = (kMasterKey.nDeriveIterations + static_cast<unsigned int>(kMasterKey.nDeriveIterations * 100 / ((double)(GetTimeMillis() - nStartTime)))) / 2;

    if (kMasterKey.nDeriveIterations < 25000)
        kMasterKey.nDeriveIterations = 25000;

    WalletLogPrintf("Encrypting Wallet with an nDeriveIterations of %i\n", kMasterKey.nDeriveIterations);

    if (!crypter.SetKeyFromPassphrase(strWalletPassphrase, kMasterKey.vchSalt, kMasterKey.nDeriveIterations, kMasterKey.nDerivationMethod))
        return false;
    if (!crypter.Encrypt(_vMasterKey, kMasterKey.vchCryptedKey))
        return false;

    {
        LOCK(cs_wallet);
        mapMasterKeys[++nMasterKeyMaxID] = kMasterKey;
        WalletBatch* encrypted_batch = new WalletBatch(*database);
        if (!encrypted_batch->TxnBegin()) {
            delete encrypted_batch;
            encrypted_batch = nullptr;
            return false;
        }
        encrypted_batch->WriteMasterKey(nMasterKeyMaxID, kMasterKey);

        for (const auto& spk_man_pair : m_spk_managers) {
            auto spk_man = spk_man_pair.second.get();
            if (!spk_man->Encrypt(_vMasterKey, encrypted_batch)) {
                encrypted_batch->TxnAbort();
                delete encrypted_batch;
                encrypted_batch = nullptr;
                // We now probably have half of our keys encrypted in memory, and half not...
                // die and let the user reload the unencrypted wallet.
                assert(false);
            }
        }

        // Encryption was introduced in version 0.4.0
        SetMinVersion(FEATURE_WALLETCRYPT, encrypted_batch, true);

        if (!encrypted_batch->TxnCommit()) {
            delete encrypted_batch;
            encrypted_batch = nullptr;
            // We now have keys encrypted in memory, but not on disk...
            // die to avoid confusion and let the user reload the unencrypted wallet.
            assert(false);
        }

        delete encrypted_batch;
        encrypted_batch = nullptr;

        Lock();
        Unlock(strWalletPassphrase);

        // If we are using descriptors, make new descriptors with a new seed
        if (IsWalletFlagSet(WALLET_FLAG_DESCRIPTORS) && !IsWalletFlagSet(WALLET_FLAG_BLANK_WALLET)) {
            SetupDescriptorScriptPubKeyMans();
        } else if (auto spk_man = GetLegacyScriptPubKeyMan()) {
            // if we are using HD, replace the HD seed with a new one
            if (spk_man->IsHDEnabled()) {
                if (!spk_man->SetupGeneration(true)) {
                    return false;
                }
            }
        }
        Lock();

        // Need to completely rewrite the wallet file; if we don't, bdb might keep
        // bits of the unencrypted private key in slack space in the database file.
        database->Rewrite();

        // BDB seems to have a bad habit of writing old data into
        // slack space in .dat files; that is bad if the old data is
        // unencrypted private keys. So:
        database->ReloadDbEnv();

    }
    NotifyStatusChanged(this);

    return true;
}

DBErrors CWallet::ReorderTransactions()
{
    LOCK(cs_wallet);
    WalletBatch batch(*database);

    // Old wallets didn't have any defined order for transactions
    // Probably a bad idea to change the output of this

    // First: get all CWalletTx into a sorted-by-time multimap.
    typedef std::multimap<int64_t, CWalletTx*> TxItems;
    TxItems txByTime;

    for (auto& entry : mapWallet)
    {
        CWalletTx* wtx = &entry.second;
        txByTime.insert(std::make_pair(wtx->nTimeReceived, wtx));
    }

    nOrderPosNext = 0;
    std::vector<int64_t> nOrderPosOffsets;
    for (TxItems::iterator it = txByTime.begin(); it != txByTime.end(); ++it)
    {
        CWalletTx *const pwtx = (*it).second;
        int64_t& nOrderPos = pwtx->nOrderPos;

        if (nOrderPos == -1)
        {
            nOrderPos = nOrderPosNext++;
            nOrderPosOffsets.push_back(nOrderPos);

            if (!batch.WriteTx(*pwtx))
                return DBErrors::LOAD_FAIL;
        }
        else
        {
            int64_t nOrderPosOff = 0;
            for (const int64_t& nOffsetStart : nOrderPosOffsets)
            {
                if (nOrderPos >= nOffsetStart)
                    ++nOrderPosOff;
            }
            nOrderPos += nOrderPosOff;
            nOrderPosNext = std::max(nOrderPosNext, nOrderPos + 1);

            if (!nOrderPosOff)
                continue;

            // Since we're changing the order, write it back
            if (!batch.WriteTx(*pwtx))
                return DBErrors::LOAD_FAIL;
        }
    }
    batch.WriteOrderPosNext(nOrderPosNext);

    return DBErrors::LOAD_OK;
}

int64_t CWallet::IncOrderPosNext(WalletBatch* batch)
{
    AssertLockHeld(cs_wallet);
    int64_t nRet = nOrderPosNext++;
    if (batch) {
        batch->WriteOrderPosNext(nOrderPosNext);
    } else {
        WalletBatch(*database).WriteOrderPosNext(nOrderPosNext);
    }
    return nRet;
}

void CWallet::MarkDirty()
{
    {
        LOCK(cs_wallet);
        for (std::pair<const uint256, CWalletTx>& item : mapWallet)
            item.second.MarkDirty();
    }
}

bool CWallet::MarkReplaced(const uint256& originalHash, const uint256& newHash)
{
    LOCK(cs_wallet);

    auto mi = mapWallet.find(originalHash);

    // There is a bug if MarkReplaced is not called on an existing wallet transaction.
    assert(mi != mapWallet.end());

    CWalletTx& wtx = (*mi).second;

    // Ensure for now that we're not overwriting data
    assert(wtx.mapValue.count("replaced_by_txid") == 0);

    wtx.mapValue["replaced_by_txid"] = newHash.ToString();

    WalletBatch batch(*database, "r+");

    bool success = true;
    if (!batch.WriteTx(wtx)) {
        WalletLogPrintf("%s: Updating batch tx %s failed\n", __func__, wtx.GetHash().ToString());
        success = false;
    }

    NotifyTransactionChanged(this, originalHash, CT_UPDATED);

    return success;
}

void CWallet::SetSpentKeyState(WalletBatch& batch, const uint256& hash, unsigned int n, bool used, std::set<CTxDestination>& tx_destinations)
{
    AssertLockHeld(cs_wallet);
    const CWalletTx* srctx = GetWalletTx(hash);
    if (!srctx) return;

    CTxDestination dst;
    if (ExtractDestination(srctx->tx->vout[n].scriptPubKey, dst)) {
        if (IsMine(dst)) {
            if (used && !GetDestData(dst, "used", nullptr)) {
                if (AddDestData(batch, dst, "used", "p")) { // p for "present", opposite of absent (null)
                    tx_destinations.insert(dst);
                }
            } else if (!used && GetDestData(dst, "used", nullptr)) {
                EraseDestData(batch, dst, "used");
            }
        }
    }
}

bool CWallet::IsSpentKey(const uint256& hash, unsigned int n) const
{
    AssertLockHeld(cs_wallet);
    const CWalletTx* srctx = GetWalletTx(hash);
    if (srctx) {
        assert(srctx->tx->vout.size() > n);
        CTxDestination dest;
        if (!ExtractDestination(srctx->tx->vout[n].scriptPubKey, dest)) {
            return false;
        }
        if (GetDestData(dest, "used", nullptr)) {
            return true;
        }
        if (IsLegacy()) {
            LegacyScriptPubKeyMan* spk_man = GetLegacyScriptPubKeyMan();
            assert(spk_man != nullptr);
            for (const auto& keyid : GetAffectedKeys(srctx->tx->vout[n].scriptPubKey, *spk_man)) {
                WitnessV0KeyHash wpkh_dest(keyid);
                if (GetDestData(wpkh_dest, "used", nullptr)) {
                    return true;
                }
                ScriptHash sh_wpkh_dest(GetScriptForDestination(wpkh_dest));
                if (GetDestData(sh_wpkh_dest, "used", nullptr)) {
                    return true;
                }
                PKHash pkh_dest(keyid);
                if (GetDestData(pkh_dest, "used", nullptr)) {
                    return true;
                }
            }
        }
    }
    return false;
}

CWalletTx* CWallet::AddToWallet(CTransactionRef tx, const CWalletTx::Confirmation& confirm, const UpdateWalletTxFn& update_wtx, bool fFlushOnClose)
{
    LOCK(cs_wallet);

    WalletBatch batch(*database, "r+", fFlushOnClose);

    uint256 hash = tx->GetHash();

    if (IsWalletFlagSet(WALLET_FLAG_AVOID_REUSE)) {
        // Mark used destinations
        std::set<CTxDestination> tx_destinations;

        for (const CTxIn& txin : tx->vin) {
            const COutPoint& op = txin.prevout;
            SetSpentKeyState(batch, op.hash, op.n, true, tx_destinations);
        }

        MarkDestinationsDirty(tx_destinations);
    }

    // Inserts only if not already there, returns tx inserted or tx found
    auto ret = mapWallet.emplace(std::piecewise_construct, std::forward_as_tuple(hash), std::forward_as_tuple(this, tx));
    CWalletTx& wtx = (*ret.first).second;
    bool fInsertedNew = ret.second;
    bool fUpdated = update_wtx && update_wtx(wtx, fInsertedNew);
    if (fInsertedNew) {
        wtx.m_confirm = confirm;
        wtx.nTimeReceived = chain().getAdjustedTime();
        wtx.nOrderPos = IncOrderPosNext(&batch);
        wtx.m_it_wtxOrdered = wtxOrdered.insert(std::make_pair(wtx.nOrderPos, &wtx));
        wtx.nTimeSmart = ComputeTimeSmart(wtx);
        AddToSpends(hash);
    }

    if (!fInsertedNew)
    {
        if (confirm.status != wtx.m_confirm.status) {
            wtx.m_confirm.status = confirm.status;
            wtx.m_confirm.nIndex = confirm.nIndex;
            wtx.m_confirm.hashBlock = confirm.hashBlock;
            wtx.m_confirm.block_height = confirm.block_height;
            fUpdated = true;
        } else {
            assert(wtx.m_confirm.nIndex == confirm.nIndex);
            assert(wtx.m_confirm.hashBlock == confirm.hashBlock);
            assert(wtx.m_confirm.block_height == confirm.block_height);
        }
        // If we have a witness-stripped version of this transaction, and we
        // see a new version with a witness, then we must be upgrading a pre-segwit
        // wallet.  Store the new version of the transaction with the witness,
        // as the stripped-version must be invalid.
        // TODO: Store all versions of the transaction, instead of just one.
        if (tx->HasWitness() && !wtx.tx->HasWitness()) {
            wtx.SetTx(tx);
            fUpdated = true;
        }
    }

    //// debug print
    WalletLogPrintf("AddToWallet %s  %s%s\n", hash.ToString(), (fInsertedNew ? "new" : ""), (fUpdated ? "update" : ""));

    // Write to disk
    if (fInsertedNew || fUpdated)
        if (!batch.WriteTx(wtx))
            return nullptr;

    // Break debit/credit balance caches:
    wtx.MarkDirty();

    // Notify UI of new or updated transaction
    NotifyTransactionChanged(this, hash, fInsertedNew ? CT_NEW : CT_UPDATED);

#if HAVE_SYSTEM
    // notify an external script when a wallet transaction comes in or is updated
    std::string strCmd = gArgs.GetArg("-walletnotify", "");

    if (!strCmd.empty())
    {
        boost::replace_all(strCmd, "%s", hash.GetHex());
#ifndef WIN32
        // Substituting the wallet name isn't currently supported on windows
        // because windows shell escaping has not been implemented yet:
        // https://github.com/bitcoin/bitcoin/pull/13339#issuecomment-537384875
        // A few ways it could be implemented in the future are described in:
        // https://github.com/bitcoin/bitcoin/pull/13339#issuecomment-461288094
        boost::replace_all(strCmd, "%w", ShellEscape(GetName()));
#endif
        std::thread t(runCommand, strCmd);
        t.detach(); // thread runs free
    }
#endif

    return &wtx;
}

bool CWallet::LoadToWallet(const uint256& hash, const UpdateWalletTxFn& fill_wtx)
{
    const auto& ins = mapWallet.emplace(std::piecewise_construct, std::forward_as_tuple(hash), std::forward_as_tuple(this, nullptr));
    CWalletTx& wtx = ins.first->second;
    if (!fill_wtx(wtx, ins.second)) {
        return false;
    }
    // If wallet doesn't have a chain (e.g wallet-tool), don't bother to update txn.
    if (HaveChain()) {
        Optional<int> block_height = chain().getBlockHeight(wtx.m_confirm.hashBlock);
        if (block_height) {
            // Update cached block height variable since it not stored in the
            // serialized transaction.
            wtx.m_confirm.block_height = *block_height;
        } else if (wtx.isConflicted() || wtx.isConfirmed()) {
            // If tx block (or conflicting block) was reorged out of chain
            // while the wallet was shutdown, change tx status to UNCONFIRMED
            // and reset block height, hash, and index. ABANDONED tx don't have
            // associated blocks and don't need to be updated. The case where a
            // transaction was reorged out while online and then reconfirmed
            // while offline is covered by the rescan logic.
            wtx.setUnconfirmed();
            wtx.m_confirm.hashBlock = uint256();
            wtx.m_confirm.block_height = 0;
            wtx.m_confirm.nIndex = 0;
        }
    }
    if (/* insertion took place */ ins.second) {
        wtx.m_it_wtxOrdered = wtxOrdered.insert(std::make_pair(wtx.nOrderPos, &wtx));
    }
    AddToSpends(hash);
    for (const CTxIn& txin : wtx.tx->vin) {
        auto it = mapWallet.find(txin.prevout.hash);
        if (it != mapWallet.end()) {
            CWalletTx& prevtx = it->second;
            if (prevtx.isConflicted()) {
                MarkConflicted(prevtx.m_confirm.hashBlock, prevtx.m_confirm.block_height, wtx.GetHash());
            }
        }
    }
    return true;
}

bool CWallet::AddToWalletIfInvolvingMe(const CTransactionRef& ptx, CWalletTx::Confirmation confirm, bool fUpdate)
{
    const CTransaction& tx = *ptx;
    {
        AssertLockHeld(cs_wallet);

        if (!confirm.hashBlock.IsNull()) {
            for (const CTxIn& txin : tx.vin) {
                std::pair<TxSpends::const_iterator, TxSpends::const_iterator> range = mapTxSpends.equal_range(txin.prevout);
                while (range.first != range.second) {
                    if (range.first->second != tx.GetHash()) {
                        WalletLogPrintf("Transaction %s (in block %s) conflicts with wallet transaction %s (both spend %s:%i)\n", tx.GetHash().ToString(), confirm.hashBlock.ToString(), range.first->second.ToString(), range.first->first.hash.ToString(), range.first->first.n);
                        MarkConflicted(confirm.hashBlock, confirm.block_height, range.first->second);
                    }
                    range.first++;
                }
            }
        }

        bool fExisted = mapWallet.count(tx.GetHash()) != 0;
        if (fExisted && !fUpdate) return false;
        if (fExisted || IsMine(tx) || IsFromMe(tx))
        {
            /* Check if any keys in the wallet keypool that were supposed to be unused
             * have appeared in a new transaction. If so, remove those keys from the keypool.
             * This can happen when restoring an old wallet backup that does not contain
             * the mostly recently created transactions from newer versions of the wallet.
             */

            // loop though all outputs
            for (const CTxOut& txout: tx.vout) {
                for (const auto& spk_man_pair : m_spk_managers) {
                    spk_man_pair.second->MarkUnusedAddresses(txout.scriptPubKey);
                }
            }

            // Block disconnection override an abandoned tx as unconfirmed
            // which means user may have to call abandontransaction again
            return AddToWallet(MakeTransactionRef(tx), confirm, /* update_wtx= */ nullptr, /* fFlushOnClose= */ false);
        }
    }
    return false;
}

bool CWallet::TransactionCanBeAbandoned(const uint256& hashTx) const
{
    LOCK(cs_wallet);
    const CWalletTx* wtx = GetWalletTx(hashTx);
    return wtx && !wtx->isAbandoned() && wtx->GetDepthInMainChain() == 0 && !wtx->InMempool();
}

void CWallet::MarkInputsDirty(const CTransactionRef& tx)
{
    for (const CTxIn& txin : tx->vin) {
        auto it = mapWallet.find(txin.prevout.hash);
        if (it != mapWallet.end()) {
            it->second.MarkDirty();
        }
    }
}

bool CWallet::AbandonTransaction(const uint256& hashTx)
{
    LOCK(cs_wallet);

    WalletBatch batch(*database, "r+");

    std::set<uint256> todo;
    std::set<uint256> done;

    // Can't mark abandoned if confirmed or in mempool
    auto it = mapWallet.find(hashTx);
    assert(it != mapWallet.end());
    CWalletTx& origtx = it->second;
    if (origtx.GetDepthInMainChain() != 0 || origtx.InMempool()) {
        return false;
    }

    todo.insert(hashTx);

    while (!todo.empty()) {
        uint256 now = *todo.begin();
        todo.erase(now);
        done.insert(now);
        auto it = mapWallet.find(now);
        assert(it != mapWallet.end());
        CWalletTx& wtx = it->second;
        int currentconfirm = wtx.GetDepthInMainChain();
        // If the orig tx was not in block, none of its spends can be
        assert(currentconfirm <= 0);
        // if (currentconfirm < 0) {Tx and spends are already conflicted, no need to abandon}
        if (currentconfirm == 0 && !wtx.isAbandoned()) {
            // If the orig tx was not in block/mempool, none of its spends can be in mempool
            assert(!wtx.InMempool());
            wtx.setAbandoned();
            wtx.MarkDirty();
            batch.WriteTx(wtx);
            NotifyTransactionChanged(this, wtx.GetHash(), CT_UPDATED);
            // Iterate over all its outputs, and mark transactions in the wallet that spend them abandoned too
            TxSpends::const_iterator iter = mapTxSpends.lower_bound(COutPoint(now, 0));
            while (iter != mapTxSpends.end() && iter->first.hash == now) {
                if (!done.count(iter->second)) {
                    todo.insert(iter->second);
                }
                iter++;
            }
            // If a transaction changes 'conflicted' state, that changes the balance
            // available of the outputs it spends. So force those to be recomputed
            MarkInputsDirty(wtx.tx);
        }
    }

    return true;
}

void CWallet::MarkConflicted(const uint256& hashBlock, int conflicting_height, const uint256& hashTx)
{
    LOCK(cs_wallet);

    int conflictconfirms = (m_last_block_processed_height - conflicting_height + 1) * -1;
    // If number of conflict confirms cannot be determined, this means
    // that the block is still unknown or not yet part of the main chain,
    // for example when loading the wallet during a reindex. Do nothing in that
    // case.
    if (conflictconfirms >= 0)
        return;

    // Do not flush the wallet here for performance reasons
    WalletBatch batch(*database, "r+", false);

    std::set<uint256> todo;
    std::set<uint256> done;

    todo.insert(hashTx);

    while (!todo.empty()) {
        uint256 now = *todo.begin();
        todo.erase(now);
        done.insert(now);
        auto it = mapWallet.find(now);
        assert(it != mapWallet.end());
        CWalletTx& wtx = it->second;
        int currentconfirm = wtx.GetDepthInMainChain();
        if (conflictconfirms < currentconfirm) {
            // Block is 'more conflicted' than current confirm; update.
            // Mark transaction as conflicted with this block.
            wtx.m_confirm.nIndex = 0;
            wtx.m_confirm.hashBlock = hashBlock;
            wtx.m_confirm.block_height = conflicting_height;
            wtx.setConflicted();
            wtx.MarkDirty();
            batch.WriteTx(wtx);
            // Iterate over all its outputs, and mark transactions in the wallet that spend them conflicted too
            TxSpends::const_iterator iter = mapTxSpends.lower_bound(COutPoint(now, 0));
            while (iter != mapTxSpends.end() && iter->first.hash == now) {
                 if (!done.count(iter->second)) {
                     todo.insert(iter->second);
                 }
                 iter++;
            }
            // If a transaction changes 'conflicted' state, that changes the balance
            // available of the outputs it spends. So force those to be recomputed
            MarkInputsDirty(wtx.tx);
        }
    }
}

void CWallet::SyncTransaction(const CTransactionRef& ptx, CWalletTx::Confirmation confirm, bool update_tx)
{
    if (!AddToWalletIfInvolvingMe(ptx, confirm, update_tx))
        return; // Not one of ours

    // If a transaction changes 'conflicted' state, that changes the balance
    // available of the outputs it spends. So force those to be
    // recomputed, also:
    MarkInputsDirty(ptx);
}

void CWallet::transactionAddedToMempool(const CTransactionRef& tx) {
    LOCK(cs_wallet);
    SyncTransaction(tx, {CWalletTx::Status::UNCONFIRMED, /* block height */ 0, /* block hash */ {}, /* index */ 0});

    auto it = mapWallet.find(tx->GetHash());
    if (it != mapWallet.end()) {
        it->second.fInMempool = true;
    }
}

void CWallet::transactionRemovedFromMempool(const CTransactionRef& tx, MemPoolRemovalReason reason) {
    LOCK(cs_wallet);
    auto it = mapWallet.find(tx->GetHash());
    if (it != mapWallet.end()) {
        it->second.fInMempool = false;
    }
    // Handle transactions that were removed from the mempool because they
    // conflict with transactions in a newly connected block.
    if (reason == MemPoolRemovalReason::CONFLICT) {
        // Call SyncNotifications, so external -walletnotify notifications will
        // be triggered for these transactions. Set Status::UNCONFIRMED instead
        // of Status::CONFLICTED for a few reasons:
        //
        // 1. The transactionRemovedFromMempool callback does not currently
        //    provide the conflicting block's hash and height, and for backwards
        //    compatibility reasons it may not be not safe to store conflicted
        //    wallet transactions with a null block hash. See
        //    https://github.com/bitcoin/bitcoin/pull/18600#discussion_r420195993.
        // 2. For most of these transactions, the wallet's internal conflict
        //    detection in the blockConnected handler will subsequently call
        //    MarkConflicted and update them with CONFLICTED status anyway. This
        //    applies to any wallet transaction that has inputs spent in the
        //    block, or that has ancestors in the wallet with inputs spent by
        //    the block.
        // 3. Longstanding behavior since the sync implementation in
        //    https://github.com/bitcoin/bitcoin/pull/9371 and the prior sync
        //    implementation before that was to mark these transactions
        //    unconfirmed rather than conflicted.
        //
        // Nothing described above should be seen as an unchangeable requirement
        // when improving this code in the future. The wallet's heuristics for
        // distinguishing between conflicted and unconfirmed transactions are
        // imperfect, and could be improved in general, see
        // https://github.com/bitcoin-core/bitcoin-devwiki/wiki/Wallet-Transaction-Conflict-Tracking
        SyncTransaction(tx, {CWalletTx::Status::UNCONFIRMED, /* block height */ 0, /* block hash */ {}, /* index */ 0});
    }
}

void CWallet::blockConnected(const CBlock& block, int height)
{
    const uint256& block_hash = block.GetHash();
    LOCK(cs_wallet);

    m_last_block_processed_height = height;
    m_last_block_processed = block_hash;
    for (size_t index = 0; index < block.vtx.size(); index++) {
        SyncTransaction(block.vtx[index], {CWalletTx::Status::CONFIRMED, height, block_hash, (int)index});
        transactionRemovedFromMempool(block.vtx[index], MemPoolRemovalReason::BLOCK);
    }
}

void CWallet::blockDisconnected(const CBlock& block, int height)
{
    LOCK(cs_wallet);

    // At block disconnection, this will change an abandoned transaction to
    // be unconfirmed, whether or not the transaction is added back to the mempool.
    // User may have to call abandontransaction again. It may be addressed in the
    // future with a stickier abandoned state or even removing abandontransaction call.
    m_last_block_processed_height = height - 1;
    m_last_block_processed = block.hashPrevBlock;
    for (const CTransactionRef& ptx : block.vtx) {
        SyncTransaction(ptx, {CWalletTx::Status::UNCONFIRMED, /* block height */ 0, /* block hash */ {}, /* index */ 0});
    }
}

void CWallet::updatedBlockTip()
{
    m_best_block_time = GetTime();
}


void CWallet::BlockUntilSyncedToCurrentChain() const {
    AssertLockNotHeld(cs_wallet);
    // Skip the queue-draining stuff if we know we're caught up with
    // ::ChainActive().Tip(), otherwise put a callback in the validation interface queue and wait
    // for the queue to drain enough to execute it (indicating we are caught up
    // at least with the time we entered this function).
    uint256 last_block_hash = WITH_LOCK(cs_wallet, return m_last_block_processed);
    chain().waitForNotificationsIfTipChanged(last_block_hash);
}


isminetype CWallet::IsMine(const CTxIn &txin) const
{
    AssertLockHeld(cs_wallet);
    std::map<uint256, CWalletTx>::const_iterator mi = mapWallet.find(txin.prevout.hash);
    if (mi != mapWallet.end())
    {
        const CWalletTx& prev = (*mi).second;
        if (txin.prevout.n < prev.tx->vout.size())
            return IsMine(prev.tx->vout[txin.prevout.n]);
    }
    return ISMINE_NO;
}

// Note that this function doesn't distinguish between a 0-valued input,
// and a not-"is mine" (according to the filter) input.
CAmount CWallet::GetDebit(const CTxIn &txin, const isminefilter& filter) const
{
    {
        LOCK(cs_wallet);
        std::map<uint256, CWalletTx>::const_iterator mi = mapWallet.find(txin.prevout.hash);
        if (mi != mapWallet.end())
        {
            const CWalletTx& prev = (*mi).second;
            if (txin.prevout.n < prev.tx->vout.size())
            {
                const CTxOut& prevout = prev.tx->vout[txin.prevout.n];
                if (CNameScript::isNameScript(prevout.scriptPubKey))
                    return 0;

                if (IsMine(prevout) & filter)
                    return prevout.nValue;
            }
        }
    }
    return 0;
}

isminetype CWallet::IsMine(const CTxOut& txout) const
{
    AssertLockHeld(cs_wallet);
    return IsMine(txout.scriptPubKey);
}

isminetype CWallet::IsMine(const CTxDestination& dest) const
{
    AssertLockHeld(cs_wallet);
    return IsMine(GetScriptForDestination(dest));
}

isminetype CWallet::IsMine(const CScript& script) const
{
    AssertLockHeld(cs_wallet);
    isminetype result = ISMINE_NO;
    for (const auto& spk_man_pair : m_spk_managers) {
        result = std::max(result, spk_man_pair.second->IsMine(script));
    }
    return result;
}

CAmount CWallet::GetCredit(const CTxOut& txout, const isminefilter& filter) const
{
    if (!MoneyRange(txout.nValue))
        throw std::runtime_error(std::string(__func__) + ": value out of range");
<<<<<<< HEAD
    if (CNameScript::isNameScript (txout.scriptPubKey))
        return 0;
=======
    LOCK(cs_wallet);
>>>>>>> a7d2ad41
    return ((IsMine(txout) & filter) ? txout.nValue : 0);
}

bool CWallet::IsChange(const CTxOut& txout) const
{
    return IsChange(txout.scriptPubKey);
}

bool CWallet::IsChange(const CScript& script) const
{
    // TODO: fix handling of 'change' outputs. The assumption is that any
    // payment to a script that is ours, but is not in the address book
    // is change. That assumption is likely to break when we implement multisignature
    // wallets that return change back into a multi-signature-protected address;
    // a better way of identifying which outputs are 'the send' and which are
    // 'the change' will need to be implemented (maybe extend CWalletTx to remember
    // which output, if any, was change).
    AssertLockHeld(cs_wallet);
    if (IsMine(script))
    {
        CTxDestination address;
        if (!ExtractDestination(script, address))
            return true;
        if (!FindAddressBookEntry(address)) {
            return true;
        }
    }
    return false;
}

CAmount CWallet::GetChange(const CTxOut& txout) const
{
    AssertLockHeld(cs_wallet);
    if (!MoneyRange(txout.nValue))
        throw std::runtime_error(std::string(__func__) + ": value out of range");
    return (IsChange(txout) ? txout.nValue : 0);
}

bool CWallet::IsMine(const CTransaction& tx) const
{
    AssertLockHeld(cs_wallet);
    for (const CTxOut& txout : tx.vout)
        if (IsMine(txout))
            return true;
    return false;
}

bool CWallet::IsFromMe(const CTransaction& tx) const
{
    return (GetDebit(tx, ISMINE_ALL) > 0);
}

CAmount CWallet::GetDebit(const CTransaction& tx, const isminefilter& filter) const
{
    CAmount nDebit = 0;
    for (const CTxIn& txin : tx.vin)
    {
        nDebit += GetDebit(txin, filter);
        if (!MoneyRange(nDebit))
            throw std::runtime_error(std::string(__func__) + ": value out of range");
    }
    return nDebit;
}

bool CWallet::IsAllFromMe(const CTransaction& tx, const isminefilter& filter) const
{
    LOCK(cs_wallet);

    for (const CTxIn& txin : tx.vin)
    {
        auto mi = mapWallet.find(txin.prevout.hash);
        if (mi == mapWallet.end())
            return false; // any unknown inputs can't be from us

        const CWalletTx& prev = (*mi).second;

        if (txin.prevout.n >= prev.tx->vout.size())
            return false; // invalid input!

        if (!(IsMine(prev.tx->vout[txin.prevout.n]) & filter))
            return false;
    }
    return true;
}

CAmount CWallet::GetCredit(const CTransaction& tx, const isminefilter& filter) const
{
    CAmount nCredit = 0;
    for (const CTxOut& txout : tx.vout)
    {
        nCredit += GetCredit(txout, filter);
        if (!MoneyRange(nCredit))
            throw std::runtime_error(std::string(__func__) + ": value out of range");
    }
    return nCredit;
}

CAmount CWallet::GetChange(const CTransaction& tx) const
{
    LOCK(cs_wallet);
    CAmount nChange = 0;
    for (const CTxOut& txout : tx.vout)
    {
        nChange += GetChange(txout);
        if (!MoneyRange(nChange))
            throw std::runtime_error(std::string(__func__) + ": value out of range");
    }
    return nChange;
}

bool CWallet::IsHDEnabled() const
{
    // All Active ScriptPubKeyMans must be HD for this to be true
    bool result = true;
    for (const auto& spk_man : GetActiveScriptPubKeyMans()) {
        result &= spk_man->IsHDEnabled();
    }
    return result;
}

bool CWallet::CanGetAddresses(bool internal) const
{
    LOCK(cs_wallet);
    if (m_spk_managers.empty()) return false;
    for (OutputType t : OUTPUT_TYPES) {
        auto spk_man = GetScriptPubKeyMan(t, internal);
        if (spk_man && spk_man->CanGetAddresses(internal)) {
            return true;
        }
    }
    return false;
}

void CWallet::SetWalletFlag(uint64_t flags)
{
    LOCK(cs_wallet);
    m_wallet_flags |= flags;
    if (!WalletBatch(*database).WriteWalletFlags(m_wallet_flags))
        throw std::runtime_error(std::string(__func__) + ": writing wallet flags failed");
}

void CWallet::UnsetWalletFlag(uint64_t flag)
{
    WalletBatch batch(*database);
    UnsetWalletFlagWithDB(batch, flag);
}

void CWallet::UnsetWalletFlagWithDB(WalletBatch& batch, uint64_t flag)
{
    LOCK(cs_wallet);
    m_wallet_flags &= ~flag;
    if (!batch.WriteWalletFlags(m_wallet_flags))
        throw std::runtime_error(std::string(__func__) + ": writing wallet flags failed");
}

void CWallet::UnsetBlankWalletFlag(WalletBatch& batch)
{
    UnsetWalletFlagWithDB(batch, WALLET_FLAG_BLANK_WALLET);
}

bool CWallet::IsWalletFlagSet(uint64_t flag) const
{
    return (m_wallet_flags & flag);
}

bool CWallet::LoadWalletFlags(uint64_t flags)
{
    LOCK(cs_wallet);
    if (((flags & KNOWN_WALLET_FLAGS) >> 32) ^ (flags >> 32)) {
        // contains unknown non-tolerable wallet flags
        return false;
    }
    m_wallet_flags = flags;

    return true;
}

bool CWallet::AddWalletFlags(uint64_t flags)
{
    LOCK(cs_wallet);
    // We should never be writing unknown non-tolerable wallet flags
    assert(((flags & KNOWN_WALLET_FLAGS) >> 32) == (flags >> 32));
    if (!WalletBatch(*database).WriteWalletFlags(flags)) {
        throw std::runtime_error(std::string(__func__) + ": writing wallet flags failed");
    }

    return LoadWalletFlags(flags);
}

int64_t CWalletTx::GetTxTime() const
{
    int64_t n = nTimeSmart;
    return n ? n : nTimeReceived;
}

// Helper for producing a max-sized low-S low-R signature (eg 71 bytes)
// or a max-sized low-S signature (e.g. 72 bytes) if use_max_sig is true
bool CWallet::DummySignInput(CTxIn &tx_in, const CTxOut &txout, bool use_max_sig) const
{
    // Fill in dummy signatures for fee calculation.
    const CScript& scriptPubKey = txout.scriptPubKey;
    SignatureData sigdata;

    std::unique_ptr<SigningProvider> provider = GetSolvingProvider(scriptPubKey);
    if (!provider) {
        // We don't know about this scriptpbuKey;
        return false;
    }

    if (!ProduceSignature(*provider, use_max_sig ? DUMMY_MAXIMUM_SIGNATURE_CREATOR : DUMMY_SIGNATURE_CREATOR, scriptPubKey, sigdata)) {
        return false;
    }
    UpdateInput(tx_in, sigdata);
    return true;
}

// Helper for producing a bunch of max-sized low-S low-R signatures (eg 71 bytes)
bool CWallet::DummySignTx(CMutableTransaction &txNew, const std::vector<CTxOut> &txouts, bool use_max_sig) const
{
    // Fill in dummy signatures for fee calculation.
    int nIn = 0;
    for (const auto& txout : txouts)
    {
        if (!DummySignInput(txNew.vin[nIn], txout, use_max_sig)) {
            return false;
        }

        nIn++;
    }
    return true;
}

bool CWallet::ImportScripts(const std::set<CScript> scripts, int64_t timestamp)
{
    auto spk_man = GetLegacyScriptPubKeyMan();
    if (!spk_man) {
        return false;
    }
    LOCK(spk_man->cs_KeyStore);
    return spk_man->ImportScripts(scripts, timestamp);
}

bool CWallet::ImportPrivKeys(const std::map<CKeyID, CKey>& privkey_map, const int64_t timestamp)
{
    auto spk_man = GetLegacyScriptPubKeyMan();
    if (!spk_man) {
        return false;
    }
    LOCK(spk_man->cs_KeyStore);
    return spk_man->ImportPrivKeys(privkey_map, timestamp);
}

bool CWallet::ImportPubKeys(const std::vector<CKeyID>& ordered_pubkeys, const std::map<CKeyID, CPubKey>& pubkey_map, const std::map<CKeyID, std::pair<CPubKey, KeyOriginInfo>>& key_origins, const bool add_keypool, const bool internal, const int64_t timestamp)
{
    auto spk_man = GetLegacyScriptPubKeyMan();
    if (!spk_man) {
        return false;
    }
    LOCK(spk_man->cs_KeyStore);
    return spk_man->ImportPubKeys(ordered_pubkeys, pubkey_map, key_origins, add_keypool, internal, timestamp);
}

bool CWallet::ImportScriptPubKeys(const std::string& label, const std::set<CScript>& script_pub_keys, const bool have_solving_data, const bool apply_label, const int64_t timestamp)
{
    auto spk_man = GetLegacyScriptPubKeyMan();
    if (!spk_man) {
        return false;
    }
    LOCK(spk_man->cs_KeyStore);
    if (!spk_man->ImportScriptPubKeys(script_pub_keys, have_solving_data, timestamp)) {
        return false;
    }
    if (apply_label) {
        WalletBatch batch(*database);
        for (const CScript& script : script_pub_keys) {
            CTxDestination dest;
            ExtractDestination(script, dest);
            if (IsValidDestination(dest)) {
                SetAddressBookWithDB(batch, dest, label, "receive");
            }
        }
    }
    return true;
}

int64_t CalculateMaximumSignedTxSize(const CTransaction &tx, const CWallet *wallet, bool use_max_sig)
{
    std::vector<CTxOut> txouts;
    for (const CTxIn& input : tx.vin) {
        const auto mi = wallet->mapWallet.find(input.prevout.hash);
        // Can not estimate size without knowing the input details
        if (mi == wallet->mapWallet.end()) {
            return -1;
        }
        assert(input.prevout.n < mi->second.tx->vout.size());
        txouts.emplace_back(mi->second.tx->vout[input.prevout.n]);
    }
    return CalculateMaximumSignedTxSize(tx, wallet, txouts, use_max_sig);
}

// txouts needs to be in the order of tx.vin
int64_t CalculateMaximumSignedTxSize(const CTransaction &tx, const CWallet *wallet, const std::vector<CTxOut>& txouts, bool use_max_sig)
{
    CMutableTransaction txNew(tx);
    if (!wallet->DummySignTx(txNew, txouts, use_max_sig)) {
        return -1;
    }
    return GetVirtualTransactionSize(CTransaction(txNew));
}

int CalculateMaximumSignedInputSize(const CTxOut& txout, const CWallet* wallet, bool use_max_sig)
{
    CMutableTransaction txn;
    txn.vin.push_back(CTxIn(COutPoint()));
    if (!wallet->DummySignInput(txn.vin[0], txout, use_max_sig)) {
        return -1;
    }
    return GetVirtualTransactionInputSize(txn.vin[0]);
}

void CWalletTx::GetAmounts(std::list<COutputEntry>& listReceived,
                           std::list<COutputEntry>& listSent, CAmount& nFee, const isminefilter& filter) const
{
    nFee = 0;
    listReceived.clear();
    listSent.clear();

    // Compute fee:
    CAmount nDebit = GetDebit(filter);
    if (nDebit > 0) // debit>0 means we signed/sent this transaction
    {
        CAmount nValueOut = tx->GetValueOut(true);
        nFee = nDebit - nValueOut;
    }

    LOCK(pwallet->cs_wallet);
    // Sent/received.
    for (unsigned int i = 0; i < tx->vout.size(); ++i)
    {
        const CTxOut& txout = tx->vout[i];
        isminetype fIsMine = pwallet->IsMine(txout);
        const CNameScript nameOp(txout.scriptPubKey);
        // Only need to handle txouts if AT LEAST one of these is true:
        //   1) they debit from us (sent)
        //   2) the output is to us (received)
        if (nDebit > 0)
        {
            // Don't report 'change' txouts, but keep names in all cases
            if (pwallet->IsChange(txout) && !nameOp.isNameOp())
                continue;
        }
        else if (!(fIsMine & filter))
            continue;

        // In either case, we need to get the destination address
        CTxDestination address;

        if (!ExtractDestination(txout.scriptPubKey, address) && !txout.scriptPubKey.IsUnspendable())
        {
            pwallet->WalletLogPrintf("CWalletTx::GetAmounts: Unknown transaction type found, txid %s\n",
                                    this->GetHash().ToString());
            address = CNoDestination();
        }

        COutputEntry output = {address, "", txout.nValue, (int)i};

        // If we have a name script, set the "name" parameter.
        if (nameOp.isNameOp())
        {
            if (nameOp.isAnyUpdate())
                output.nameOp = "update: " + EncodeNameForMessage(nameOp.getOpName());
            else
                output.nameOp = "new: " + HexStr(nameOp.getOpHash());
            output.amount = 0;
        }

        // If we are debited by the transaction, add the output as a "sent" entry
        if (nDebit > 0)
            listSent.push_back(output);

        // If we are receiving the output, add it as a "received" entry
        // For names, only do this if we did not also add it as "sent"
        if ((fIsMine & filter)
            && (!nameOp.isNameOp() || !(nDebit > 0)))
            listReceived.push_back(output);
    }

}

/**
 * Scan active chain for relevant transactions after importing keys. This should
 * be called whenever new keys are added to the wallet, with the oldest key
 * creation time.
 *
 * @return Earliest timestamp that could be successfully scanned from. Timestamp
 * returned will be higher than startTime if relevant blocks could not be read.
 */
int64_t CWallet::RescanFromTime(int64_t startTime, const WalletRescanReserver& reserver, bool update)
{
    // Find starting block. May be null if nCreateTime is greater than the
    // highest blockchain timestamp, in which case there is nothing that needs
    // to be scanned.
    int start_height = 0;
    uint256 start_block;
    bool start = chain().findFirstBlockWithTimeAndHeight(startTime - TIMESTAMP_WINDOW, 0, FoundBlock().hash(start_block).height(start_height));
    WalletLogPrintf("%s: Rescanning last %i blocks\n", __func__, start ? WITH_LOCK(cs_wallet, return GetLastBlockHeight()) - start_height + 1 : 0);

    if (start) {
        // TODO: this should take into account failure by ScanResult::USER_ABORT
        ScanResult result = ScanForWalletTransactions(start_block, start_height, {} /* max_height */, reserver, update);
        if (result.status == ScanResult::FAILURE) {
            int64_t time_max;
            CHECK_NONFATAL(chain().findBlock(result.last_failed_block, FoundBlock().maxTime(time_max)));
            return time_max + TIMESTAMP_WINDOW + 1;
        }
    }
    return startTime;
}

/**
 * Scan the block chain (starting in start_block) for transactions
 * from or to us. If fUpdate is true, found transactions that already
 * exist in the wallet will be updated.
 *
 * @param[in] start_block Scan starting block. If block is not on the active
 *                        chain, the scan will return SUCCESS immediately.
 * @param[in] start_height Height of start_block
 * @param[in] max_height  Optional max scanning height. If unset there is
 *                        no maximum and scanning can continue to the tip
 *
 * @return ScanResult returning scan information and indicating success or
 *         failure. Return status will be set to SUCCESS if scan was
 *         successful. FAILURE if a complete rescan was not possible (due to
 *         pruning or corruption). USER_ABORT if the rescan was aborted before
 *         it could complete.
 *
 * @pre Caller needs to make sure start_block (and the optional stop_block) are on
 * the main chain after to the addition of any new keys you want to detect
 * transactions for.
 */
CWallet::ScanResult CWallet::ScanForWalletTransactions(const uint256& start_block, int start_height, Optional<int> max_height, const WalletRescanReserver& reserver, bool fUpdate)
{
    int64_t nNow = GetTime();
    int64_t start_time = GetTimeMillis();

    assert(reserver.isReserved());

    uint256 block_hash = start_block;
    ScanResult result;

    WalletLogPrintf("Rescan started from block %s...\n", start_block.ToString());

    fAbortRescan = false;
    ShowProgress(strprintf("%s " + _("Rescanning...").translated, GetDisplayName()), 0); // show rescan progress in GUI as dialog or on splashscreen, if -rescan on startup
    uint256 tip_hash = WITH_LOCK(cs_wallet, return GetLastBlockHash());
    uint256 end_hash = tip_hash;
    if (max_height) chain().findAncestorByHeight(tip_hash, *max_height, FoundBlock().hash(end_hash));
    double progress_begin = chain().guessVerificationProgress(block_hash);
    double progress_end = chain().guessVerificationProgress(end_hash);
    double progress_current = progress_begin;
    int block_height = start_height;
    while (!fAbortRescan && !chain().shutdownRequested()) {
        m_scanning_progress = (progress_current - progress_begin) / (progress_end - progress_begin);
        if (block_height % 100 == 0 && progress_end - progress_begin > 0.0) {
            ShowProgress(strprintf("%s " + _("Rescanning...").translated, GetDisplayName()), std::max(1, std::min(99, (int)(m_scanning_progress * 100))));
        }
        if (GetTime() >= nNow + 60) {
            nNow = GetTime();
            WalletLogPrintf("Still rescanning. At block %d. Progress=%f\n", block_height, progress_current);
        }

        CBlock block;
        bool next_block;
        uint256 next_block_hash;
        bool reorg = false;
        if (chain().findBlock(block_hash, FoundBlock().data(block)) && !block.IsNull()) {
            LOCK(cs_wallet);
            next_block = chain().findNextBlock(block_hash, block_height, FoundBlock().hash(next_block_hash), &reorg);
            if (reorg) {
                // Abort scan if current block is no longer active, to prevent
                // marking transactions as coming from the wrong block.
                // TODO: This should return success instead of failure, see
                // https://github.com/bitcoin/bitcoin/pull/14711#issuecomment-458342518
                result.last_failed_block = block_hash;
                result.status = ScanResult::FAILURE;
                break;
            }
            for (size_t posInBlock = 0; posInBlock < block.vtx.size(); ++posInBlock) {
                SyncTransaction(block.vtx[posInBlock], {CWalletTx::Status::CONFIRMED, block_height, block_hash, (int)posInBlock}, fUpdate);
            }
            // scan succeeded, record block as most recent successfully scanned
            result.last_scanned_block = block_hash;
            result.last_scanned_height = block_height;
        } else {
            // could not scan block, keep scanning but record this block as the most recent failure
            result.last_failed_block = block_hash;
            result.status = ScanResult::FAILURE;
            next_block = chain().findNextBlock(block_hash, block_height, FoundBlock().hash(next_block_hash), &reorg);
        }
        if (max_height && block_height >= *max_height) {
            break;
        }
        {
            if (!next_block || reorg) {
                // break successfully when rescan has reached the tip, or
                // previous block is no longer on the chain due to a reorg
                break;
            }

            // increment block and verification progress
            block_hash = next_block_hash;
            ++block_height;
            progress_current = chain().guessVerificationProgress(block_hash);

            // handle updated tip hash
            const uint256 prev_tip_hash = tip_hash;
            tip_hash = WITH_LOCK(cs_wallet, return GetLastBlockHash());
            if (!max_height && prev_tip_hash != tip_hash) {
                // in case the tip has changed, update progress max
                progress_end = chain().guessVerificationProgress(tip_hash);
            }
        }
    }
    ShowProgress(strprintf("%s " + _("Rescanning...").translated, GetDisplayName()), 100); // hide progress dialog in GUI
    if (block_height && fAbortRescan) {
        WalletLogPrintf("Rescan aborted at block %d. Progress=%f\n", block_height, progress_current);
        result.status = ScanResult::USER_ABORT;
    } else if (block_height && chain().shutdownRequested()) {
        WalletLogPrintf("Rescan interrupted by shutdown request at block %d. Progress=%f\n", block_height, progress_current);
        result.status = ScanResult::USER_ABORT;
    } else {
        WalletLogPrintf("Rescan completed in %15dms\n", GetTimeMillis() - start_time);
    }
    return result;
}

void CWallet::ReacceptWalletTransactions()
{
    // If transactions aren't being broadcasted, don't let them into local mempool either
    if (!fBroadcastTransactions)
        return;
    std::map<int64_t, CWalletTx*> mapSorted;

    // Sort pending wallet transactions based on their initial wallet insertion order
    for (std::pair<const uint256, CWalletTx>& item : mapWallet) {
        const uint256& wtxid = item.first;
        CWalletTx& wtx = item.second;
        assert(wtx.GetHash() == wtxid);

        int nDepth = wtx.GetDepthInMainChain();

        if (!wtx.IsCoinBase() && (nDepth == 0 && !wtx.isAbandoned())) {
            mapSorted.insert(std::make_pair(wtx.nOrderPos, &wtx));
        }
    }

    // Try to add wallet transactions to memory pool
    for (const std::pair<const int64_t, CWalletTx*>& item : mapSorted) {
        CWalletTx& wtx = *(item.second);
        std::string unused_err_string;
        wtx.SubmitMemoryPoolAndRelay(unused_err_string, false);
    }
}

bool CWalletTx::SubmitMemoryPoolAndRelay(std::string& err_string, bool relay)
{
    // Can't relay if wallet is not broadcasting
    if (!pwallet->GetBroadcastTransactions()) return false;
    // Don't relay abandoned transactions
    if (isAbandoned()) return false;
    // Don't try to submit coinbase transactions. These would fail anyway but would
    // cause log spam.
    if (IsCoinBase()) return false;
    // Don't try to submit conflicted or confirmed transactions.
    if (GetDepthInMainChain() != 0) return false;

    // Submit transaction to mempool for relay
    pwallet->WalletLogPrintf("Submitting wtx %s to mempool for relay\n", GetHash().ToString());
    // We must set fInMempool here - while it will be re-set to true by the
    // entered-mempool callback, if we did not there would be a race where a
    // user could call sendmoney in a loop and hit spurious out of funds errors
    // because we think that this newly generated transaction's change is
    // unavailable as we're not yet aware that it is in the mempool.
    //
    // Irrespective of the failure reason, un-marking fInMempool
    // out-of-order is incorrect - it should be unmarked when
    // TransactionRemovedFromMempool fires.
    bool ret = pwallet->chain().broadcastTransaction(tx, pwallet->m_default_max_tx_fee, relay, err_string);
    fInMempool |= ret;
    return ret;
}

std::set<uint256> CWalletTx::GetConflicts() const
{
    std::set<uint256> result;
    if (pwallet != nullptr)
    {
        uint256 myHash = GetHash();
        result = pwallet->GetConflicts(myHash);
        result.erase(myHash);
    }
    return result;
}

CAmount CWalletTx::GetCachableAmount(AmountType type, const isminefilter& filter, bool recalculate) const
{
    auto& amount = m_amounts[type];
    if (recalculate || !amount.m_cached[filter]) {
        amount.Set(filter, type == DEBIT ? pwallet->GetDebit(*tx, filter) : pwallet->GetCredit(*tx, filter));
        m_is_cache_empty = false;
    }
    return amount.m_value[filter];
}

CAmount CWalletTx::GetDebit(const isminefilter& filter) const
{
    if (tx->vin.empty())
        return 0;

    CAmount debit = 0;
    if (filter & ISMINE_SPENDABLE) {
        debit += GetCachableAmount(DEBIT, ISMINE_SPENDABLE);
    }
    if (filter & ISMINE_WATCH_ONLY) {
        debit += GetCachableAmount(DEBIT, ISMINE_WATCH_ONLY);
    }
    return debit;
}

CAmount CWalletTx::GetCredit(const isminefilter& filter) const
{
    // Must wait until coinbase is safely deep enough in the chain before valuing it
    if (IsImmatureCoinBase())
        return 0;

    CAmount credit = 0;
    if (filter & ISMINE_SPENDABLE) {
        // GetBalance can assume transactions in mapWallet won't change
        credit += GetCachableAmount(CREDIT, ISMINE_SPENDABLE);
    }
    if (filter & ISMINE_WATCH_ONLY) {
        credit += GetCachableAmount(CREDIT, ISMINE_WATCH_ONLY);
    }
    return credit;
}

CAmount CWalletTx::GetImmatureCredit(bool fUseCache) const
{
    if (IsImmatureCoinBase() && IsInMainChain()) {
        return GetCachableAmount(IMMATURE_CREDIT, ISMINE_SPENDABLE, !fUseCache);
    }

    return 0;
}

CAmount CWalletTx::GetAvailableCredit(bool fUseCache, const isminefilter& filter) const
{
    if (pwallet == nullptr)
        return 0;

    // Avoid caching ismine for NO or ALL cases (could remove this check and simplify in the future).
    bool allow_cache = (filter & ISMINE_ALL) && (filter & ISMINE_ALL) != ISMINE_ALL;

    // Must wait until coinbase is safely deep enough in the chain before valuing it
    if (IsImmatureCoinBase())
        return 0;

    if (fUseCache && allow_cache && m_amounts[AVAILABLE_CREDIT].m_cached[filter]) {
        return m_amounts[AVAILABLE_CREDIT].m_value[filter];
    }

    bool allow_used_addresses = (filter & ISMINE_USED) || !pwallet->IsWalletFlagSet(WALLET_FLAG_AVOID_REUSE);
    CAmount nCredit = 0;
    uint256 hashTx = GetHash();
    for (unsigned int i = 0; i < tx->vout.size(); i++)
    {
        if (!pwallet->IsSpent(hashTx, i) && (allow_used_addresses || !pwallet->IsSpentKey(hashTx, i))) {
            const CTxOut &txout = tx->vout[i];
            nCredit += pwallet->GetCredit(txout, filter);
            if (!MoneyRange(nCredit))
                throw std::runtime_error(std::string(__func__) + " : value out of range");
        }
    }

    if (allow_cache) {
        m_amounts[AVAILABLE_CREDIT].Set(filter, nCredit);
        m_is_cache_empty = false;
    }

    return nCredit;
}

CAmount CWalletTx::GetImmatureWatchOnlyCredit(const bool fUseCache) const
{
    if (IsImmatureCoinBase() && IsInMainChain()) {
        return GetCachableAmount(IMMATURE_CREDIT, ISMINE_WATCH_ONLY, !fUseCache);
    }

    return 0;
}

CAmount CWalletTx::GetChange() const
{
    if (fChangeCached)
        return nChangeCached;
    nChangeCached = pwallet->GetChange(*tx);
    fChangeCached = true;
    return nChangeCached;
}

bool CWalletTx::InMempool() const
{
    return fInMempool;
}

bool CWalletTx::IsTrusted() const
{
    std::set<uint256> s;
    return IsTrusted(s);
}

bool CWalletTx::IsTrusted(std::set<uint256>& trusted_parents) const
{
    // Quick answer in most cases
    if (!pwallet->chain().checkFinalTx(*tx)) return false;
    int nDepth = GetDepthInMainChain();
    if (nDepth >= 1) return true;
    if (nDepth < 0) return false;
    // using wtx's cached debit
    if (!pwallet->m_spend_zero_conf_change || !IsFromMe(ISMINE_ALL)) return false;

    // Don't trust unconfirmed transactions from us unless they are in the mempool.
    if (!InMempool()) return false;

    // Trusted if all inputs are from us and are in the mempool:
    LOCK(pwallet->cs_wallet);
    for (const CTxIn& txin : tx->vin)
    {
        // Transactions not sent by us: not trusted
        const CWalletTx* parent = pwallet->GetWalletTx(txin.prevout.hash);
        if (parent == nullptr) return false;
        const CTxOut& parentOut = parent->tx->vout[txin.prevout.n];
        // Check that this specific input being spent is trusted
        if (pwallet->IsMine(parentOut) != ISMINE_SPENDABLE) return false;
        // If we've already trusted this parent, continue
        if (trusted_parents.count(parent->GetHash())) continue;
        // Recurse to check that the parent is also trusted
        if (!parent->IsTrusted(trusted_parents)) return false;
        trusted_parents.insert(parent->GetHash());
    }
    return true;
}

bool CWalletTx::IsEquivalentTo(const CWalletTx& _tx) const
{
        CMutableTransaction tx1 {*this->tx};
        CMutableTransaction tx2 {*_tx.tx};
        for (auto& txin : tx1.vin) txin.scriptSig = CScript();
        for (auto& txin : tx2.vin) txin.scriptSig = CScript();
        return CTransaction(tx1) == CTransaction(tx2);
}

// Rebroadcast transactions from the wallet. We do this on a random timer
// to slightly obfuscate which transactions come from our wallet.
//
// Ideally, we'd only resend transactions that we think should have been
// mined in the most recent block. Any transaction that wasn't in the top
// blockweight of transactions in the mempool shouldn't have been mined,
// and so is probably just sitting in the mempool waiting to be confirmed.
// Rebroadcasting does nothing to speed up confirmation and only damages
// privacy.
void CWallet::ResendWalletTransactions()
{
    // During reindex, importing and IBD, old wallet transactions become
    // unconfirmed. Don't resend them as that would spam other nodes.
    if (!chain().isReadyToBroadcast()) return;

    // Do this infrequently and randomly to avoid giving away
    // that these are our transactions.
    if (GetTime() < nNextResend || !fBroadcastTransactions) return;
    bool fFirst = (nNextResend == 0);
    // resend 12-36 hours from now, ~1 day on average.
    nNextResend = GetTime() + (12 * 60 * 60) + GetRand(24 * 60 * 60);
    if (fFirst) return;

    int submitted_tx_count = 0;

    { // cs_wallet scope
        LOCK(cs_wallet);

        // Relay transactions
        for (std::pair<const uint256, CWalletTx>& item : mapWallet) {
            CWalletTx& wtx = item.second;
            // Attempt to rebroadcast all txes more than 5 minutes older than
            // the last block. SubmitMemoryPoolAndRelay() will not rebroadcast
            // any confirmed or conflicting txs.
            if (wtx.nTimeReceived > m_best_block_time - 5 * 60) continue;
            std::string unused_err_string;
            if (wtx.SubmitMemoryPoolAndRelay(unused_err_string, true)) ++submitted_tx_count;
        }
    } // cs_wallet

    if (submitted_tx_count > 0) {
        WalletLogPrintf("%s: resubmit %u unconfirmed transactions\n", __func__, submitted_tx_count);
    }
}

/** @} */ // end of mapWallet

void MaybeResendWalletTxs()
{
    for (const std::shared_ptr<CWallet>& pwallet : GetWallets()) {
        pwallet->ResendWalletTransactions();
    }
}


/** @defgroup Actions
 *
 * @{
 */


CWallet::Balance CWallet::GetBalance(const int min_depth, bool avoid_reuse) const
{
    Balance ret;
    isminefilter reuse_filter = avoid_reuse ? ISMINE_NO : ISMINE_USED;
    {
        LOCK(cs_wallet);
        std::set<uint256> trusted_parents;
        for (const auto& entry : mapWallet)
        {
            const CWalletTx& wtx = entry.second;
            const bool is_trusted{wtx.IsTrusted(trusted_parents)};
            const int tx_depth{wtx.GetDepthInMainChain()};
            const CAmount tx_credit_mine{wtx.GetAvailableCredit(/* fUseCache */ true, ISMINE_SPENDABLE | reuse_filter)};
            const CAmount tx_credit_watchonly{wtx.GetAvailableCredit(/* fUseCache */ true, ISMINE_WATCH_ONLY | reuse_filter)};
            if (is_trusted && tx_depth >= min_depth) {
                ret.m_mine_trusted += tx_credit_mine;
                ret.m_watchonly_trusted += tx_credit_watchonly;
            }
            if (!is_trusted && tx_depth == 0 && wtx.InMempool()) {
                ret.m_mine_untrusted_pending += tx_credit_mine;
                ret.m_watchonly_untrusted_pending += tx_credit_watchonly;
            }
            ret.m_mine_immature += wtx.GetImmatureCredit();
            ret.m_watchonly_immature += wtx.GetImmatureWatchOnlyCredit();
        }
    }
    return ret;
}

CAmount CWallet::GetAvailableBalance(const CCoinControl* coinControl) const
{
    LOCK(cs_wallet);

    CAmount balance = 0;
    std::vector<COutput> vCoins;
    AvailableCoins(vCoins, true, coinControl);
    for (const COutput& out : vCoins) {
        if (out.fSpendable) {
            balance += out.tx->tx->vout[out.i].nValue;
        }
    }
    return balance;
}

void CWallet::AvailableCoins(std::vector<COutput>& vCoins, bool fOnlySafe, const CCoinControl* coinControl, const CAmount& nMinimumAmount, const CAmount& nMaximumAmount, const CAmount& nMinimumSumAmount, const uint64_t nMaximumCount) const
{
    AssertLockHeld(cs_wallet);

    vCoins.clear();
    CAmount nTotal = 0;
    // Either the WALLET_FLAG_AVOID_REUSE flag is not set (in which case we always allow), or we default to avoiding, and only in the case where
    // a coin control object is provided, and has the avoid address reuse flag set to false, do we allow already used addresses
    bool allow_used_addresses = !IsWalletFlagSet(WALLET_FLAG_AVOID_REUSE) || (coinControl && !coinControl->m_avoid_address_reuse);
    const int min_depth = {coinControl ? coinControl->m_min_depth : DEFAULT_MIN_DEPTH};
    const int max_depth = {coinControl ? coinControl->m_max_depth : DEFAULT_MAX_DEPTH};

    std::set<uint256> trusted_parents;
    for (const auto& entry : mapWallet)
    {
        const uint256& wtxid = entry.first;
        const CWalletTx& wtx = entry.second;

        if (!chain().checkFinalTx(*wtx.tx)) {
            continue;
        }

        if (wtx.IsImmatureCoinBase())
            continue;

        int nDepth = wtx.GetDepthInMainChain();
        if (nDepth < 0)
            continue;

        // We should not consider coins which aren't at least in our mempool
        // It's possible for these to be conflicted via ancestors which we may never be able to detect
        if (nDepth == 0 && !wtx.InMempool())
            continue;

        bool safeTx = wtx.IsTrusted(trusted_parents);

        // We should not consider coins from transactions that are replacing
        // other transactions.
        //
        // Example: There is a transaction A which is replaced by bumpfee
        // transaction B. In this case, we want to prevent creation of
        // a transaction B' which spends an output of B.
        //
        // Reason: If transaction A were initially confirmed, transactions B
        // and B' would no longer be valid, so the user would have to create
        // a new transaction C to replace B'. However, in the case of a
        // one-block reorg, transactions B' and C might BOTH be accepted,
        // when the user only wanted one of them. Specifically, there could
        // be a 1-block reorg away from the chain where transactions A and C
        // were accepted to another chain where B, B', and C were all
        // accepted.
        if (nDepth == 0 && wtx.mapValue.count("replaces_txid")) {
            safeTx = false;
        }

        // Similarly, we should not consider coins from transactions that
        // have been replaced. In the example above, we would want to prevent
        // creation of a transaction A' spending an output of A, because if
        // transaction B were initially confirmed, conflicting with A and
        // A', we wouldn't want to the user to create a transaction D
        // intending to replace A', but potentially resulting in a scenario
        // where A, A', and D could all be accepted (instead of just B and
        // D, or just A and A' like the user would want).
        if (nDepth == 0 && wtx.mapValue.count("replaced_by_txid")) {
            safeTx = false;
        }

        if (fOnlySafe && !safeTx) {
            continue;
        }

        if (nDepth < min_depth || nDepth > max_depth) {
            continue;
        }

        for (unsigned int i = 0; i < wtx.tx->vout.size(); i++) {
            // Only consider selected coins if add_inputs is false
            if (coinControl && !coinControl->m_add_inputs && !coinControl->IsSelected(COutPoint(entry.first, i))) {
                continue;
            }

            if (wtx.tx->vout[i].nValue < nMinimumAmount || wtx.tx->vout[i].nValue > nMaximumAmount)
                continue;

            if (coinControl && coinControl->HasSelected() && !coinControl->fAllowOtherInputs && !coinControl->IsSelected(COutPoint(entry.first, i)))
                continue;

            if (IsLockedCoin(entry.first, i))
                continue;

            if (IsSpent(wtxid, i))
                continue;

            isminetype mine = IsMine(wtx.tx->vout[i]);

            if (mine == ISMINE_NO) {
                continue;
            }

            if (!allow_used_addresses && IsSpentKey(wtxid, i)) {
                continue;
            }

            std::unique_ptr<SigningProvider> provider = GetSolvingProvider(wtx.tx->vout[i].scriptPubKey);

            bool solvable = provider ? IsSolvable(*provider, wtx.tx->vout[i].scriptPubKey) : false;
            bool spendable = ((mine & ISMINE_SPENDABLE) != ISMINE_NO) || (((mine & ISMINE_WATCH_ONLY) != ISMINE_NO) && (coinControl && coinControl->fAllowWatchOnly && solvable));
            if (CNameScript::isNameScript(wtx.tx->vout[i].scriptPubKey))
                spendable = false;

            vCoins.push_back(COutput(&wtx, i, nDepth, spendable, solvable, safeTx, (coinControl && coinControl->fAllowWatchOnly)));

            // Checks the sum amount of all UTXO's.
            if (nMinimumSumAmount != MAX_MONEY) {
                nTotal += wtx.tx->vout[i].nValue;

                if (nTotal >= nMinimumSumAmount) {
                    return;
                }
            }

            // Checks the maximum number of UTXO's.
            if (nMaximumCount > 0 && vCoins.size() >= nMaximumCount) {
                return;
            }
        }
    }
}

std::map<CTxDestination, std::vector<COutput>> CWallet::ListCoins() const
{
    AssertLockHeld(cs_wallet);

    std::map<CTxDestination, std::vector<COutput>> result;
    std::vector<COutput> availableCoins;

    AvailableCoins(availableCoins);

    for (const COutput& coin : availableCoins) {
        CTxDestination address;
        if ((coin.fSpendable || (IsWalletFlagSet(WALLET_FLAG_DISABLE_PRIVATE_KEYS) && coin.fSolvable)) &&
            ExtractDestination(FindNonChangeParentOutput(*coin.tx->tx, coin.i).scriptPubKey, address)) {
            result[address].emplace_back(std::move(coin));
        }
    }

    std::vector<COutPoint> lockedCoins;
    ListLockedCoins(lockedCoins);
    // Include watch-only for LegacyScriptPubKeyMan wallets without private keys
    const bool include_watch_only = GetLegacyScriptPubKeyMan() && IsWalletFlagSet(WALLET_FLAG_DISABLE_PRIVATE_KEYS);
    const isminetype is_mine_filter = include_watch_only ? ISMINE_WATCH_ONLY : ISMINE_SPENDABLE;
    for (const COutPoint& output : lockedCoins) {
        auto it = mapWallet.find(output.hash);
        if (it != mapWallet.end()) {
            int depth = it->second.GetDepthInMainChain();
            if (depth >= 0 && output.n < it->second.tx->vout.size() &&
                IsMine(it->second.tx->vout[output.n]) == is_mine_filter
            ) {
                CTxDestination address;
                if (ExtractDestination(FindNonChangeParentOutput(*it->second.tx, output.n).scriptPubKey, address)) {
                    result[address].emplace_back(
                        &it->second, output.n, depth, true /* spendable */, true /* solvable */, false /* safe */);
                }
            }
        }
    }

    return result;
}

const CTxOut& CWallet::FindNonChangeParentOutput(const CTransaction& tx, int output) const
{
    const CTransaction* ptx = &tx;
    int n = output;
    while (IsChange(ptx->vout[n]) && ptx->vin.size() > 0) {
        const COutPoint& prevout = ptx->vin[0].prevout;
        auto it = mapWallet.find(prevout.hash);
        if (it == mapWallet.end() || it->second.tx->vout.size() <= prevout.n ||
            !IsMine(it->second.tx->vout[prevout.n])) {
            break;
        }
        ptx = it->second.tx.get();
        n = prevout.n;
    }
    return ptx->vout[n];
}

bool CWallet::SelectCoinsMinConf(const CAmount& nTargetValue, const CoinEligibilityFilter& eligibility_filter, std::vector<OutputGroup> groups,
                                 std::set<CInputCoin>& setCoinsRet, CAmount& nValueRet, const CoinSelectionParams& coin_selection_params, bool& bnb_used) const
{
    setCoinsRet.clear();
    nValueRet = 0;

    std::vector<OutputGroup> utxo_pool;
    if (coin_selection_params.use_bnb) {
        // Get long term estimate
        FeeCalculation feeCalc;
        CCoinControl temp;
        temp.m_confirm_target = 1008;
        CFeeRate long_term_feerate = GetMinimumFeeRate(*this, temp, &feeCalc);

        // Calculate cost of change
        CAmount cost_of_change = GetDiscardRate(*this).GetFee(coin_selection_params.change_spend_size) + coin_selection_params.effective_fee.GetFee(coin_selection_params.change_output_size);

        // Filter by the min conf specs and add to utxo_pool and calculate effective value
        for (OutputGroup& group : groups) {
            if (!group.EligibleForSpending(eligibility_filter)) continue;

            if (coin_selection_params.m_subtract_fee_outputs) {
                // Set the effective feerate to 0 as we don't want to use the effective value since the fees will be deducted from the output
                group.SetFees(CFeeRate(0) /* effective_feerate */, long_term_feerate);
            } else {
                group.SetFees(coin_selection_params.effective_fee, long_term_feerate);
            }

            OutputGroup pos_group = group.GetPositiveOnlyGroup();
            if (pos_group.effective_value > 0) utxo_pool.push_back(pos_group);
        }
        // Calculate the fees for things that aren't inputs
        CAmount not_input_fees = coin_selection_params.effective_fee.GetFee(coin_selection_params.tx_noinputs_size);
        bnb_used = true;
        return SelectCoinsBnB(utxo_pool, nTargetValue, cost_of_change, setCoinsRet, nValueRet, not_input_fees);
    } else {
        // Filter by the min conf specs and add to utxo_pool
        for (const OutputGroup& group : groups) {
            if (!group.EligibleForSpending(eligibility_filter)) continue;
            utxo_pool.push_back(group);
        }
        bnb_used = false;
        return KnapsackSolver(nTargetValue, utxo_pool, setCoinsRet, nValueRet);
    }
}

bool CWallet::SelectCoins(const std::vector<COutput>& vAvailableCoins, const CAmount& nTargetValue, std::set<CInputCoin>& setCoinsRet, CAmount& nValueRet, const CCoinControl& coin_control, CoinSelectionParams& coin_selection_params, bool& bnb_used) const
{
    std::vector<COutput> vCoins(vAvailableCoins);
    CAmount value_to_select = nTargetValue;

    // Default to bnb was not used. If we use it, we set it later
    bnb_used = false;

    // coin control -> return all selected outputs (we want all selected to go into the transaction for sure)
    if (coin_control.HasSelected() && !coin_control.fAllowOtherInputs)
    {
        for (const COutput& out : vCoins)
        {
            if (!out.fSpendable)
                 continue;
            nValueRet += out.tx->tx->vout[out.i].nValue;
            setCoinsRet.insert(out.GetInputCoin());
        }
        return (nValueRet >= nTargetValue);
    }

    // calculate value from preset inputs and store them
    std::set<CInputCoin> setPresetCoins;
    CAmount nValueFromPresetInputs = 0;

    std::vector<COutPoint> vPresetInputs;
    coin_control.ListSelected(vPresetInputs);
    for (const COutPoint& outpoint : vPresetInputs)
    {
        std::map<uint256, CWalletTx>::const_iterator it = mapWallet.find(outpoint.hash);
        if (it != mapWallet.end())
        {
            const CWalletTx& wtx = it->second;
            // Clearly invalid input, fail
            if (wtx.tx->vout.size() <= outpoint.n) {
                return false;
            }
            // Just to calculate the marginal byte size
            CInputCoin coin(wtx.tx, outpoint.n, wtx.GetSpendSize(outpoint.n, false));
            nValueFromPresetInputs += coin.txout.nValue;
            if (coin.m_input_bytes <= 0) {
                return false; // Not solvable, can't estimate size for fee
            }
            coin.effective_value = coin.txout.nValue - coin_selection_params.effective_fee.GetFee(coin.m_input_bytes);
            if (coin_selection_params.use_bnb) {
                value_to_select -= coin.effective_value;
            } else {
                value_to_select -= coin.txout.nValue;
            }
            setPresetCoins.insert(coin);
        } else {
            return false; // TODO: Allow non-wallet inputs
        }
    }

    // remove preset inputs from vCoins
    for (std::vector<COutput>::iterator it = vCoins.begin(); it != vCoins.end() && coin_control.HasSelected();)
    {
        if (setPresetCoins.count(it->GetInputCoin()))
            it = vCoins.erase(it);
        else
            ++it;
    }

    unsigned int limit_ancestor_count = 0;
    unsigned int limit_descendant_count = 0;
    chain().getPackageLimits(limit_ancestor_count, limit_descendant_count);
    size_t max_ancestors = (size_t)std::max<int64_t>(1, limit_ancestor_count);
    size_t max_descendants = (size_t)std::max<int64_t>(1, limit_descendant_count);
    bool fRejectLongChains = gArgs.GetBoolArg("-walletrejectlongchains", DEFAULT_WALLET_REJECT_LONG_CHAINS);

    // form groups from remaining coins; note that preset coins will not
    // automatically have their associated (same address) coins included
    if (coin_control.m_avoid_partial_spends && vCoins.size() > OUTPUT_GROUP_MAX_ENTRIES) {
        // Cases where we have 11+ outputs all pointing to the same destination may result in
        // privacy leaks as they will potentially be deterministically sorted. We solve that by
        // explicitly shuffling the outputs before processing
        Shuffle(vCoins.begin(), vCoins.end(), FastRandomContext());
    }
    std::vector<OutputGroup> groups = GroupOutputs(vCoins, !coin_control.m_avoid_partial_spends, max_ancestors);

    bool res = value_to_select <= 0 ||
        SelectCoinsMinConf(value_to_select, CoinEligibilityFilter(1, 6, 0), groups, setCoinsRet, nValueRet, coin_selection_params, bnb_used) ||
        SelectCoinsMinConf(value_to_select, CoinEligibilityFilter(1, 1, 0), groups, setCoinsRet, nValueRet, coin_selection_params, bnb_used) ||
        (m_spend_zero_conf_change && SelectCoinsMinConf(value_to_select, CoinEligibilityFilter(0, 1, 2), groups, setCoinsRet, nValueRet, coin_selection_params, bnb_used)) ||
        (m_spend_zero_conf_change && SelectCoinsMinConf(value_to_select, CoinEligibilityFilter(0, 1, std::min((size_t)4, max_ancestors/3), std::min((size_t)4, max_descendants/3)), groups, setCoinsRet, nValueRet, coin_selection_params, bnb_used)) ||
        (m_spend_zero_conf_change && SelectCoinsMinConf(value_to_select, CoinEligibilityFilter(0, 1, max_ancestors/2, max_descendants/2), groups, setCoinsRet, nValueRet, coin_selection_params, bnb_used)) ||
        (m_spend_zero_conf_change && SelectCoinsMinConf(value_to_select, CoinEligibilityFilter(0, 1, max_ancestors-1, max_descendants-1), groups, setCoinsRet, nValueRet, coin_selection_params, bnb_used)) ||
        (m_spend_zero_conf_change && !fRejectLongChains && SelectCoinsMinConf(value_to_select, CoinEligibilityFilter(0, 1, std::numeric_limits<uint64_t>::max()), groups, setCoinsRet, nValueRet, coin_selection_params, bnb_used));

    // because SelectCoinsMinConf clears the setCoinsRet, we now add the possible inputs to the coinset
    util::insert(setCoinsRet, setPresetCoins);

    // add preset inputs to the total value selected
    nValueRet += nValueFromPresetInputs;

    return res;
}

bool CWallet::SignTransaction(CMutableTransaction& tx) const
{
    AssertLockHeld(cs_wallet);

    // Build coins map
    std::map<COutPoint, Coin> coins;
    for (auto& input : tx.vin) {
        std::map<uint256, CWalletTx>::const_iterator mi = mapWallet.find(input.prevout.hash);
        if(mi == mapWallet.end() || input.prevout.n >= mi->second.tx->vout.size()) {
            return false;
        }
        const CWalletTx& wtx = mi->second;
        coins[input.prevout] = Coin(wtx.tx->vout[input.prevout.n], wtx.m_confirm.block_height, wtx.IsCoinBase());
    }
    std::map<int, std::string> input_errors;
    return SignTransaction(tx, coins, SIGHASH_ALL, input_errors);
}

bool CWallet::SignTransaction(CMutableTransaction& tx, const std::map<COutPoint, Coin>& coins, int sighash, std::map<int, std::string>& input_errors) const
{
    // Try to sign with all ScriptPubKeyMans
    for (ScriptPubKeyMan* spk_man : GetAllScriptPubKeyMans()) {
        // spk_man->SignTransaction will return true if the transaction is complete,
        // so we can exit early and return true if that happens
        if (spk_man->SignTransaction(tx, coins, sighash, input_errors)) {
            return true;
        }
    }

    // At this point, one input was not fully signed otherwise we would have exited already
    return false;
}

TransactionError CWallet::FillPSBT(PartiallySignedTransaction& psbtx, bool& complete, int sighash_type, bool sign, bool bip32derivs, size_t * n_signed) const
{
    if (n_signed) {
        *n_signed = 0;
    }
    LOCK(cs_wallet);
    // Get all of the previous transactions
    for (unsigned int i = 0; i < psbtx.tx->vin.size(); ++i) {
        const CTxIn& txin = psbtx.tx->vin[i];
        PSBTInput& input = psbtx.inputs.at(i);

        if (PSBTInputSigned(input)) {
            continue;
        }

        // If we have no utxo, grab it from the wallet.
        if (!input.non_witness_utxo) {
            const uint256& txhash = txin.prevout.hash;
            const auto it = mapWallet.find(txhash);
            if (it != mapWallet.end()) {
                const CWalletTx& wtx = it->second;
                // We only need the non_witness_utxo, which is a superset of the witness_utxo.
                //   The signing code will switch to the smaller witness_utxo if this is ok.
                input.non_witness_utxo = wtx.tx;
            }
        }
    }

    // Fill in information from ScriptPubKeyMans
    for (ScriptPubKeyMan* spk_man : GetAllScriptPubKeyMans()) {
        int n_signed_this_spkm = 0;
        TransactionError res = spk_man->FillPSBT(psbtx, sighash_type, sign, bip32derivs, &n_signed_this_spkm);
        if (res != TransactionError::OK) {
            return res;
        }

        if (n_signed) {
            (*n_signed) += n_signed_this_spkm;
        }
    }

    // Complete if every input is now signed
    complete = true;
    for (const auto& input : psbtx.inputs) {
        complete &= PSBTInputSigned(input);
    }

    return TransactionError::OK;
}

SigningResult CWallet::SignMessage(const std::string& message, const PKHash& pkhash, std::string& str_sig) const
{
    SignatureData sigdata;
    CScript script_pub_key = GetScriptForDestination(pkhash);
    for (const auto& spk_man_pair : m_spk_managers) {
        if (spk_man_pair.second->CanProvide(script_pub_key, sigdata)) {
            return spk_man_pair.second->SignMessage(message, pkhash, str_sig);
        }
    }
    return SigningResult::PRIVATE_KEY_NOT_AVAILABLE;
}

bool CWallet::FundTransaction(CMutableTransaction& tx, CAmount& nFeeRet, int& nChangePosInOut, bilingual_str& error, bool lockUnspents, const std::set<int>& setSubtractFeeFromOutputs, CCoinControl coinControl)
{
    std::vector<CRecipient> vecSend;

    // Turn the txout set into a CRecipient vector.
    for (size_t idx = 0; idx < tx.vout.size(); idx++) {
        const CTxOut& txOut = tx.vout[idx];
        CRecipient recipient = {txOut.scriptPubKey, txOut.nValue, setSubtractFeeFromOutputs.count(idx) == 1};
        vecSend.push_back(recipient);
    }

    coinControl.fAllowOtherInputs = true;

    for (const CTxIn& txin : tx.vin) {
        coinControl.Select(txin.prevout);
    }

    // Acquire the locks to prevent races to the new locked unspents between the
    // CreateTransaction call and LockCoin calls (when lockUnspents is true).
    LOCK(cs_wallet);

    CTransactionRef tx_new;
    if (!CreateTransaction(vecSend, nullptr, tx_new, nFeeRet, nChangePosInOut, error, coinControl, false)) {
        return false;
    }

    if (nChangePosInOut != -1) {
        tx.vout.insert(tx.vout.begin() + nChangePosInOut, tx_new->vout[nChangePosInOut]);
    }

    // Copy output sizes from new transaction; they may have had the fee
    // subtracted from them.
    for (unsigned int idx = 0; idx < tx.vout.size(); idx++) {
        tx.vout[idx].nValue = tx_new->vout[idx].nValue;
    }

    // Add new txins while keeping original txin scriptSig/order.
    for (const CTxIn& txin : tx_new->vin) {
        if (!coinControl.IsSelected(txin.prevout)) {
            tx.vin.push_back(txin);

            if (lockUnspents) {
                LockCoin(txin.prevout);
            }
        }
    }

    return true;
}

bool
CWallet::FindValueInNameInput (const CTxIn& nameInput,
                               CAmount& value, const CWalletTx*& walletTx,
                               bilingual_str& error) const
{
  walletTx = GetWalletTx (nameInput.prevout.hash);
  if (!walletTx)
    {
      error = _("Input tx not found in wallet");
      return false;
    }

  const CTxOut& output = walletTx->tx->vout[nameInput.prevout.n];
  if (IsMine (output) != ISMINE_SPENDABLE)
    {
      error = _("Input tx is not mine");
      return false;
    }

  if (!CNameScript::isNameScript (output.scriptPubKey))
    {
      error = _("Input tx is not a name operation");
      return false;
    }

  value = output.nValue;
  return true;
}

static bool IsCurrentForAntiFeeSniping(interfaces::Chain& chain, const uint256& block_hash)
{
    if (chain.isInitialBlockDownload()) {
        return false;
    }
    constexpr int64_t MAX_ANTI_FEE_SNIPING_TIP_AGE = 8 * 60 * 60; // in seconds
    int64_t block_time;
    CHECK_NONFATAL(chain.findBlock(block_hash, FoundBlock().time(block_time)));
    if (block_time < (GetTime() - MAX_ANTI_FEE_SNIPING_TIP_AGE)) {
        return false;
    }
    return true;
}

/**
 * Return a height-based locktime for new transactions (uses the height of the
 * current chain tip unless we are not synced with the current chain
 */
static uint32_t GetLocktimeForNewTransaction(interfaces::Chain& chain, const uint256& block_hash, int block_height)
{
    uint32_t locktime;
    // Discourage fee sniping.
    //
    // For a large miner the value of the transactions in the best block and
    // the mempool can exceed the cost of deliberately attempting to mine two
    // blocks to orphan the current best block. By setting nLockTime such that
    // only the next block can include the transaction, we discourage this
    // practice as the height restricted and limited blocksize gives miners
    // considering fee sniping fewer options for pulling off this attack.
    //
    // A simple way to think about this is from the wallet's point of view we
    // always want the blockchain to move forward. By setting nLockTime this
    // way we're basically making the statement that we only want this
    // transaction to appear in the next block; we don't want to potentially
    // encourage reorgs by allowing transactions to appear at lower heights
    // than the next block in forks of the best chain.
    //
    // Of course, the subsidy is high enough, and transaction volume low
    // enough, that fee sniping isn't a problem yet, but by implementing a fix
    // now we ensure code won't be written that makes assumptions about
    // nLockTime that preclude a fix later.
    if (IsCurrentForAntiFeeSniping(chain, block_hash)) {
        locktime = block_height;

        // Secondly occasionally randomly pick a nLockTime even further back, so
        // that transactions that are delayed after signing for whatever reason,
        // e.g. high-latency mix networks and some CoinJoin implementations, have
        // better privacy.
        if (GetRandInt(10) == 0)
            locktime = std::max(0, (int)locktime - GetRandInt(100));
    } else {
        // If our chain is lagging behind, we can't discourage fee sniping nor help
        // the privacy of high-latency transactions. To avoid leaking a potentially
        // unique "nLockTime fingerprint", set nLockTime to a constant.
        locktime = 0;
    }
    assert(locktime < LOCKTIME_THRESHOLD);
    return locktime;
}

OutputType CWallet::TransactionChangeType(const Optional<OutputType>& change_type, const std::vector<CRecipient>& vecSend)
{
    // If -changetype is specified, always use that change type.
    if (change_type) {
        return *change_type;
    }

    // if m_default_address_type is legacy, use legacy address as change (even
    // if some of the outputs are P2WPKH or P2WSH).
    if (m_default_address_type == OutputType::LEGACY) {
        return OutputType::LEGACY;
    }

    // if any destination is P2WPKH or P2WSH, use P2WPKH for the change
    // output.
    for (const auto& recipient : vecSend) {
        // Check if any destination contains a witness program:
        int witnessversion = 0;
        std::vector<unsigned char> witnessprogram;
        if (recipient.scriptPubKey.IsWitnessProgram(true, witnessversion, witnessprogram)) {
            return OutputType::BECH32;
        }
    }

    // else use m_default_address_type for change
    return m_default_address_type;
}

bool CWallet::CreateTransactionInternal(
        const std::vector<CRecipient>& vecSend,
        const CTxIn* withInput,
        CTransactionRef& tx,
        CAmount& nFeeRet,
        int& nChangePosInOut,
        bilingual_str& error,
        const CCoinControl& coin_control,
        bool sign)
{
    /* Initialise nFeeRet here so that SendMoney doesn't see an uninitialised
       value in case we error out earlier.  */
    nFeeRet = 0;

    CAmount nValue = 0;
    const OutputType change_type = TransactionChangeType(coin_control.m_change_type ? *coin_control.m_change_type : m_default_change_type, vecSend);
    ReserveDestination reservedest(this, change_type);
    int nChangePosRequest = nChangePosInOut;
    unsigned int nSubtractFeeFromAmount = 0;
    bool isNamecoin = false;
    for (const auto& recipient : vecSend)
    {
        if (nValue < 0 || recipient.nAmount < 0)
        {
            error = _("Transaction amounts must not be negative");
            return false;
        }
        nValue += recipient.nAmount;

        if (recipient.fSubtractFeeFromAmount)
            nSubtractFeeFromAmount++;

        if (CNameScript::isNameScript (recipient.scriptPubKey))
            isNamecoin = true;
    }
    if (vecSend.empty())
    {
        error = _("Transaction must have at least one recipient");
        return false;
    }

    /* If we have an input to include, find its value.  This value will be
       subtracted later on during coin selection, since the input is added
       additionally to the selected coins.  */
    CAmount nInputValue = 0;
    const CWalletTx* withInputTx = nullptr;
    if (withInput)
    {
        if (!FindValueInNameInput (*withInput, nInputValue, withInputTx, error))
            return false;
    }

    CMutableTransaction txNew;
    if (isNamecoin)
        txNew.SetNamecoin();

    FeeCalculation feeCalc;
    CAmount nFeeNeeded;
    int nBytes;
    {
        std::set<CInputCoin> setCoins;
        LOCK(cs_wallet);
        txNew.nLockTime = GetLocktimeForNewTransaction(chain(), GetLastBlockHash(), GetLastBlockHeight());
        {
            std::vector<COutput> vAvailableCoins;
            AvailableCoins(vAvailableCoins, true, &coin_control, 1, MAX_MONEY, MAX_MONEY, 0);
            CoinSelectionParams coin_selection_params; // Parameters for coin selection, init with dummy

            // Create change script that will be used if we need change
            // TODO: pass in scriptChange instead of reservedest so
            // change transaction isn't always pay-to-bitcoin-address
            CScript scriptChange;

            // coin control: send change to custom address
            if (!boost::get<CNoDestination>(&coin_control.destChange)) {
                scriptChange = GetScriptForDestination(coin_control.destChange);
            } else { // no coin control: send change to newly generated address
                // Note: We use a new key here to keep it from being obvious which side is the change.
                //  The drawback is that by not reusing a previous key, the change may be lost if a
                //  backup is restored, if the backup doesn't have the new private key for the change.
                //  If we reused the old key, it would be possible to add code to look for and
                //  rediscover unknown transactions that were written with keys of ours to recover
                //  post-backup change.

                // Reserve a new key pair from key pool. If it fails, provide a dummy
                // destination in case we don't need change.
                CTxDestination dest;
                if (!reservedest.GetReservedDestination(dest, true)) {
                    error = _("Transaction needs a change address, but we can't generate it. Please call keypoolrefill first.");
                }
                scriptChange = GetScriptForDestination(dest);
                // A valid destination implies a change script (and
                // vice-versa). An empty change script will abort later, if the
                // change keypool ran out, but change is required.
                CHECK_NONFATAL(IsValidDestination(dest) != scriptChange.empty());
            }
            CTxOut change_prototype_txout(0, scriptChange);
            coin_selection_params.change_output_size = GetSerializeSize(change_prototype_txout);

            CFeeRate discard_rate = GetDiscardRate(*this);

            // Get the fee rate to use effective values in coin selection
            CFeeRate nFeeRateNeeded = GetMinimumFeeRate(*this, coin_control, &feeCalc);
            // Do not, ever, assume that it's fine to change the fee rate if the user has explicitly
            // provided one
            if (coin_control.m_feerate && nFeeRateNeeded > *coin_control.m_feerate) {
                error = strprintf(_("Fee rate (%s) is lower than the minimum fee rate setting (%s)"), coin_control.m_feerate->ToString(), nFeeRateNeeded.ToString());
                return false;
            }

            nFeeRet = 0;
            bool pick_new_inputs = true;
            CAmount nValueIn = 0;

            // BnB selector is the only selector used when this is true.
            // That should only happen on the first pass through the loop.
            coin_selection_params.use_bnb = true;
            coin_selection_params.m_subtract_fee_outputs = nSubtractFeeFromAmount != 0; // If we are doing subtract fee from recipient, don't use effective values
            // Start with no fee and loop until there is enough fee
            while (true)
            {
                nChangePosInOut = nChangePosRequest;
                txNew.vin.clear();
                txNew.vout.clear();
                bool fFirst = true;

                CAmount nValueToSelect = nValue - nInputValue;
                if (nSubtractFeeFromAmount == 0)
                    nValueToSelect += nFeeRet;

                // vouts to the payees
                if (!coin_selection_params.m_subtract_fee_outputs) {
                    coin_selection_params.tx_noinputs_size = 11; // Static vsize overhead + outputs vsize. 4 nVersion, 4 nLocktime, 1 input count, 1 output count, 1 witness overhead (dummy, flag, stack size)
                }
                for (const auto& recipient : vecSend)
                {
                    CTxOut txout(recipient.nAmount, recipient.scriptPubKey);

                    if (recipient.fSubtractFeeFromAmount)
                    {
                        assert(nSubtractFeeFromAmount != 0);
                        txout.nValue -= nFeeRet / nSubtractFeeFromAmount; // Subtract fee equally from each selected recipient

                        if (fFirst) // first receiver pays the remainder not divisible by output count
                        {
                            fFirst = false;
                            txout.nValue -= nFeeRet % nSubtractFeeFromAmount;
                        }
                    }
                    // Include the fee cost for outputs. Note this is only used for BnB right now
                    if (!coin_selection_params.m_subtract_fee_outputs) {
                        coin_selection_params.tx_noinputs_size += ::GetSerializeSize(txout, PROTOCOL_VERSION);
                    }

                    if (IsDust(txout, chain().relayDustFee()))
                    {
                        if (recipient.fSubtractFeeFromAmount && nFeeRet > 0)
                        {
                            if (txout.nValue < 0)
                                error = _("The transaction amount is too small to pay the fee");
                            else
                                error = _("The transaction amount is too small to send after the fee has been deducted");
                        }
                        else
                            error = _("Transaction amount too small");
                        return false;
                    }
                    txNew.vout.push_back(txout);
                }

                // Choose coins to use
                bool bnb_used = false;
                if (pick_new_inputs) {
                    nValueIn = 0;
                    setCoins.clear();
                    int change_spend_size = CalculateMaximumSignedInputSize(change_prototype_txout, this);
                    // If the wallet doesn't know how to sign change output, assume p2sh-p2wpkh
                    // as lower-bound to allow BnB to do it's thing
                    if (change_spend_size == -1) {
                        coin_selection_params.change_spend_size = DUMMY_NESTED_P2WPKH_INPUT_SIZE;
                    } else {
                        coin_selection_params.change_spend_size = (size_t)change_spend_size;
                    }
                    coin_selection_params.effective_fee = nFeeRateNeeded;
                    if (!SelectCoins(vAvailableCoins, nValueToSelect, setCoins, nValueIn, coin_control, coin_selection_params, bnb_used))
                    {
                        // If BnB was used, it was the first pass. No longer the first pass and continue loop with knapsack.
                        if (bnb_used) {
                            coin_selection_params.use_bnb = false;
                            continue;
                        }
                        else {
                            error = _("Insufficient funds");
                            return false;
                        }
                    }
                } else {
                    bnb_used = false;
                }
                if (withInput)
                    setCoins.emplace(withInputTx->tx, withInput->prevout.n);

                const CAmount nChange = nValueIn - nValueToSelect;
                if (nChange > 0)
                {
                    // Fill a vout to ourself
                    CTxOut newTxOut(nChange, scriptChange);

                    // Never create dust outputs; if we would, just
                    // add the dust to the fee.
                    // The nChange when BnB is used is always going to go to fees.
                    if (IsDust(newTxOut, discard_rate) || bnb_used)
                    {
                        nChangePosInOut = -1;
                        nFeeRet += nChange;
                    }
                    else
                    {
                        if (nChangePosInOut == -1)
                        {
                            // Insert change txn at random position:
                            nChangePosInOut = GetRandInt(txNew.vout.size()+1);
                        }
                        else if ((unsigned int)nChangePosInOut > txNew.vout.size())
                        {
                            error = _("Change index out of range");
                            return false;
                        }

                        std::vector<CTxOut>::iterator position = txNew.vout.begin()+nChangePosInOut;
                        txNew.vout.insert(position, newTxOut);
                    }
                } else {
                    nChangePosInOut = -1;
                }

                // Dummy fill vin for maximum size estimation
                //
                for (const auto& coin : setCoins) {
                    txNew.vin.push_back(CTxIn(coin.outpoint,CScript()));
                }

                nBytes = CalculateMaximumSignedTxSize(CTransaction(txNew), this, coin_control.fAllowWatchOnly);
                if (nBytes < 0) {
                    error = _("Signing transaction failed");
                    return false;
                }

                nFeeNeeded = GetMinimumFee(*this, nBytes, coin_control, &feeCalc);
                if (feeCalc.reason == FeeReason::FALLBACK && !m_allow_fallback_fee) {
                    // eventually allow a fallback fee
                    error = _("Fee estimation failed. Fallbackfee is disabled. Wait a few blocks or enable -fallbackfee.");
                    return false;
                }

                if (nFeeRet >= nFeeNeeded) {
                    // Reduce fee to only the needed amount if possible. This
                    // prevents potential overpayment in fees if the coins
                    // selected to meet nFeeNeeded result in a transaction that
                    // requires less fee than the prior iteration.

                    // If we have no change and a big enough excess fee, then
                    // try to construct transaction again only without picking
                    // new inputs. We now know we only need the smaller fee
                    // (because of reduced tx size) and so we should add a
                    // change output. Only try this once.
                    if (nChangePosInOut == -1 && nSubtractFeeFromAmount == 0 && pick_new_inputs) {
                        unsigned int tx_size_with_change = nBytes + coin_selection_params.change_output_size + 2; // Add 2 as a buffer in case increasing # of outputs changes compact size
                        CAmount fee_needed_with_change = GetMinimumFee(*this, tx_size_with_change, coin_control, nullptr);
                        CAmount minimum_value_for_change = GetDustThreshold(change_prototype_txout, discard_rate);
                        if (nFeeRet >= fee_needed_with_change + minimum_value_for_change) {
                            pick_new_inputs = false;
                            nFeeRet = fee_needed_with_change;
                            continue;
                        }
                    }

                    // If we have change output already, just increase it
                    if (nFeeRet > nFeeNeeded && nChangePosInOut != -1 && nSubtractFeeFromAmount == 0) {
                        CAmount extraFeePaid = nFeeRet - nFeeNeeded;
                        std::vector<CTxOut>::iterator change_position = txNew.vout.begin()+nChangePosInOut;
                        change_position->nValue += extraFeePaid;
                        nFeeRet -= extraFeePaid;
                    }
                    break; // Done, enough fee included.
                }
                else if (!pick_new_inputs) {
                    // This shouldn't happen, we should have had enough excess
                    // fee to pay for the new output and still meet nFeeNeeded
                    // Or we should have just subtracted fee from recipients and
                    // nFeeNeeded should not have changed
                    error = _("Transaction fee and change calculation failed");
                    return false;
                }

                // Try to reduce change to include necessary fee
                if (nChangePosInOut != -1 && nSubtractFeeFromAmount == 0) {
                    CAmount additionalFeeNeeded = nFeeNeeded - nFeeRet;
                    std::vector<CTxOut>::iterator change_position = txNew.vout.begin()+nChangePosInOut;
                    // Only reduce change if remaining amount is still a large enough output.
                    if (change_position->nValue >= MIN_FINAL_CHANGE + additionalFeeNeeded) {
                        change_position->nValue -= additionalFeeNeeded;
                        nFeeRet += additionalFeeNeeded;
                        break; // Done, able to increase fee from change
                    }
                }

                // If subtracting fee from recipients, we now know what fee we
                // need to subtract, we have no reason to reselect inputs
                if (nSubtractFeeFromAmount > 0) {
                    pick_new_inputs = false;
                }

                // Include more fee and try again.
                nFeeRet = nFeeNeeded;
                coin_selection_params.use_bnb = false;
                continue;
            }

            // Give up if change keypool ran out and change is required
            if (scriptChange.empty() && nChangePosInOut != -1) {
                return false;
            }
        }

        // Shuffle selected coins and fill in final vin
        txNew.vin.clear();
        std::vector<CInputCoin> selected_coins(setCoins.begin(), setCoins.end());
        Shuffle(selected_coins.begin(), selected_coins.end(), FastRandomContext());

        // Note how the sequence number is set to non-maxint so that
        // the nLockTime set above actually works.
        //
        // BIP125 defines opt-in RBF as any nSequence < maxint-1, so
        // we use the highest possible value in that range (maxint-2)
        // to avoid conflicting with other possible uses of nSequence,
        // and in the spirit of "smallest possible change from prior
        // behavior."
        const uint32_t nSequence = coin_control.m_signal_bip125_rbf.get_value_or(m_signal_rbf) ? MAX_BIP125_RBF_SEQUENCE : (CTxIn::SEQUENCE_FINAL - 1);
        for (const auto& coin : selected_coins) {
            txNew.vin.push_back(CTxIn(coin.outpoint, CScript(), nSequence));
        }

        if (sign && !SignTransaction(txNew)) {
            error = _("Signing transaction failed");
            return false;
        }

        // Return the constructed transaction data.
        tx = MakeTransactionRef(std::move(txNew));

        // Limit size
        if (GetTransactionWeight(*tx) > MAX_STANDARD_TX_WEIGHT)
        {
            error = _("Transaction too large");
            return false;
        }
    }

    if (nFeeRet > m_default_max_tx_fee) {
        error = TransactionErrorString(TransactionError::MAX_FEE_EXCEEDED);
        return false;
    }

    if (gArgs.GetBoolArg("-walletrejectlongchains", DEFAULT_WALLET_REJECT_LONG_CHAINS)) {
        // Lastly, ensure this tx will pass the mempool's chain limits
        if (!chain().checkChainLimits(tx)) {
            error = _("Transaction has too long of a mempool chain");
            return false;
        }
    }

    // Before we return success, we assume any change key will be used to prevent
    // accidental re-use.
    reservedest.KeepDestination();

    WalletLogPrintf("Fee Calculation: Fee:%d Bytes:%u Needed:%d Tgt:%d (requested %d) Reason:\"%s\" Decay %.5f: Estimation: (%g - %g) %.2f%% %.1f/(%.1f %d mem %.1f out) Fail: (%g - %g) %.2f%% %.1f/(%.1f %d mem %.1f out)\n",
              nFeeRet, nBytes, nFeeNeeded, feeCalc.returnedTarget, feeCalc.desiredTarget, StringForFeeReason(feeCalc.reason), feeCalc.est.decay,
              feeCalc.est.pass.start, feeCalc.est.pass.end,
              100 * feeCalc.est.pass.withinTarget / (feeCalc.est.pass.totalConfirmed + feeCalc.est.pass.inMempool + feeCalc.est.pass.leftMempool),
              feeCalc.est.pass.withinTarget, feeCalc.est.pass.totalConfirmed, feeCalc.est.pass.inMempool, feeCalc.est.pass.leftMempool,
              feeCalc.est.fail.start, feeCalc.est.fail.end,
              100 * feeCalc.est.fail.withinTarget / (feeCalc.est.fail.totalConfirmed + feeCalc.est.fail.inMempool + feeCalc.est.fail.leftMempool),
              feeCalc.est.fail.withinTarget, feeCalc.est.fail.totalConfirmed, feeCalc.est.fail.inMempool, feeCalc.est.fail.leftMempool);
    return true;
}

bool CWallet::CreateTransaction(
        const std::vector<CRecipient>& vecSend,
        const CTxIn* withInput,
        CTransactionRef& tx,
        CAmount& nFeeRet,
        int& nChangePosInOut,
        bilingual_str& error,
        const CCoinControl& coin_control,
        bool sign)
{
    int nChangePosIn = nChangePosInOut;
    CTransactionRef tx2 = tx;
    bool res = CreateTransactionInternal(vecSend, withInput, tx, nFeeRet, nChangePosInOut, error, coin_control, sign);
    // try with avoidpartialspends unless it's enabled already
    if (res && nFeeRet > 0 /* 0 means non-functional fee rate estimation */ && m_max_aps_fee > -1 && !coin_control.m_avoid_partial_spends) {
        CCoinControl tmp_cc = coin_control;
        tmp_cc.m_avoid_partial_spends = true;
        CAmount nFeeRet2;
        int nChangePosInOut2 = nChangePosIn;
        bilingual_str error2; // fired and forgotten; if an error occurs, we discard the results
        if (CreateTransactionInternal(vecSend, withInput, tx2, nFeeRet2, nChangePosInOut2, error2, tmp_cc, sign)) {
            // if fee of this alternative one is within the range of the max fee, we use this one
            const bool use_aps = nFeeRet2 <= nFeeRet + m_max_aps_fee;
            WalletLogPrintf("Fee non-grouped = %lld, grouped = %lld, using %s\n", nFeeRet, nFeeRet2, use_aps ? "grouped" : "non-grouped");
            if (use_aps) {
                tx = tx2;
                nFeeRet = nFeeRet2;
                nChangePosInOut = nChangePosInOut2;
            }
        }
    }
    return res;
}

void CWallet::CommitTransaction(CTransactionRef tx, mapValue_t mapValue, std::vector<std::pair<std::string, std::string>> orderForm)
{
    LOCK(cs_wallet);
    WalletLogPrintf("CommitTransaction:\n%s", tx->ToString()); /* Continued */

    // Add tx to wallet, because if it has change it's also ours,
    // otherwise just for transaction history.
    AddToWallet(tx, {}, [&](CWalletTx& wtx, bool new_tx) {
        CHECK_NONFATAL(wtx.mapValue.empty());
        CHECK_NONFATAL(wtx.vOrderForm.empty());
        wtx.mapValue = std::move(mapValue);
        wtx.vOrderForm = std::move(orderForm);
        wtx.fTimeReceivedIsTxTime = true;
        wtx.fFromMe = true;
        return true;
    });

    // Notify that old coins are spent
    for (const CTxIn& txin : tx->vin) {
        CWalletTx &coin = mapWallet.at(txin.prevout.hash);
        coin.MarkDirty();
        NotifyTransactionChanged(this, coin.GetHash(), CT_UPDATED);
    }

    // Get the inserted-CWalletTx from mapWallet so that the
    // fInMempool flag is cached properly
    CWalletTx& wtx = mapWallet.at(tx->GetHash());

    if (!fBroadcastTransactions) {
        // Don't submit tx to the mempool
        return;
    }

    std::string err_string;
    if (!wtx.SubmitMemoryPoolAndRelay(err_string, true)) {
        WalletLogPrintf("CommitTransaction(): Transaction cannot be broadcast immediately, %s\n", err_string);
        // TODO: if we expect the failure to be long term or permanent, instead delete wtx from the wallet and return failure.
    }
}

DBErrors CWallet::LoadWallet(bool& fFirstRunRet)
{
    LOCK(cs_wallet);

    fFirstRunRet = false;
    DBErrors nLoadWalletRet = WalletBatch(*database,"cr+").LoadWallet(this);
    if (nLoadWalletRet == DBErrors::NEED_REWRITE)
    {
        if (database->Rewrite("\x04pool"))
        {
            for (const auto& spk_man_pair : m_spk_managers) {
                spk_man_pair.second->RewriteDB();
            }
        }
    }

    // This wallet is in its first run if there are no ScriptPubKeyMans and it isn't blank or no privkeys
    fFirstRunRet = m_spk_managers.empty() && !IsWalletFlagSet(WALLET_FLAG_DISABLE_PRIVATE_KEYS) && !IsWalletFlagSet(WALLET_FLAG_BLANK_WALLET);
    if (fFirstRunRet) {
        assert(m_external_spk_managers.empty());
        assert(m_internal_spk_managers.empty());
    }

    if (nLoadWalletRet != DBErrors::LOAD_OK)
        return nLoadWalletRet;

    return DBErrors::LOAD_OK;
}

DBErrors CWallet::ZapSelectTx(std::vector<uint256>& vHashIn, std::vector<uint256>& vHashOut)
{
    AssertLockHeld(cs_wallet);
    DBErrors nZapSelectTxRet = WalletBatch(*database, "cr+").ZapSelectTx(vHashIn, vHashOut);
    for (const uint256& hash : vHashOut) {
        const auto& it = mapWallet.find(hash);
        wtxOrdered.erase(it->second.m_it_wtxOrdered);
        for (const auto& txin : it->second.tx->vin)
            mapTxSpends.erase(txin.prevout);
        mapWallet.erase(it);
        NotifyTransactionChanged(this, hash, CT_DELETED);
    }

    if (nZapSelectTxRet == DBErrors::NEED_REWRITE)
    {
        if (database->Rewrite("\x04pool"))
        {
            for (const auto& spk_man_pair : m_spk_managers) {
                spk_man_pair.second->RewriteDB();
            }
        }
    }

    if (nZapSelectTxRet != DBErrors::LOAD_OK)
        return nZapSelectTxRet;

    MarkDirty();

    return DBErrors::LOAD_OK;
}

DBErrors CWallet::ZapWalletTx(std::list<CWalletTx>& vWtx)
{
    DBErrors nZapWalletTxRet = WalletBatch(*database,"cr+").ZapWalletTx(vWtx);
    if (nZapWalletTxRet == DBErrors::NEED_REWRITE)
    {
        if (database->Rewrite("\x04pool"))
        {
            for (const auto& spk_man_pair : m_spk_managers) {
                spk_man_pair.second->RewriteDB();
            }
        }
    }

    if (nZapWalletTxRet != DBErrors::LOAD_OK)
        return nZapWalletTxRet;

    return DBErrors::LOAD_OK;
}

bool CWallet::SetAddressBookWithDB(WalletBatch& batch, const CTxDestination& address, const std::string& strName, const std::string& strPurpose)
{
    bool fUpdated = false;
    bool is_mine;
    {
        LOCK(cs_wallet);
        std::map<CTxDestination, CAddressBookData>::iterator mi = m_address_book.find(address);
        fUpdated = (mi != m_address_book.end() && !mi->second.IsChange());
        m_address_book[address].SetLabel(strName);
        if (!strPurpose.empty()) /* update purpose only if requested */
            m_address_book[address].purpose = strPurpose;
        is_mine = IsMine(address) != ISMINE_NO;
    }
    NotifyAddressBookChanged(this, address, strName, is_mine,
                             strPurpose, (fUpdated ? CT_UPDATED : CT_NEW) );
    if (!strPurpose.empty() && !batch.WritePurpose(EncodeDestination(address), strPurpose))
        return false;
    return batch.WriteName(EncodeDestination(address), strName);
}

bool CWallet::SetAddressBook(const CTxDestination& address, const std::string& strName, const std::string& strPurpose)
{
    WalletBatch batch(*database);
    return SetAddressBookWithDB(batch, address, strName, strPurpose);
}

bool CWallet::DelAddressBook(const CTxDestination& address)
{
    bool is_mine;
    {
        LOCK(cs_wallet);
        // If we want to delete receiving addresses, we need to take care that DestData "used" (and possibly newer DestData) gets preserved (and the "deleted" address transformed into a change entry instead of actually being deleted)
        // NOTE: This isn't a problem for sending addresses because they never have any DestData yet!
        // When adding new DestData, it should be considered here whether to retain or delete it (or move it?).
        if (IsMine(address)) {
            WalletLogPrintf("%s called with IsMine address, NOT SUPPORTED. Please report this bug! %s\n", __func__, PACKAGE_BUGREPORT);
            return false;
        }
        // Delete destdata tuples associated with address
        std::string strAddress = EncodeDestination(address);
        for (const std::pair<const std::string, std::string> &item : m_address_book[address].destdata)
        {
            WalletBatch(*database).EraseDestData(strAddress, item.first);
        }
        m_address_book.erase(address);
        is_mine = IsMine(address) != ISMINE_NO;
    }

    NotifyAddressBookChanged(this, address, "", is_mine, "", CT_DELETED);

    WalletBatch(*database).ErasePurpose(EncodeDestination(address));
    return WalletBatch(*database).EraseName(EncodeDestination(address));
}

size_t CWallet::KeypoolCountExternalKeys() const
{
    AssertLockHeld(cs_wallet);

    unsigned int count = 0;
    for (auto spk_man : GetActiveScriptPubKeyMans()) {
        count += spk_man->KeypoolCountExternalKeys();
    }

    return count;
}

unsigned int CWallet::GetKeyPoolSize() const
{
    AssertLockHeld(cs_wallet);

    unsigned int count = 0;
    for (auto spk_man : GetActiveScriptPubKeyMans()) {
        count += spk_man->GetKeyPoolSize();
    }
    return count;
}

bool CWallet::TopUpKeyPool(unsigned int kpSize)
{
    LOCK(cs_wallet);
    bool res = true;
    for (auto spk_man : GetActiveScriptPubKeyMans()) {
        res &= spk_man->TopUp(kpSize);
    }
    return res;
}

bool CWallet::GetNewDestination(const OutputType type, const std::string label, CTxDestination& dest, std::string& error)
{
    LOCK(cs_wallet);
    error.clear();
    bool result = false;
    auto spk_man = GetScriptPubKeyMan(type, false /* internal */);
    if (spk_man) {
        spk_man->TopUp();
        result = spk_man->GetNewDestination(type, dest, error);
    } else {
        error = strprintf("Error: No %s addresses available.", FormatOutputType(type));
    }
    if (result) {
        SetAddressBook(dest, label, "receive");
    }

    return result;
}

bool CWallet::GetNewChangeDestination(const OutputType type, CTxDestination& dest, std::string& error)
{
    LOCK(cs_wallet);
    error.clear();

    ReserveDestination reservedest(this, type);
    if (!reservedest.GetReservedDestination(dest, true)) {
        error = _("Error: Keypool ran out, please call keypoolrefill first").translated;
        return false;
    }

    reservedest.KeepDestination();
    return true;
}

int64_t CWallet::GetOldestKeyPoolTime() const
{
    LOCK(cs_wallet);
    int64_t oldestKey = std::numeric_limits<int64_t>::max();
    for (const auto& spk_man_pair : m_spk_managers) {
        oldestKey = std::min(oldestKey, spk_man_pair.second->GetOldestKeyPoolTime());
    }
    return oldestKey;
}

void CWallet::MarkDestinationsDirty(const std::set<CTxDestination>& destinations) {
    for (auto& entry : mapWallet) {
        CWalletTx& wtx = entry.second;
        if (wtx.m_is_cache_empty) continue;
        for (unsigned int i = 0; i < wtx.tx->vout.size(); i++) {
            CTxDestination dst;
            if (ExtractDestination(wtx.tx->vout[i].scriptPubKey, dst) && destinations.count(dst)) {
                wtx.MarkDirty();
                break;
            }
        }
    }
}

std::map<CTxDestination, CAmount> CWallet::GetAddressBalances() const
{
    std::map<CTxDestination, CAmount> balances;

    {
        LOCK(cs_wallet);
        std::set<uint256> trusted_parents;
        for (const auto& walletEntry : mapWallet)
        {
            const CWalletTx& wtx = walletEntry.second;

            if (!wtx.IsTrusted(trusted_parents))
                continue;

            if (wtx.IsImmatureCoinBase())
                continue;

            int nDepth = wtx.GetDepthInMainChain();
            if (nDepth < (wtx.IsFromMe(ISMINE_ALL) ? 0 : 1))
                continue;

            for (unsigned int i = 0; i < wtx.tx->vout.size(); i++)
            {
                CTxDestination addr;
                if (!IsMine(wtx.tx->vout[i]))
                    continue;
                if(!ExtractDestination(wtx.tx->vout[i].scriptPubKey, addr))
                    continue;

                CAmount n = IsSpent(walletEntry.first, i) ? 0 : wtx.tx->vout[i].nValue;
                balances[addr] += n;
            }
        }
    }

    return balances;
}

std::set< std::set<CTxDestination> > CWallet::GetAddressGroupings() const
{
    AssertLockHeld(cs_wallet);
    std::set< std::set<CTxDestination> > groupings;
    std::set<CTxDestination> grouping;

    for (const auto& walletEntry : mapWallet)
    {
        const CWalletTx& wtx = walletEntry.second;

        if (wtx.tx->vin.size() > 0)
        {
            bool any_mine = false;
            // group all input addresses with each other
            for (const CTxIn& txin : wtx.tx->vin)
            {
                CTxDestination address;
                if(!IsMine(txin)) /* If this input isn't mine, ignore it */
                    continue;
                if(!ExtractDestination(mapWallet.at(txin.prevout.hash).tx->vout[txin.prevout.n].scriptPubKey, address))
                    continue;
                grouping.insert(address);
                any_mine = true;
            }

            // group change with input addresses
            if (any_mine)
            {
               for (const CTxOut& txout : wtx.tx->vout)
                   if (IsChange(txout))
                   {
                       CTxDestination txoutAddr;
                       if(!ExtractDestination(txout.scriptPubKey, txoutAddr))
                           continue;
                       grouping.insert(txoutAddr);
                   }
            }
            if (grouping.size() > 0)
            {
                groupings.insert(grouping);
                grouping.clear();
            }
        }

        // group lone addrs by themselves
        for (const auto& txout : wtx.tx->vout)
            if (IsMine(txout))
            {
                CTxDestination address;
                if(!ExtractDestination(txout.scriptPubKey, address))
                    continue;
                grouping.insert(address);
                groupings.insert(grouping);
                grouping.clear();
            }
    }

    std::set< std::set<CTxDestination>* > uniqueGroupings; // a set of pointers to groups of addresses
    std::map< CTxDestination, std::set<CTxDestination>* > setmap;  // map addresses to the unique group containing it
    for (std::set<CTxDestination> _grouping : groupings)
    {
        // make a set of all the groups hit by this new group
        std::set< std::set<CTxDestination>* > hits;
        std::map< CTxDestination, std::set<CTxDestination>* >::iterator it;
        for (const CTxDestination& address : _grouping)
            if ((it = setmap.find(address)) != setmap.end())
                hits.insert((*it).second);

        // merge all hit groups into a new single group and delete old groups
        std::set<CTxDestination>* merged = new std::set<CTxDestination>(_grouping);
        for (std::set<CTxDestination>* hit : hits)
        {
            merged->insert(hit->begin(), hit->end());
            uniqueGroupings.erase(hit);
            delete hit;
        }
        uniqueGroupings.insert(merged);

        // update setmap
        for (const CTxDestination& element : *merged)
            setmap[element] = merged;
    }

    std::set< std::set<CTxDestination> > ret;
    for (const std::set<CTxDestination>* uniqueGrouping : uniqueGroupings)
    {
        ret.insert(*uniqueGrouping);
        delete uniqueGrouping;
    }

    return ret;
}

std::set<CTxDestination> CWallet::GetLabelAddresses(const std::string& label) const
{
    LOCK(cs_wallet);
    std::set<CTxDestination> result;
    for (const std::pair<const CTxDestination, CAddressBookData>& item : m_address_book)
    {
        if (item.second.IsChange()) continue;
        const CTxDestination& address = item.first;
        const std::string& strName = item.second.GetLabel();
        if (strName == label)
            result.insert(address);
    }
    return result;
}

bool ReserveDestination::GetReservedDestination(CTxDestination& dest, bool internal)
{
    m_spk_man = pwallet->GetScriptPubKeyMan(type, internal);
    if (!m_spk_man) {
        return false;
    }


    if (nIndex == -1)
    {
        m_spk_man->TopUp();

        CKeyPool keypool;
        if (!m_spk_man->GetReservedDestination(type, internal, address, nIndex, keypool)) {
            return false;
        }
        fInternal = keypool.fInternal;
    }
    dest = address;
    return true;
}

void ReserveDestination::KeepDestination()
{
    if (nIndex != -1) {
        m_spk_man->KeepDestination(nIndex, type);
    }
    nIndex = -1;
    address = CNoDestination();
}

void ReserveDestination::ReturnDestination()
{
    if (nIndex != -1) {
        m_spk_man->ReturnDestination(nIndex, fInternal, address);
    }
    nIndex = -1;
    address = CNoDestination();
}

void CWallet::LockCoin(const COutPoint& output)
{
    AssertLockHeld(cs_wallet);
    setLockedCoins.insert(output);
}

void CWallet::UnlockCoin(const COutPoint& output)
{
    AssertLockHeld(cs_wallet);
    setLockedCoins.erase(output);
}

void CWallet::UnlockAllCoins()
{
    AssertLockHeld(cs_wallet);
    setLockedCoins.clear();
}

bool CWallet::IsLockedCoin(uint256 hash, unsigned int n) const
{
    AssertLockHeld(cs_wallet);
    COutPoint outpt(hash, n);

    return (setLockedCoins.count(outpt) > 0);
}

void CWallet::ListLockedCoins(std::vector<COutPoint>& vOutpts) const
{
    AssertLockHeld(cs_wallet);
    for (std::set<COutPoint>::iterator it = setLockedCoins.begin();
         it != setLockedCoins.end(); it++) {
        COutPoint outpt = (*it);
        vOutpts.push_back(outpt);
    }
}

/** @} */ // end of Actions

void CWallet::GetKeyBirthTimes(std::map<CKeyID, int64_t>& mapKeyBirth) const {
    AssertLockHeld(cs_wallet);
    mapKeyBirth.clear();

    LegacyScriptPubKeyMan* spk_man = GetLegacyScriptPubKeyMan();
    assert(spk_man != nullptr);
    LOCK(spk_man->cs_KeyStore);

    // get birth times for keys with metadata
    for (const auto& entry : spk_man->mapKeyMetadata) {
        if (entry.second.nCreateTime) {
            mapKeyBirth[entry.first] = entry.second.nCreateTime;
        }
    }

    // map in which we'll infer heights of other keys
    std::map<CKeyID, const CWalletTx::Confirmation*> mapKeyFirstBlock;
    CWalletTx::Confirmation max_confirm;
    max_confirm.block_height = GetLastBlockHeight() > 144 ? GetLastBlockHeight() - 144 : 0; // the tip can be reorganized; use a 144-block safety margin
    CHECK_NONFATAL(chain().findAncestorByHeight(GetLastBlockHash(), max_confirm.block_height, FoundBlock().hash(max_confirm.hashBlock)));
    for (const CKeyID &keyid : spk_man->GetKeys()) {
        if (mapKeyBirth.count(keyid) == 0)
            mapKeyFirstBlock[keyid] = &max_confirm;
    }

    // if there are no such keys, we're done
    if (mapKeyFirstBlock.empty())
        return;

    // find first block that affects those keys, if there are any left
    for (const auto& entry : mapWallet) {
        // iterate over all wallet transactions...
        const CWalletTx &wtx = entry.second;
        if (wtx.m_confirm.status == CWalletTx::CONFIRMED) {
            // ... which are already in a block
            for (const CTxOut &txout : wtx.tx->vout) {
                // iterate over all their outputs
                for (const auto &keyid : GetAffectedKeys(txout.scriptPubKey, *spk_man)) {
                    // ... and all their affected keys
                    auto rit = mapKeyFirstBlock.find(keyid);
                    if (rit != mapKeyFirstBlock.end() && wtx.m_confirm.block_height < rit->second->block_height) {
                        rit->second = &wtx.m_confirm;
                    }
                }
            }
        }
    }

    // Extract block timestamps for those keys
    for (const auto& entry : mapKeyFirstBlock) {
        int64_t block_time;
        CHECK_NONFATAL(chain().findBlock(entry.second->hashBlock, FoundBlock().time(block_time)));
        mapKeyBirth[entry.first] = block_time - TIMESTAMP_WINDOW; // block times can be 2h off
    }
}

/**
 * Compute smart timestamp for a transaction being added to the wallet.
 *
 * Logic:
 * - If sending a transaction, assign its timestamp to the current time.
 * - If receiving a transaction outside a block, assign its timestamp to the
 *   current time.
 * - If receiving a block with a future timestamp, assign all its (not already
 *   known) transactions' timestamps to the current time.
 * - If receiving a block with a past timestamp, before the most recent known
 *   transaction (that we care about), assign all its (not already known)
 *   transactions' timestamps to the same timestamp as that most-recent-known
 *   transaction.
 * - If receiving a block with a past timestamp, but after the most recent known
 *   transaction, assign all its (not already known) transactions' timestamps to
 *   the block time.
 *
 * For more information see CWalletTx::nTimeSmart,
 * https://bitcointalk.org/?topic=54527, or
 * https://github.com/bitcoin/bitcoin/pull/1393.
 */
unsigned int CWallet::ComputeTimeSmart(const CWalletTx& wtx) const
{
    unsigned int nTimeSmart = wtx.nTimeReceived;
    if (!wtx.isUnconfirmed() && !wtx.isAbandoned()) {
        int64_t blocktime;
        if (chain().findBlock(wtx.m_confirm.hashBlock, FoundBlock().time(blocktime))) {
            int64_t latestNow = wtx.nTimeReceived;
            int64_t latestEntry = 0;

            // Tolerate times up to the last timestamp in the wallet not more than 5 minutes into the future
            int64_t latestTolerated = latestNow + 300;
            const TxItems& txOrdered = wtxOrdered;
            for (auto it = txOrdered.rbegin(); it != txOrdered.rend(); ++it) {
                CWalletTx* const pwtx = it->second;
                if (pwtx == &wtx) {
                    continue;
                }
                int64_t nSmartTime;
                nSmartTime = pwtx->nTimeSmart;
                if (!nSmartTime) {
                    nSmartTime = pwtx->nTimeReceived;
                }
                if (nSmartTime <= latestTolerated) {
                    latestEntry = nSmartTime;
                    if (nSmartTime > latestNow) {
                        latestNow = nSmartTime;
                    }
                    break;
                }
            }

            nTimeSmart = std::max(latestEntry, std::min(blocktime, latestNow));
        } else {
            WalletLogPrintf("%s: found %s in block %s not in index\n", __func__, wtx.GetHash().ToString(), wtx.m_confirm.hashBlock.ToString());
        }
    }
    return nTimeSmart;
}

bool CWallet::AddDestData(WalletBatch& batch, const CTxDestination &dest, const std::string &key, const std::string &value)
{
    if (boost::get<CNoDestination>(&dest))
        return false;

    m_address_book[dest].destdata.insert(std::make_pair(key, value));
    return batch.WriteDestData(EncodeDestination(dest), key, value);
}

bool CWallet::EraseDestData(WalletBatch& batch, const CTxDestination &dest, const std::string &key)
{
    if (!m_address_book[dest].destdata.erase(key))
        return false;
    return batch.EraseDestData(EncodeDestination(dest), key);
}

void CWallet::LoadDestData(const CTxDestination &dest, const std::string &key, const std::string &value)
{
    m_address_book[dest].destdata.insert(std::make_pair(key, value));
}

bool CWallet::GetDestData(const CTxDestination &dest, const std::string &key, std::string *value) const
{
    std::map<CTxDestination, CAddressBookData>::const_iterator i = m_address_book.find(dest);
    if(i != m_address_book.end())
    {
        CAddressBookData::StringMap::const_iterator j = i->second.destdata.find(key);
        if(j != i->second.destdata.end())
        {
            if(value)
                *value = j->second;
            return true;
        }
    }
    return false;
}

std::vector<std::string> CWallet::GetDestValues(const std::string& prefix) const
{
    std::vector<std::string> values;
    for (const auto& address : m_address_book) {
        for (const auto& data : address.second.destdata) {
            if (!data.first.compare(0, prefix.size(), prefix)) {
                values.emplace_back(data.second);
            }
        }
    }
    return values;
}

bool CWallet::Verify(interfaces::Chain& chain, const WalletLocation& location, bilingual_str& error_string, std::vector<bilingual_str>& warnings)
{
    // Do some checking on wallet path. It should be either a:
    //
    // 1. Path where a directory can be created.
    // 2. Path to an existing directory.
    // 3. Path to a symlink to a directory.
    // 4. For backwards compatibility, the name of a data file in -walletdir.
    LOCK(cs_wallets);
    const fs::path& wallet_path = location.GetPath();
    fs::file_type path_type = fs::symlink_status(wallet_path).type();
    if (!(path_type == fs::file_not_found || path_type == fs::directory_file ||
          (path_type == fs::symlink_file && fs::is_directory(wallet_path)) ||
          (path_type == fs::regular_file && fs::path(location.GetName()).filename() == location.GetName()))) {
        error_string = Untranslated(strprintf(
              "Invalid -wallet path '%s'. -wallet path should point to a directory where wallet.dat and "
              "database/log.?????????? files can be stored, a location where such a directory could be created, "
              "or (for backwards compatibility) the name of an existing data file in -walletdir (%s)",
              location.GetName(), GetWalletDir()));
        return false;
    }

    // Make sure that the wallet path doesn't clash with an existing wallet path
    if (IsWalletLoaded(wallet_path)) {
        error_string = Untranslated(strprintf("Error loading wallet %s. Duplicate -wallet filename specified.", location.GetName()));
        return false;
    }

    // Keep same database environment instance across Verify/Recover calls below.
    std::unique_ptr<WalletDatabase> database = CreateWalletDatabase(wallet_path);

    try {
        return database->Verify(error_string);
    } catch (const fs::filesystem_error& e) {
        error_string = Untranslated(strprintf("Error loading wallet %s. %s", location.GetName(), fsbridge::get_filesystem_error_message(e)));
        return false;
    }
}

std::shared_ptr<CWallet> CWallet::CreateWalletFromFile(interfaces::Chain& chain, const WalletLocation& location, bilingual_str& error, std::vector<bilingual_str>& warnings, uint64_t wallet_creation_flags)
{
    const std::string walletFile = WalletDataFilePath(location.GetPath()).string();

    // needed to restore wallet transaction meta data after -zapwallettxes
    std::list<CWalletTx> vWtx;

    if (gArgs.GetBoolArg("-zapwallettxes", false)) {
        chain.initMessage(_("Zapping all transactions from wallet...").translated);

        std::unique_ptr<CWallet> tempWallet = MakeUnique<CWallet>(&chain, location, CreateWalletDatabase(location.GetPath()));
        DBErrors nZapWalletRet = tempWallet->ZapWalletTx(vWtx);
        if (nZapWalletRet != DBErrors::LOAD_OK) {
            error = strprintf(_("Error loading %s: Wallet corrupted"), walletFile);
            return nullptr;
        }
    }

    chain.initMessage(_("Loading wallet...").translated);

    int64_t nStart = GetTimeMillis();
    bool fFirstRun = true;
    // TODO: Can't use std::make_shared because we need a custom deleter but
    // should be possible to use std::allocate_shared.
    std::shared_ptr<CWallet> walletInstance(new CWallet(&chain, location, CreateWalletDatabase(location.GetPath())), ReleaseWallet);
    DBErrors nLoadWalletRet = walletInstance->LoadWallet(fFirstRun);
    if (nLoadWalletRet != DBErrors::LOAD_OK) {
        if (nLoadWalletRet == DBErrors::CORRUPT) {
            error = strprintf(_("Error loading %s: Wallet corrupted"), walletFile);
            return nullptr;
        }
        else if (nLoadWalletRet == DBErrors::NONCRITICAL_ERROR)
        {
            warnings.push_back(strprintf(_("Error reading %s! All keys read correctly, but transaction data"
                                           " or address book entries might be missing or incorrect."),
                walletFile));
        }
        else if (nLoadWalletRet == DBErrors::TOO_NEW) {
            error = strprintf(_("Error loading %s: Wallet requires newer version of %s"), walletFile, PACKAGE_NAME);
            return nullptr;
        }
        else if (nLoadWalletRet == DBErrors::NEED_REWRITE)
        {
            error = strprintf(_("Wallet needed to be rewritten: restart %s to complete"), PACKAGE_NAME);
            return nullptr;
        }
        else {
            error = strprintf(_("Error loading %s"), walletFile);
            return nullptr;
        }
    }

    if (fFirstRun)
    {
        // ensure this wallet.dat can only be opened by clients supporting HD with chain split and expects no default key
        walletInstance->SetMinVersion(FEATURE_LATEST);

        walletInstance->AddWalletFlags(wallet_creation_flags);

        // Only create LegacyScriptPubKeyMan when not descriptor wallet
        if (!walletInstance->IsWalletFlagSet(WALLET_FLAG_DESCRIPTORS)) {
            walletInstance->SetupLegacyScriptPubKeyMan();
        }

        if (!(wallet_creation_flags & (WALLET_FLAG_DISABLE_PRIVATE_KEYS | WALLET_FLAG_BLANK_WALLET))) {
            LOCK(walletInstance->cs_wallet);
            if (walletInstance->IsWalletFlagSet(WALLET_FLAG_DESCRIPTORS)) {
                walletInstance->SetupDescriptorScriptPubKeyMans();
                // SetupDescriptorScriptPubKeyMans already calls SetupGeneration for us so we don't need to call SetupGeneration separately
            } else {
                // Legacy wallets need SetupGeneration here.
                for (auto spk_man : walletInstance->GetActiveScriptPubKeyMans()) {
                    if (!spk_man->SetupGeneration()) {
                        error = _("Unable to generate initial keys");
                        return nullptr;
                    }
                }
            }
        }

        walletInstance->chainStateFlushed(chain.getTipLocator());
    } else if (wallet_creation_flags & WALLET_FLAG_DISABLE_PRIVATE_KEYS) {
        // Make it impossible to disable private keys after creation
        error = strprintf(_("Error loading %s: Private keys can only be disabled during creation"), walletFile);
        return NULL;
    } else if (walletInstance->IsWalletFlagSet(WALLET_FLAG_DISABLE_PRIVATE_KEYS)) {
        for (auto spk_man : walletInstance->GetActiveScriptPubKeyMans()) {
            if (spk_man->HavePrivateKeys()) {
                warnings.push_back(strprintf(_("Warning: Private keys detected in wallet {%s} with disabled private keys"), walletFile));
                break;
            }
        }
    }

    if (!gArgs.GetArg("-addresstype", "").empty()) {
        if (!ParseOutputType(gArgs.GetArg("-addresstype", ""), walletInstance->m_default_address_type)) {
            error = strprintf(_("Unknown address type '%s'"), gArgs.GetArg("-addresstype", ""));
            return nullptr;
        }
    }

    if (!gArgs.GetArg("-changetype", "").empty()) {
        OutputType out_type;
        if (!ParseOutputType(gArgs.GetArg("-changetype", ""), out_type)) {
            error = strprintf(_("Unknown change type '%s'"), gArgs.GetArg("-changetype", ""));
            return nullptr;
        }
        walletInstance->m_default_change_type = out_type;
    }

    if (gArgs.IsArgSet("-mintxfee")) {
        CAmount n = 0;
        if (!ParseMoney(gArgs.GetArg("-mintxfee", ""), n) || 0 == n) {
            error = AmountErrMsg("mintxfee", gArgs.GetArg("-mintxfee", ""));
            return nullptr;
        }
        if (n > HIGH_TX_FEE_PER_KB) {
            warnings.push_back(AmountHighWarn("-mintxfee") + Untranslated(" ") +
                               _("This is the minimum transaction fee you pay on every transaction."));
        }
        walletInstance->m_min_fee = CFeeRate(n);
    }

    if (gArgs.IsArgSet("-maxapsfee")) {
        const std::string max_aps_fee{gArgs.GetArg("-maxapsfee", "")};
        CAmount n = 0;
        if (max_aps_fee == "-1") {
            n = -1;
        } else if (!ParseMoney(max_aps_fee, n)) {
            error = AmountErrMsg("maxapsfee", max_aps_fee);
            return nullptr;
        }
        if (n > HIGH_APS_FEE) {
            warnings.push_back(AmountHighWarn("-maxapsfee") + Untranslated(" ") +
                              _("This is the maximum transaction fee you pay (in addition to the normal fee) to prioritize partial spend avoidance over regular coin selection."));
        }
        walletInstance->m_max_aps_fee = n;
    }

    if (gArgs.IsArgSet("-fallbackfee")) {
        CAmount nFeePerK = 0;
        if (!ParseMoney(gArgs.GetArg("-fallbackfee", ""), nFeePerK)) {
            error = strprintf(_("Invalid amount for -fallbackfee=<amount>: '%s'"), gArgs.GetArg("-fallbackfee", ""));
            return nullptr;
        }
        if (nFeePerK > HIGH_TX_FEE_PER_KB) {
            warnings.push_back(AmountHighWarn("-fallbackfee") + Untranslated(" ") +
                               _("This is the transaction fee you may pay when fee estimates are not available."));
        }
        walletInstance->m_fallback_fee = CFeeRate(nFeePerK);
    }
    // Disable fallback fee in case value was set to 0, enable if non-null value
    walletInstance->m_allow_fallback_fee = walletInstance->m_fallback_fee.GetFeePerK() != 0;

    if (gArgs.IsArgSet("-discardfee")) {
        CAmount nFeePerK = 0;
        if (!ParseMoney(gArgs.GetArg("-discardfee", ""), nFeePerK)) {
            error = strprintf(_("Invalid amount for -discardfee=<amount>: '%s'"), gArgs.GetArg("-discardfee", ""));
            return nullptr;
        }
        if (nFeePerK > HIGH_TX_FEE_PER_KB) {
            warnings.push_back(AmountHighWarn("-discardfee") + Untranslated(" ") +
                               _("This is the transaction fee you may discard if change is smaller than dust at this level"));
        }
        walletInstance->m_discard_rate = CFeeRate(nFeePerK);
    }
    if (gArgs.IsArgSet("-paytxfee")) {
        CAmount nFeePerK = 0;
        if (!ParseMoney(gArgs.GetArg("-paytxfee", ""), nFeePerK)) {
            error = AmountErrMsg("paytxfee", gArgs.GetArg("-paytxfee", ""));
            return nullptr;
        }
        if (nFeePerK > HIGH_TX_FEE_PER_KB) {
            warnings.push_back(AmountHighWarn("-paytxfee") + Untranslated(" ") +
                               _("This is the transaction fee you will pay if you send a transaction."));
        }
        walletInstance->m_pay_tx_fee = CFeeRate(nFeePerK, 1000);
        if (walletInstance->m_pay_tx_fee < chain.relayMinFee()) {
            error = strprintf(_("Invalid amount for -paytxfee=<amount>: '%s' (must be at least %s)"),
                gArgs.GetArg("-paytxfee", ""), chain.relayMinFee().ToString());
            return nullptr;
        }
    }

    if (gArgs.IsArgSet("-maxtxfee")) {
        CAmount nMaxFee = 0;
        if (!ParseMoney(gArgs.GetArg("-maxtxfee", ""), nMaxFee)) {
            error = AmountErrMsg("maxtxfee", gArgs.GetArg("-maxtxfee", ""));
            return nullptr;
        }
        if (nMaxFee > HIGH_MAX_TX_FEE) {
            warnings.push_back(_("-maxtxfee is set very high! Fees this large could be paid on a single transaction."));
        }
        if (CFeeRate(nMaxFee, 1000) < chain.relayMinFee()) {
            error = strprintf(_("Invalid amount for -maxtxfee=<amount>: '%s' (must be at least the minrelay fee of %s to prevent stuck transactions)"),
                gArgs.GetArg("-maxtxfee", ""), chain.relayMinFee().ToString());
            return nullptr;
        }
        walletInstance->m_default_max_tx_fee = nMaxFee;
    }

    if (chain.relayMinFee().GetFeePerK() > HIGH_TX_FEE_PER_KB) {
        warnings.push_back(AmountHighWarn("-minrelaytxfee") + Untranslated(" ") +
                           _("The wallet will avoid paying less than the minimum relay fee."));
    }

    walletInstance->m_confirm_target = gArgs.GetArg("-txconfirmtarget", DEFAULT_TX_CONFIRM_TARGET);
    walletInstance->m_spend_zero_conf_change = gArgs.GetBoolArg("-spendzeroconfchange", DEFAULT_SPEND_ZEROCONF_CHANGE);
    walletInstance->m_signal_rbf = gArgs.GetBoolArg("-walletrbf", DEFAULT_WALLET_RBF);

    walletInstance->WalletLogPrintf("Wallet completed loading in %15dms\n", GetTimeMillis() - nStart);

    // Try to top up keypool. No-op if the wallet is locked.
    walletInstance->TopUpKeyPool();

    LOCK(walletInstance->cs_wallet);

    // Register wallet with validationinterface. It's done before rescan to avoid
    // missing block connections between end of rescan and validation subscribing.
    // Because of wallet lock being hold, block connection notifications are going to
    // be pending on the validation-side until lock release. It's likely to have
    // block processing duplicata (if rescan block range overlaps with notification one)
    // but we guarantee at least than wallet state is correct after notifications delivery.
    // This is temporary until rescan and notifications delivery are unified under same
    // interface.
    walletInstance->m_chain_notifications_handler = walletInstance->chain().handleNotifications(walletInstance);

    int rescan_height = 0;
    if (!gArgs.GetBoolArg("-rescan", false))
    {
        WalletBatch batch(*walletInstance->database);
        CBlockLocator locator;
        if (batch.ReadBestBlock(locator)) {
            if (const Optional<int> fork_height = chain.findLocatorFork(locator)) {
                rescan_height = *fork_height;
            }
        }
    }

    const Optional<int> tip_height = chain.getHeight();
    if (tip_height) {
        walletInstance->m_last_block_processed = chain.getBlockHash(*tip_height);
        walletInstance->m_last_block_processed_height = *tip_height;
    } else {
        walletInstance->m_last_block_processed.SetNull();
        walletInstance->m_last_block_processed_height = -1;
    }

    if (tip_height && *tip_height != rescan_height)
    {
        // We can't rescan beyond non-pruned blocks, stop and throw an error.
        // This might happen if a user uses an old wallet within a pruned node
        // or if they ran -disablewallet for a longer time, then decided to re-enable
        if (chain.havePruned()) {
            // Exit early and print an error.
            // If a block is pruned after this check, we will load the wallet,
            // but fail the rescan with a generic error.
            int block_height = *tip_height;
            while (block_height > 0 && chain.haveBlockOnDisk(block_height - 1) && rescan_height != block_height) {
                --block_height;
            }

            if (rescan_height != block_height) {
                error = _("Prune: last wallet synchronisation goes beyond pruned data. You need to -reindex (download the whole blockchain again in case of pruned node)");
                return nullptr;
            }
        }

        chain.initMessage(_("Rescanning...").translated);
        walletInstance->WalletLogPrintf("Rescanning last %i blocks (from block %i)...\n", *tip_height - rescan_height, rescan_height);

        // No need to read and scan block if block was created before
        // our wallet birthday (as adjusted for block time variability)
        // The way the 'time_first_key' is initialized is just a workaround for the gcc bug #47679 since version 4.6.0.
        Optional<int64_t> time_first_key = MakeOptional(false, int64_t());;
        for (auto spk_man : walletInstance->GetAllScriptPubKeyMans()) {
            int64_t time = spk_man->GetTimeFirstKey();
            if (!time_first_key || time < *time_first_key) time_first_key = time;
        }
        if (time_first_key) {
            if (Optional<int> first_block = chain.findFirstBlockWithTimeAndHeight(*time_first_key - TIMESTAMP_WINDOW, rescan_height, nullptr)) {
                rescan_height = *first_block;
            }
        }

        {
            WalletRescanReserver reserver(*walletInstance);
            if (!reserver.reserve() || (ScanResult::SUCCESS != walletInstance->ScanForWalletTransactions(chain.getBlockHash(rescan_height), rescan_height, {} /* max height */, reserver, true /* update */).status)) {
                error = _("Failed to rescan the wallet during initialization");
                return nullptr;
            }
        }
        walletInstance->chainStateFlushed(chain.getTipLocator());
        walletInstance->database->IncrementUpdateCounter();

        // Restore wallet transaction metadata after -zapwallettxes=1
        if (gArgs.GetBoolArg("-zapwallettxes", false) && gArgs.GetArg("-zapwallettxes", "1") != "2")
        {
            WalletBatch batch(*walletInstance->database);

            for (const CWalletTx& wtxOld : vWtx)
            {
                uint256 hash = wtxOld.GetHash();
                std::map<uint256, CWalletTx>::iterator mi = walletInstance->mapWallet.find(hash);
                if (mi != walletInstance->mapWallet.end())
                {
                    const CWalletTx* copyFrom = &wtxOld;
                    CWalletTx* copyTo = &mi->second;
                    copyTo->mapValue = copyFrom->mapValue;
                    copyTo->vOrderForm = copyFrom->vOrderForm;
                    copyTo->nTimeReceived = copyFrom->nTimeReceived;
                    copyTo->nTimeSmart = copyFrom->nTimeSmart;
                    copyTo->fFromMe = copyFrom->fFromMe;
                    copyTo->nOrderPos = copyFrom->nOrderPos;
                    batch.WriteTx(*copyTo);
                }
            }
        }
    }

    {
        LOCK(cs_wallets);
        for (auto& load_wallet : g_load_wallet_fns) {
            load_wallet(interfaces::MakeWallet(walletInstance));
        }
    }

    walletInstance->SetBroadcastTransactions(gArgs.GetBoolArg("-walletbroadcast", DEFAULT_WALLETBROADCAST));

    {
        walletInstance->WalletLogPrintf("setKeyPool.size() = %u\n",      walletInstance->GetKeyPoolSize());
        walletInstance->WalletLogPrintf("mapWallet.size() = %u\n",       walletInstance->mapWallet.size());
        walletInstance->WalletLogPrintf("m_address_book.size() = %u\n",  walletInstance->m_address_book.size());
    }

    return walletInstance;
}

const CAddressBookData* CWallet::FindAddressBookEntry(const CTxDestination& dest, bool allow_change) const
{
    const auto& address_book_it = m_address_book.find(dest);
    if (address_book_it == m_address_book.end()) return nullptr;
    if ((!allow_change) && address_book_it->second.IsChange()) {
        return nullptr;
    }
    return &address_book_it->second;
}

bool CWallet::UpgradeWallet(int version, bilingual_str& error, std::vector<bilingual_str>& warnings)
{
    int prev_version = GetVersion();
    int nMaxVersion = version;
    if (nMaxVersion == 0) // the -upgradewallet without argument case
    {
        WalletLogPrintf("Performing wallet upgrade to %i\n", FEATURE_LATEST);
        nMaxVersion = FEATURE_LATEST;
        SetMinVersion(FEATURE_LATEST); // permanently upgrade the wallet immediately
    } else {
        WalletLogPrintf("Allowing wallet upgrade up to %i\n", nMaxVersion);
    }
    if (nMaxVersion < GetVersion())
    {
        error = _("Cannot downgrade wallet");
        return false;
    }
    SetMaxVersion(nMaxVersion);

    LOCK(cs_wallet);

    // Do not upgrade versions to any version between HD_SPLIT and FEATURE_PRE_SPLIT_KEYPOOL unless already supporting HD_SPLIT
    int max_version = GetVersion();
    if (!CanSupportFeature(FEATURE_HD_SPLIT) && max_version >= FEATURE_HD_SPLIT && max_version < FEATURE_PRE_SPLIT_KEYPOOL) {
        error = _("Cannot upgrade a non HD split wallet without upgrading to support pre split keypool. Please use version 169900 or no version specified.");
        return false;
    }

    for (auto spk_man : GetActiveScriptPubKeyMans()) {
        if (!spk_man->Upgrade(prev_version, error)) {
            return false;
        }
    }
    return true;
}

void CWallet::postInitProcess()
{
    LOCK(cs_wallet);

    // Add wallet transactions that aren't already in a block to mempool
    // Do this here as mempool requires genesis block to be loaded
    ReacceptWalletTransactions();

    // Update wallet transactions with current mempool transactions.
    chain().requestMempoolTransactions(*this);
}

bool CWallet::BackupWallet(const std::string& strDest) const
{
    return database->Backup(strDest);
}

CKeyPool::CKeyPool()
{
    nTime = GetTime();
    fInternal = false;
    m_pre_split = false;
}

CKeyPool::CKeyPool(const CPubKey& vchPubKeyIn, bool internalIn)
{
    nTime = GetTime();
    vchPubKey = vchPubKeyIn;
    fInternal = internalIn;
    m_pre_split = false;
}

int CWalletTx::GetDepthInMainChain() const
{
    assert(pwallet != nullptr);
    AssertLockHeld(pwallet->cs_wallet);
    if (isUnconfirmed() || isAbandoned()) return 0;

    return (pwallet->GetLastBlockHeight() - m_confirm.block_height + 1) * (isConflicted() ? -1 : 1);
}

int CWalletTx::GetBlocksToMaturity() const
{
    if (!IsCoinBase())
        return 0;
    int chain_depth = GetDepthInMainChain();
    assert(chain_depth >= 0); // coinbase tx should not be conflicted
    return std::max(0, (COINBASE_MATURITY+1) - chain_depth);
}

bool CWalletTx::IsImmatureCoinBase() const
{
    // note GetBlocksToMaturity is 0 for non-coinbase tx
    return GetBlocksToMaturity() > 0;
}

std::vector<OutputGroup> CWallet::GroupOutputs(const std::vector<COutput>& outputs, bool single_coin, const size_t max_ancestors) const {
    std::vector<OutputGroup> groups;
    std::map<CTxDestination, OutputGroup> gmap;
    std::set<CTxDestination> full_groups;

    for (const auto& output : outputs) {
        if (output.fSpendable) {
            CTxDestination dst;
            CInputCoin input_coin = output.GetInputCoin();

            size_t ancestors, descendants;
            chain().getTransactionAncestry(output.tx->GetHash(), ancestors, descendants);
            if (!single_coin && ExtractDestination(output.tx->tx->vout[output.i].scriptPubKey, dst)) {
                auto it = gmap.find(dst);
                if (it != gmap.end()) {
                    // Limit output groups to no more than OUTPUT_GROUP_MAX_ENTRIES
                    // number of entries, to protect against inadvertently creating
                    // a too-large transaction when using -avoidpartialspends to
                    // prevent breaking consensus or surprising users with a very
                    // high amount of fees.
                    if (it->second.m_outputs.size() >= OUTPUT_GROUP_MAX_ENTRIES) {
                        groups.push_back(it->second);
                        it->second = OutputGroup{};
                        full_groups.insert(dst);
                    }
                    it->second.Insert(input_coin, output.nDepth, output.tx->IsFromMe(ISMINE_ALL), ancestors, descendants);
                } else {
                    gmap[dst].Insert(input_coin, output.nDepth, output.tx->IsFromMe(ISMINE_ALL), ancestors, descendants);
                }
            } else {
                groups.emplace_back(input_coin, output.nDepth, output.tx->IsFromMe(ISMINE_ALL), ancestors, descendants);
            }
        }
    }
    if (!single_coin) {
        for (auto& it : gmap) {
            auto& group = it.second;
            if (full_groups.count(it.first) > 0) {
                // Make this unattractive as we want coin selection to avoid it if possible
                group.m_ancestors = max_ancestors - 1;
            }
            groups.push_back(group);
        }
    }
    return groups;
}

bool CWallet::IsCrypted() const
{
    return HasEncryptionKeys();
}

bool CWallet::IsLocked() const
{
    if (!IsCrypted()) {
        return false;
    }
    LOCK(cs_wallet);
    return vMasterKey.empty();
}

bool CWallet::Lock()
{
    if (!IsCrypted())
        return false;

    {
        LOCK(cs_wallet);
        vMasterKey.clear();
    }

    NotifyStatusChanged(this);
    return true;
}

bool CWallet::Unlock(const CKeyingMaterial& vMasterKeyIn, bool accept_no_keys)
{
    {
        LOCK(cs_wallet);
        for (const auto& spk_man_pair : m_spk_managers) {
            if (!spk_man_pair.second->CheckDecryptionKey(vMasterKeyIn, accept_no_keys)) {
                return false;
            }
        }
        vMasterKey = vMasterKeyIn;
    }
    NotifyStatusChanged(this);
    return true;
}

std::set<ScriptPubKeyMan*> CWallet::GetActiveScriptPubKeyMans() const
{
    std::set<ScriptPubKeyMan*> spk_mans;
    for (bool internal : {false, true}) {
        for (OutputType t : OUTPUT_TYPES) {
            auto spk_man = GetScriptPubKeyMan(t, internal);
            if (spk_man) {
                spk_mans.insert(spk_man);
            }
        }
    }
    return spk_mans;
}

std::set<ScriptPubKeyMan*> CWallet::GetAllScriptPubKeyMans() const
{
    std::set<ScriptPubKeyMan*> spk_mans;
    for (const auto& spk_man_pair : m_spk_managers) {
        spk_mans.insert(spk_man_pair.second.get());
    }
    return spk_mans;
}

ScriptPubKeyMan* CWallet::GetScriptPubKeyMan(const OutputType& type, bool internal) const
{
    const std::map<OutputType, ScriptPubKeyMan*>& spk_managers = internal ? m_internal_spk_managers : m_external_spk_managers;
    std::map<OutputType, ScriptPubKeyMan*>::const_iterator it = spk_managers.find(type);
    if (it == spk_managers.end()) {
        WalletLogPrintf("%s scriptPubKey Manager for output type %d does not exist\n", internal ? "Internal" : "External", static_cast<int>(type));
        return nullptr;
    }
    return it->second;
}

std::set<ScriptPubKeyMan*> CWallet::GetScriptPubKeyMans(const CScript& script, SignatureData& sigdata) const
{
    std::set<ScriptPubKeyMan*> spk_mans;
    for (const auto& spk_man_pair : m_spk_managers) {
        if (spk_man_pair.second->CanProvide(script, sigdata)) {
            spk_mans.insert(spk_man_pair.second.get());
        }
    }
    return spk_mans;
}

ScriptPubKeyMan* CWallet::GetScriptPubKeyMan(const CScript& script) const
{
    SignatureData sigdata;
    for (const auto& spk_man_pair : m_spk_managers) {
        if (spk_man_pair.second->CanProvide(script, sigdata)) {
            return spk_man_pair.second.get();
        }
    }
    return nullptr;
}

ScriptPubKeyMan* CWallet::GetScriptPubKeyMan(const uint256& id) const
{
    if (m_spk_managers.count(id) > 0) {
        return m_spk_managers.at(id).get();
    }
    return nullptr;
}

std::unique_ptr<SigningProvider> CWallet::GetSolvingProvider(const CScript& script) const
{
    SignatureData sigdata;
    return GetSolvingProvider(script, sigdata);
}

std::unique_ptr<SigningProvider> CWallet::GetSolvingProvider(const CScript& script, SignatureData& sigdata) const
{
    for (const auto& spk_man_pair : m_spk_managers) {
        if (spk_man_pair.second->CanProvide(script, sigdata)) {
            return spk_man_pair.second->GetSolvingProvider(script);
        }
    }
    return nullptr;
}

LegacyScriptPubKeyMan* CWallet::GetLegacyScriptPubKeyMan() const
{
    if (IsWalletFlagSet(WALLET_FLAG_DESCRIPTORS)) {
        return nullptr;
    }
    // Legacy wallets only have one ScriptPubKeyMan which is a LegacyScriptPubKeyMan.
    // Everything in m_internal_spk_managers and m_external_spk_managers point to the same legacyScriptPubKeyMan.
    auto it = m_internal_spk_managers.find(OutputType::LEGACY);
    if (it == m_internal_spk_managers.end()) return nullptr;
    return dynamic_cast<LegacyScriptPubKeyMan*>(it->second);
}

LegacyScriptPubKeyMan* CWallet::GetOrCreateLegacyScriptPubKeyMan()
{
    SetupLegacyScriptPubKeyMan();
    return GetLegacyScriptPubKeyMan();
}

void CWallet::SetupLegacyScriptPubKeyMan()
{
    if (!m_internal_spk_managers.empty() || !m_external_spk_managers.empty() || !m_spk_managers.empty() || IsWalletFlagSet(WALLET_FLAG_DESCRIPTORS)) {
        return;
    }

    auto spk_manager = std::unique_ptr<ScriptPubKeyMan>(new LegacyScriptPubKeyMan(*this));
    for (const auto& type : OUTPUT_TYPES) {
        m_internal_spk_managers[type] = spk_manager.get();
        m_external_spk_managers[type] = spk_manager.get();
    }
    m_spk_managers[spk_manager->GetID()] = std::move(spk_manager);
}

const CKeyingMaterial& CWallet::GetEncryptionKey() const
{
    return vMasterKey;
}

bool CWallet::HasEncryptionKeys() const
{
    return !mapMasterKeys.empty();
}

void CWallet::ConnectScriptPubKeyManNotifiers()
{
    for (const auto& spk_man : GetActiveScriptPubKeyMans()) {
        spk_man->NotifyWatchonlyChanged.connect(NotifyWatchonlyChanged);
        spk_man->NotifyCanGetAddressesChanged.connect(NotifyCanGetAddressesChanged);
    }
}

void CWallet::LoadDescriptorScriptPubKeyMan(uint256 id, WalletDescriptor& desc)
{
    auto spk_manager = std::unique_ptr<ScriptPubKeyMan>(new DescriptorScriptPubKeyMan(*this, desc));
    m_spk_managers[id] = std::move(spk_manager);
}

void CWallet::SetupDescriptorScriptPubKeyMans()
{
    AssertLockHeld(cs_wallet);

    // Make a seed
    CKey seed_key;
    seed_key.MakeNewKey(true);
    CPubKey seed = seed_key.GetPubKey();
    assert(seed_key.VerifyPubKey(seed));

    // Get the extended key
    CExtKey master_key;
    master_key.SetSeed(seed_key.begin(), seed_key.size());

    for (bool internal : {false, true}) {
        for (OutputType t : OUTPUT_TYPES) {
            auto spk_manager = std::unique_ptr<DescriptorScriptPubKeyMan>(new DescriptorScriptPubKeyMan(*this, internal));
            if (IsCrypted()) {
                if (IsLocked()) {
                    throw std::runtime_error(std::string(__func__) + ": Wallet is locked, cannot setup new descriptors");
                }
                if (!spk_manager->CheckDecryptionKey(vMasterKey) && !spk_manager->Encrypt(vMasterKey, nullptr)) {
                    throw std::runtime_error(std::string(__func__) + ": Could not encrypt new descriptors");
                }
            }
            spk_manager->SetupDescriptorGeneration(master_key, t);
            uint256 id = spk_manager->GetID();
            m_spk_managers[id] = std::move(spk_manager);
            AddActiveScriptPubKeyMan(id, t, internal);
        }
    }
}

void CWallet::AddActiveScriptPubKeyMan(uint256 id, OutputType type, bool internal)
{
    WalletBatch batch(*database);
    if (!batch.WriteActiveScriptPubKeyMan(static_cast<uint8_t>(type), id, internal)) {
        throw std::runtime_error(std::string(__func__) + ": writing active ScriptPubKeyMan id failed");
    }
    LoadActiveScriptPubKeyMan(id, type, internal);
}

void CWallet::LoadActiveScriptPubKeyMan(uint256 id, OutputType type, bool internal)
{
    WalletLogPrintf("Setting spkMan to active: id = %s, type = %d, internal = %d\n", id.ToString(), static_cast<int>(type), static_cast<int>(internal));
    auto& spk_mans = internal ? m_internal_spk_managers : m_external_spk_managers;
    auto spk_man = m_spk_managers.at(id).get();
    spk_man->SetInternal(internal);
    spk_mans[type] = spk_man;

    NotifyCanGetAddressesChanged();
}

bool CWallet::IsLegacy() const
{
    if (m_internal_spk_managers.count(OutputType::LEGACY) == 0) {
        return false;
    }
    auto spk_man = dynamic_cast<LegacyScriptPubKeyMan*>(m_internal_spk_managers.at(OutputType::LEGACY));
    return spk_man != nullptr;
}

DescriptorScriptPubKeyMan* CWallet::GetDescriptorScriptPubKeyMan(const WalletDescriptor& desc) const
{
    for (auto& spk_man_pair : m_spk_managers) {
        // Try to downcast to DescriptorScriptPubKeyMan then check if the descriptors match
        DescriptorScriptPubKeyMan* spk_manager = dynamic_cast<DescriptorScriptPubKeyMan*>(spk_man_pair.second.get());
        if (spk_manager != nullptr && spk_manager->HasWalletDescriptor(desc)) {
            return spk_manager;
        }
    }

    return nullptr;
}

ScriptPubKeyMan* CWallet::AddWalletDescriptor(WalletDescriptor& desc, const FlatSigningProvider& signing_provider, const std::string& label)
{
    if (!IsWalletFlagSet(WALLET_FLAG_DESCRIPTORS)) {
        WalletLogPrintf("Cannot add WalletDescriptor to a non-descriptor wallet\n");
        return nullptr;
    }

    LOCK(cs_wallet);
    auto new_spk_man = std::unique_ptr<DescriptorScriptPubKeyMan>(new DescriptorScriptPubKeyMan(*this, desc));

    // If we already have this descriptor, remove it from the maps but add the existing cache to desc
    auto old_spk_man = GetDescriptorScriptPubKeyMan(desc);
    if (old_spk_man) {
        WalletLogPrintf("Update existing descriptor: %s\n", desc.descriptor->ToString());

        {
            LOCK(old_spk_man->cs_desc_man);
            new_spk_man->SetCache(old_spk_man->GetWalletDescriptor().cache);
        }

        // Remove from maps of active spkMans
        auto old_spk_man_id = old_spk_man->GetID();
        for (bool internal : {false, true}) {
            for (OutputType t : OUTPUT_TYPES) {
                auto active_spk_man = GetScriptPubKeyMan(t, internal);
                if (active_spk_man && active_spk_man->GetID() == old_spk_man_id) {
                    if (internal) {
                        m_internal_spk_managers.erase(t);
                    } else {
                        m_external_spk_managers.erase(t);
                    }
                    break;
                }
            }
        }
        m_spk_managers.erase(old_spk_man_id);
    }

    // Add the private keys to the descriptor
    for (const auto& entry : signing_provider.keys) {
        const CKey& key = entry.second;
        new_spk_man->AddDescriptorKey(key, key.GetPubKey());
    }

    // Top up key pool, the manager will generate new scriptPubKeys internally
    new_spk_man->TopUp();

    // Apply the label if necessary
    // Note: we disable labels for ranged descriptors
    if (!desc.descriptor->IsRange()) {
        auto script_pub_keys = new_spk_man->GetScriptPubKeys();
        if (script_pub_keys.empty()) {
            WalletLogPrintf("Could not generate scriptPubKeys (cache is empty)\n");
            return nullptr;
        }

        CTxDestination dest;
        if (ExtractDestination(script_pub_keys.at(0), dest)) {
            SetAddressBook(dest, label, "receive");
        }
    }

    // Save the descriptor to memory
    auto ret = new_spk_man.get();
    m_spk_managers[new_spk_man->GetID()] = std::move(new_spk_man);

    // Save the descriptor to DB
    ret->WriteDescriptor();

    return ret;
}<|MERGE_RESOLUTION|>--- conflicted
+++ resolved
@@ -1273,12 +1273,9 @@
 {
     if (!MoneyRange(txout.nValue))
         throw std::runtime_error(std::string(__func__) + ": value out of range");
-<<<<<<< HEAD
     if (CNameScript::isNameScript (txout.scriptPubKey))
         return 0;
-=======
     LOCK(cs_wallet);
->>>>>>> a7d2ad41
     return ((IsMine(txout) & filter) ? txout.nValue : 0);
 }
 
