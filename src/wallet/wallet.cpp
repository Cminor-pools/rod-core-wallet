--- conflicted
+++ resolved
@@ -2651,7 +2651,6 @@
     return true;
 }
 
-<<<<<<< HEAD
 bool
 CWallet::FindValueInNameInput (const CTxIn& nameInput,
                                CAmount& value, const CWalletTx*& walletTx,
@@ -2681,10 +2680,7 @@
   return true;
 }
 
-static bool IsCurrentForAntiFeeSniping(interfaces::Chain& chain, interfaces::Chain::Lock& locked_chain)
-=======
 static bool IsCurrentForAntiFeeSniping(interfaces::Chain& chain, const uint256& block_hash)
->>>>>>> cee17f13
 {
     if (chain.isInitialBlockDownload()) {
         return false;
@@ -2821,14 +2817,9 @@
     }
 
     CMutableTransaction txNew;
-<<<<<<< HEAD
     if (isNamecoin)
         txNew.SetNamecoin();
 
-    txNew.nLockTime = GetLocktimeForNewTransaction(chain(), locked_chain);
-
-=======
->>>>>>> cee17f13
     FeeCalculation feeCalc;
     CAmount nFeeNeeded;
     int nBytes;
