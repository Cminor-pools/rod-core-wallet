--- conflicted
+++ resolved
@@ -4373,14 +4373,7 @@
 {
     if (!IsCoinBase())
         return 0;
-<<<<<<< HEAD
-
-    AssertLockHeld(cs_main);
-
-    const int chain_depth = GetDepthInMainChain();
-=======
     int chain_depth = GetDepthInMainChain(locked_chain);
->>>>>>> db0bcba1
     assert(chain_depth >= 0); // coinbase tx should not be conflicted
 
     /* Special rule:  The genesis premine is spendable immediately.  */
