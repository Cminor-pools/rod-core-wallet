--- conflicted
+++ resolved
@@ -231,15 +231,9 @@
                       "timestamp %d. There was an error reading a block from time %d, which is after or within %d "
                       "seconds of key creation, and could contain transactions pertaining to the key. As a result, "
                       "transactions and coins using this key may not appear in the wallet. This error could be caused "
-<<<<<<< HEAD
                       "by pruning or data corruption (see xayad log for details) and could be dealt with by "
-                      "downloading and rescanning the relevant blocks (see -reindex and -rescan "
-                      "options).\"}},{\"success\":true}]",
-=======
-                      "by pruning or data corruption (see namecoind log for details) and could be dealt with by "
                       "downloading and rescanning the relevant blocks (see -reindex option and rescanblockchain "
                       "RPC).\"}},{\"success\":true}]",
->>>>>>> dcce61d7
                               0, oldTip->GetBlockTimeMax(), TIMESTAMP_WINDOW));
         RemoveWallet(context, wallet, /* load_on_start= */ std::nullopt);
     }
