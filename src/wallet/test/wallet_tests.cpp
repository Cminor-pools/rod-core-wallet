--- conflicted
+++ resolved
@@ -481,34 +481,7 @@
     ListCoinsTestingSetup()
     {
         CreateAndProcessBlock({}, GetScriptForRawPubKey(coinbaseKey.GetPubKey()));
-<<<<<<< HEAD
-        wallet = std::make_unique<CWallet>(m_node.chain.get(), "", CreateMockWalletDatabase());
-        {
-            LOCK2(wallet->cs_wallet, ::cs_main);
-            wallet->SetLastBlockProcessed(m_node.chainman->ActiveChain().Height(), m_node.chainman->ActiveChain().Tip()->GetBlockHash());
-        }
-        wallet->LoadWallet();
-
-        /* In Xaya, the minimum / default wallet version already supports HD,
-           unlike upstream Bitcoin/Namecoin.  Thus we have to set an HD seed
-           as well, otherwise the wallet won't generate keys.  */
-        {
-          auto* spk_man = wallet->GetOrCreateLegacyScriptPubKeyMan();
-          LOCK2(wallet->cs_wallet, spk_man->cs_KeyStore);
-          spk_man->SetHDSeed(spk_man->GenerateNewSeed());
-        }
-
-        AddKey(*wallet, coinbaseKey);
-        WalletRescanReserver reserver(*wallet);
-        reserver.reserve();
-        CWallet::ScanResult result = wallet->ScanForWalletTransactions(m_node.chainman->ActiveChain().Genesis()->GetBlockHash(), 0 /* start_height */, {} /* max_height */, reserver, false /* update */);
-        BOOST_CHECK_EQUAL(result.status, CWallet::ScanResult::SUCCESS);
-        BOOST_CHECK_EQUAL(result.last_scanned_block, m_node.chainman->ActiveChain().Tip()->GetBlockHash());
-        BOOST_CHECK_EQUAL(*result.last_scanned_height, m_node.chainman->ActiveChain().Height());
-        BOOST_CHECK(result.last_failed_block.IsNull());
-=======
         wallet = CreateSyncedWallet(*m_node.chain, m_node.chainman->ActiveChain(), coinbaseKey);
->>>>>>> c1625db1
     }
 
     ~ListCoinsTestingSetup()
