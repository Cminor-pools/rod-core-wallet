--- conflicted
+++ resolved
@@ -508,11 +508,7 @@
         CCoinControl dummy;
         FeeCalculation fee_calc_out;
         {
-<<<<<<< HEAD
-            BOOST_CHECK(wallet->CreateTransaction({recipient}, nullptr, tx, fee, changePos, error, dummy, fee_calc_out));
-=======
-            BOOST_CHECK(CreateTransaction(*wallet, {recipient}, tx, fee, changePos, error, dummy, fee_calc_out));
->>>>>>> 499a6fcf
+            BOOST_CHECK(CreateTransaction(*wallet, {recipient}, nullptr, tx, fee, changePos, error, dummy, fee_calc_out));
         }
         wallet->CommitTransaction(tx, {}, {});
         CMutableTransaction blocktx;
