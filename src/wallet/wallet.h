// Copyright (c) 2009-2010 Satoshi Nakamoto
// Copyright (c) 2009-2020 The Bitcoin Core developers
// Distributed under the MIT software license, see the accompanying
// file COPYING or http://www.opensource.org/licenses/mit-license.php.

#ifndef BITCOIN_WALLET_WALLET_H
#define BITCOIN_WALLET_WALLET_H

#include <amount.h>
#include <interfaces/chain.h>
#include <interfaces/handler.h>
#include <outputtype.h>
#include <policy/feerate.h>
#include <psbt.h>
#include <tinyformat.h>
#include <util/message.h>
#include <util/strencodings.h>
#include <util/string.h>
#include <util/system.h>
#include <util/ui_change_type.h>
#include <validationinterface.h>
#include <wallet/coinselection.h>
#include <wallet/crypter.h>
#include <wallet/scriptpubkeyman.h>
#include <wallet/walletdb.h>
#include <wallet/walletutil.h>

#include <algorithm>
#include <atomic>
#include <map>
#include <memory>
#include <set>
#include <stdexcept>
#include <stdint.h>
#include <string>
#include <utility>
#include <vector>

#include <boost/signals2/signal.hpp>

using LoadWalletFn = std::function<void(std::unique_ptr<interfaces::Wallet> wallet)>;

struct bilingual_str;

//! Explicitly unload and delete the wallet.
//! Blocks the current thread after signaling the unload intent so that all
//! wallet clients release the wallet.
//! Note that, when blocking is not required, the wallet is implicitly unloaded
//! by the shared pointer deleter.
void UnloadWallet(std::shared_ptr<CWallet>&& wallet);

bool AddWallet(const std::shared_ptr<CWallet>& wallet);
bool RemoveWallet(const std::shared_ptr<CWallet>& wallet);
std::vector<std::shared_ptr<CWallet>> GetWallets();
std::shared_ptr<CWallet> GetWallet(const std::string& name);
std::shared_ptr<CWallet> LoadWallet(interfaces::Chain& chain, const WalletLocation& location, bilingual_str& error, std::vector<bilingual_str>& warnings);
std::unique_ptr<interfaces::Handler> HandleLoadWallet(LoadWalletFn load_wallet);

enum class WalletCreationStatus {
    SUCCESS,
    CREATION_FAILED,
    ENCRYPTION_FAILED
};

WalletCreationStatus CreateWallet(interfaces::Chain& chain, const SecureString& passphrase, uint64_t wallet_creation_flags, const std::string& name, bilingual_str& error, std::vector<bilingual_str>& warnings, std::shared_ptr<CWallet>& result);

//! -paytxfee default
constexpr CAmount DEFAULT_PAY_TX_FEE = 0;
//! -fallbackfee default
static const CAmount DEFAULT_FALLBACK_FEE = 0;
//! -discardfee default
static const CAmount DEFAULT_DISCARD_FEE = 10000;
//! -mintxfee default
<<<<<<< HEAD
static const CAmount DEFAULT_TRANSACTION_MINFEE = COIN / 1000;
=======
static const CAmount DEFAULT_TRANSACTION_MINFEE = 1000;
/**
 * maximum fee increase allowed to do partial spend avoidance, even for nodes with this feature disabled by default
 *
 * A value of -1 disables this feature completely.
 * A value of 0 (current default) means to attempt to do partial spend avoidance, and use its results if the fees remain *unchanged*
 * A value > 0 means to do partial spend avoidance if the fee difference against a regular coin selection instance is in the range [0..value].
 */
static const CAmount DEFAULT_MAX_AVOIDPARTIALSPEND_FEE = 0;
//! discourage APS fee higher than this amount
constexpr CAmount HIGH_APS_FEE{COIN / 10000};
>>>>>>> 18a72938
//! minimum recommended increment for BIP 125 replacement txs
static const CAmount WALLET_INCREMENTAL_RELAY_FEE = COIN / 1000;
//! Default for -spendzeroconfchange
static const bool DEFAULT_SPEND_ZEROCONF_CHANGE = true;
//! Default for -walletrejectlongchains
static const bool DEFAULT_WALLET_REJECT_LONG_CHAINS = false;
//! -txconfirmtarget default
static const unsigned int DEFAULT_TX_CONFIRM_TARGET = 6;
//! -walletrbf default
static const bool DEFAULT_WALLET_RBF = false;
static const bool DEFAULT_WALLETBROADCAST = true;
static const bool DEFAULT_DISABLE_WALLET = false;
//! -maxtxfee default
constexpr CAmount DEFAULT_TRANSACTION_MAXFEE{COIN / 10};
//! Discourage users to set fees higher than this amount (in satoshis) per kB
constexpr CAmount HIGH_TX_FEE_PER_KB{COIN / 100};
//! -maxtxfee will warn if called with a higher fee than this amount (in satoshis)
constexpr CAmount HIGH_MAX_TX_FEE{100 * HIGH_TX_FEE_PER_KB};

//! Pre-calculated constants for input size estimation in *virtual size*
static constexpr size_t DUMMY_NESTED_P2WPKH_INPUT_SIZE = 91;

class CCoinControl;
class COutput;
class CScript;
class CWalletTx;
struct FeeCalculation;
enum class FeeEstimateMode;
class ReserveDestination;

//! Default for -addresstype
constexpr OutputType DEFAULT_ADDRESS_TYPE{OutputType::LEGACY};

static constexpr uint64_t KNOWN_WALLET_FLAGS =
        WALLET_FLAG_AVOID_REUSE
    |   WALLET_FLAG_BLANK_WALLET
    |   WALLET_FLAG_KEY_ORIGIN_METADATA
    |   WALLET_FLAG_DISABLE_PRIVATE_KEYS
    |   WALLET_FLAG_DESCRIPTORS;

static constexpr uint64_t MUTABLE_WALLET_FLAGS =
        WALLET_FLAG_AVOID_REUSE;

static const std::map<std::string,WalletFlags> WALLET_FLAG_MAP{
    {"avoid_reuse", WALLET_FLAG_AVOID_REUSE},
    {"blank", WALLET_FLAG_BLANK_WALLET},
    {"key_origin_metadata", WALLET_FLAG_KEY_ORIGIN_METADATA},
    {"disable_private_keys", WALLET_FLAG_DISABLE_PRIVATE_KEYS},
    {"descriptor_wallet", WALLET_FLAG_DESCRIPTORS},
};

extern const std::map<uint64_t,std::string> WALLET_FLAG_CAVEATS;

/** A wrapper to reserve an address from a wallet
 *
 * ReserveDestination is used to reserve an address.
 * It is currently only used inside of CreateTransaction.
 *
 * Instantiating a ReserveDestination does not reserve an address. To do so,
 * GetReservedDestination() needs to be called on the object. Once an address has been
 * reserved, call KeepDestination() on the ReserveDestination object to make sure it is not
 * returned. Call ReturnDestination() to return the address so it can be re-used (for
 * example, if the address was used in a new transaction
 * and that transaction was not completed and needed to be aborted).
 *
 * If an address is reserved and KeepDestination() is not called, then the address will be
 * returned when the ReserveDestination goes out of scope.
 */
class ReserveDestination
{
protected:
    //! The wallet to reserve from
    const CWallet* const pwallet;
    //! The ScriptPubKeyMan to reserve from. Based on type when GetReservedDestination is called
    ScriptPubKeyMan* m_spk_man{nullptr};
    OutputType const type;
    //! The index of the address's key in the keypool
    int64_t nIndex{-1};
    //! The destination
    CTxDestination address;
    //! Whether this is from the internal (change output) keypool
    bool fInternal{false};

public:
    //! Construct a ReserveDestination object. This does NOT reserve an address yet
    explicit ReserveDestination(CWallet* pwallet, OutputType type)
      : pwallet(pwallet)
      , type(type) { }

    ReserveDestination(const ReserveDestination&) = delete;
    ReserveDestination& operator=(const ReserveDestination&) = delete;

    //! Destructor. If a key has been reserved and not KeepKey'ed, it will be returned to the keypool
    ~ReserveDestination()
    {
        ReturnDestination();
    }

    //! Reserve an address
    bool GetReservedDestination(CTxDestination& pubkey, bool internal);
    //! Return reserved address
    void ReturnDestination();
    //! Keep the address. Do not return it's key to the keypool when this object goes out of scope
    void KeepDestination();
};

/** Address book data */
class CAddressBookData
{
private:
    bool m_change{true};
    std::string m_label;
public:
    std::string purpose;

    CAddressBookData() : purpose("unknown") {}

    typedef std::map<std::string, std::string> StringMap;
    StringMap destdata;

    bool IsChange() const { return m_change; }
    const std::string& GetLabel() const { return m_label; }
    void SetLabel(const std::string& label) {
        m_change = false;
        m_label = label;
    }
};

struct CRecipient
{
    CScript scriptPubKey;
    CAmount nAmount;
    bool fSubtractFeeFromAmount;
};

static inline void ReadOrderPos(int64_t& nOrderPos, mapValue_t& mapValue)
{
    if (!mapValue.count("n"))
    {
        nOrderPos = -1; // TODO: calculate elsewhere
        return;
    }
    nOrderPos = atoi64(mapValue["n"]);
}


static inline void WriteOrderPos(const int64_t& nOrderPos, mapValue_t& mapValue)
{
    if (nOrderPos == -1)
        return;
    mapValue["n"] = ToString(nOrderPos);
}

struct COutputEntry
{
    CTxDestination destination;
    std::string nameOp;
    CAmount amount;
    int vout;
};

/** Legacy class used for deserializing vtxPrev for backwards compatibility.
 * vtxPrev was removed in commit 93a18a3650292afbb441a47d1fa1b94aeb0164e3,
 * but old wallet.dat files may still contain vtxPrev vectors of CMerkleTxs.
 * These need to get deserialized for field alignment when deserializing
 * a CWalletTx, but the deserialized values are discarded.**/
class CMerkleTx
{
public:
    template<typename Stream>
    void Unserialize(Stream& s)
    {
        CTransactionRef tx;
        uint256 hashBlock;
        std::vector<uint256> vMerkleBranch;
        int nIndex;

        s >> tx >> hashBlock >> vMerkleBranch >> nIndex;
    }
};

//Get the marginal bytes of spending the specified output
int CalculateMaximumSignedInputSize(const CTxOut& txout, const CWallet* pwallet, bool use_max_sig = false);

/**
 * A transaction with a bunch of additional info that only the owner cares about.
 * It includes any unrecorded transactions needed to link it back to the block chain.
 */
class CWalletTx
{
private:
    const CWallet* pwallet;

    /** Constant used in hashBlock to indicate tx has been abandoned, only used at
     * serialization/deserialization to avoid ambiguity with conflicted.
     */
    static const uint256 ABANDON_HASH;

public:
    /**
     * Key/value map with information about the transaction.
     *
     * The following keys can be read and written through the map and are
     * serialized in the wallet database:
     *
     *     "comment", "to"   - comment strings provided to sendtoaddress,
     *                         and sendmany wallet RPCs
     *     "replaces_txid"   - txid (as HexStr) of transaction replaced by
     *                         bumpfee on transaction created by bumpfee
     *     "replaced_by_txid" - txid (as HexStr) of transaction created by
     *                         bumpfee on transaction replaced by bumpfee
     *     "from", "message" - obsolete fields that could be set in UI prior to
     *                         2011 (removed in commit 4d9b223)
     *
     * The following keys are serialized in the wallet database, but shouldn't
     * be read or written through the map (they will be temporarily added and
     * removed from the map during serialization):
     *
     *     "fromaccount"     - serialized strFromAccount value
     *     "n"               - serialized nOrderPos value
     *     "timesmart"       - serialized nTimeSmart value
     *     "spent"           - serialized vfSpent value that existed prior to
     *                         2014 (removed in commit 93a18a3)
     */
    mapValue_t mapValue;
    std::vector<std::pair<std::string, std::string> > vOrderForm;
    unsigned int fTimeReceivedIsTxTime;
    unsigned int nTimeReceived; //!< time received by this node
    /**
     * Stable timestamp that never changes, and reflects the order a transaction
     * was added to the wallet. Timestamp is based on the block time for a
     * transaction added as part of a block, or else the time when the
     * transaction was received if it wasn't part of a block, with the timestamp
     * adjusted in both cases so timestamp order matches the order transactions
     * were added to the wallet. More details can be found in
     * CWallet::ComputeTimeSmart().
     */
    unsigned int nTimeSmart;
    /**
     * From me flag is set to 1 for transactions that were created by the wallet
     * on this bitcoin node, and set to 0 for transactions that were created
     * externally and came in through the network or sendrawtransaction RPC.
     */
    bool fFromMe;
    int64_t nOrderPos; //!< position in ordered transaction list
    std::multimap<int64_t, CWalletTx*>::const_iterator m_it_wtxOrdered;

    // memory only
    enum AmountType { DEBIT, CREDIT, IMMATURE_CREDIT, AVAILABLE_CREDIT, AMOUNTTYPE_ENUM_ELEMENTS };
    CAmount GetCachableAmount(AmountType type, const isminefilter& filter, bool recalculate = false) const;
    mutable CachableAmount m_amounts[AMOUNTTYPE_ENUM_ELEMENTS];
    /**
     * This flag is true if all m_amounts caches are empty. This is particularly
     * useful in places where MarkDirty is conditionally called and the
     * condition can be expensive and thus can be skipped if the flag is true.
     * See MarkDestinationsDirty.
     */
    mutable bool m_is_cache_empty{true};
    mutable bool fChangeCached;
    mutable bool fInMempool;
    mutable CAmount nChangeCached;

    CWalletTx(const CWallet* wallet, CTransactionRef arg)
        : pwallet(wallet),
          tx(std::move(arg))
    {
        Init();
    }

    void Init()
    {
        mapValue.clear();
        vOrderForm.clear();
        fTimeReceivedIsTxTime = false;
        nTimeReceived = 0;
        nTimeSmart = 0;
        fFromMe = false;
        fChangeCached = false;
        fInMempool = false;
        nChangeCached = 0;
        nOrderPos = -1;
        m_confirm = Confirmation{};
    }

    CTransactionRef tx;

    /* New transactions start as UNCONFIRMED. At BlockConnected,
     * they will transition to CONFIRMED. In case of reorg, at BlockDisconnected,
     * they roll back to UNCONFIRMED. If we detect a conflicting transaction at
     * block connection, we update conflicted tx and its dependencies as CONFLICTED.
     * If tx isn't confirmed and outside of mempool, the user may switch it to ABANDONED
     * by using the abandontransaction call. This last status may be override by a CONFLICTED
     * or CONFIRMED transition.
     */
    enum Status {
        UNCONFIRMED,
        CONFIRMED,
        CONFLICTED,
        ABANDONED
    };

    /* Confirmation includes tx status and a triplet of {block height/block hash/tx index in block}
     * at which tx has been confirmed. All three are set to 0 if tx is unconfirmed or abandoned.
     * Meaning of these fields changes with CONFLICTED state where they instead point to block hash
     * and block height of the deepest conflicting tx.
     */
    struct Confirmation {
        Status status;
        int block_height;
        uint256 hashBlock;
        int nIndex;
        Confirmation(Status s = UNCONFIRMED, int b = 0, uint256 h = uint256(), int i = 0) : status(s), block_height(b), hashBlock(h), nIndex(i) {}
    };

    Confirmation m_confirm;

    template<typename Stream>
    void Serialize(Stream& s) const
    {
        mapValue_t mapValueCopy = mapValue;

        mapValueCopy["fromaccount"] = "";
        WriteOrderPos(nOrderPos, mapValueCopy);
        if (nTimeSmart) {
            mapValueCopy["timesmart"] = strprintf("%u", nTimeSmart);
        }

        std::vector<char> dummy_vector1; //!< Used to be vMerkleBranch
        std::vector<char> dummy_vector2; //!< Used to be vtxPrev
        bool dummy_bool = false; //!< Used to be fSpent
        uint256 serializedHash = isAbandoned() ? ABANDON_HASH : m_confirm.hashBlock;
        int serializedIndex = isAbandoned() || isConflicted() ? -1 : m_confirm.nIndex;
        s << tx << serializedHash << dummy_vector1 << serializedIndex << dummy_vector2 << mapValueCopy << vOrderForm << fTimeReceivedIsTxTime << nTimeReceived << fFromMe << dummy_bool;
    }

    template<typename Stream>
    void Unserialize(Stream& s)
    {
        Init();

        std::vector<uint256> dummy_vector1; //!< Used to be vMerkleBranch
        std::vector<CMerkleTx> dummy_vector2; //!< Used to be vtxPrev
        bool dummy_bool; //! Used to be fSpent
        int serializedIndex;
        s >> tx >> m_confirm.hashBlock >> dummy_vector1 >> serializedIndex >> dummy_vector2 >> mapValue >> vOrderForm >> fTimeReceivedIsTxTime >> nTimeReceived >> fFromMe >> dummy_bool;

        /* At serialization/deserialization, an nIndex == -1 means that hashBlock refers to
         * the earliest block in the chain we know this or any in-wallet ancestor conflicts
         * with. If nIndex == -1 and hashBlock is ABANDON_HASH, it means transaction is abandoned.
         * In same context, an nIndex >= 0 refers to a confirmed transaction (if hashBlock set) or
         * unconfirmed one. Older clients interpret nIndex == -1 as unconfirmed for backward
         * compatibility (pre-commit 9ac63d6).
         */
        if (serializedIndex == -1 && m_confirm.hashBlock == ABANDON_HASH) {
            setAbandoned();
        } else if (serializedIndex == -1) {
            setConflicted();
        } else if (!m_confirm.hashBlock.IsNull()) {
            m_confirm.nIndex = serializedIndex;
            setConfirmed();
        }

        ReadOrderPos(nOrderPos, mapValue);
        nTimeSmart = mapValue.count("timesmart") ? (unsigned int)atoi64(mapValue["timesmart"]) : 0;

        mapValue.erase("fromaccount");
        mapValue.erase("spent");
        mapValue.erase("n");
        mapValue.erase("timesmart");
    }

    void SetTx(CTransactionRef arg)
    {
        tx = std::move(arg);
    }

    //! make sure balances are recalculated
    void MarkDirty()
    {
        m_amounts[DEBIT].Reset();
        m_amounts[CREDIT].Reset();
        m_amounts[IMMATURE_CREDIT].Reset();
        m_amounts[AVAILABLE_CREDIT].Reset();
        fChangeCached = false;
        m_is_cache_empty = true;
    }

    //! filter decides which addresses will count towards the debit
    CAmount GetDebit(const isminefilter& filter) const;
    CAmount GetCredit(const isminefilter& filter) const;
    CAmount GetImmatureCredit(bool fUseCache = true) const;
    // TODO: Remove "NO_THREAD_SAFETY_ANALYSIS" and replace it with the correct
    // annotation "EXCLUSIVE_LOCKS_REQUIRED(pwallet->cs_wallet)". The
    // annotation "NO_THREAD_SAFETY_ANALYSIS" was temporarily added to avoid
    // having to resolve the issue of member access into incomplete type CWallet.
    CAmount GetAvailableCredit(bool fUseCache = true, const isminefilter& filter = ISMINE_SPENDABLE) const NO_THREAD_SAFETY_ANALYSIS;
    CAmount GetImmatureWatchOnlyCredit(const bool fUseCache = true) const;
    CAmount GetChange() const;

    // Get the marginal bytes if spending the specified output from this transaction
    int GetSpendSize(unsigned int out, bool use_max_sig = false) const
    {
        return CalculateMaximumSignedInputSize(tx->vout[out], pwallet, use_max_sig);
    }

    void GetAmounts(std::list<COutputEntry>& listReceived,
                    std::list<COutputEntry>& listSent, CAmount& nFee, const isminefilter& filter) const;

    bool IsFromMe(const isminefilter& filter) const
    {
        return (GetDebit(filter) > 0);
    }

    // True if only scriptSigs are different
    bool IsEquivalentTo(const CWalletTx& tx) const;

    bool InMempool() const;
    bool IsTrusted() const;
    bool IsTrusted(std::set<uint256>& trusted_parents) const;

    int64_t GetTxTime() const;

    // Pass this transaction to node for mempool insertion and relay to peers if flag set to true
    bool SubmitMemoryPoolAndRelay(std::string& err_string, bool relay);

    // TODO: Remove "NO_THREAD_SAFETY_ANALYSIS" and replace it with the correct
    // annotation "EXCLUSIVE_LOCKS_REQUIRED(pwallet->cs_wallet)". The annotation
    // "NO_THREAD_SAFETY_ANALYSIS" was temporarily added to avoid having to
    // resolve the issue of member access into incomplete type CWallet. Note
    // that we still have the runtime check "AssertLockHeld(pwallet->cs_wallet)"
    // in place.
    std::set<uint256> GetConflicts() const NO_THREAD_SAFETY_ANALYSIS;

    /**
     * Return depth of transaction in blockchain:
     * <0  : conflicts with a transaction this deep in the blockchain
     *  0  : in memory pool, waiting to be included in a block
     * >=1 : this many blocks deep in the main chain
     */
    // TODO: Remove "NO_THREAD_SAFETY_ANALYSIS" and replace it with the correct
    // annotation "EXCLUSIVE_LOCKS_REQUIRED(pwallet->cs_wallet)". The annotation
    // "NO_THREAD_SAFETY_ANALYSIS" was temporarily added to avoid having to
    // resolve the issue of member access into incomplete type CWallet. Note
    // that we still have the runtime check "AssertLockHeld(pwallet->cs_wallet)"
    // in place.
    int GetDepthInMainChain() const NO_THREAD_SAFETY_ANALYSIS;
    bool IsInMainChain() const { return GetDepthInMainChain() > 0; }

    /**
     * @return number of blocks to maturity for this transaction:
     *  0 : is not a coinbase transaction, or is a mature coinbase transaction
     * >0 : is a coinbase transaction which matures in this many blocks
     */
    int GetBlocksToMaturity() const;
    bool isAbandoned() const { return m_confirm.status == CWalletTx::ABANDONED; }
    void setAbandoned()
    {
        m_confirm.status = CWalletTx::ABANDONED;
        m_confirm.hashBlock = uint256();
        m_confirm.block_height = 0;
        m_confirm.nIndex = 0;
    }
    bool isConflicted() const { return m_confirm.status == CWalletTx::CONFLICTED; }
    void setConflicted() { m_confirm.status = CWalletTx::CONFLICTED; }
    bool isUnconfirmed() const { return m_confirm.status == CWalletTx::UNCONFIRMED; }
    void setUnconfirmed() { m_confirm.status = CWalletTx::UNCONFIRMED; }
    bool isConfirmed() const { return m_confirm.status == CWalletTx::CONFIRMED; }
    void setConfirmed() { m_confirm.status = CWalletTx::CONFIRMED; }
    const uint256& GetHash() const { return tx->GetHash(); }
    bool IsCoinBase() const { return tx->IsCoinBase(); }
    bool IsImmatureCoinBase() const;

    // Disable copying of CWalletTx objects to prevent bugs where instances get
    // copied in and out of the mapWallet map, and fields are updated in the
    // wrong copy.
    CWalletTx(CWalletTx const &) = delete;
    void operator=(CWalletTx const &x) = delete;
};

class COutput
{
public:
    const CWalletTx *tx;
    int i;
    int nDepth;

    /** Pre-computed estimated size of this output as a fully-signed input in a transaction. Can be -1 if it could not be calculated */
    int nInputBytes;

    /** Whether we have the private keys to spend this output */
    bool fSpendable;

    /** Whether we know how to spend this output, ignoring the lack of keys */
    bool fSolvable;

    /** Whether to use the maximum sized, 72 byte signature when calculating the size of the input spend. This should only be set when watch-only outputs are allowed */
    bool use_max_sig;

    /**
     * Whether this output is considered safe to spend. Unconfirmed transactions
     * from outside keys and unconfirmed replacement transactions are considered
     * unsafe and will not be used to fund new spending transactions.
     */
    bool fSafe;

    COutput(const CWalletTx *txIn, int iIn, int nDepthIn, bool fSpendableIn, bool fSolvableIn, bool fSafeIn, bool use_max_sig_in = false)
    {
        tx = txIn; i = iIn; nDepth = nDepthIn; fSpendable = fSpendableIn; fSolvable = fSolvableIn; fSafe = fSafeIn; nInputBytes = -1; use_max_sig = use_max_sig_in;
        // If known and signable by the given wallet, compute nInputBytes
        // Failure will keep this value -1
        if (fSpendable && tx) {
            nInputBytes = tx->GetSpendSize(i, use_max_sig);
        }
    }

    std::string ToString() const;

    inline CInputCoin GetInputCoin() const
    {
        return CInputCoin(tx->tx, i, nInputBytes);
    }
};

struct CoinSelectionParams
{
    bool use_bnb = true;
    size_t change_output_size = 0;
    size_t change_spend_size = 0;
    CFeeRate effective_fee = CFeeRate(0);
    size_t tx_noinputs_size = 0;
    //! Indicate that we are subtracting the fee from outputs
    bool m_subtract_fee_outputs = false;

    CoinSelectionParams(bool use_bnb, size_t change_output_size, size_t change_spend_size, CFeeRate effective_fee, size_t tx_noinputs_size) : use_bnb(use_bnb), change_output_size(change_output_size), change_spend_size(change_spend_size), effective_fee(effective_fee), tx_noinputs_size(tx_noinputs_size) {}
    CoinSelectionParams() {}
};

class WalletRescanReserver; //forward declarations for ScanForWalletTransactions/RescanFromTime
/**
 * A CWallet maintains a set of transactions and balances, and provides the ability to create new transactions.
 */
class CWallet final : public WalletStorage, public interfaces::Chain::Notifications
{
private:
    CKeyingMaterial vMasterKey GUARDED_BY(cs_wallet);


    bool Unlock(const CKeyingMaterial& vMasterKeyIn, bool accept_no_keys = false);

    std::atomic<bool> fAbortRescan{false};
    std::atomic<bool> fScanningWallet{false}; // controlled by WalletRescanReserver
    std::atomic<int64_t> m_scanning_start{0};
    std::atomic<double> m_scanning_progress{0};
    friend class WalletRescanReserver;

    //! the current wallet version: clients below this version are not able to load the wallet
    int nWalletVersion GUARDED_BY(cs_wallet){FEATURE_BASE};

    //! the maximum wallet format version: memory-only variable that specifies to what version this wallet may be upgraded
    int nWalletMaxVersion GUARDED_BY(cs_wallet) = FEATURE_BASE;

    int64_t nNextResend = 0;
    bool fBroadcastTransactions = false;
    // Local time that the tip block was received. Used to schedule wallet rebroadcasts.
    std::atomic<int64_t> m_best_block_time {0};

    /**
     * Used to keep track of spent outpoints, and
     * detect and report conflicts (double-spends or
     * mutated transactions where the mutant gets mined).
     */
    typedef std::multimap<COutPoint, uint256> TxSpends;
    TxSpends mapTxSpends GUARDED_BY(cs_wallet);
    void AddToSpends(const COutPoint& outpoint, const uint256& wtxid) EXCLUSIVE_LOCKS_REQUIRED(cs_wallet);
    void AddToSpends(const uint256& wtxid) EXCLUSIVE_LOCKS_REQUIRED(cs_wallet);

    /**
     * Add a transaction to the wallet, or update it.  pIndex and posInBlock should
     * be set when the transaction was known to be included in a block.  When
     * pIndex == nullptr, then wallet state is not updated in AddToWallet, but
     * notifications happen and cached balances are marked dirty.
     *
     * If fUpdate is true, existing transactions will be updated.
     * TODO: One exception to this is that the abandoned state is cleared under the
     * assumption that any further notification of a transaction that was considered
     * abandoned is an indication that it is not safe to be considered abandoned.
     * Abandoned state should probably be more carefully tracked via different
     * posInBlock signals or by checking mempool presence when necessary.
     */
    bool AddToWalletIfInvolvingMe(const CTransactionRef& tx, CWalletTx::Confirmation confirm, bool fUpdate) EXCLUSIVE_LOCKS_REQUIRED(cs_wallet);

    /* Mark a transaction (and its in-wallet descendants) as conflicting with a particular block. */
    void MarkConflicted(const uint256& hashBlock, int conflicting_height, const uint256& hashTx);

    /* Mark a transaction's inputs dirty, thus forcing the outputs to be recomputed */
    void MarkInputsDirty(const CTransactionRef& tx) EXCLUSIVE_LOCKS_REQUIRED(cs_wallet);

    void SyncMetaData(std::pair<TxSpends::iterator, TxSpends::iterator>) EXCLUSIVE_LOCKS_REQUIRED(cs_wallet);

    /* Used by TransactionAddedToMemorypool/BlockConnected/Disconnected/ScanForWalletTransactions.
     * Should be called with non-zero block_hash and posInBlock if this is for a transaction that is included in a block. */
    void SyncTransaction(const CTransactionRef& tx, CWalletTx::Confirmation confirm, bool update_tx = true) EXCLUSIVE_LOCKS_REQUIRED(cs_wallet);

    std::atomic<uint64_t> m_wallet_flags{0};

    bool SetAddressBookWithDB(WalletBatch& batch, const CTxDestination& address, const std::string& strName, const std::string& strPurpose);

    //! Unsets a wallet flag and saves it to disk
    void UnsetWalletFlagWithDB(WalletBatch& batch, uint64_t flag);

    //! Unset the blank wallet flag and saves it to disk
    void UnsetBlankWalletFlag(WalletBatch& batch) override;

    /** Interface for accessing chain state. */
    interfaces::Chain* m_chain;

    /** Wallet location which includes wallet name (see WalletLocation). */
    WalletLocation m_location;

    /** Internal database handle. */
    std::unique_ptr<WalletDatabase> database;

    /**
     * The following is used to keep track of how far behind the wallet is
     * from the chain sync, and to allow clients to block on us being caught up.
     *
     * Processed hash is a pointer on node's tip and doesn't imply that the wallet
     * has scanned sequentially all blocks up to this one.
     */
    uint256 m_last_block_processed GUARDED_BY(cs_wallet);

    /* Height of last block processed is used by wallet to know depth of transactions
     * without relying on Chain interface beyond asynchronous updates. For safety, we
     * initialize it to -1. Height is a pointer on node's tip and doesn't imply
     * that the wallet has scanned sequentially all blocks up to this one.
     */
    int m_last_block_processed_height GUARDED_BY(cs_wallet) = -1;

    std::map<OutputType, ScriptPubKeyMan*> m_external_spk_managers;
    std::map<OutputType, ScriptPubKeyMan*> m_internal_spk_managers;

    // Indexed by a unique identifier produced by each ScriptPubKeyMan using
    // ScriptPubKeyMan::GetID. In many cases it will be the hash of an internal structure
    std::map<uint256, std::unique_ptr<ScriptPubKeyMan>> m_spk_managers;

    bool CreateTransactionInternal(const std::vector<CRecipient>& vecSend, CTransactionRef& tx, CAmount& nFeeRet, int& nChangePosInOut, bilingual_str& error, const CCoinControl& coin_control, bool sign);

public:
    /*
     * Main wallet lock.
     * This lock protects all the fields added by CWallet.
     */
    mutable RecursiveMutex cs_wallet;

    /** Get database handle used by this wallet. Ideally this function would
     * not be necessary.
     */
    WalletDatabase& GetDBHandle()
    {
        return *database;
    }
    WalletDatabase& GetDatabase() override { return *database; }

    /**
     * Select a set of coins such that nValueRet >= nTargetValue and at least
     * all coins from coinControl are selected; Never select unconfirmed coins
     * if they are not ours
     */
    bool SelectCoins(const std::vector<COutput>& vAvailableCoins, const CAmount& nTargetValue, std::set<CInputCoin>& setCoinsRet, CAmount& nValueRet,
                    const CCoinControl& coin_control, CoinSelectionParams& coin_selection_params, bool& bnb_used) const EXCLUSIVE_LOCKS_REQUIRED(cs_wallet);

    const WalletLocation& GetLocation() const { return m_location; }

    /** Get a name for this wallet for logging/debugging purposes.
     */
    const std::string& GetName() const { return m_location.GetName(); }

    typedef std::map<unsigned int, CMasterKey> MasterKeyMap;
    MasterKeyMap mapMasterKeys;
    unsigned int nMasterKeyMaxID = 0;

    /** Construct wallet with specified name and database implementation. */
    CWallet(interfaces::Chain* chain, const WalletLocation& location, std::unique_ptr<WalletDatabase> database)
        : m_chain(chain),
          m_location(location),
          database(std::move(database))
    {
    }

    ~CWallet()
    {
        // Should not have slots connected at this point.
        assert(NotifyUnload.empty());
    }

    bool IsCrypted() const;
    bool IsLocked() const override;
    bool Lock();

    /** Interface to assert chain access */
    bool HaveChain() const { return m_chain ? true : false; }

    std::map<uint256, CWalletTx> mapWallet GUARDED_BY(cs_wallet);

    typedef std::multimap<int64_t, CWalletTx*> TxItems;
    TxItems wtxOrdered;

    int64_t nOrderPosNext GUARDED_BY(cs_wallet) = 0;
    uint64_t nAccountingEntryNumber = 0;

    std::map<CTxDestination, CAddressBookData> m_address_book GUARDED_BY(cs_wallet);
    const CAddressBookData* FindAddressBookEntry(const CTxDestination&, bool allow_change = false) const EXCLUSIVE_LOCKS_REQUIRED(cs_wallet);

    std::set<COutPoint> setLockedCoins GUARDED_BY(cs_wallet);

    /** Registered interfaces::Chain::Notifications handler. */
    std::unique_ptr<interfaces::Handler> m_chain_notifications_handler;

    /** Interface for accessing chain state. */
    interfaces::Chain& chain() const { assert(m_chain); return *m_chain; }

    const CWalletTx* GetWalletTx(const uint256& hash) const;

    //! check whether we are allowed to upgrade (or already support) to the named feature
    bool CanSupportFeature(enum WalletFeature wf) const override EXCLUSIVE_LOCKS_REQUIRED(cs_wallet) { AssertLockHeld(cs_wallet); return nWalletMaxVersion >= wf; }

    /**
     * populate vCoins with vector of available COutputs.
     */
    void AvailableCoins(std::vector<COutput>& vCoins, bool fOnlySafe = true, const CCoinControl* coinControl = nullptr, const CAmount& nMinimumAmount = 1, const CAmount& nMaximumAmount = MAX_MONEY, const CAmount& nMinimumSumAmount = MAX_MONEY, const uint64_t nMaximumCount = 0) const EXCLUSIVE_LOCKS_REQUIRED(cs_wallet);

    /**
     * Return list of available coins and locked coins grouped by non-change output address.
     */
    std::map<CTxDestination, std::vector<COutput>> ListCoins() const EXCLUSIVE_LOCKS_REQUIRED(cs_wallet);

    /**
     * Find non-change parent output.
     */
    const CTxOut& FindNonChangeParentOutput(const CTransaction& tx, int output) const EXCLUSIVE_LOCKS_REQUIRED(cs_wallet);

    /**
     * Shuffle and select coins until nTargetValue is reached while avoiding
     * small change; This method is stochastic for some inputs and upon
     * completion the coin set and corresponding actual target value is
     * assembled
     */
    bool SelectCoinsMinConf(const CAmount& nTargetValue, const CoinEligibilityFilter& eligibility_filter, std::vector<OutputGroup> groups,
        std::set<CInputCoin>& setCoinsRet, CAmount& nValueRet, const CoinSelectionParams& coin_selection_params, bool& bnb_used) const;

    bool IsSpent(const uint256& hash, unsigned int n) const EXCLUSIVE_LOCKS_REQUIRED(cs_wallet);

    // Whether this or any known UTXO with the same single key has been spent.
    bool IsSpentKey(const uint256& hash, unsigned int n) const EXCLUSIVE_LOCKS_REQUIRED(cs_wallet);
    void SetSpentKeyState(WalletBatch& batch, const uint256& hash, unsigned int n, bool used, std::set<CTxDestination>& tx_destinations) EXCLUSIVE_LOCKS_REQUIRED(cs_wallet);

    std::vector<OutputGroup> GroupOutputs(const std::vector<COutput>& outputs, bool single_coin, const size_t max_ancestors) const;

    bool IsLockedCoin(uint256 hash, unsigned int n) const EXCLUSIVE_LOCKS_REQUIRED(cs_wallet);
    void LockCoin(const COutPoint& output) EXCLUSIVE_LOCKS_REQUIRED(cs_wallet);
    void UnlockCoin(const COutPoint& output) EXCLUSIVE_LOCKS_REQUIRED(cs_wallet);
    void UnlockAllCoins() EXCLUSIVE_LOCKS_REQUIRED(cs_wallet);
    void ListLockedCoins(std::vector<COutPoint>& vOutpts) const EXCLUSIVE_LOCKS_REQUIRED(cs_wallet);

    /*
     * Rescan abort properties
     */
    void AbortRescan() { fAbortRescan = true; }
    bool IsAbortingRescan() const { return fAbortRescan; }
    bool IsScanning() const { return fScanningWallet; }
    int64_t ScanningDuration() const { return fScanningWallet ? GetTimeMillis() - m_scanning_start : 0; }
    double ScanningProgress() const { return fScanningWallet ? (double) m_scanning_progress : 0; }

    //! Upgrade stored CKeyMetadata objects to store key origin info as KeyOriginInfo
    void UpgradeKeyMetadata() EXCLUSIVE_LOCKS_REQUIRED(cs_wallet);

    bool LoadMinVersion(int nVersion) EXCLUSIVE_LOCKS_REQUIRED(cs_wallet) { AssertLockHeld(cs_wallet); nWalletVersion = nVersion; nWalletMaxVersion = std::max(nWalletMaxVersion, nVersion); return true; }

    /**
     * Adds a destination data tuple to the store, and saves it to disk
     * When adding new fields, take care to consider how DelAddressBook should handle it!
     */
    bool AddDestData(WalletBatch& batch, const CTxDestination& dest, const std::string& key, const std::string& value) EXCLUSIVE_LOCKS_REQUIRED(cs_wallet);
    //! Erases a destination data tuple in the store and on disk
    bool EraseDestData(WalletBatch& batch, const CTxDestination& dest, const std::string& key) EXCLUSIVE_LOCKS_REQUIRED(cs_wallet);
    //! Adds a destination data tuple to the store, without saving it to disk
    void LoadDestData(const CTxDestination& dest, const std::string& key, const std::string& value) EXCLUSIVE_LOCKS_REQUIRED(cs_wallet);
    //! Look up a destination data tuple in the store, return true if found false otherwise
    bool GetDestData(const CTxDestination& dest, const std::string& key, std::string* value) const EXCLUSIVE_LOCKS_REQUIRED(cs_wallet);
    //! Get all destination values matching a prefix.
    std::vector<std::string> GetDestValues(const std::string& prefix) const EXCLUSIVE_LOCKS_REQUIRED(cs_wallet);

    //! Holds a timestamp at which point the wallet is scheduled (externally) to be relocked. Caller must arrange for actual relocking to occur via Lock().
    int64_t nRelockTime GUARDED_BY(cs_wallet){0};

    // Used to prevent concurrent calls to walletpassphrase RPC.
    Mutex m_unlock_mutex;
    bool Unlock(const SecureString& strWalletPassphrase, bool accept_no_keys = false);
    bool ChangeWalletPassphrase(const SecureString& strOldWalletPassphrase, const SecureString& strNewWalletPassphrase);
    bool EncryptWallet(const SecureString& strWalletPassphrase);

    void GetKeyBirthTimes(std::map<CKeyID, int64_t> &mapKeyBirth) const EXCLUSIVE_LOCKS_REQUIRED(cs_wallet);
    unsigned int ComputeTimeSmart(const CWalletTx& wtx) const;

    /**
     * Increment the next transaction order id
     * @return next transaction order id
     */
    int64_t IncOrderPosNext(WalletBatch *batch = nullptr) EXCLUSIVE_LOCKS_REQUIRED(cs_wallet);
    DBErrors ReorderTransactions();

    void MarkDirty();

    //! Callback for updating transaction metadata in mapWallet.
    //!
    //! @param wtx - reference to mapWallet transaction to update
    //! @param new_tx - true if wtx is newly inserted, false if it previously existed
    //!
    //! @return true if wtx is changed and needs to be saved to disk, otherwise false
    using UpdateWalletTxFn = std::function<bool(CWalletTx& wtx, bool new_tx)>;

    CWalletTx* AddToWallet(CTransactionRef tx, const CWalletTx::Confirmation& confirm, const UpdateWalletTxFn& update_wtx=nullptr, bool fFlushOnClose=true);
    bool LoadToWallet(const uint256& hash, const UpdateWalletTxFn& fill_wtx) EXCLUSIVE_LOCKS_REQUIRED(cs_wallet);
    void transactionAddedToMempool(const CTransactionRef& tx) override;
    void blockConnected(const CBlock& block, int height) override;
    void blockDisconnected(const CBlock& block, int height) override;
    void updatedBlockTip() override;
    int64_t RescanFromTime(int64_t startTime, const WalletRescanReserver& reserver, bool update);

    struct ScanResult {
        enum { SUCCESS, FAILURE, USER_ABORT } status = SUCCESS;

        //! Hash and height of most recent block that was successfully scanned.
        //! Unset if no blocks were scanned due to read errors or the chain
        //! being empty.
        uint256 last_scanned_block;
        Optional<int> last_scanned_height;

        //! Height of the most recent block that could not be scanned due to
        //! read errors or pruning. Will be set if status is FAILURE, unset if
        //! status is SUCCESS, and may or may not be set if status is
        //! USER_ABORT.
        uint256 last_failed_block;
    };
    ScanResult ScanForWalletTransactions(const uint256& start_block, int start_height, Optional<int> max_height, const WalletRescanReserver& reserver, bool fUpdate);
    void transactionRemovedFromMempool(const CTransactionRef& tx, MemPoolRemovalReason reason) override;
    void ReacceptWalletTransactions() EXCLUSIVE_LOCKS_REQUIRED(cs_wallet);
    void ResendWalletTransactions();
    struct Balance {
        CAmount m_mine_trusted{0};           //!< Trusted, at depth=GetBalance.min_depth or more
        CAmount m_mine_untrusted_pending{0}; //!< Untrusted, but in mempool (pending)
        CAmount m_mine_immature{0};          //!< Immature coinbases in the main chain
        CAmount m_watchonly_trusted{0};
        CAmount m_watchonly_untrusted_pending{0};
        CAmount m_watchonly_immature{0};
    };
    Balance GetBalance(int min_depth = 0, bool avoid_reuse = true) const;
    CAmount GetAvailableBalance(const CCoinControl* coinControl = nullptr) const;

    OutputType TransactionChangeType(const Optional<OutputType>& change_type, const std::vector<CRecipient>& vecSend);

    /**
     * Insert additional inputs into the transaction by
     * calling CreateTransaction();
     */
    bool FundTransaction(CMutableTransaction& tx, CAmount& nFeeRet, int& nChangePosInOut, bilingual_str& error, bool lockUnspents, const std::set<int>& setSubtractFeeFromOutputs, CCoinControl);
    // Fetch the inputs and sign with SIGHASH_ALL.
    bool SignTransaction(CMutableTransaction& tx) const EXCLUSIVE_LOCKS_REQUIRED(cs_wallet);
    // Sign the tx given the input coins and sighash.
    bool SignTransaction(CMutableTransaction& tx, const std::map<COutPoint, Coin>& coins, int sighash, std::map<int, std::string>& input_errors) const;
    SigningResult SignMessage(const std::string& message, const PKHash& pkhash, std::string& str_sig) const;

    /**
     * Fills out a PSBT with information from the wallet. Fills in UTXOs if we have
     * them. Tries to sign if sign=true. Sets `complete` if the PSBT is now complete
     * (i.e. has all required signatures or signature-parts, and is ready to
     * finalize.) Sets `error` and returns false if something goes wrong.
     *
     * @param[in]  psbtx PartiallySignedTransaction to fill in
     * @param[out] complete indicates whether the PSBT is now complete
     * @param[in]  sighash_type the sighash type to use when signing (if PSBT does not specify)
     * @param[in]  sign whether to sign or not
     * @param[in]  bip32derivs whether to fill in bip32 derivation information if available
     * return error
     */
    TransactionError FillPSBT(PartiallySignedTransaction& psbtx,
                  bool& complete,
                  int sighash_type = 1 /* SIGHASH_ALL */,
                  bool sign = true,
                  bool bip32derivs = true,
                  size_t* n_signed = nullptr) const;

    /**
     * Find the amount in the given tx input.  This must only be called with
     * Namecoin inputs as used for CreateTransaction.
     */
    bool FindValueInNameInput (const CTxIn& nameInput,
                               CAmount& value, const CWalletTx*& walletTx,
                               bilingual_str& error) const;

    /**
     * Create a new transaction paying the recipients with a set of coins
     * selected by SelectCoins(); Also create the change output, when needed
     * @note passing nChangePosInOut as -1 will result in setting a random position
     */
    bool CreateTransaction(const std::vector<CRecipient>& vecSend,
                           const CTxIn* withInput,
                           CTransactionRef& tx, CAmount& nFeeRet, int& nChangePosInOut, bilingual_str& error, const CCoinControl& coin_control, bool sign = true);
    /**
     * Submit the transaction to the node's mempool and then relay to peers.
     * Should be called after CreateTransaction unless you want to abort
     * broadcasting the transaction.
     *
     * @param[in] tx The transaction to be broadcast.
     * @param[in] mapValue key-values to be set on the transaction.
     * @param[in] orderForm BIP 70 / BIP 21 order form details to be set on the transaction.
     */
    void CommitTransaction(CTransactionRef tx, mapValue_t mapValue, std::vector<std::pair<std::string, std::string>> orderForm);

    bool DummySignTx(CMutableTransaction &txNew, const std::set<CTxOut> &txouts, bool use_max_sig = false) const
    {
        std::vector<CTxOut> v_txouts(txouts.size());
        std::copy(txouts.begin(), txouts.end(), v_txouts.begin());
        return DummySignTx(txNew, v_txouts, use_max_sig);
    }
    bool DummySignTx(CMutableTransaction &txNew, const std::vector<CTxOut> &txouts, bool use_max_sig = false) const;
    bool DummySignInput(CTxIn &tx_in, const CTxOut &txout, bool use_max_sig = false) const;

    bool ImportScripts(const std::set<CScript> scripts, int64_t timestamp) EXCLUSIVE_LOCKS_REQUIRED(cs_wallet);
    bool ImportPrivKeys(const std::map<CKeyID, CKey>& privkey_map, const int64_t timestamp) EXCLUSIVE_LOCKS_REQUIRED(cs_wallet);
    bool ImportPubKeys(const std::vector<CKeyID>& ordered_pubkeys, const std::map<CKeyID, CPubKey>& pubkey_map, const std::map<CKeyID, std::pair<CPubKey, KeyOriginInfo>>& key_origins, const bool add_keypool, const bool internal, const int64_t timestamp) EXCLUSIVE_LOCKS_REQUIRED(cs_wallet);
    bool ImportScriptPubKeys(const std::string& label, const std::set<CScript>& script_pub_keys, const bool have_solving_data, const bool apply_label, const int64_t timestamp) EXCLUSIVE_LOCKS_REQUIRED(cs_wallet);

    CFeeRate m_pay_tx_fee{DEFAULT_PAY_TX_FEE};
    unsigned int m_confirm_target{DEFAULT_TX_CONFIRM_TARGET};
    bool m_spend_zero_conf_change{DEFAULT_SPEND_ZEROCONF_CHANGE};
    bool m_signal_rbf{DEFAULT_WALLET_RBF};
    bool m_allow_fallback_fee{true}; //!< will be false if -fallbackfee=0
    CFeeRate m_min_fee{DEFAULT_TRANSACTION_MINFEE}; //!< Override with -mintxfee
    /**
     * If fee estimation does not have enough data to provide estimates, use this fee instead.
     * Has no effect if not using fee estimation
     * Override with -fallbackfee
     */
    CFeeRate m_fallback_fee{DEFAULT_FALLBACK_FEE};
    CFeeRate m_discard_rate{DEFAULT_DISCARD_FEE};
    CAmount m_max_aps_fee{DEFAULT_MAX_AVOIDPARTIALSPEND_FEE}; //!< note: this is absolute fee, not fee rate
    OutputType m_default_address_type{DEFAULT_ADDRESS_TYPE};
    /**
     * Default output type for change outputs. When unset, automatically choose type
     * based on address type setting and the types other of non-change outputs
     * (see -changetype option documentation and implementation in
     * CWallet::TransactionChangeType for details).
     */
    Optional<OutputType> m_default_change_type{};
    /** Absolute maximum transaction fee (in satoshis) used by default for the wallet */
    CAmount m_default_max_tx_fee{DEFAULT_TRANSACTION_MAXFEE};

    size_t KeypoolCountExternalKeys() const EXCLUSIVE_LOCKS_REQUIRED(cs_wallet);
    bool TopUpKeyPool(unsigned int kpSize = 0);

    int64_t GetOldestKeyPoolTime() const;

    std::set<std::set<CTxDestination>> GetAddressGroupings() const EXCLUSIVE_LOCKS_REQUIRED(cs_wallet);
    std::map<CTxDestination, CAmount> GetAddressBalances() const;

    std::set<CTxDestination> GetLabelAddresses(const std::string& label) const;

    /**
     * Marks all outputs in each one of the destinations dirty, so their cache is
     * reset and does not return outdated information.
     */
    void MarkDestinationsDirty(const std::set<CTxDestination>& destinations) EXCLUSIVE_LOCKS_REQUIRED(cs_wallet);

    bool GetNewDestination(const OutputType type, const std::string label, CTxDestination& dest, std::string& error);
    bool GetNewChangeDestination(const OutputType type, CTxDestination& dest, std::string& error);

    isminetype IsMine(const CTxDestination& dest) const;
    isminetype IsMine(const CScript& script) const;
    isminetype IsMine(const CTxIn& txin) const;
    /**
     * Returns amount of debit if the input matches the
     * filter, otherwise returns 0
     */
    CAmount GetDebit(const CTxIn& txin, const isminefilter& filter) const;
    isminetype IsMine(const CTxOut& txout) const;
    CAmount GetCredit(const CTxOut& txout, const isminefilter& filter) const;
    bool IsChange(const CTxOut& txout) const;
    bool IsChange(const CScript& script) const;
    CAmount GetChange(const CTxOut& txout) const;
    bool IsMine(const CTransaction& tx) const;
    /** should probably be renamed to IsRelevantToMe */
    bool IsFromMe(const CTransaction& tx) const;
    CAmount GetDebit(const CTransaction& tx, const isminefilter& filter) const;
    /** Returns whether all of the inputs match the filter */
    bool IsAllFromMe(const CTransaction& tx, const isminefilter& filter) const;
    CAmount GetCredit(const CTransaction& tx, const isminefilter& filter) const;
    CAmount GetChange(const CTransaction& tx) const;
    void chainStateFlushed(const CBlockLocator& loc) override;

    DBErrors LoadWallet(bool& fFirstRunRet);
    DBErrors ZapWalletTx(std::list<CWalletTx>& vWtx);
    DBErrors ZapSelectTx(std::vector<uint256>& vHashIn, std::vector<uint256>& vHashOut) EXCLUSIVE_LOCKS_REQUIRED(cs_wallet);

    bool SetAddressBook(const CTxDestination& address, const std::string& strName, const std::string& purpose);

    bool DelAddressBook(const CTxDestination& address);

    unsigned int GetKeyPoolSize() const EXCLUSIVE_LOCKS_REQUIRED(cs_wallet);

    //! signify that a particular wallet feature is now used. this may change nWalletVersion and nWalletMaxVersion if those are lower
    void SetMinVersion(enum WalletFeature, WalletBatch* batch_in = nullptr, bool fExplicit = false) override;

    //! change which version we're allowed to upgrade to (note that this does not immediately imply upgrading to that format)
    bool SetMaxVersion(int nVersion);

    //! get the current wallet format (the oldest client version guaranteed to understand this wallet)
    int GetVersion() const { LOCK(cs_wallet); return nWalletVersion; }

    //! Get wallet transactions that conflict with given transaction (spend same outputs)
    std::set<uint256> GetConflicts(const uint256& txid) const EXCLUSIVE_LOCKS_REQUIRED(cs_wallet);

    //! Check if a given transaction has any of its outputs spent by another transaction in the wallet
    bool HasWalletSpend(const uint256& txid) const EXCLUSIVE_LOCKS_REQUIRED(cs_wallet);

    //! Flush wallet (bitdb flush)
    void Flush();

    //! Close wallet database
    void Close();

    /** Wallet is about to be unloaded */
    boost::signals2::signal<void ()> NotifyUnload;

    /**
     * Address book entry changed.
     * @note called with lock cs_wallet held.
     */
    boost::signals2::signal<void (CWallet *wallet, const CTxDestination
            &address, const std::string &label, bool isMine,
            const std::string &purpose,
            ChangeType status)> NotifyAddressBookChanged;

    /**
     * Wallet transaction added, removed or updated.
     * @note called with lock cs_wallet held.
     */
    boost::signals2::signal<void (CWallet *wallet, const uint256 &hashTx,
            ChangeType status)> NotifyTransactionChanged;

    /** Show progress e.g. for rescan */
    boost::signals2::signal<void (const std::string &title, int nProgress)> ShowProgress;

    /** Watch-only address added */
    boost::signals2::signal<void (bool fHaveWatchOnly)> NotifyWatchonlyChanged;

    /** Keypool has new keys */
    boost::signals2::signal<void ()> NotifyCanGetAddressesChanged;

    /**
     * Wallet status (encrypted, locked) changed.
     * Note: Called without locks held.
     */
    boost::signals2::signal<void (CWallet* wallet)> NotifyStatusChanged;

    /** Inquire whether this wallet broadcasts transactions. */
    bool GetBroadcastTransactions() const { return fBroadcastTransactions; }
    /** Set whether this wallet broadcasts transactions. */
    void SetBroadcastTransactions(bool broadcast) { fBroadcastTransactions = broadcast; }

    /** Return whether transaction can be abandoned */
    bool TransactionCanBeAbandoned(const uint256& hashTx) const;

    /* Mark a transaction (and it in-wallet descendants) as abandoned so its inputs may be respent. */
    bool AbandonTransaction(const uint256& hashTx);

    /** Mark a transaction as replaced by another transaction (e.g., BIP 125). */
    bool MarkReplaced(const uint256& originalHash, const uint256& newHash);

    //! Verify wallet naming and perform salvage on the wallet if required
    static bool Verify(interfaces::Chain& chain, const WalletLocation& location, bilingual_str& error_string, std::vector<bilingual_str>& warnings);

    /* Initializes the wallet, returns a new CWallet instance or a null pointer in case of an error */
    static std::shared_ptr<CWallet> CreateWalletFromFile(interfaces::Chain& chain, const WalletLocation& location, bilingual_str& error, std::vector<bilingual_str>& warnings, uint64_t wallet_creation_flags = 0);

    /**
     * Wallet post-init setup
     * Gives the wallet a chance to register repetitive tasks and complete post-init tasks
     */
    void postInitProcess();

    bool BackupWallet(const std::string& strDest) const;

    /* Returns true if HD is enabled */
    bool IsHDEnabled() const;

    /* Returns true if the wallet can give out new addresses. This means it has keys in the keypool or can generate new keys */
    bool CanGetAddresses(bool internal = false) const;

    /**
     * Blocks until the wallet state is up-to-date to /at least/ the current
     * chain at the time this function is entered
     * Obviously holding cs_main/cs_wallet when going into this call may cause
     * deadlock
     */
    void BlockUntilSyncedToCurrentChain() const LOCKS_EXCLUDED(cs_main, cs_wallet);

    /** set a single wallet flag */
    void SetWalletFlag(uint64_t flags);

    /** Unsets a single wallet flag */
    void UnsetWalletFlag(uint64_t flag);

    /** check if a certain wallet flag is set */
    bool IsWalletFlagSet(uint64_t flag) const override;

    /** overwrite all flags by the given uint64_t
       returns false if unknown, non-tolerable flags are present */
    bool AddWalletFlags(uint64_t flags);
    /** Loads the flags into the wallet. (used by LoadWallet) */
    bool LoadWalletFlags(uint64_t flags);

    /** Determine if we are a legacy wallet */
    bool IsLegacy() const;

    /** Returns a bracketed wallet name for displaying in logs, will return [default wallet] if the wallet has no name */
    const std::string GetDisplayName() const override {
        std::string wallet_name = GetName().length() == 0 ? "default wallet" : GetName();
        return strprintf("[%s]", wallet_name);
    };

    /** Prepends the wallet name in logging output to ease debugging in multi-wallet use cases */
    template<typename... Params>
    void WalletLogPrintf(std::string fmt, Params... parameters) const {
        LogPrintf(("%s " + fmt).c_str(), GetDisplayName(), parameters...);
    };

    /** Upgrade the wallet */
    bool UpgradeWallet(int version, bilingual_str& error, std::vector<bilingual_str>& warnings);

    //! Returns all unique ScriptPubKeyMans in m_internal_spk_managers and m_external_spk_managers
    std::set<ScriptPubKeyMan*> GetActiveScriptPubKeyMans() const;

    //! Returns all unique ScriptPubKeyMans
    std::set<ScriptPubKeyMan*> GetAllScriptPubKeyMans() const;

    //! Get the ScriptPubKeyMan for the given OutputType and internal/external chain.
    ScriptPubKeyMan* GetScriptPubKeyMan(const OutputType& type, bool internal) const;

    //! Get the ScriptPubKeyMan for a script
    ScriptPubKeyMan* GetScriptPubKeyMan(const CScript& script) const;
    //! Get the ScriptPubKeyMan by id
    ScriptPubKeyMan* GetScriptPubKeyMan(const uint256& id) const;

    //! Get all of the ScriptPubKeyMans for a script given additional information in sigdata (populated by e.g. a psbt)
    std::set<ScriptPubKeyMan*> GetScriptPubKeyMans(const CScript& script, SignatureData& sigdata) const;

    //! Get the SigningProvider for a script
    std::unique_ptr<SigningProvider> GetSolvingProvider(const CScript& script) const;
    std::unique_ptr<SigningProvider> GetSolvingProvider(const CScript& script, SignatureData& sigdata) const;

    //! Get the LegacyScriptPubKeyMan which is used for all types, internal, and external.
    LegacyScriptPubKeyMan* GetLegacyScriptPubKeyMan() const;
    LegacyScriptPubKeyMan* GetOrCreateLegacyScriptPubKeyMan();

    //! Make a LegacyScriptPubKeyMan and set it for all types, internal, and external.
    void SetupLegacyScriptPubKeyMan();

    const CKeyingMaterial& GetEncryptionKey() const override;
    bool HasEncryptionKeys() const override;

    /** Get last block processed height */
    int GetLastBlockHeight() const EXCLUSIVE_LOCKS_REQUIRED(cs_wallet)
    {
        AssertLockHeld(cs_wallet);
        assert(m_last_block_processed_height >= 0);
        return m_last_block_processed_height;
    };
    uint256 GetLastBlockHash() const EXCLUSIVE_LOCKS_REQUIRED(cs_wallet)
    {
        AssertLockHeld(cs_wallet);
        assert(m_last_block_processed_height >= 0);
        return m_last_block_processed;
    }
    /** Set last block processed height, currently only use in unit test */
    void SetLastBlockProcessed(int block_height, uint256 block_hash) EXCLUSIVE_LOCKS_REQUIRED(cs_wallet)
    {
        AssertLockHeld(cs_wallet);
        m_last_block_processed_height = block_height;
        m_last_block_processed = block_hash;
    };

    //! Connect the signals from ScriptPubKeyMans to the signals in CWallet
    void ConnectScriptPubKeyManNotifiers();

    //! Instantiate a descriptor ScriptPubKeyMan from the WalletDescriptor and load it
    void LoadDescriptorScriptPubKeyMan(uint256 id, WalletDescriptor& desc);

    //! Adds the active ScriptPubKeyMan for the specified type and internal. Writes it to the wallet file
    //! @param[in] id The unique id for the ScriptPubKeyMan
    //! @param[in] type The OutputType this ScriptPubKeyMan provides addresses for
    //! @param[in] internal Whether this ScriptPubKeyMan provides change addresses
    void AddActiveScriptPubKeyMan(uint256 id, OutputType type, bool internal);

    //! Loads an active ScriptPubKeyMan for the specified type and internal. (used by LoadWallet)
    //! @param[in] id The unique id for the ScriptPubKeyMan
    //! @param[in] type The OutputType this ScriptPubKeyMan provides addresses for
    //! @param[in] internal Whether this ScriptPubKeyMan provides change addresses
    void LoadActiveScriptPubKeyMan(uint256 id, OutputType type, bool internal);

    //! Create new DescriptorScriptPubKeyMans and add them to the wallet
    void SetupDescriptorScriptPubKeyMans();

    //! Return the DescriptorScriptPubKeyMan for a WalletDescriptor if it is already in the wallet
    DescriptorScriptPubKeyMan* GetDescriptorScriptPubKeyMan(const WalletDescriptor& desc) const;

    //! Add a descriptor to the wallet, return a ScriptPubKeyMan & associated output type
    ScriptPubKeyMan* AddWalletDescriptor(WalletDescriptor& desc, const FlatSigningProvider& signing_provider, const std::string& label);
};

/**
 * Called periodically by the schedule thread. Prompts individual wallets to resend
 * their transactions. Actual rebroadcast schedule is managed by the wallets themselves.
 */
void MaybeResendWalletTxs();

/** RAII object to check and reserve a wallet rescan */
class WalletRescanReserver
{
private:
    CWallet& m_wallet;
    bool m_could_reserve;
public:
    explicit WalletRescanReserver(CWallet& w) : m_wallet(w), m_could_reserve(false) {}

    bool reserve()
    {
        assert(!m_could_reserve);
        if (m_wallet.fScanningWallet.exchange(true)) {
            return false;
        }
        m_wallet.m_scanning_start = GetTimeMillis();
        m_wallet.m_scanning_progress = 0;
        m_could_reserve = true;
        return true;
    }

    bool isReserved() const
    {
        return (m_could_reserve && m_wallet.fScanningWallet);
    }

    ~WalletRescanReserver()
    {
        if (m_could_reserve) {
            m_wallet.fScanningWallet = false;
        }
    }
};

// Calculate the size of the transaction assuming all signatures are max size
// Use DummySignatureCreator, which inserts 71 byte signatures everywhere.
// NOTE: this requires that all inputs must be in mapWallet (eg the tx should
// be IsAllFromMe).
int64_t CalculateMaximumSignedTxSize(const CTransaction &tx, const CWallet *wallet, bool use_max_sig = false) EXCLUSIVE_LOCKS_REQUIRED(wallet->cs_wallet);
int64_t CalculateMaximumSignedTxSize(const CTransaction &tx, const CWallet *wallet, const std::vector<CTxOut>& txouts, bool use_max_sig = false);
#endif // BITCOIN_WALLET_WALLET_H<|MERGE_RESOLUTION|>--- conflicted
+++ resolved
@@ -71,10 +71,7 @@
 //! -discardfee default
 static const CAmount DEFAULT_DISCARD_FEE = 10000;
 //! -mintxfee default
-<<<<<<< HEAD
 static const CAmount DEFAULT_TRANSACTION_MINFEE = COIN / 1000;
-=======
-static const CAmount DEFAULT_TRANSACTION_MINFEE = 1000;
 /**
  * maximum fee increase allowed to do partial spend avoidance, even for nodes with this feature disabled by default
  *
@@ -85,7 +82,6 @@
 static const CAmount DEFAULT_MAX_AVOIDPARTIALSPEND_FEE = 0;
 //! discourage APS fee higher than this amount
 constexpr CAmount HIGH_APS_FEE{COIN / 10000};
->>>>>>> 18a72938
 //! minimum recommended increment for BIP 125 replacement txs
 static const CAmount WALLET_INCREMENTAL_RELAY_FEE = COIN / 1000;
 //! Default for -spendzeroconfchange
@@ -731,7 +727,7 @@
     // ScriptPubKeyMan::GetID. In many cases it will be the hash of an internal structure
     std::map<uint256, std::unique_ptr<ScriptPubKeyMan>> m_spk_managers;
 
-    bool CreateTransactionInternal(const std::vector<CRecipient>& vecSend, CTransactionRef& tx, CAmount& nFeeRet, int& nChangePosInOut, bilingual_str& error, const CCoinControl& coin_control, bool sign);
+    bool CreateTransactionInternal(const std::vector<CRecipient>& vecSend, const CTxIn* withInput, CTransactionRef& tx, CAmount& nFeeRet, int& nChangePosInOut, bilingual_str& error, const CCoinControl& coin_control, bool sign);
 
 public:
     /*
