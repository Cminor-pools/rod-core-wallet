// Copyright (c) 2009-2010 Satoshi Nakamoto
// Copyright (c) 2009-2020 The Bitcoin Core developers
// Distributed under the MIT software license, see the accompanying
// file COPYING or http://www.opensource.org/licenses/mit-license.php.

#ifndef BITCOIN_WALLET_WALLET_H
#define BITCOIN_WALLET_WALLET_H

#include <amount.h>
#include <interfaces/chain.h>
#include <interfaces/handler.h>
#include <names/common.h>
#include <outputtype.h>
#include <policy/feerate.h>
#include <psbt.h>
#include <tinyformat.h>
#include <util/message.h>
#include <util/strencodings.h>
#include <util/string.h>
#include <util/system.h>
#include <util/ui_change_type.h>
#include <validationinterface.h>
#include <wallet/coinselection.h>
#include <wallet/crypter.h>
#include <external_signer.h>
#include <wallet/receive.h>
#include <wallet/scriptpubkeyman.h>
#include <wallet/spend.h>
#include <wallet/transaction.h>
#include <wallet/walletdb.h>
#include <wallet/walletutil.h>

#include <algorithm>
#include <atomic>
#include <map>
#include <memory>
#include <optional>
#include <set>
#include <stdexcept>
#include <stdint.h>
#include <string>
#include <utility>
#include <vector>

#include <boost/signals2/signal.hpp>

using LoadWalletFn = std::function<void(std::unique_ptr<interfaces::Wallet> wallet)>;

struct bilingual_str;

//! Explicitly unload and delete the wallet.
//! Blocks the current thread after signaling the unload intent so that all
//! wallet clients release the wallet.
//! Note that, when blocking is not required, the wallet is implicitly unloaded
//! by the shared pointer deleter.
void UnloadWallet(std::shared_ptr<CWallet>&& wallet);

bool AddWallet(const std::shared_ptr<CWallet>& wallet);
bool RemoveWallet(const std::shared_ptr<CWallet>& wallet, std::optional<bool> load_on_start, std::vector<bilingual_str>& warnings);
bool RemoveWallet(const std::shared_ptr<CWallet>& wallet, std::optional<bool> load_on_start);
std::vector<std::shared_ptr<CWallet>> GetWallets();
std::shared_ptr<CWallet> GetWallet(const std::string& name);
std::shared_ptr<CWallet> LoadWallet(interfaces::Chain& chain, const std::string& name, std::optional<bool> load_on_start, const DatabaseOptions& options, DatabaseStatus& status, bilingual_str& error, std::vector<bilingual_str>& warnings);
std::shared_ptr<CWallet> CreateWallet(interfaces::Chain& chain, const std::string& name, std::optional<bool> load_on_start, DatabaseOptions& options, DatabaseStatus& status, bilingual_str& error, std::vector<bilingual_str>& warnings);
std::unique_ptr<interfaces::Handler> HandleLoadWallet(LoadWalletFn load_wallet);
std::unique_ptr<WalletDatabase> MakeWalletDatabase(const std::string& name, const DatabaseOptions& options, DatabaseStatus& status, bilingual_str& error);

//! -paytxfee default
constexpr CAmount DEFAULT_PAY_TX_FEE = 0;
//! -fallbackfee default
static const CAmount DEFAULT_FALLBACK_FEE = 0;
//! -discardfee default
static const CAmount DEFAULT_DISCARD_FEE = 10000;
//! -mintxfee default
static const CAmount DEFAULT_TRANSACTION_MINFEE = COIN / 1000;
/**
 * maximum fee increase allowed to do partial spend avoidance, even for nodes with this feature disabled by default
 *
 * A value of -1 disables this feature completely.
 * A value of 0 (current default) means to attempt to do partial spend avoidance, and use its results if the fees remain *unchanged*
 * A value > 0 means to do partial spend avoidance if the fee difference against a regular coin selection instance is in the range [0..value].
 */
static const CAmount DEFAULT_MAX_AVOIDPARTIALSPEND_FEE = 0;
//! discourage APS fee higher than this amount
constexpr CAmount HIGH_APS_FEE{COIN / 10000};
//! minimum recommended increment for BIP 125 replacement txs
static const CAmount WALLET_INCREMENTAL_RELAY_FEE = COIN / 1000;
//! Default for -spendzeroconfchange
static const bool DEFAULT_SPEND_ZEROCONF_CHANGE = true;
//! Default for -walletrejectlongchains
static const bool DEFAULT_WALLET_REJECT_LONG_CHAINS = false;
//! -txconfirmtarget default
static const unsigned int DEFAULT_TX_CONFIRM_TARGET = 6;
//! -walletrbf default
static const bool DEFAULT_WALLET_RBF = false;
static const bool DEFAULT_WALLETBROADCAST = true;
static const bool DEFAULT_DISABLE_WALLET = false;
//! -maxtxfee default
constexpr CAmount DEFAULT_TRANSACTION_MAXFEE{COIN / 10};
//! Discourage users to set fees higher than this amount (in satoshis) per kB
constexpr CAmount HIGH_TX_FEE_PER_KB{COIN / 100};
//! -maxtxfee will warn if called with a higher fee than this amount (in satoshis)
constexpr CAmount HIGH_MAX_TX_FEE{100 * HIGH_TX_FEE_PER_KB};
//! Pre-calculated constants for input size estimation in *virtual size*
static constexpr size_t DUMMY_NESTED_P2WPKH_INPUT_SIZE = 91;

class CCoinControl;
class COutput;
class CScript;
class CWalletTx;
struct FeeCalculation;
enum class FeeEstimateMode;
class ReserveDestination;

//! Default for -addresstype
constexpr OutputType DEFAULT_ADDRESS_TYPE{OutputType::LEGACY};

static constexpr uint64_t KNOWN_WALLET_FLAGS =
        WALLET_FLAG_AVOID_REUSE
    |   WALLET_FLAG_BLANK_WALLET
    |   WALLET_FLAG_KEY_ORIGIN_METADATA
    |   WALLET_FLAG_DISABLE_PRIVATE_KEYS
    |   WALLET_FLAG_DESCRIPTORS
    |   WALLET_FLAG_EXTERNAL_SIGNER;

static constexpr uint64_t MUTABLE_WALLET_FLAGS =
        WALLET_FLAG_AVOID_REUSE;

static const std::map<std::string,WalletFlags> WALLET_FLAG_MAP{
    {"avoid_reuse", WALLET_FLAG_AVOID_REUSE},
    {"blank", WALLET_FLAG_BLANK_WALLET},
    {"key_origin_metadata", WALLET_FLAG_KEY_ORIGIN_METADATA},
    {"disable_private_keys", WALLET_FLAG_DISABLE_PRIVATE_KEYS},
    {"descriptor_wallet", WALLET_FLAG_DESCRIPTORS},
    {"external_signer", WALLET_FLAG_EXTERNAL_SIGNER}
};

extern const std::map<uint64_t,std::string> WALLET_FLAG_CAVEATS;

/** A wrapper to reserve an address from a wallet
 *
 * ReserveDestination is used to reserve an address.
 * It is currently only used inside of CreateTransaction.
 *
 * Instantiating a ReserveDestination does not reserve an address. To do so,
 * GetReservedDestination() needs to be called on the object. Once an address has been
 * reserved, call KeepDestination() on the ReserveDestination object to make sure it is not
 * returned. Call ReturnDestination() to return the address so it can be re-used (for
 * example, if the address was used in a new transaction
 * and that transaction was not completed and needed to be aborted).
 *
 * If an address is reserved and KeepDestination() is not called, then the address will be
 * returned when the ReserveDestination goes out of scope.
 */
class ReserveDestination
{
protected:
    //! The wallet to reserve from
    const CWallet* const pwallet;
    //! The ScriptPubKeyMan to reserve from. Based on type when GetReservedDestination is called
    ScriptPubKeyMan* m_spk_man{nullptr};
    OutputType const type;
    //! The index of the address's key in the keypool
    int64_t nIndex{-1};
    //! The destination
    CTxDestination address;
    //! Whether this is from the internal (change output) keypool
    bool fInternal{false};

public:
    //! Construct a ReserveDestination object. This does NOT reserve an address yet
    explicit ReserveDestination(CWallet* pwallet, OutputType type)
      : pwallet(pwallet)
      , type(type) { }

    ReserveDestination(const ReserveDestination&) = delete;
    ReserveDestination& operator=(const ReserveDestination&) = delete;

    //! Destructor. If a key has been reserved and not KeepKey'ed, it will be returned to the keypool
    ~ReserveDestination()
    {
        ReturnDestination();
    }

    //! Reserve an address
    bool GetReservedDestination(CTxDestination& pubkey, bool internal);
    //! Return reserved address
    void ReturnDestination();
    //! Keep the address. Do not return it's key to the keypool when this object goes out of scope
    void KeepDestination();
};

/** Address book data */
class CAddressBookData
{
private:
    bool m_change{true};
    std::string m_label;
public:
    std::string purpose;

    CAddressBookData() : purpose("unknown") {}

    typedef std::map<std::string, std::string> StringMap;
    StringMap destdata;

    bool IsChange() const { return m_change; }
    const std::string& GetLabel() const { return m_label; }
    void SetLabel(const std::string& label) {
        m_change = false;
        m_label = label;
    }
};

struct CRecipient
{
    CScript scriptPubKey;
    CAmount nAmount;
    bool fSubtractFeeFromAmount;
};

class WalletRescanReserver; //forward declarations for ScanForWalletTransactions/RescanFromTime
/**
 * A CWallet maintains a set of transactions and balances, and provides the ability to create new transactions.
 */
class CWallet final : public WalletStorage, public interfaces::Chain::Notifications
{
private:
    CKeyingMaterial vMasterKey GUARDED_BY(cs_wallet);

    bool Unlock(const CKeyingMaterial& vMasterKeyIn, bool accept_no_keys = false);

    std::atomic<bool> fAbortRescan{false};
    std::atomic<bool> fScanningWallet{false}; // controlled by WalletRescanReserver
    std::atomic<int64_t> m_scanning_start{0};
    std::atomic<double> m_scanning_progress{0};
    friend class WalletRescanReserver;

    //! the current wallet version: clients below this version are not able to load the wallet
    int nWalletVersion GUARDED_BY(cs_wallet){FEATURE_BASE};

    /** The next scheduled rebroadcast of wallet transactions. */
    int64_t nNextResend = 0;
    /** Whether this wallet will submit newly created transactions to the node's mempool and
     * prompt rebroadcasts (see ResendWalletTransactions()). */
    bool fBroadcastTransactions = false;
    // Local time that the tip block was received. Used to schedule wallet rebroadcasts.
    std::atomic<int64_t> m_best_block_time {0};

    /**
     * Used to keep track of spent outpoints, and
     * detect and report conflicts (double-spends or
     * mutated transactions where the mutant gets mined).
     */
    typedef std::multimap<COutPoint, uint256> TxSpends;
    TxSpends mapTxSpends GUARDED_BY(cs_wallet);
    void AddToSpends(const COutPoint& outpoint, const uint256& wtxid) EXCLUSIVE_LOCKS_REQUIRED(cs_wallet);
    void AddToSpends(const uint256& wtxid) EXCLUSIVE_LOCKS_REQUIRED(cs_wallet);

    /**
     * Add a transaction to the wallet, or update it.  pIndex and posInBlock should
     * be set when the transaction was known to be included in a block.  When
     * pIndex == nullptr, then wallet state is not updated in AddToWallet, but
     * notifications happen and cached balances are marked dirty.
     *
     * If fUpdate is true, existing transactions will be updated.
     * TODO: One exception to this is that the abandoned state is cleared under the
     * assumption that any further notification of a transaction that was considered
     * abandoned is an indication that it is not safe to be considered abandoned.
     * Abandoned state should probably be more carefully tracked via different
     * posInBlock signals or by checking mempool presence when necessary.
     */
    bool AddToWalletIfInvolvingMe(const CTransactionRef& tx, CWalletTx::Confirmation confirm, bool fUpdate) EXCLUSIVE_LOCKS_REQUIRED(cs_wallet);

    /** Mark a transaction (and its in-wallet descendants) as conflicting with a particular block. */
    void MarkConflicted(const uint256& hashBlock, int conflicting_height, const uint256& hashTx);

    /** Mark a transaction's inputs dirty, thus forcing the outputs to be recomputed */
    void MarkInputsDirty(const CTransactionRef& tx) EXCLUSIVE_LOCKS_REQUIRED(cs_wallet);

    void SyncMetaData(std::pair<TxSpends::iterator, TxSpends::iterator>) EXCLUSIVE_LOCKS_REQUIRED(cs_wallet);

    /* Used by TransactionAddedToMemorypool/BlockConnected/Disconnected/ScanForWalletTransactions.
     * Should be called with non-zero block_hash and posInBlock if this is for a transaction that is included in a block. */
    void SyncTransaction(const CTransactionRef& tx, CWalletTx::Confirmation confirm, bool update_tx = true) EXCLUSIVE_LOCKS_REQUIRED(cs_wallet);

    /** WalletFlags set on this wallet. */
    std::atomic<uint64_t> m_wallet_flags{0};

    bool SetAddressBookWithDB(WalletBatch& batch, const CTxDestination& address, const std::string& strName, const std::string& strPurpose);

    //! Unsets a wallet flag and saves it to disk
    void UnsetWalletFlagWithDB(WalletBatch& batch, uint64_t flag);

    //! Unset the blank wallet flag and saves it to disk
    void UnsetBlankWalletFlag(WalletBatch& batch) override;

    /** Interface for accessing chain state. */
    interfaces::Chain* m_chain;

    /** Wallet name: relative directory name or "" for default wallet. */
    std::string m_name;

    /** Internal database handle. */
    std::unique_ptr<WalletDatabase> const m_database;

    /**
     * The following is used to keep track of how far behind the wallet is
     * from the chain sync, and to allow clients to block on us being caught up.
     *
     * Processed hash is a pointer on node's tip and doesn't imply that the wallet
     * has scanned sequentially all blocks up to this one.
     */
    uint256 m_last_block_processed GUARDED_BY(cs_wallet);

    /** Height of last block processed is used by wallet to know depth of transactions
     * without relying on Chain interface beyond asynchronous updates. For safety, we
     * initialize it to -1. Height is a pointer on node's tip and doesn't imply
     * that the wallet has scanned sequentially all blocks up to this one.
     */
    int m_last_block_processed_height GUARDED_BY(cs_wallet) = -1;

    std::map<OutputType, ScriptPubKeyMan*> m_external_spk_managers;
    std::map<OutputType, ScriptPubKeyMan*> m_internal_spk_managers;

    // Indexed by a unique identifier produced by each ScriptPubKeyMan using
    // ScriptPubKeyMan::GetID. In many cases it will be the hash of an internal structure
    std::map<uint256, std::unique_ptr<ScriptPubKeyMan>> m_spk_managers;

<<<<<<< HEAD
    bool CreateTransactionInternal(const std::vector<CRecipient>& vecSend, const CTxIn* withInput, CTransactionRef& tx, CAmount& nFeeRet, int& nChangePosInOut, bilingual_str& error, const CCoinControl& coin_control, FeeCalculation& fee_calc_out, bool sign);
=======
    bool CreateTransactionInternal(const std::vector<CRecipient>& vecSend, CTransactionRef& tx, CAmount& nFeeRet, int& nChangePosInOut, bilingual_str& error, const CCoinControl& coin_control, FeeCalculation& fee_calc_out, bool sign) EXCLUSIVE_LOCKS_REQUIRED(cs_wallet);
>>>>>>> a486b4bc

    /**
     * Catch wallet up to current chain, scanning new blocks, updating the best
     * block locator and m_last_block_processed, and registering for
     * notifications about new blocks and transactions.
     */
    static bool AttachChain(const std::shared_ptr<CWallet>& wallet, interfaces::Chain& chain, bilingual_str& error, std::vector<bilingual_str>& warnings);

    void EffectTransactionQueue();

public:
    /**
     * Main wallet lock.
     * This lock protects all the fields added by CWallet.
     */
    mutable RecursiveMutex cs_wallet;

    WalletDatabase& GetDatabase() const override
    {
        assert(static_cast<bool>(m_database));
        return *m_database;
    }

    /**
     * Select a set of coins such that nValueRet >= nTargetValue and at least
     * all coins from coin_control are selected; never select unconfirmed coins if they are not ours
     * param@[out]  setCoinsRet         Populated with inputs including pre-selected inputs from
     *                                  coin_control and Coin Selection if successful.
     * param@[out]  nValueRet           Total value of selected coins including pre-selected ones
     *                                  from coin_control and Coin Selection if successful.
     */
    bool SelectCoins(const std::vector<COutput>& vAvailableCoins, const CAmount& nTargetValue, std::set<CInputCoin>& setCoinsRet, CAmount& nValueRet,
                    const CCoinControl& coin_control, CoinSelectionParams& coin_selection_params) const EXCLUSIVE_LOCKS_REQUIRED(cs_wallet);

    /** Get a name for this wallet for logging/debugging purposes.
     */
    const std::string& GetName() const { return m_name; }

    typedef std::map<unsigned int, CMasterKey> MasterKeyMap;
    MasterKeyMap mapMasterKeys;
    unsigned int nMasterKeyMaxID = 0;

    /** Construct wallet with specified name and database implementation. */
    CWallet(interfaces::Chain* chain, const std::string& name, std::unique_ptr<WalletDatabase> database)
        : m_chain(chain),
          m_name(name),
          m_database(std::move(database))
    {
    }

    ~CWallet()
    {
        // Should not have slots connected at this point.
        assert(NotifyUnload.empty());
    }

    bool IsCrypted() const;
    bool IsLocked() const override;
    bool Lock();

    /** Interface to assert chain access */
    bool HaveChain() const { return m_chain ? true : false; }

    /** Map from txid to CWalletTx for all transactions this wallet is
     * interested in, including received and sent transactions. */
    std::map<uint256, CWalletTx> mapWallet GUARDED_BY(cs_wallet);

    typedef std::multimap<int64_t, CWalletTx*> TxItems;
    TxItems wtxOrdered;

    int64_t nOrderPosNext GUARDED_BY(cs_wallet) = 0;
    uint64_t nAccountingEntryNumber = 0;

    std::map<CTxDestination, CAddressBookData> m_address_book GUARDED_BY(cs_wallet);
    const CAddressBookData* FindAddressBookEntry(const CTxDestination&, bool allow_change = false) const EXCLUSIVE_LOCKS_REQUIRED(cs_wallet);

    /** Set of Coins owned by this wallet that we won't try to spend from. A
     * Coin may be locked if it has already been used to fund a transaction
     * that hasn't confirmed yet. We wouldn't consider the Coin spent already,
     * but also shouldn't try to use it again. */
    std::set<COutPoint> setLockedCoins GUARDED_BY(cs_wallet);

    /** Registered interfaces::Chain::Notifications handler. */
    std::unique_ptr<interfaces::Handler> m_chain_notifications_handler;

    /** Interface for accessing chain state. */
    interfaces::Chain& chain() const { assert(m_chain); return *m_chain; }

    const CWalletTx* GetWalletTx(const uint256& hash) const EXCLUSIVE_LOCKS_REQUIRED(cs_wallet);
    bool IsTrusted(const CWalletTx& wtx, std::set<uint256>& trusted_parents) const EXCLUSIVE_LOCKS_REQUIRED(cs_wallet);

    //! check whether we support the named feature
    bool CanSupportFeature(enum WalletFeature wf) const override EXCLUSIVE_LOCKS_REQUIRED(cs_wallet) { AssertLockHeld(cs_wallet); return IsFeatureSupported(nWalletVersion, wf); }

    /**
     * populate vCoins with vector of available COutputs.
     */
    void AvailableCoins(std::vector<COutput>& vCoins, const CCoinControl* coinControl = nullptr, const CAmount& nMinimumAmount = 1, const CAmount& nMaximumAmount = MAX_MONEY, const CAmount& nMinimumSumAmount = MAX_MONEY, const uint64_t nMaximumCount = 0) const EXCLUSIVE_LOCKS_REQUIRED(cs_wallet);

    /**
     * Return list of available coins and locked coins grouped by non-change output address.
     */
    std::map<CTxDestination, std::vector<COutput>> ListCoins() const EXCLUSIVE_LOCKS_REQUIRED(cs_wallet);

    /**
     * Find non-change parent output.
     */
    const CTxOut& FindNonChangeParentOutput(const CTransaction& tx, int output) const EXCLUSIVE_LOCKS_REQUIRED(cs_wallet);

    /**
     * Shuffle and select coins until nTargetValue is reached while avoiding
     * small change; This method is stochastic for some inputs and upon
     * completion the coin set and corresponding actual target value is
     * assembled
     * param@[in]   coins           Set of UTXOs to consider. These will be categorized into
     *                              OutputGroups and filtered using eligibility_filter before
     *                              selecting coins.
     * param@[out]  setCoinsRet     Populated with the coins selected if successful.
     * param@[out]  nValueRet       Used to return the total value of selected coins.
     */
    bool AttemptSelection(const CAmount& nTargetValue, const CoinEligibilityFilter& eligibility_filter, std::vector<COutput> coins,
        std::set<CInputCoin>& setCoinsRet, CAmount& nValueRet, const CoinSelectionParams& coin_selection_params) const;

    bool IsSpent(const uint256& hash, unsigned int n) const EXCLUSIVE_LOCKS_REQUIRED(cs_wallet);

    // Whether this or any known UTXO with the same single key has been spent.
    bool IsSpentKey(const uint256& hash, unsigned int n) const EXCLUSIVE_LOCKS_REQUIRED(cs_wallet);
    void SetSpentKeyState(WalletBatch& batch, const uint256& hash, unsigned int n, bool used, std::set<CTxDestination>& tx_destinations) EXCLUSIVE_LOCKS_REQUIRED(cs_wallet);

    std::vector<OutputGroup> GroupOutputs(const std::vector<COutput>& outputs, const CoinSelectionParams& coin_sel_params, const CoinEligibilityFilter& filter, bool positive_only) const;

    /** Display address on an external signer. Returns false if external signer support is not compiled */
    bool DisplayAddress(const CTxDestination& dest) EXCLUSIVE_LOCKS_REQUIRED(cs_wallet);

    bool IsLockedCoin(uint256 hash, unsigned int n) const EXCLUSIVE_LOCKS_REQUIRED(cs_wallet);
    void LockCoin(const COutPoint& output) EXCLUSIVE_LOCKS_REQUIRED(cs_wallet);
    void UnlockCoin(const COutPoint& output) EXCLUSIVE_LOCKS_REQUIRED(cs_wallet);
    void UnlockAllCoins() EXCLUSIVE_LOCKS_REQUIRED(cs_wallet);
    void ListLockedCoins(std::vector<COutPoint>& vOutpts) const EXCLUSIVE_LOCKS_REQUIRED(cs_wallet);

    /*
     * Rescan abort properties
     */
    void AbortRescan() { fAbortRescan = true; }
    bool IsAbortingRescan() const { return fAbortRescan; }
    bool IsScanning() const { return fScanningWallet; }
    int64_t ScanningDuration() const { return fScanningWallet ? GetTimeMillis() - m_scanning_start : 0; }
    double ScanningProgress() const { return fScanningWallet ? (double) m_scanning_progress : 0; }

    //! Upgrade stored CKeyMetadata objects to store key origin info as KeyOriginInfo
    void UpgradeKeyMetadata() EXCLUSIVE_LOCKS_REQUIRED(cs_wallet);

    bool LoadMinVersion(int nVersion) EXCLUSIVE_LOCKS_REQUIRED(cs_wallet) { AssertLockHeld(cs_wallet); nWalletVersion = nVersion; return true; }

    //! Adds a destination data tuple to the store, without saving it to disk
    void LoadDestData(const CTxDestination& dest, const std::string& key, const std::string& value) EXCLUSIVE_LOCKS_REQUIRED(cs_wallet);

    //! Holds a timestamp at which point the wallet is scheduled (externally) to be relocked. Caller must arrange for actual relocking to occur via Lock().
    int64_t nRelockTime GUARDED_BY(cs_wallet){0};

    // Used to prevent concurrent calls to walletpassphrase RPC.
    Mutex m_unlock_mutex;
    bool Unlock(const SecureString& strWalletPassphrase, bool accept_no_keys = false);
    bool ChangeWalletPassphrase(const SecureString& strOldWalletPassphrase, const SecureString& strNewWalletPassphrase);
    bool EncryptWallet(const SecureString& strWalletPassphrase);

    void GetKeyBirthTimes(std::map<CKeyID, int64_t> &mapKeyBirth) const EXCLUSIVE_LOCKS_REQUIRED(cs_wallet);
    unsigned int ComputeTimeSmart(const CWalletTx& wtx) const;

    /**
     * Increment the next transaction order id
     * @return next transaction order id
     */
    int64_t IncOrderPosNext(WalletBatch *batch = nullptr) EXCLUSIVE_LOCKS_REQUIRED(cs_wallet);
    DBErrors ReorderTransactions();

    void MarkDirty();

    //! Callback for updating transaction metadata in mapWallet.
    //!
    //! @param wtx - reference to mapWallet transaction to update
    //! @param new_tx - true if wtx is newly inserted, false if it previously existed
    //!
    //! @return true if wtx is changed and needs to be saved to disk, otherwise false
    using UpdateWalletTxFn = std::function<bool(CWalletTx& wtx, bool new_tx)>;

    CWalletTx* AddToWallet(CTransactionRef tx, const CWalletTx::Confirmation& confirm, const UpdateWalletTxFn& update_wtx=nullptr, bool fFlushOnClose=true);
    bool LoadToWallet(const uint256& hash, const UpdateWalletTxFn& fill_wtx) EXCLUSIVE_LOCKS_REQUIRED(cs_wallet);
    void transactionAddedToMempool(const CTransactionRef& tx, uint64_t mempool_sequence) override;
    void blockConnected(const CBlock& block, int height) override;
    void blockDisconnected(const CBlock& block, int height) override;
    void updatedBlockTip() override;
    int64_t RescanFromTime(int64_t startTime, const WalletRescanReserver& reserver, bool update);

    struct ScanResult {
        enum { SUCCESS, FAILURE, USER_ABORT } status = SUCCESS;

        //! Hash and height of most recent block that was successfully scanned.
        //! Unset if no blocks were scanned due to read errors or the chain
        //! being empty.
        uint256 last_scanned_block;
        std::optional<int> last_scanned_height;

        //! Height of the most recent block that could not be scanned due to
        //! read errors or pruning. Will be set if status is FAILURE, unset if
        //! status is SUCCESS, and may or may not be set if status is
        //! USER_ABORT.
        uint256 last_failed_block;
    };
    ScanResult ScanForWalletTransactions(const uint256& start_block, int start_height, std::optional<int> max_height, const WalletRescanReserver& reserver, bool fUpdate);
    void transactionRemovedFromMempool(const CTransactionRef& tx, MemPoolRemovalReason reason, uint64_t mempool_sequence) override;
    void ReacceptWalletTransactions() EXCLUSIVE_LOCKS_REQUIRED(cs_wallet);
    void ResendWalletTransactions();
    struct Balance {
        CAmount m_mine_trusted{0};           //!< Trusted, at depth=GetBalance.min_depth or more
        CAmount m_mine_untrusted_pending{0}; //!< Untrusted, but in mempool (pending)
        CAmount m_mine_immature{0};          //!< Immature coinbases in the main chain
        CAmount m_watchonly_trusted{0};
        CAmount m_watchonly_untrusted_pending{0};
        CAmount m_watchonly_immature{0};
    };
    Balance GetBalance(int min_depth = 0, bool avoid_reuse = true) const;
    CAmount GetAvailableBalance(const CCoinControl* coinControl = nullptr) const;

    OutputType TransactionChangeType(const std::optional<OutputType>& change_type, const std::vector<CRecipient>& vecSend) const;

    /**
     * Insert additional inputs into the transaction by
     * calling CreateTransaction();
     */
    bool FundTransaction(CMutableTransaction& tx, CAmount& nFeeRet, int& nChangePosInOut, bilingual_str& error, bool lockUnspents, const std::set<int>& setSubtractFeeFromOutputs, CCoinControl);
    /** Fetch the inputs and sign with SIGHASH_ALL. */
    bool SignTransaction(CMutableTransaction& tx) const EXCLUSIVE_LOCKS_REQUIRED(cs_wallet);
    /** Sign the tx given the input coins and sighash. */
    bool SignTransaction(CMutableTransaction& tx, const std::map<COutPoint, Coin>& coins, int sighash, std::map<int, std::string>& input_errors) const;
    SigningResult SignMessage(const std::string& message, const PKHash& pkhash, std::string& str_sig) const;

    /**
     * Fills out a PSBT with information from the wallet. Fills in UTXOs if we have
     * them. Tries to sign if sign=true. Sets `complete` if the PSBT is now complete
     * (i.e. has all required signatures or signature-parts, and is ready to
     * finalize.) Sets `error` and returns false if something goes wrong.
     *
     * @param[in]  psbtx PartiallySignedTransaction to fill in
     * @param[out] complete indicates whether the PSBT is now complete
     * @param[in]  sighash_type the sighash type to use when signing (if PSBT does not specify)
     * @param[in]  sign whether to sign or not
     * @param[in]  bip32derivs whether to fill in bip32 derivation information if available
     * return error
     */
    TransactionError FillPSBT(PartiallySignedTransaction& psbtx,
                  bool& complete,
                  int sighash_type = 1 /* SIGHASH_ALL */,
                  bool sign = true,
                  bool bip32derivs = true,
                  size_t* n_signed = nullptr) const;

    /**
     * Find the amount in the given tx input.  This must only be called with
     * Namecoin inputs as used for CreateTransaction.
     */
    bool FindValueInNameInput (const CTxIn& nameInput,
                               CAmount& value, const CWalletTx*& walletTx,
                               bilingual_str& error) const;

    /**
     * Create a new transaction paying the recipients with a set of coins
     * selected by SelectCoins(); Also create the change output, when needed
     * @note passing nChangePosInOut as -1 will result in setting a random position
     */
    bool CreateTransaction(const std::vector<CRecipient>& vecSend,
                           const CTxIn* withInput,
                           CTransactionRef& tx, CAmount& nFeeRet, int& nChangePosInOut, bilingual_str& error, const CCoinControl& coin_control, FeeCalculation& fee_calc_out, bool sign = true);
    /**
     * Submit the transaction to the node's mempool and then relay to peers.
     * Should be called after CreateTransaction unless you want to abort
     * broadcasting the transaction.
     *
     * @param[in] tx The transaction to be broadcast.
     * @param[in] mapValue key-values to be set on the transaction.
     * @param[in] orderForm BIP 70 / BIP 21 order form details to be set on the transaction.
     */
    void CommitTransaction(CTransactionRef tx, mapValue_t mapValue, std::vector<std::pair<std::string, std::string>> orderForm);

    bool DummySignTx(CMutableTransaction &txNew, const std::set<CTxOut> &txouts, bool use_max_sig = false) const
    {
        std::vector<CTxOut> v_txouts(txouts.size());
        std::copy(txouts.begin(), txouts.end(), v_txouts.begin());
        return DummySignTx(txNew, v_txouts, use_max_sig);
    }
    bool DummySignTx(CMutableTransaction &txNew, const std::vector<CTxOut> &txouts, bool use_max_sig = false) const;
    bool DummySignInput(CTxIn &tx_in, const CTxOut &txout, bool use_max_sig = false) const;

    bool ImportScripts(const std::set<CScript> scripts, int64_t timestamp) EXCLUSIVE_LOCKS_REQUIRED(cs_wallet);
    bool ImportPrivKeys(const std::map<CKeyID, CKey>& privkey_map, const int64_t timestamp) EXCLUSIVE_LOCKS_REQUIRED(cs_wallet);
    bool ImportPubKeys(const std::vector<CKeyID>& ordered_pubkeys, const std::map<CKeyID, CPubKey>& pubkey_map, const std::map<CKeyID, std::pair<CPubKey, KeyOriginInfo>>& key_origins, const bool add_keypool, const bool internal, const int64_t timestamp) EXCLUSIVE_LOCKS_REQUIRED(cs_wallet);
    bool ImportScriptPubKeys(const std::string& label, const std::set<CScript>& script_pub_keys, const bool have_solving_data, const bool apply_label, const int64_t timestamp) EXCLUSIVE_LOCKS_REQUIRED(cs_wallet);

    CFeeRate m_pay_tx_fee{DEFAULT_PAY_TX_FEE};
    unsigned int m_confirm_target{DEFAULT_TX_CONFIRM_TARGET};
    /** Allow Coin Selection to pick unconfirmed UTXOs that were sent from our own wallet if it
     * cannot fund the transaction otherwise. */
    bool m_spend_zero_conf_change{DEFAULT_SPEND_ZEROCONF_CHANGE};
    bool m_signal_rbf{DEFAULT_WALLET_RBF};
    bool m_allow_fallback_fee{true}; //!< will be false if -fallbackfee=0
    CFeeRate m_min_fee{DEFAULT_TRANSACTION_MINFEE}; //!< Override with -mintxfee
    /**
     * If fee estimation does not have enough data to provide estimates, use this fee instead.
     * Has no effect if not using fee estimation
     * Override with -fallbackfee
     */
    CFeeRate m_fallback_fee{DEFAULT_FALLBACK_FEE};

     /** If the cost to spend a change output at this feerate is greater than the value of the
      * output itself, just drop it to fees. */
    CFeeRate m_discard_rate{DEFAULT_DISCARD_FEE};

    /** The maximum fee amount we're willing to pay to prioritize partial spend avoidance. */
    CAmount m_max_aps_fee{DEFAULT_MAX_AVOIDPARTIALSPEND_FEE}; //!< note: this is absolute fee, not fee rate
    OutputType m_default_address_type{DEFAULT_ADDRESS_TYPE};
    /**
     * Default output type for change outputs. When unset, automatically choose type
     * based on address type setting and the types other of non-change outputs
     * (see -changetype option documentation and implementation in
     * CWallet::TransactionChangeType for details).
     */
    std::optional<OutputType> m_default_change_type{};
    /** Absolute maximum transaction fee (in satoshis) used by default for the wallet */
    CAmount m_default_max_tx_fee{DEFAULT_TRANSACTION_MAXFEE};

    size_t KeypoolCountExternalKeys() const EXCLUSIVE_LOCKS_REQUIRED(cs_wallet);
    bool TopUpKeyPool(unsigned int kpSize = 0);

    int64_t GetOldestKeyPoolTime() const;

    std::set<std::set<CTxDestination>> GetAddressGroupings() const EXCLUSIVE_LOCKS_REQUIRED(cs_wallet);
    std::map<CTxDestination, CAmount> GetAddressBalances() const;

    std::set<CTxDestination> GetLabelAddresses(const std::string& label) const;

    /**
     * Marks all outputs in each one of the destinations dirty, so their cache is
     * reset and does not return outdated information.
     */
    void MarkDestinationsDirty(const std::set<CTxDestination>& destinations) EXCLUSIVE_LOCKS_REQUIRED(cs_wallet);

    bool GetNewDestination(const OutputType type, const std::string label, CTxDestination& dest, std::string& error);
    bool GetNewChangeDestination(const OutputType type, CTxDestination& dest, std::string& error);

    isminetype IsMine(const CTxDestination& dest) const EXCLUSIVE_LOCKS_REQUIRED(cs_wallet);
    isminetype IsMine(const CScript& script) const EXCLUSIVE_LOCKS_REQUIRED(cs_wallet);
    isminetype IsMine(const CTxIn& txin) const EXCLUSIVE_LOCKS_REQUIRED(cs_wallet);
    /**
     * Returns amount of debit if the input matches the
     * filter, otherwise returns 0
     */
    CAmount GetDebit(const CTxIn& txin, const isminefilter& filter) const;
    isminetype IsMine(const CTxOut& txout) const EXCLUSIVE_LOCKS_REQUIRED(cs_wallet);
    CAmount GetCredit(const CTxOut& txout, const isminefilter& filter) const;
    bool IsChange(const CTxOut& txout) const EXCLUSIVE_LOCKS_REQUIRED(cs_wallet);
    bool IsChange(const CScript& script) const EXCLUSIVE_LOCKS_REQUIRED(cs_wallet);
    CAmount GetChange(const CTxOut& txout) const EXCLUSIVE_LOCKS_REQUIRED(cs_wallet);
    bool IsMine(const CTransaction& tx) const EXCLUSIVE_LOCKS_REQUIRED(cs_wallet);
    /** should probably be renamed to IsRelevantToMe */
    bool IsFromMe(const CTransaction& tx) const;
    CAmount GetDebit(const CTransaction& tx, const isminefilter& filter) const;
    /** Returns whether all of the inputs match the filter */
    bool IsAllFromMe(const CTransaction& tx, const isminefilter& filter) const;
    CAmount GetCredit(const CTransaction& tx, const isminefilter& filter) const;
    CAmount GetChange(const CTransaction& tx) const;
    void chainStateFlushed(const CBlockLocator& loc) override;

    DBErrors LoadWallet();
    DBErrors ZapSelectTx(std::vector<uint256>& vHashIn, std::vector<uint256>& vHashOut) EXCLUSIVE_LOCKS_REQUIRED(cs_wallet);

    bool SetAddressBook(const CTxDestination& address, const std::string& strName, const std::string& purpose);

    bool DelAddressBook(const CTxDestination& address);

    bool IsAddressUsed(const CTxDestination& dest) const EXCLUSIVE_LOCKS_REQUIRED(cs_wallet);
    bool SetAddressUsed(WalletBatch& batch, const CTxDestination& dest, bool used) EXCLUSIVE_LOCKS_REQUIRED(cs_wallet);

    std::vector<std::string> GetAddressReceiveRequests() const EXCLUSIVE_LOCKS_REQUIRED(cs_wallet);
    bool SetAddressReceiveRequest(WalletBatch& batch, const CTxDestination& dest, const std::string& id, const std::string& value) EXCLUSIVE_LOCKS_REQUIRED(cs_wallet);

    unsigned int GetKeyPoolSize() const EXCLUSIVE_LOCKS_REQUIRED(cs_wallet);

    //! signify that a particular wallet feature is now used.
    void SetMinVersion(enum WalletFeature, WalletBatch* batch_in = nullptr) override;

    //! get the current wallet format (the oldest client version guaranteed to understand this wallet)
    int GetVersion() const { LOCK(cs_wallet); return nWalletVersion; }

    //! Get wallet transactions that conflict with given transaction (spend same outputs)
    std::set<uint256> GetConflicts(const uint256& txid) const EXCLUSIVE_LOCKS_REQUIRED(cs_wallet);

    //! Check if a given transaction has any of its outputs spent by another transaction in the wallet
    bool HasWalletSpend(const uint256& txid) const EXCLUSIVE_LOCKS_REQUIRED(cs_wallet);

    //! Flush wallet (bitdb flush)
    void Flush();

    //! Close wallet database
    void Close();

    /** Wallet is about to be unloaded */
    boost::signals2::signal<void ()> NotifyUnload;

    /**
     * Address book entry changed.
     * @note called with lock cs_wallet held.
     */
    boost::signals2::signal<void (CWallet *wallet, const CTxDestination
            &address, const std::string &label, bool isMine,
            const std::string &purpose,
            ChangeType status)> NotifyAddressBookChanged;

    /**
     * Wallet transaction added, removed or updated.
     * @note called with lock cs_wallet held.
     */
    boost::signals2::signal<void (CWallet *wallet, const uint256 &hashTx,
            ChangeType status)> NotifyTransactionChanged;

    /** Show progress e.g. for rescan */
    boost::signals2::signal<void (const std::string &title, int nProgress)> ShowProgress;

    /** Watch-only address added */
    boost::signals2::signal<void (bool fHaveWatchOnly)> NotifyWatchonlyChanged;

    /** Keypool has new keys */
    boost::signals2::signal<void ()> NotifyCanGetAddressesChanged;

    /**
     * Wallet status (encrypted, locked) changed.
     * Note: Called without locks held.
     */
    boost::signals2::signal<void (CWallet* wallet)> NotifyStatusChanged;

    /** Inquire whether this wallet broadcasts transactions. */
    bool GetBroadcastTransactions() const { return fBroadcastTransactions; }
    /** Set whether this wallet broadcasts transactions. */
    void SetBroadcastTransactions(bool broadcast) { fBroadcastTransactions = broadcast; }

    /** Return whether transaction can be abandoned */
    bool TransactionCanBeAbandoned(const uint256& hashTx) const;

    /* Mark a transaction (and it in-wallet descendants) as abandoned so its inputs may be respent. */
    bool AbandonTransaction(const uint256& hashTx);

    /** Mark a transaction as replaced by another transaction (e.g., BIP 125). */
    bool MarkReplaced(const uint256& originalHash, const uint256& newHash);

    /* Initializes the wallet, returns a new CWallet instance or a null pointer in case of an error */
    static std::shared_ptr<CWallet> Create(interfaces::Chain* chain, const std::string& name, std::unique_ptr<WalletDatabase> database, uint64_t wallet_creation_flags, bilingual_str& error, std::vector<bilingual_str>& warnings);

    /**
     * Wallet post-init setup
     * Gives the wallet a chance to register repetitive tasks and complete post-init tasks
     */
    void postInitProcess();

    bool BackupWallet(const std::string& strDest) const;

    /* Returns true if HD is enabled */
    bool IsHDEnabled() const;

    /* Returns true if the wallet can give out new addresses. This means it has keys in the keypool or can generate new keys */
    bool CanGetAddresses(bool internal = false) const;

    /**
     * Blocks until the wallet state is up-to-date to /at least/ the current
     * chain at the time this function is entered
     * Obviously holding cs_main/cs_wallet when going into this call may cause
     * deadlock
     */
    void BlockUntilSyncedToCurrentChain() const LOCKS_EXCLUDED(::cs_main) EXCLUSIVE_LOCKS_REQUIRED(!cs_wallet);

    /** set a single wallet flag */
    void SetWalletFlag(uint64_t flags);

    /** Unsets a single wallet flag */
    void UnsetWalletFlag(uint64_t flag);

    /** check if a certain wallet flag is set */
    bool IsWalletFlagSet(uint64_t flag) const override;

    /** overwrite all flags by the given uint64_t
       returns false if unknown, non-tolerable flags are present */
    bool AddWalletFlags(uint64_t flags);
    /** Loads the flags into the wallet. (used by LoadWallet) */
    bool LoadWalletFlags(uint64_t flags);

    /** Determine if we are a legacy wallet */
    bool IsLegacy() const;

    /** Returns a bracketed wallet name for displaying in logs, will return [default wallet] if the wallet has no name */
    const std::string GetDisplayName() const override {
        std::string wallet_name = GetName().length() == 0 ? "default wallet" : GetName();
        return strprintf("[%s]", wallet_name);
    };

    /** Prepends the wallet name in logging output to ease debugging in multi-wallet use cases */
    template<typename... Params>
    void WalletLogPrintf(std::string fmt, Params... parameters) const {
        LogPrintf(("%s " + fmt).c_str(), GetDisplayName(), parameters...);
    };

    /** Upgrade the wallet */
    bool UpgradeWallet(int version, bilingual_str& error);

    //! Returns all unique ScriptPubKeyMans in m_internal_spk_managers and m_external_spk_managers
    std::set<ScriptPubKeyMan*> GetActiveScriptPubKeyMans() const;

    //! Returns all unique ScriptPubKeyMans
    std::set<ScriptPubKeyMan*> GetAllScriptPubKeyMans() const;

    //! Get the ScriptPubKeyMan for the given OutputType and internal/external chain.
    ScriptPubKeyMan* GetScriptPubKeyMan(const OutputType& type, bool internal) const;

    //! Get the ScriptPubKeyMan for a script
    ScriptPubKeyMan* GetScriptPubKeyMan(const CScript& script) const;
    //! Get the ScriptPubKeyMan by id
    ScriptPubKeyMan* GetScriptPubKeyMan(const uint256& id) const;

    //! Get all of the ScriptPubKeyMans for a script given additional information in sigdata (populated by e.g. a psbt)
    std::set<ScriptPubKeyMan*> GetScriptPubKeyMans(const CScript& script, SignatureData& sigdata) const;

    //! Get the SigningProvider for a script
    std::unique_ptr<SigningProvider> GetSolvingProvider(const CScript& script) const;
    std::unique_ptr<SigningProvider> GetSolvingProvider(const CScript& script, SignatureData& sigdata) const;

    //! Get the LegacyScriptPubKeyMan which is used for all types, internal, and external.
    LegacyScriptPubKeyMan* GetLegacyScriptPubKeyMan() const;
    LegacyScriptPubKeyMan* GetOrCreateLegacyScriptPubKeyMan();

    //! Make a LegacyScriptPubKeyMan and set it for all types, internal, and external.
    void SetupLegacyScriptPubKeyMan();

    const CKeyingMaterial& GetEncryptionKey() const override;
    bool HasEncryptionKeys() const override;

    /** Get last block processed height */
    int GetLastBlockHeight() const EXCLUSIVE_LOCKS_REQUIRED(cs_wallet)
    {
        AssertLockHeld(cs_wallet);
        assert(m_last_block_processed_height >= 0);
        return m_last_block_processed_height;
    };
    uint256 GetLastBlockHash() const EXCLUSIVE_LOCKS_REQUIRED(cs_wallet)
    {
        AssertLockHeld(cs_wallet);
        assert(m_last_block_processed_height >= 0);
        return m_last_block_processed;
    }
    /** Set last block processed height, currently only use in unit test */
    void SetLastBlockProcessed(int block_height, uint256 block_hash) EXCLUSIVE_LOCKS_REQUIRED(cs_wallet)
    {
        AssertLockHeld(cs_wallet);
        m_last_block_processed_height = block_height;
        m_last_block_processed = block_hash;
    };

    //! Connect the signals from ScriptPubKeyMans to the signals in CWallet
    void ConnectScriptPubKeyManNotifiers();

    //! Instantiate a descriptor ScriptPubKeyMan from the WalletDescriptor and load it
    void LoadDescriptorScriptPubKeyMan(uint256 id, WalletDescriptor& desc);

    //! Adds the active ScriptPubKeyMan for the specified type and internal. Writes it to the wallet file
    //! @param[in] id The unique id for the ScriptPubKeyMan
    //! @param[in] type The OutputType this ScriptPubKeyMan provides addresses for
    //! @param[in] internal Whether this ScriptPubKeyMan provides change addresses
    void AddActiveScriptPubKeyMan(uint256 id, OutputType type, bool internal);

    //! Loads an active ScriptPubKeyMan for the specified type and internal. (used by LoadWallet)
    //! @param[in] id The unique id for the ScriptPubKeyMan
    //! @param[in] type The OutputType this ScriptPubKeyMan provides addresses for
    //! @param[in] internal Whether this ScriptPubKeyMan provides change addresses
    void LoadActiveScriptPubKeyMan(uint256 id, OutputType type, bool internal);

    //! Create new DescriptorScriptPubKeyMans and add them to the wallet
    void SetupDescriptorScriptPubKeyMans() EXCLUSIVE_LOCKS_REQUIRED(cs_wallet);

    //! Return the DescriptorScriptPubKeyMan for a WalletDescriptor if it is already in the wallet
    DescriptorScriptPubKeyMan* GetDescriptorScriptPubKeyMan(const WalletDescriptor& desc) const;

    //! Add a descriptor to the wallet, return a ScriptPubKeyMan & associated output type
    ScriptPubKeyMan* AddWalletDescriptor(WalletDescriptor& desc, const FlatSigningProvider& signing_provider, const std::string& label, bool internal);

    std::map<uint256, CMutableTransaction> queuedTransactionMap;

    bool QueuedTransactionExists(const uint256 &txid) const;
    bool WriteQueuedTransaction(
            const uint256 &txid,
            const CMutableTransaction &tx);
    bool EraseQueuedTransaction(const uint256 &txid);
    bool GetQueuedTransaction(const uint256 &txid, CMutableTransaction *data=nullptr) const;
};

/**
 * Called periodically by the schedule thread. Prompts individual wallets to resend
 * their transactions. Actual rebroadcast schedule is managed by the wallets themselves.
 */
void MaybeResendWalletTxs();

/** RAII object to check and reserve a wallet rescan */
class WalletRescanReserver
{
private:
    CWallet& m_wallet;
    bool m_could_reserve;
public:
    explicit WalletRescanReserver(CWallet& w) : m_wallet(w), m_could_reserve(false) {}

    bool reserve()
    {
        assert(!m_could_reserve);
        if (m_wallet.fScanningWallet.exchange(true)) {
            return false;
        }
        m_wallet.m_scanning_start = GetTimeMillis();
        m_wallet.m_scanning_progress = 0;
        m_could_reserve = true;
        return true;
    }

    bool isReserved() const
    {
        return (m_could_reserve && m_wallet.fScanningWallet);
    }

    ~WalletRescanReserver()
    {
        if (m_could_reserve) {
            m_wallet.fScanningWallet = false;
        }
    }
};

struct TxSize {
    int64_t vsize{-1};
    int64_t weight{-1};
};

/** Calculate the size of the transaction assuming all signatures are max size
* Use DummySignatureCreator, which inserts 71 byte signatures everywhere.
* NOTE: this requires that all inputs must be in mapWallet (eg the tx should
* be IsAllFromMe). */
TxSize CalculateMaximumSignedTxSize(const CTransaction& tx, const CWallet* wallet, bool use_max_sig = false) EXCLUSIVE_LOCKS_REQUIRED(wallet->cs_wallet);
TxSize CalculateMaximumSignedTxSize(const CTransaction& tx, const CWallet* wallet, const std::vector<CTxOut>& txouts, bool use_max_sig = false);

//! Add wallet name to persistent configuration so it will be loaded on startup.
bool AddWalletSetting(interfaces::Chain& chain, const std::string& wallet_name);

//! Remove wallet name from persistent configuration so it will not be loaded on startup.
bool RemoveWalletSetting(interfaces::Chain& chain, const std::string& wallet_name);

#endif // BITCOIN_WALLET_WALLET_H<|MERGE_RESOLUTION|>--- conflicted
+++ resolved
@@ -327,11 +327,7 @@
     // ScriptPubKeyMan::GetID. In many cases it will be the hash of an internal structure
     std::map<uint256, std::unique_ptr<ScriptPubKeyMan>> m_spk_managers;
 
-<<<<<<< HEAD
-    bool CreateTransactionInternal(const std::vector<CRecipient>& vecSend, const CTxIn* withInput, CTransactionRef& tx, CAmount& nFeeRet, int& nChangePosInOut, bilingual_str& error, const CCoinControl& coin_control, FeeCalculation& fee_calc_out, bool sign);
-=======
-    bool CreateTransactionInternal(const std::vector<CRecipient>& vecSend, CTransactionRef& tx, CAmount& nFeeRet, int& nChangePosInOut, bilingual_str& error, const CCoinControl& coin_control, FeeCalculation& fee_calc_out, bool sign) EXCLUSIVE_LOCKS_REQUIRED(cs_wallet);
->>>>>>> a486b4bc
+    bool CreateTransactionInternal(const std::vector<CRecipient>& vecSend, const CTxIn* withInput, CTransactionRef& tx, CAmount& nFeeRet, int& nChangePosInOut, bilingual_str& error, const CCoinControl& coin_control, FeeCalculation& fee_calc_out, bool sign) EXCLUSIVE_LOCKS_REQUIRED(cs_wallet);
 
     /**
      * Catch wallet up to current chain, scanning new blocks, updating the best
