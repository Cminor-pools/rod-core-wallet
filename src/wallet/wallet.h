// Copyright (c) 2009-2010 Satoshi Nakamoto
// Copyright (c) 2009-2019 The Bitcoin Core developers
// Distributed under the MIT software license, see the accompanying
// file COPYING or http://www.opensource.org/licenses/mit-license.php.

#ifndef BITCOIN_WALLET_WALLET_H
#define BITCOIN_WALLET_WALLET_H

#include <amount.h>
#include <interfaces/chain.h>
#include <interfaces/handler.h>
#include <outputtype.h>
#include <policy/feerate.h>
#include <tinyformat.h>
#include <ui_interface.h>
#include <util/strencodings.h>
#include <util/system.h>
#include <validationinterface.h>
#include <wallet/coinselection.h>
#include <wallet/crypter.h>
#include <wallet/scriptpubkeyman.h>
#include <wallet/walletdb.h>
#include <wallet/walletutil.h>

#include <algorithm>
#include <atomic>
#include <map>
#include <memory>
#include <set>
#include <stdexcept>
#include <stdint.h>
#include <string>
#include <utility>
#include <vector>

#include <boost/signals2/signal.hpp>

//! Explicitly unload and delete the wallet.
//! Blocks the current thread after signaling the unload intent so that all
//! wallet clients release the wallet.
//! Note that, when blocking is not required, the wallet is implicitly unloaded
//! by the shared pointer deleter.
void UnloadWallet(std::shared_ptr<CWallet>&& wallet);

bool AddWallet(const std::shared_ptr<CWallet>& wallet);
bool RemoveWallet(const std::shared_ptr<CWallet>& wallet);
bool HasWallets();
std::vector<std::shared_ptr<CWallet>> GetWallets();
std::shared_ptr<CWallet> GetWallet(const std::string& name);
std::shared_ptr<CWallet> LoadWallet(interfaces::Chain& chain, const WalletLocation& location, std::string& error, std::vector<std::string>& warnings);

enum class WalletCreationStatus {
    SUCCESS,
    CREATION_FAILED,
    ENCRYPTION_FAILED
};

WalletCreationStatus CreateWallet(interfaces::Chain& chain, const SecureString& passphrase, uint64_t wallet_creation_flags, const std::string& name, std::string& error, std::vector<std::string>& warnings, std::shared_ptr<CWallet>& result);

//! -paytxfee default
constexpr CAmount DEFAULT_PAY_TX_FEE = 0;
//! -fallbackfee default
static const CAmount DEFAULT_FALLBACK_FEE = 0;
//! -discardfee default
static const CAmount DEFAULT_DISCARD_FEE = 10000;
//! -mintxfee default
static const CAmount DEFAULT_TRANSACTION_MINFEE = 1000;
//! minimum recommended increment for BIP 125 replacement txs
static const CAmount WALLET_INCREMENTAL_RELAY_FEE = 5000;
//! Default for -spendzeroconfchange
static const bool DEFAULT_SPEND_ZEROCONF_CHANGE = true;
//! Default for -walletrejectlongchains
static const bool DEFAULT_WALLET_REJECT_LONG_CHAINS = false;
//! Default for -avoidpartialspends
static const bool DEFAULT_AVOIDPARTIALSPENDS = false;
//! -txconfirmtarget default
static const unsigned int DEFAULT_TX_CONFIRM_TARGET = 6;
//! -walletrbf default
static const bool DEFAULT_WALLET_RBF = false;
static const bool DEFAULT_WALLETBROADCAST = true;
static const bool DEFAULT_DISABLE_WALLET = false;
//! -maxtxfee default
constexpr CAmount DEFAULT_TRANSACTION_MAXFEE{COIN / 10};
//! Discourage users to set fees higher than this amount (in satoshis) per kB
constexpr CAmount HIGH_TX_FEE_PER_KB{COIN / 100};
//! -maxtxfee will warn if called with a higher fee than this amount (in satoshis)
constexpr CAmount HIGH_MAX_TX_FEE{100 * HIGH_TX_FEE_PER_KB};

//! Pre-calculated constants for input size estimation in *virtual size*
static constexpr size_t DUMMY_NESTED_P2WPKH_INPUT_SIZE = 91;

class CCoinControl;
class COutput;
class CScript;
class CWalletTx;
struct FeeCalculation;
enum class FeeEstimateMode;
class ReserveDestination;

//! Default for -addresstype
constexpr OutputType DEFAULT_ADDRESS_TYPE{OutputType::LEGACY};

//! Default for -changetype
constexpr OutputType DEFAULT_CHANGE_TYPE{OutputType::CHANGE_AUTO};

static constexpr uint64_t KNOWN_WALLET_FLAGS =
        WALLET_FLAG_AVOID_REUSE
    |   WALLET_FLAG_BLANK_WALLET
    |   WALLET_FLAG_KEY_ORIGIN_METADATA
    |   WALLET_FLAG_DISABLE_PRIVATE_KEYS;

static constexpr uint64_t MUTABLE_WALLET_FLAGS =
        WALLET_FLAG_AVOID_REUSE;

static const std::map<std::string,WalletFlags> WALLET_FLAG_MAP{
    {"avoid_reuse", WALLET_FLAG_AVOID_REUSE},
    {"blank", WALLET_FLAG_BLANK_WALLET},
    {"key_origin_metadata", WALLET_FLAG_KEY_ORIGIN_METADATA},
    {"disable_private_keys", WALLET_FLAG_DISABLE_PRIVATE_KEYS},
};

extern const std::map<uint64_t,std::string> WALLET_FLAG_CAVEATS;

/** A wrapper to reserve an address from a wallet
 *
 * ReserveDestination is used to reserve an address.
 * It is currently only used inside of CreateTransaction.
 *
 * Instantiating a ReserveDestination does not reserve an address. To do so,
 * GetReservedDestination() needs to be called on the object. Once an address has been
 * reserved, call KeepDestination() on the ReserveDestination object to make sure it is not
 * returned. Call ReturnDestination() to return the address so it can be re-used (for
 * example, if the address was used in a new transaction
 * and that transaction was not completed and needed to be aborted).
 *
 * If an address is reserved and KeepDestination() is not called, then the address will be
 * returned when the ReserveDestination goes out of scope.
 */
class ReserveDestination
{
protected:
    //! The wallet to reserve from
    CWallet* pwallet;
    LegacyScriptPubKeyMan* m_spk_man{nullptr};
    //! The index of the address's key in the keypool
    int64_t nIndex{-1};
    //! The public key for the address
    CPubKey vchPubKey;
    //! The destination
    CTxDestination address;
    //! Whether this is from the internal (change output) keypool
    bool fInternal{false};

public:
    //! Construct a ReserveDestination object. This does NOT reserve an address yet
    explicit ReserveDestination(CWallet* pwalletIn)
    {
        pwallet = pwalletIn;
    }

    ReserveDestination(const ReserveDestination&) = delete;
    ReserveDestination& operator=(const ReserveDestination&) = delete;

    //! Destructor. If a key has been reserved and not KeepKey'ed, it will be returned to the keypool
    ~ReserveDestination()
    {
        ReturnDestination();
    }

    //! Reserve an address
    bool GetReservedDestination(const OutputType type, CTxDestination& pubkey, bool internal);
    //! Return reserved address
    void ReturnDestination();
    //! Keep the address. Do not return it's key to the keypool when this object goes out of scope
    void KeepDestination();
};

/** Address book data */
class CAddressBookData
{
public:
    std::string name;
    std::string purpose;

    CAddressBookData() : purpose("unknown") {}

    typedef std::map<std::string, std::string> StringMap;
    StringMap destdata;
};

struct CRecipient
{
    CScript scriptPubKey;
    CAmount nAmount;
    bool fSubtractFeeFromAmount;
};

static inline void ReadOrderPos(int64_t& nOrderPos, mapValue_t& mapValue)
{
    if (!mapValue.count("n"))
    {
        nOrderPos = -1; // TODO: calculate elsewhere
        return;
    }
    nOrderPos = atoi64(mapValue["n"].c_str());
}


static inline void WriteOrderPos(const int64_t& nOrderPos, mapValue_t& mapValue)
{
    if (nOrderPos == -1)
        return;
    mapValue["n"] = i64tostr(nOrderPos);
}

struct COutputEntry
{
    CTxDestination destination;
    std::string nameOp;
    CAmount amount;
    int vout;
};

/** Legacy class used for deserializing vtxPrev for backwards compatibility.
 * vtxPrev was removed in commit 93a18a3650292afbb441a47d1fa1b94aeb0164e3,
 * but old wallet.dat files may still contain vtxPrev vectors of CMerkleTxs.
 * These need to get deserialized for field alignment when deserializing
 * a CWalletTx, but the deserialized values are discarded.**/
class CMerkleTx
{
public:
    template<typename Stream>
    void Unserialize(Stream& s)
    {
        CTransactionRef tx;
        uint256 hashBlock;
        std::vector<uint256> vMerkleBranch;
        int nIndex;

        s >> tx >> hashBlock >> vMerkleBranch >> nIndex;
    }
};

//Get the marginal bytes of spending the specified output
int CalculateMaximumSignedInputSize(const CTxOut& txout, const CWallet* pwallet, bool use_max_sig = false);

/**
 * A transaction with a bunch of additional info that only the owner cares about.
 * It includes any unrecorded transactions needed to link it back to the block chain.
 */
class CWalletTx
{
private:
    const CWallet* pwallet;

    /** Constant used in hashBlock to indicate tx has been abandoned, only used at
     * serialization/deserialization to avoid ambiguity with conflicted.
     */
    static const uint256 ABANDON_HASH;

public:
    /**
     * Key/value map with information about the transaction.
     *
     * The following keys can be read and written through the map and are
     * serialized in the wallet database:
     *
     *     "comment", "to"   - comment strings provided to sendtoaddress,
     *                         and sendmany wallet RPCs
     *     "replaces_txid"   - txid (as HexStr) of transaction replaced by
     *                         bumpfee on transaction created by bumpfee
     *     "replaced_by_txid" - txid (as HexStr) of transaction created by
     *                         bumpfee on transaction replaced by bumpfee
     *     "from", "message" - obsolete fields that could be set in UI prior to
     *                         2011 (removed in commit 4d9b223)
     *
     * The following keys are serialized in the wallet database, but shouldn't
     * be read or written through the map (they will be temporarily added and
     * removed from the map during serialization):
     *
     *     "fromaccount"     - serialized strFromAccount value
     *     "n"               - serialized nOrderPos value
     *     "timesmart"       - serialized nTimeSmart value
     *     "spent"           - serialized vfSpent value that existed prior to
     *                         2014 (removed in commit 93a18a3)
     */
    mapValue_t mapValue;
    std::vector<std::pair<std::string, std::string> > vOrderForm;
    unsigned int fTimeReceivedIsTxTime;
    unsigned int nTimeReceived; //!< time received by this node
    /**
     * Stable timestamp that never changes, and reflects the order a transaction
     * was added to the wallet. Timestamp is based on the block time for a
     * transaction added as part of a block, or else the time when the
     * transaction was received if it wasn't part of a block, with the timestamp
     * adjusted in both cases so timestamp order matches the order transactions
     * were added to the wallet. More details can be found in
     * CWallet::ComputeTimeSmart().
     */
    unsigned int nTimeSmart;
    /**
     * From me flag is set to 1 for transactions that were created by the wallet
     * on this bitcoin node, and set to 0 for transactions that were created
     * externally and came in through the network or sendrawtransaction RPC.
     */
    bool fFromMe;
    int64_t nOrderPos; //!< position in ordered transaction list
    std::multimap<int64_t, CWalletTx*>::const_iterator m_it_wtxOrdered;

    // memory only
    enum AmountType { DEBIT, CREDIT, IMMATURE_CREDIT, AVAILABLE_CREDIT, AMOUNTTYPE_ENUM_ELEMENTS };
    CAmount GetCachableAmount(AmountType type, const isminefilter& filter, bool recalculate = false) const;
    mutable CachableAmount m_amounts[AMOUNTTYPE_ENUM_ELEMENTS];
    mutable bool fChangeCached;
    mutable bool fInMempool;
    mutable CAmount nChangeCached;

    CWalletTx(const CWallet* pwalletIn, CTransactionRef arg)
        : tx(std::move(arg))
    {
        Init(pwalletIn);
    }

    void Init(const CWallet* pwalletIn)
    {
        pwallet = pwalletIn;
        mapValue.clear();
        vOrderForm.clear();
        fTimeReceivedIsTxTime = false;
        nTimeReceived = 0;
        nTimeSmart = 0;
        fFromMe = false;
        fChangeCached = false;
        fInMempool = false;
        nChangeCached = 0;
        nOrderPos = -1;
        m_confirm = Confirmation{};
    }

    CTransactionRef tx;

    /* New transactions start as UNCONFIRMED. At BlockConnected,
     * they will transition to CONFIRMED. In case of reorg, at BlockDisconnected,
     * they roll back to UNCONFIRMED. If we detect a conflicting transaction at
     * block connection, we update conflicted tx and its dependencies as CONFLICTED.
     * If tx isn't confirmed and outside of mempool, the user may switch it to ABANDONED
     * by using the abandontransaction call. This last status may be override by a CONFLICTED
     * or CONFIRMED transition.
     */
    enum Status {
        UNCONFIRMED,
        CONFIRMED,
        CONFLICTED,
        ABANDONED
    };

    /* Confirmation includes tx status and a pair of {block hash/tx index in block} at which tx has been confirmed.
     * This pair is both 0 if tx hasn't confirmed yet. Meaning of these fields changes with CONFLICTED state
     * where they instead point to block hash and index of the deepest conflicting tx.
     */
    struct Confirmation {
        Status status = UNCONFIRMED;
        uint256 hashBlock = uint256();
        int nIndex = 0;
    };

    Confirmation m_confirm;

    template<typename Stream>
    void Serialize(Stream& s) const
    {
        mapValue_t mapValueCopy = mapValue;

        mapValueCopy["fromaccount"] = "";
        WriteOrderPos(nOrderPos, mapValueCopy);
        if (nTimeSmart) {
            mapValueCopy["timesmart"] = strprintf("%u", nTimeSmart);
        }

        std::vector<char> dummy_vector1; //!< Used to be vMerkleBranch
        std::vector<char> dummy_vector2; //!< Used to be vtxPrev
        bool dummy_bool = false; //!< Used to be fSpent
        uint256 serializedHash = isAbandoned() ? ABANDON_HASH : m_confirm.hashBlock;
        int serializedIndex = isAbandoned() || isConflicted() ? -1 : m_confirm.nIndex;
        s << tx << serializedHash << dummy_vector1 << serializedIndex << dummy_vector2 << mapValueCopy << vOrderForm << fTimeReceivedIsTxTime << nTimeReceived << fFromMe << dummy_bool;
    }

    template<typename Stream>
    void Unserialize(Stream& s)
    {
        Init(nullptr);

        std::vector<uint256> dummy_vector1; //!< Used to be vMerkleBranch
        std::vector<CMerkleTx> dummy_vector2; //!< Used to be vtxPrev
        bool dummy_bool; //! Used to be fSpent
        int serializedIndex;
        s >> tx >> m_confirm.hashBlock >> dummy_vector1 >> serializedIndex >> dummy_vector2 >> mapValue >> vOrderForm >> fTimeReceivedIsTxTime >> nTimeReceived >> fFromMe >> dummy_bool;

        /* At serialization/deserialization, an nIndex == -1 means that hashBlock refers to
         * the earliest block in the chain we know this or any in-wallet ancestor conflicts
         * with. If nIndex == -1 and hashBlock is ABANDON_HASH, it means transaction is abandoned.
         * In same context, an nIndex >= 0 refers to a confirmed transaction (if hashBlock set) or
         * unconfirmed one. Older clients interpret nIndex == -1 as unconfirmed for backward
         * compatibility (pre-commit 9ac63d6).
         */
        if (serializedIndex == -1 && m_confirm.hashBlock == ABANDON_HASH) {
            m_confirm.hashBlock = uint256();
            setAbandoned();
        } else if (serializedIndex == -1) {
            setConflicted();
        } else if (!m_confirm.hashBlock.IsNull()) {
            m_confirm.nIndex = serializedIndex;
            setConfirmed();
        }

        ReadOrderPos(nOrderPos, mapValue);
        nTimeSmart = mapValue.count("timesmart") ? (unsigned int)atoi64(mapValue["timesmart"]) : 0;

        mapValue.erase("fromaccount");
        mapValue.erase("spent");
        mapValue.erase("n");
        mapValue.erase("timesmart");
    }

    void SetTx(CTransactionRef arg)
    {
        tx = std::move(arg);
    }

    //! make sure balances are recalculated
    void MarkDirty()
    {
        m_amounts[DEBIT].Reset();
        m_amounts[CREDIT].Reset();
        m_amounts[IMMATURE_CREDIT].Reset();
        m_amounts[AVAILABLE_CREDIT].Reset();
        fChangeCached = false;
    }

    void BindWallet(CWallet *pwalletIn)
    {
        pwallet = pwalletIn;
        MarkDirty();
    }

    //! filter decides which addresses will count towards the debit
    CAmount GetDebit(const isminefilter& filter) const;
    CAmount GetCredit(interfaces::Chain::Lock& locked_chain, const isminefilter& filter) const;
    CAmount GetImmatureCredit(interfaces::Chain::Lock& locked_chain, bool fUseCache=true) const;
    // TODO: Remove "NO_THREAD_SAFETY_ANALYSIS" and replace it with the correct
    // annotation "EXCLUSIVE_LOCKS_REQUIRED(pwallet->cs_wallet)". The
    // annotation "NO_THREAD_SAFETY_ANALYSIS" was temporarily added to avoid
    // having to resolve the issue of member access into incomplete type CWallet.
    CAmount GetAvailableCredit(interfaces::Chain::Lock& locked_chain, bool fUseCache=true, const isminefilter& filter=ISMINE_SPENDABLE) const NO_THREAD_SAFETY_ANALYSIS;
    CAmount GetImmatureWatchOnlyCredit(interfaces::Chain::Lock& locked_chain, const bool fUseCache=true) const;
    CAmount GetChange() const;

    // Get the marginal bytes if spending the specified output from this transaction
    int GetSpendSize(unsigned int out, bool use_max_sig = false) const
    {
        return CalculateMaximumSignedInputSize(tx->vout[out], pwallet, use_max_sig);
    }

    void GetAmounts(std::list<COutputEntry>& listReceived,
                    std::list<COutputEntry>& listSent, CAmount& nFee, const isminefilter& filter) const;

    bool IsFromMe(const isminefilter& filter) const
    {
        return (GetDebit(filter) > 0);
    }

    // True if only scriptSigs are different
    bool IsEquivalentTo(const CWalletTx& tx) const;

    bool InMempool() const;
    bool IsTrusted(interfaces::Chain::Lock& locked_chain) const;

    int64_t GetTxTime() const;

    // Pass this transaction to node for mempool insertion and relay to peers if flag set to true
    bool SubmitMemoryPoolAndRelay(std::string& err_string, bool relay, interfaces::Chain::Lock& locked_chain);

    // TODO: Remove "NO_THREAD_SAFETY_ANALYSIS" and replace it with the correct
    // annotation "EXCLUSIVE_LOCKS_REQUIRED(pwallet->cs_wallet)". The annotation
    // "NO_THREAD_SAFETY_ANALYSIS" was temporarily added to avoid having to
    // resolve the issue of member access into incomplete type CWallet. Note
    // that we still have the runtime check "AssertLockHeld(pwallet->cs_wallet)"
    // in place.
    std::set<uint256> GetConflicts() const NO_THREAD_SAFETY_ANALYSIS;

    void SetConf(Status status, const uint256& block_hash, int posInBlock);

    /**
     * Return depth of transaction in blockchain:
     * <0  : conflicts with a transaction this deep in the blockchain
     *  0  : in memory pool, waiting to be included in a block
     * >=1 : this many blocks deep in the main chain
     */
    int GetDepthInMainChain(interfaces::Chain::Lock& locked_chain) const;
    bool IsInMainChain(interfaces::Chain::Lock& locked_chain) const { return GetDepthInMainChain(locked_chain) > 0; }

    /**
     * @return number of blocks to maturity for this transaction:
     *  0 : is not a coinbase transaction, or is a mature coinbase transaction
     * >0 : is a coinbase transaction which matures in this many blocks
     */
    int GetBlocksToMaturity(interfaces::Chain::Lock& locked_chain) const;
    bool isAbandoned() const { return m_confirm.status == CWalletTx::ABANDONED; }
    void setAbandoned()
    {
        m_confirm.status = CWalletTx::ABANDONED;
        m_confirm.hashBlock = uint256();
        m_confirm.nIndex = 0;
    }
    bool isConflicted() const { return m_confirm.status == CWalletTx::CONFLICTED; }
    void setConflicted() { m_confirm.status = CWalletTx::CONFLICTED; }
    bool isUnconfirmed() const { return m_confirm.status == CWalletTx::UNCONFIRMED; }
    void setUnconfirmed() { m_confirm.status = CWalletTx::UNCONFIRMED; }
    void setConfirmed() { m_confirm.status = CWalletTx::CONFIRMED; }
    const uint256& GetHash() const { return tx->GetHash(); }
    bool IsCoinBase() const { return tx->IsCoinBase(); }
    bool IsImmatureCoinBase(interfaces::Chain::Lock& locked_chain) const;
};

class COutput
{
public:
    const CWalletTx *tx;
    int i;
    int nDepth;

    /** Pre-computed estimated size of this output as a fully-signed input in a transaction. Can be -1 if it could not be calculated */
    int nInputBytes;

    /** Whether we have the private keys to spend this output */
    bool fSpendable;

    /** Whether we know how to spend this output, ignoring the lack of keys */
    bool fSolvable;

    /** Whether to use the maximum sized, 72 byte signature when calculating the size of the input spend. This should only be set when watch-only outputs are allowed */
    bool use_max_sig;

    /**
     * Whether this output is considered safe to spend. Unconfirmed transactions
     * from outside keys and unconfirmed replacement transactions are considered
     * unsafe and will not be used to fund new spending transactions.
     */
    bool fSafe;

    COutput(const CWalletTx *txIn, int iIn, int nDepthIn, bool fSpendableIn, bool fSolvableIn, bool fSafeIn, bool use_max_sig_in = false)
    {
        tx = txIn; i = iIn; nDepth = nDepthIn; fSpendable = fSpendableIn; fSolvable = fSolvableIn; fSafe = fSafeIn; nInputBytes = -1; use_max_sig = use_max_sig_in;
        // If known and signable by the given wallet, compute nInputBytes
        // Failure will keep this value -1
        if (fSpendable && tx) {
            nInputBytes = tx->GetSpendSize(i, use_max_sig);
        }
    }

    std::string ToString() const;

    inline CInputCoin GetInputCoin() const
    {
        return CInputCoin(tx->tx, i, nInputBytes);
    }
};

struct CoinSelectionParams
{
    bool use_bnb = true;
    size_t change_output_size = 0;
    size_t change_spend_size = 0;
    CFeeRate effective_fee = CFeeRate(0);
    size_t tx_noinputs_size = 0;

    CoinSelectionParams(bool use_bnb, size_t change_output_size, size_t change_spend_size, CFeeRate effective_fee, size_t tx_noinputs_size) : use_bnb(use_bnb), change_output_size(change_output_size), change_spend_size(change_spend_size), effective_fee(effective_fee), tx_noinputs_size(tx_noinputs_size) {}
    CoinSelectionParams() {}
};

class WalletRescanReserver; //forward declarations for ScanForWalletTransactions/RescanFromTime
/**
 * A CWallet maintains a set of transactions and balances, and provides the ability to create new transactions.
 */
class CWallet final : public WalletStorage, private interfaces::Chain::Notifications
{
private:
    CKeyingMaterial vMasterKey GUARDED_BY(cs_KeyStore);

    //! if fUseCrypto is true, mapKeys must be empty
    //! if fUseCrypto is false, vMasterKey must be empty
    std::atomic<bool> fUseCrypto;

    //! keeps track of whether Unlock has run a thorough check before
    bool fDecryptionThoroughlyChecked;

    bool SetCrypted();
    bool Unlock(const CKeyingMaterial& vMasterKeyIn, bool accept_no_keys = false);

    std::atomic<bool> fAbortRescan{false};
    std::atomic<bool> fScanningWallet{false}; // controlled by WalletRescanReserver
    std::atomic<int64_t> m_scanning_start{0};
    std::atomic<double> m_scanning_progress{0};
    std::mutex mutexScanning;
    friend class WalletRescanReserver;

    //! the current wallet version: clients below this version are not able to load the wallet
    int nWalletVersion GUARDED_BY(cs_wallet){FEATURE_BASE};

    //! the maximum wallet format version: memory-only variable that specifies to what version this wallet may be upgraded
    int nWalletMaxVersion GUARDED_BY(cs_wallet) = FEATURE_BASE;

    int64_t nNextResend = 0;
    int64_t nLastResend = 0;
    bool fBroadcastTransactions = false;
    // Local time that the tip block was received. Used to schedule wallet rebroadcasts.
    std::atomic<int64_t> m_best_block_time {0};

    /**
     * Used to keep track of spent outpoints, and
     * detect and report conflicts (double-spends or
     * mutated transactions where the mutant gets mined).
     */
    typedef std::multimap<COutPoint, uint256> TxSpends;
    TxSpends mapTxSpends GUARDED_BY(cs_wallet);
    void AddToSpends(const COutPoint& outpoint, const uint256& wtxid) EXCLUSIVE_LOCKS_REQUIRED(cs_wallet);
    void AddToSpends(const uint256& wtxid) EXCLUSIVE_LOCKS_REQUIRED(cs_wallet);

    /**
     * Add a transaction to the wallet, or update it.  pIndex and posInBlock should
     * be set when the transaction was known to be included in a block.  When
     * pIndex == nullptr, then wallet state is not updated in AddToWallet, but
     * notifications happen and cached balances are marked dirty.
     *
     * If fUpdate is true, existing transactions will be updated.
     * TODO: One exception to this is that the abandoned state is cleared under the
     * assumption that any further notification of a transaction that was considered
     * abandoned is an indication that it is not safe to be considered abandoned.
     * Abandoned state should probably be more carefully tracked via different
     * posInBlock signals or by checking mempool presence when necessary.
     */
    bool AddToWalletIfInvolvingMe(const CTransactionRef& tx, CWalletTx::Status status, const uint256& block_hash, int posInBlock, bool fUpdate) EXCLUSIVE_LOCKS_REQUIRED(cs_wallet);

    /* Mark a transaction (and its in-wallet descendants) as conflicting with a particular block. */
    void MarkConflicted(const uint256& hashBlock, const uint256& hashTx);

    /* Mark a transaction's inputs dirty, thus forcing the outputs to be recomputed */
    void MarkInputsDirty(const CTransactionRef& tx) EXCLUSIVE_LOCKS_REQUIRED(cs_wallet);

    void SyncMetaData(std::pair<TxSpends::iterator, TxSpends::iterator>) EXCLUSIVE_LOCKS_REQUIRED(cs_wallet);

    /* Used by TransactionAddedToMemorypool/BlockConnected/Disconnected/ScanForWalletTransactions.
     * Should be called with non-zero block_hash and posInBlock if this is for a transaction that is included in a block. */
    void SyncTransaction(const CTransactionRef& tx, CWalletTx::Status status, const uint256& block_hash, int posInBlock = 0, bool update_tx = true) EXCLUSIVE_LOCKS_REQUIRED(cs_wallet);

<<<<<<< HEAD
    /* Mark a transaction conflict due to name operations.  */
    void NameConflict(const CTransactionRef& tx, const uint256& hashBlock);

    /* the HD chain data model (external chain counters) */
    CHDChain hdChain;

    /* HD derive new child key (on internal or external chain) */
    void DeriveNewChildKey(WalletBatch& batch, CKeyMetadata& metadata, CKey& secret, bool internal = false) EXCLUSIVE_LOCKS_REQUIRED(cs_wallet);

    std::set<int64_t> setInternalKeyPool GUARDED_BY(cs_wallet);
    std::set<int64_t> setExternalKeyPool GUARDED_BY(cs_wallet);
    std::set<int64_t> set_pre_split_keypool GUARDED_BY(cs_wallet);
    int64_t m_max_keypool_index GUARDED_BY(cs_wallet) = 0;
    std::map<CKeyID, int64_t> m_pool_key_to_index;
=======
>>>>>>> b42c91c4
    std::atomic<uint64_t> m_wallet_flags{0};

    bool SetAddressBookWithDB(WalletBatch& batch, const CTxDestination& address, const std::string& strName, const std::string& strPurpose);

    //! Unsets a wallet flag and saves it to disk
    void UnsetWalletFlagWithDB(WalletBatch& batch, uint64_t flag) override;

    /** Interface for accessing chain state. */
    interfaces::Chain* m_chain;

    /** Wallet location which includes wallet name (see WalletLocation). */
    WalletLocation m_location;

    /** Internal database handle. */
    std::unique_ptr<WalletDatabase> database;

    /**
     * The following is used to keep track of how far behind the wallet is
     * from the chain sync, and to allow clients to block on us being caught up.
     *
     * Note that this is *not* how far we've processed, we may need some rescan
     * to have seen all transactions in the chain, but is only used to track
     * live BlockConnected callbacks.
     */
    uint256 m_last_block_processed GUARDED_BY(cs_wallet);

public:
    /*
     * Main wallet lock.
     * This lock protects all the fields added by CWallet.
     */
    mutable CCriticalSection cs_wallet;

    /** Get database handle used by this wallet. Ideally this function would
     * not be necessary.
     */
    WalletDatabase& GetDBHandle()
    {
        return *database;
    }
    WalletDatabase& GetDatabase() override { return *database; }

    /**
     * Select a set of coins such that nValueRet >= nTargetValue and at least
     * all coins from coinControl are selected; Never select unconfirmed coins
     * if they are not ours
     */
    bool SelectCoins(const std::vector<COutput>& vAvailableCoins, const CAmount& nTargetValue, std::set<CInputCoin>& setCoinsRet, CAmount& nValueRet,
                    const CCoinControl& coin_control, CoinSelectionParams& coin_selection_params, bool& bnb_used) const EXCLUSIVE_LOCKS_REQUIRED(cs_wallet);

    const WalletLocation& GetLocation() const { return m_location; }

    /** Get a name for this wallet for logging/debugging purposes.
     */
    const std::string& GetName() const { return m_location.GetName(); }

    typedef std::map<unsigned int, CMasterKey> MasterKeyMap;
    MasterKeyMap mapMasterKeys;
    unsigned int nMasterKeyMaxID = 0;

    /** Construct wallet with specified name and database implementation. */
    CWallet(interfaces::Chain* chain, const WalletLocation& location, std::unique_ptr<WalletDatabase> database)
        : fUseCrypto(false),
          fDecryptionThoroughlyChecked(false),
          m_chain(chain),
          m_location(location),
          database(std::move(database))
    {
    }

    ~CWallet()
    {
        // Should not have slots connected at this point.
        assert(NotifyUnload.empty());
        delete encrypted_batch;
        encrypted_batch = nullptr;
    }

    bool IsCrypted() const { return fUseCrypto; }
    bool IsLocked() const override;
    bool Lock();

    /** Interface to assert chain access and if successful lock it */
    std::unique_ptr<interfaces::Chain::Lock> LockChain() { return m_chain ? m_chain->lock() : nullptr; }

    std::map<uint256, CWalletTx> mapWallet GUARDED_BY(cs_wallet);

    typedef std::multimap<int64_t, CWalletTx*> TxItems;
    TxItems wtxOrdered;

    int64_t nOrderPosNext GUARDED_BY(cs_wallet) = 0;
    uint64_t nAccountingEntryNumber = 0;

    std::map<CTxDestination, CAddressBookData> mapAddressBook GUARDED_BY(cs_wallet);

    std::set<COutPoint> setLockedCoins GUARDED_BY(cs_wallet);

    /** Registered interfaces::Chain::Notifications handler. */
    std::unique_ptr<interfaces::Handler> m_chain_notifications_handler;

    /** Register the wallet for chain notifications */
    void handleNotifications();

    /** Interface for accessing chain state. */
    interfaces::Chain& chain() const { assert(m_chain); return *m_chain; }

    const CWalletTx* GetWalletTx(const uint256& hash) const;

    //! check whether we are allowed to upgrade (or already support) to the named feature
    bool CanSupportFeature(enum WalletFeature wf) const override EXCLUSIVE_LOCKS_REQUIRED(cs_wallet) { AssertLockHeld(cs_wallet); return nWalletMaxVersion >= wf; }

    /**
     * populate vCoins with vector of available COutputs.
     */
    void AvailableCoins(interfaces::Chain::Lock& locked_chain, std::vector<COutput>& vCoins, bool fOnlySafe = true, const CCoinControl* coinControl = nullptr, const CAmount& nMinimumAmount = 1, const CAmount& nMaximumAmount = MAX_MONEY, const CAmount& nMinimumSumAmount = MAX_MONEY, const uint64_t nMaximumCount = 0) const EXCLUSIVE_LOCKS_REQUIRED(cs_wallet);

    /**
     * Return list of available coins and locked coins grouped by non-change output address.
     */
    std::map<CTxDestination, std::vector<COutput>> ListCoins(interfaces::Chain::Lock& locked_chain) const EXCLUSIVE_LOCKS_REQUIRED(cs_wallet);

    /**
     * Find non-change parent output.
     */
    const CTxOut& FindNonChangeParentOutput(const CTransaction& tx, int output) const EXCLUSIVE_LOCKS_REQUIRED(cs_wallet);

    /**
     * Shuffle and select coins until nTargetValue is reached while avoiding
     * small change; This method is stochastic for some inputs and upon
     * completion the coin set and corresponding actual target value is
     * assembled
     */
    bool SelectCoinsMinConf(const CAmount& nTargetValue, const CoinEligibilityFilter& eligibility_filter, std::vector<OutputGroup> groups,
        std::set<CInputCoin>& setCoinsRet, CAmount& nValueRet, const CoinSelectionParams& coin_selection_params, bool& bnb_used) const;

    bool IsSpent(interfaces::Chain::Lock& locked_chain, const uint256& hash, unsigned int n) const EXCLUSIVE_LOCKS_REQUIRED(cs_wallet);

    // Whether this or any UTXO with the same CTxDestination has been spent.
    bool IsUsedDestination(const CTxDestination& dst) const;
    bool IsUsedDestination(const uint256& hash, unsigned int n) const;
    void SetUsedDestinationState(const uint256& hash, unsigned int n, bool used);

    std::vector<OutputGroup> GroupOutputs(const std::vector<COutput>& outputs, bool single_coin) const;

    bool IsLockedCoin(uint256 hash, unsigned int n) const EXCLUSIVE_LOCKS_REQUIRED(cs_wallet);
    void LockCoin(const COutPoint& output) EXCLUSIVE_LOCKS_REQUIRED(cs_wallet);
    void UnlockCoin(const COutPoint& output) EXCLUSIVE_LOCKS_REQUIRED(cs_wallet);
    void UnlockAllCoins() EXCLUSIVE_LOCKS_REQUIRED(cs_wallet);
    void ListLockedCoins(std::vector<COutPoint>& vOutpts) const EXCLUSIVE_LOCKS_REQUIRED(cs_wallet);

    /*
     * Rescan abort properties
     */
    void AbortRescan() { fAbortRescan = true; }
    bool IsAbortingRescan() { return fAbortRescan; }
    bool IsScanning() { return fScanningWallet; }
    int64_t ScanningDuration() const { return fScanningWallet ? GetTimeMillis() - m_scanning_start : 0; }
    double ScanningProgress() const { return fScanningWallet ? (double) m_scanning_progress : 0; }

    //! Upgrade stored CKeyMetadata objects to store key origin info as KeyOriginInfo
    void UpgradeKeyMetadata() EXCLUSIVE_LOCKS_REQUIRED(cs_wallet);

    bool LoadMinVersion(int nVersion) EXCLUSIVE_LOCKS_REQUIRED(cs_wallet) { AssertLockHeld(cs_wallet); nWalletVersion = nVersion; nWalletMaxVersion = std::max(nWalletMaxVersion, nVersion); return true; }

    //! Adds a destination data tuple to the store, and saves it to disk
    bool AddDestData(const CTxDestination& dest, const std::string& key, const std::string& value) EXCLUSIVE_LOCKS_REQUIRED(cs_wallet);
    //! Erases a destination data tuple in the store and on disk
    bool EraseDestData(const CTxDestination& dest, const std::string& key) EXCLUSIVE_LOCKS_REQUIRED(cs_wallet);
    //! Adds a destination data tuple to the store, without saving it to disk
    void LoadDestData(const CTxDestination& dest, const std::string& key, const std::string& value) EXCLUSIVE_LOCKS_REQUIRED(cs_wallet);
    //! Look up a destination data tuple in the store, return true if found false otherwise
    bool GetDestData(const CTxDestination& dest, const std::string& key, std::string* value) const EXCLUSIVE_LOCKS_REQUIRED(cs_wallet);
    //! Get all destination values matching a prefix.
    std::vector<std::string> GetDestValues(const std::string& prefix) const EXCLUSIVE_LOCKS_REQUIRED(cs_wallet);

    //! Holds a timestamp at which point the wallet is scheduled (externally) to be relocked. Caller must arrange for actual relocking to occur via Lock().
    int64_t nRelockTime = 0;

    bool Unlock(const SecureString& strWalletPassphrase, bool accept_no_keys = false);
    bool ChangeWalletPassphrase(const SecureString& strOldWalletPassphrase, const SecureString& strNewWalletPassphrase);
    bool EncryptWallet(const SecureString& strWalletPassphrase);

    void GetKeyBirthTimes(interfaces::Chain::Lock& locked_chain, std::map<CKeyID, int64_t> &mapKeyBirth) const EXCLUSIVE_LOCKS_REQUIRED(cs_wallet);
    unsigned int ComputeTimeSmart(const CWalletTx& wtx) const;

    /**
     * Increment the next transaction order id
     * @return next transaction order id
     */
    int64_t IncOrderPosNext(WalletBatch *batch = nullptr) EXCLUSIVE_LOCKS_REQUIRED(cs_wallet);
    DBErrors ReorderTransactions();

    void MarkDirty();
    bool AddToWallet(const CWalletTx& wtxIn, bool fFlushOnClose=true);
    void LoadToWallet(CWalletTx& wtxIn) EXCLUSIVE_LOCKS_REQUIRED(cs_wallet);
    void TransactionAddedToMempool(const CTransactionRef& tx) override;
    void BlockConnected(const CBlock& block, const std::vector<CTransactionRef>& vtxConflicted, const std::vector<CTransactionRef>& vNameConflicts) override;
    void BlockDisconnected(const CBlock& block, const std::vector<CTransactionRef>& vNameConflicts) override;
    void UpdatedBlockTip() override;
    int64_t RescanFromTime(int64_t startTime, const WalletRescanReserver& reserver, bool update);

    struct ScanResult {
        enum { SUCCESS, FAILURE, USER_ABORT } status = SUCCESS;

        //! Hash and height of most recent block that was successfully scanned.
        //! Unset if no blocks were scanned due to read errors or the chain
        //! being empty.
        uint256 last_scanned_block;
        Optional<int> last_scanned_height;

        //! Height of the most recent block that could not be scanned due to
        //! read errors or pruning. Will be set if status is FAILURE, unset if
        //! status is SUCCESS, and may or may not be set if status is
        //! USER_ABORT.
        uint256 last_failed_block;
    };
    ScanResult ScanForWalletTransactions(const uint256& first_block, const uint256& last_block, const WalletRescanReserver& reserver, bool fUpdate);
    void TransactionRemovedFromMempool(const CTransactionRef &ptx) override;
    void ReacceptWalletTransactions(interfaces::Chain::Lock& locked_chain) EXCLUSIVE_LOCKS_REQUIRED(cs_wallet);
    void ResendWalletTransactions();
    struct Balance {
        CAmount m_mine_trusted{0};           //!< Trusted, at depth=GetBalance.min_depth or more
        CAmount m_mine_untrusted_pending{0}; //!< Untrusted, but in mempool (pending)
        CAmount m_mine_immature{0};          //!< Immature coinbases in the main chain
        CAmount m_watchonly_trusted{0};
        CAmount m_watchonly_untrusted_pending{0};
        CAmount m_watchonly_immature{0};
    };
    Balance GetBalance(int min_depth = 0, bool avoid_reuse = true) const;
    CAmount GetAvailableBalance(const CCoinControl* coinControl = nullptr) const;

    OutputType TransactionChangeType(OutputType change_type, const std::vector<CRecipient>& vecSend);

    /**
     * Insert additional inputs into the transaction by
     * calling CreateTransaction();
     */
    bool FundTransaction(CMutableTransaction& tx, CAmount& nFeeRet, int& nChangePosInOut, std::string& strFailReason, bool lockUnspents, const std::set<int>& setSubtractFeeFromOutputs, CCoinControl);
    bool SignTransaction(CMutableTransaction& tx) EXCLUSIVE_LOCKS_REQUIRED(cs_wallet);

    /**
     * Find the amount in the given tx input.  This must only be called with
     * Namecoin inputs as used for CreateTransaction.
     */
    bool FindValueInNameInput (const CTxIn& nameInput,
                               CAmount& value, const CWalletTx*& walletTx,
                               std::string& strFailReason) const;

    /**
     * Create a new transaction paying the recipients with a set of coins
     * selected by SelectCoins(); Also create the change output, when needed
     * @note passing nChangePosInOut as -1 will result in setting a random position
     */
    bool CreateTransaction(interfaces::Chain::Lock& locked_chain, const std::vector<CRecipient>& vecSend,
                           const CTxIn* withInput,
                           CTransactionRef& tx, CAmount& nFeeRet, int& nChangePosInOut,
                           std::string& strFailReason, const CCoinControl& coin_control, bool sign = true);
    /**
     * Submit the transaction to the node's mempool and then relay to peers.
     * Should be called after CreateTransaction unless you want to abort
     * broadcasting the transaction.
     *
     * @param tx[in] The transaction to be broadcast.
     * @param mapValue[in] key-values to be set on the transaction.
     * @param orderForm[in] BIP 70 / BIP 21 order form details to be set on the transaction.
     */
    void CommitTransaction(CTransactionRef tx, mapValue_t mapValue, std::vector<std::pair<std::string, std::string>> orderForm);

    bool DummySignTx(CMutableTransaction &txNew, const std::set<CTxOut> &txouts, bool use_max_sig = false) const
    {
        std::vector<CTxOut> v_txouts(txouts.size());
        std::copy(txouts.begin(), txouts.end(), v_txouts.begin());
        return DummySignTx(txNew, v_txouts, use_max_sig);
    }
    bool DummySignTx(CMutableTransaction &txNew, const std::vector<CTxOut> &txouts, bool use_max_sig = false) const;
    bool DummySignInput(CTxIn &tx_in, const CTxOut &txout, bool use_max_sig = false) const;

    bool ImportScripts(const std::set<CScript> scripts, int64_t timestamp) EXCLUSIVE_LOCKS_REQUIRED(cs_wallet);
    bool ImportPrivKeys(const std::map<CKeyID, CKey>& privkey_map, const int64_t timestamp) EXCLUSIVE_LOCKS_REQUIRED(cs_wallet);
    bool ImportPubKeys(const std::vector<CKeyID>& ordered_pubkeys, const std::map<CKeyID, CPubKey>& pubkey_map, const std::map<CKeyID, std::pair<CPubKey, KeyOriginInfo>>& key_origins, const bool add_keypool, const bool internal, const int64_t timestamp) EXCLUSIVE_LOCKS_REQUIRED(cs_wallet);
    bool ImportScriptPubKeys(const std::string& label, const std::set<CScript>& script_pub_keys, const bool have_solving_data, const bool apply_label, const int64_t timestamp) EXCLUSIVE_LOCKS_REQUIRED(cs_wallet);

    CFeeRate m_pay_tx_fee{DEFAULT_PAY_TX_FEE};
    unsigned int m_confirm_target{DEFAULT_TX_CONFIRM_TARGET};
    bool m_spend_zero_conf_change{DEFAULT_SPEND_ZEROCONF_CHANGE};
    bool m_signal_rbf{DEFAULT_WALLET_RBF};
    bool m_allow_fallback_fee{true}; //!< will be false if -fallbackfee=0
    CFeeRate m_min_fee{DEFAULT_TRANSACTION_MINFEE}; //!< Override with -mintxfee
    /**
     * If fee estimation does not have enough data to provide estimates, use this fee instead.
     * Has no effect if not using fee estimation
     * Override with -fallbackfee
     */
    CFeeRate m_fallback_fee{DEFAULT_FALLBACK_FEE};
    CFeeRate m_discard_rate{DEFAULT_DISCARD_FEE};
    OutputType m_default_address_type{DEFAULT_ADDRESS_TYPE};
    OutputType m_default_change_type{DEFAULT_CHANGE_TYPE};
    /** Absolute maximum transaction fee (in satoshis) used by default for the wallet */
    CAmount m_default_max_tx_fee{DEFAULT_TRANSACTION_MAXFEE};

    size_t KeypoolCountExternalKeys() EXCLUSIVE_LOCKS_REQUIRED(cs_wallet);
    bool TopUpKeyPool(unsigned int kpSize = 0);

    int64_t GetOldestKeyPoolTime();

    std::set<std::set<CTxDestination>> GetAddressGroupings() EXCLUSIVE_LOCKS_REQUIRED(cs_wallet);
    std::map<CTxDestination, CAmount> GetAddressBalances(interfaces::Chain::Lock& locked_chain);

    std::set<CTxDestination> GetLabelAddresses(const std::string& label) const;

    bool GetNewDestination(const OutputType type, const std::string label, CTxDestination& dest, std::string& error);
    bool GetNewChangeDestination(const OutputType type, CTxDestination& dest, std::string& error);

    isminetype IsMine(const CTxDestination& dest) const;
    isminetype IsMine(const CScript& script) const;
    isminetype IsMine(const CTxIn& txin) const;
    /**
     * Returns amount of debit if the input matches the
     * filter, otherwise returns 0
     */
    CAmount GetDebit(const CTxIn& txin, const isminefilter& filter) const;
    isminetype IsMine(const CTxOut& txout) const;
    CAmount GetCredit(const CTxOut& txout, const isminefilter& filter) const;
    bool IsChange(const CTxOut& txout) const;
    bool IsChange(const CScript& script) const;
    CAmount GetChange(const CTxOut& txout) const;
    bool IsMine(const CTransaction& tx) const;
    /** should probably be renamed to IsRelevantToMe */
    bool IsFromMe(const CTransaction& tx) const;
    CAmount GetDebit(const CTransaction& tx, const isminefilter& filter) const;
    /** Returns whether all of the inputs match the filter */
    bool IsAllFromMe(const CTransaction& tx, const isminefilter& filter) const;
    CAmount GetCredit(const CTransaction& tx, const isminefilter& filter) const;
    CAmount GetChange(const CTransaction& tx) const;
    void ChainStateFlushed(const CBlockLocator& loc) override;

    DBErrors LoadWallet(bool& fFirstRunRet);
    DBErrors ZapWalletTx(std::vector<CWalletTx>& vWtx);
    DBErrors ZapSelectTx(std::vector<uint256>& vHashIn, std::vector<uint256>& vHashOut) EXCLUSIVE_LOCKS_REQUIRED(cs_wallet);

    bool SetAddressBook(const CTxDestination& address, const std::string& strName, const std::string& purpose);

    bool DelAddressBook(const CTxDestination& address);

    unsigned int GetKeyPoolSize() EXCLUSIVE_LOCKS_REQUIRED(cs_wallet)
    {
        AssertLockHeld(cs_wallet);
        return setInternalKeyPool.size() + setExternalKeyPool.size();
    }

    //! signify that a particular wallet feature is now used. this may change nWalletVersion and nWalletMaxVersion if those are lower
    void SetMinVersion(enum WalletFeature, WalletBatch* batch_in = nullptr, bool fExplicit = false) override;

    //! change which version we're allowed to upgrade to (note that this does not immediately imply upgrading to that format)
    bool SetMaxVersion(int nVersion);

    //! get the current wallet format (the oldest client version guaranteed to understand this wallet)
    int GetVersion() { LOCK(cs_wallet); return nWalletVersion; }

    //! Get wallet transactions that conflict with given transaction (spend same outputs)
    std::set<uint256> GetConflicts(const uint256& txid) const EXCLUSIVE_LOCKS_REQUIRED(cs_wallet);

    //! Check if a given transaction has any of its outputs spent by another transaction in the wallet
    bool HasWalletSpend(const uint256& txid) const EXCLUSIVE_LOCKS_REQUIRED(cs_wallet);

    //! Flush wallet (bitdb flush)
    void Flush(bool shutdown=false);

    /** Wallet is about to be unloaded */
    boost::signals2::signal<void ()> NotifyUnload;

    /**
     * Address book entry changed.
     * @note called with lock cs_wallet held.
     */
    boost::signals2::signal<void (CWallet *wallet, const CTxDestination
            &address, const std::string &label, bool isMine,
            const std::string &purpose,
            ChangeType status)> NotifyAddressBookChanged;

    /**
     * Wallet transaction added, removed or updated.
     * @note called with lock cs_wallet held.
     */
    boost::signals2::signal<void (CWallet *wallet, const uint256 &hashTx,
            ChangeType status)> NotifyTransactionChanged;

    /** Show progress e.g. for rescan */
    boost::signals2::signal<void (const std::string &title, int nProgress)> ShowProgress;

    /** Watch-only address added */
    boost::signals2::signal<void (bool fHaveWatchOnly)> NotifyWatchonlyChanged;

    /** Keypool has new keys */
    boost::signals2::signal<void ()> NotifyCanGetAddressesChanged;

    /**
     * Wallet status (encrypted, locked) changed.
     * Note: Called without locks held.
     */
    boost::signals2::signal<void (CWallet* wallet)> NotifyStatusChanged;

    /** Inquire whether this wallet broadcasts transactions. */
    bool GetBroadcastTransactions() const { return fBroadcastTransactions; }
    /** Set whether this wallet broadcasts transactions. */
    void SetBroadcastTransactions(bool broadcast) { fBroadcastTransactions = broadcast; }

    /** Return whether transaction can be abandoned */
    bool TransactionCanBeAbandoned(const uint256& hashTx) const;

    /* Mark a transaction (and it in-wallet descendants) as abandoned so its inputs may be respent. */
    bool AbandonTransaction(interfaces::Chain::Lock& locked_chain, const uint256& hashTx);

    /** Mark a transaction as replaced by another transaction (e.g., BIP 125). */
    bool MarkReplaced(const uint256& originalHash, const uint256& newHash);

    //! Verify wallet naming and perform salvage on the wallet if required
    static bool Verify(interfaces::Chain& chain, const WalletLocation& location, bool salvage_wallet, std::string& error_string, std::vector<std::string>& warnings);

    /* Initializes the wallet, returns a new CWallet instance or a null pointer in case of an error */
    static std::shared_ptr<CWallet> CreateWalletFromFile(interfaces::Chain& chain, const WalletLocation& location, std::string& error, std::vector<std::string>& warnings, uint64_t wallet_creation_flags = 0);

    /**
     * Wallet post-init setup
     * Gives the wallet a chance to register repetitive tasks and complete post-init tasks
     */
    void postInitProcess();

    bool BackupWallet(const std::string& strDest);

    /* Returns true if HD is enabled */
    bool IsHDEnabled() const;

    /* Returns true if the wallet can give out new addresses. This means it has keys in the keypool or can generate new keys */
    bool CanGetAddresses(bool internal = false);

    /**
     * Blocks until the wallet state is up-to-date to /at least/ the current
     * chain at the time this function is entered
     * Obviously holding cs_main/cs_wallet when going into this call may cause
     * deadlock
     */
    void BlockUntilSyncedToCurrentChain() LOCKS_EXCLUDED(cs_main, cs_wallet);

    /** set a single wallet flag */
    void SetWalletFlag(uint64_t flags) override;

    /** Unsets a single wallet flag */
    void UnsetWalletFlag(uint64_t flag);

    /** check if a certain wallet flag is set */
    bool IsWalletFlagSet(uint64_t flag) const override;

    /** overwrite all flags by the given uint64_t
       returns false if unknown, non-tolerable flags are present */
    bool SetWalletFlags(uint64_t overwriteFlags, bool memOnly);

    /** Returns a bracketed wallet name for displaying in logs, will return [default wallet] if the wallet has no name */
    const std::string GetDisplayName() const override {
        std::string wallet_name = GetName().length() == 0 ? "default wallet" : GetName();
        return strprintf("[%s]", wallet_name);
    };

    /** Prepends the wallet name in logging output to ease debugging in multi-wallet use cases */
    template<typename... Params>
    void WalletLogPrintf(std::string fmt, Params... parameters) const {
        LogPrintf(("%s " + fmt).c_str(), GetDisplayName(), parameters...);
    };

    ScriptPubKeyMan* GetScriptPubKeyMan() const;
    const SigningProvider* GetSigningProvider() const;
    LegacyScriptPubKeyMan* GetLegacyScriptPubKeyMan() const;

    // Temporary LegacyScriptPubKeyMan accessors and aliases.
    friend class LegacyScriptPubKeyMan;
    std::unique_ptr<LegacyScriptPubKeyMan> m_spk_man = MakeUnique<LegacyScriptPubKeyMan>(*this);
    CCriticalSection& cs_KeyStore = m_spk_man->cs_KeyStore;
    LegacyScriptPubKeyMan::KeyMap& mapKeys GUARDED_BY(cs_KeyStore) = m_spk_man->mapKeys;
    LegacyScriptPubKeyMan::ScriptMap& mapScripts GUARDED_BY(cs_KeyStore) = m_spk_man->mapScripts;
    LegacyScriptPubKeyMan::CryptedKeyMap& mapCryptedKeys GUARDED_BY(cs_KeyStore) = m_spk_man->mapCryptedKeys;
    LegacyScriptPubKeyMan::WatchOnlySet& setWatchOnly GUARDED_BY(cs_KeyStore) = m_spk_man->setWatchOnly;
    LegacyScriptPubKeyMan::WatchKeyMap& mapWatchKeys GUARDED_BY(cs_KeyStore) = m_spk_man->mapWatchKeys;
    WalletBatch*& encrypted_batch GUARDED_BY(cs_wallet) = m_spk_man->encrypted_batch;
    std::set<int64_t>& setInternalKeyPool GUARDED_BY(cs_wallet) = m_spk_man->setInternalKeyPool;
    std::set<int64_t>& setExternalKeyPool GUARDED_BY(cs_wallet) = m_spk_man->setExternalKeyPool;
    int64_t& nTimeFirstKey GUARDED_BY(cs_wallet) = m_spk_man->nTimeFirstKey;
    std::map<CKeyID, CKeyMetadata>& mapKeyMetadata GUARDED_BY(cs_wallet) = m_spk_man->mapKeyMetadata;
    std::map<CScriptID, CKeyMetadata>& m_script_metadata GUARDED_BY(cs_wallet) = m_spk_man->m_script_metadata;
    void MarkPreSplitKeys() EXCLUSIVE_LOCKS_REQUIRED(cs_wallet) { AssertLockHeld(m_spk_man->cs_wallet); m_spk_man->MarkPreSplitKeys(); }
    void MarkReserveKeysAsUsed(int64_t keypool_id) EXCLUSIVE_LOCKS_REQUIRED(cs_wallet) { AssertLockHeld(m_spk_man->cs_wallet); m_spk_man->MarkReserveKeysAsUsed(keypool_id); }
    using CryptedKeyMap = LegacyScriptPubKeyMan::CryptedKeyMap;
};

/**
 * Called periodically by the schedule thread. Prompts individual wallets to resend
 * their transactions. Actual rebroadcast schedule is managed by the wallets themselves.
 */
void MaybeResendWalletTxs();

/** RAII object to check and reserve a wallet rescan */
class WalletRescanReserver
{
private:
    CWallet* m_wallet;
    bool m_could_reserve;
public:
    explicit WalletRescanReserver(CWallet* w) : m_wallet(w), m_could_reserve(false) {}

    bool reserve()
    {
        assert(!m_could_reserve);
        std::lock_guard<std::mutex> lock(m_wallet->mutexScanning);
        if (m_wallet->fScanningWallet) {
            return false;
        }
        m_wallet->m_scanning_start = GetTimeMillis();
        m_wallet->m_scanning_progress = 0;
        m_wallet->fScanningWallet = true;
        m_could_reserve = true;
        return true;
    }

    bool isReserved() const
    {
        return (m_could_reserve && m_wallet->fScanningWallet);
    }

    ~WalletRescanReserver()
    {
        std::lock_guard<std::mutex> lock(m_wallet->mutexScanning);
        if (m_could_reserve) {
            m_wallet->fScanningWallet = false;
        }
    }
};

// Calculate the size of the transaction assuming all signatures are max size
// Use DummySignatureCreator, which inserts 71 byte signatures everywhere.
// NOTE: this requires that all inputs must be in mapWallet (eg the tx should
// be IsAllFromMe).
int64_t CalculateMaximumSignedTxSize(const CTransaction &tx, const CWallet *wallet, bool use_max_sig = false) EXCLUSIVE_LOCKS_REQUIRED(wallet->cs_wallet);
int64_t CalculateMaximumSignedTxSize(const CTransaction &tx, const CWallet *wallet, const std::vector<CTxOut>& txouts, bool use_max_sig = false);
#endif // BITCOIN_WALLET_WALLET_H<|MERGE_RESOLUTION|>--- conflicted
+++ resolved
@@ -653,23 +653,9 @@
      * Should be called with non-zero block_hash and posInBlock if this is for a transaction that is included in a block. */
     void SyncTransaction(const CTransactionRef& tx, CWalletTx::Status status, const uint256& block_hash, int posInBlock = 0, bool update_tx = true) EXCLUSIVE_LOCKS_REQUIRED(cs_wallet);
 
-<<<<<<< HEAD
     /* Mark a transaction conflict due to name operations.  */
     void NameConflict(const CTransactionRef& tx, const uint256& hashBlock);
 
-    /* the HD chain data model (external chain counters) */
-    CHDChain hdChain;
-
-    /* HD derive new child key (on internal or external chain) */
-    void DeriveNewChildKey(WalletBatch& batch, CKeyMetadata& metadata, CKey& secret, bool internal = false) EXCLUSIVE_LOCKS_REQUIRED(cs_wallet);
-
-    std::set<int64_t> setInternalKeyPool GUARDED_BY(cs_wallet);
-    std::set<int64_t> setExternalKeyPool GUARDED_BY(cs_wallet);
-    std::set<int64_t> set_pre_split_keypool GUARDED_BY(cs_wallet);
-    int64_t m_max_keypool_index GUARDED_BY(cs_wallet) = 0;
-    std::map<CKeyID, int64_t> m_pool_key_to_index;
-=======
->>>>>>> b42c91c4
     std::atomic<uint64_t> m_wallet_flags{0};
 
     bool SetAddressBookWithDB(WalletBatch& batch, const CTxDestination& address, const std::string& strName, const std::string& strPurpose);
