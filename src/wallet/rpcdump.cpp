// Copyright (c) 2009-2016 The Bitcoin Core developers
// Distributed under the MIT software license, see the accompanying
// file COPYING or http://www.opensource.org/licenses/mit-license.php.

#include "base58.h"
#include "chain.h"
#include "rpc/server.h"
#include "init.h"
#include "validation.h"
#include "script/script.h"
#include "script/standard.h"
#include "sync.h"
#include "util.h"
#include "utiltime.h"
#include "wallet.h"
#include "merkleblock.h"
#include "core_io.h"

#include "rpcwallet.h"

#include <fstream>
#include <stdint.h>

#include <boost/algorithm/string.hpp>
#include <boost/date_time/posix_time/posix_time.hpp>

#include <univalue.h>

#include <boost/assign/list_of.hpp>
#include <boost/foreach.hpp>

std::string static EncodeDumpTime(int64_t nTime) {
    return DateTimeStrFormat("%Y-%m-%dT%H:%M:%SZ", nTime);
}

int64_t static DecodeDumpTime(const std::string &str) {
    static const boost::posix_time::ptime epoch = boost::posix_time::from_time_t(0);
    static const std::locale loc(std::locale::classic(),
        new boost::posix_time::time_input_facet("%Y-%m-%dT%H:%M:%SZ"));
    std::istringstream iss(str);
    iss.imbue(loc);
    boost::posix_time::ptime ptime(boost::date_time::not_a_date_time);
    iss >> ptime;
    if (ptime.is_not_a_date_time())
        return 0;
    return (ptime - epoch).total_seconds();
}

std::string static EncodeDumpString(const std::string &str) {
    std::stringstream ret;
    BOOST_FOREACH(unsigned char c, str) {
        if (c <= 32 || c >= 128 || c == '%') {
            ret << '%' << HexStr(&c, &c + 1);
        } else {
            ret << c;
        }
    }
    return ret.str();
}

std::string DecodeDumpString(const std::string &str) {
    std::stringstream ret;
    for (unsigned int pos = 0; pos < str.length(); pos++) {
        unsigned char c = str[pos];
        if (c == '%' && pos+2 < str.length()) {
            c = (((str[pos+1]>>6)*9+((str[pos+1]-'0')&15)) << 4) | 
                ((str[pos+2]>>6)*9+((str[pos+2]-'0')&15));
            pos += 2;
        }
        ret << c;
    }
    return ret.str();
}

UniValue importprivkey(const JSONRPCRequest& request)
{
    CWallet * const pwallet = GetWalletForJSONRPCRequest(request);
    if (!EnsureWalletIsAvailable(pwallet, request.fHelp)) {
        return NullUniValue;
    }

    if (request.fHelp || request.params.size() < 1 || request.params.size() > 3)
<<<<<<< HEAD
        throw runtime_error(
            "importprivkey \"namecoinprivkey\" ( \"label\" ) ( rescan )\n"
=======
        throw std::runtime_error(
            "importprivkey \"bitcoinprivkey\" ( \"label\" ) ( rescan )\n"
>>>>>>> bfb256da
            "\nAdds a private key (as returned by dumpprivkey) to your wallet.\n"
            "\nArguments:\n"
            "1. \"namecoinprivkey\"   (string, required) The private key (see dumpprivkey)\n"
            "2. \"label\"            (string, optional, default=\"\") An optional label\n"
            "3. rescan               (boolean, optional, default=true) Rescan the wallet for transactions\n"
            "\nNote: This call can take minutes to complete if rescan is true.\n"
            "\nExamples:\n"
            "\nDump a private key\n"
            + HelpExampleCli("dumpprivkey", "\"myaddress\"") +
            "\nImport the private key with rescan\n"
            + HelpExampleCli("importprivkey", "\"mykey\"") +
            "\nImport using a label and without rescan\n"
            + HelpExampleCli("importprivkey", "\"mykey\" \"testing\" false") +
            "\nAs a JSON-RPC call\n"
            + HelpExampleRpc("importprivkey", "\"mykey\", \"testing\", false")
        );


    LOCK2(cs_main, pwallet->cs_wallet);

    EnsureWalletIsUnlocked(pwallet);

    std::string strSecret = request.params[0].get_str();
    std::string strLabel = "";
    if (request.params.size() > 1)
        strLabel = request.params[1].get_str();

    // Whether to perform rescan after import
    bool fRescan = true;
    if (request.params.size() > 2)
        fRescan = request.params[2].get_bool();

    if (fRescan && fPruneMode)
        throw JSONRPCError(RPC_WALLET_ERROR, "Rescan is disabled in pruned mode");

    CBitcoinSecret vchSecret;
    bool fGood = vchSecret.SetString(strSecret);

    if (!fGood) throw JSONRPCError(RPC_INVALID_ADDRESS_OR_KEY, "Invalid private key encoding");

    CKey key = vchSecret.GetKey();
    if (!key.IsValid()) throw JSONRPCError(RPC_INVALID_ADDRESS_OR_KEY, "Private key outside allowed range");

    CPubKey pubkey = key.GetPubKey();
    assert(key.VerifyPubKey(pubkey));
    CKeyID vchAddress = pubkey.GetID();
    {
        pwallet->MarkDirty();
        pwallet->SetAddressBook(vchAddress, strLabel, "receive");

        // Don't throw error in case a key is already there
        if (pwallet->HaveKey(vchAddress)) {
            return NullUniValue;
        }

        pwallet->mapKeyMetadata[vchAddress].nCreateTime = 1;

        if (!pwallet->AddKeyPubKey(key, pubkey)) {
            throw JSONRPCError(RPC_WALLET_ERROR, "Error adding key to wallet");
        }

        // whenever a key is imported, we need to scan the whole chain
        pwallet->UpdateTimeFirstKey(1);

        if (fRescan) {
            pwallet->ScanForWalletTransactions(chainActive.Genesis(), true);
        }
    }

    return NullUniValue;
}

void ImportAddress(CWallet*, const CBitcoinAddress& address, const std::string& strLabel);
void ImportScript(CWallet* const pwallet, const CScript& script, const std::string& strLabel, bool isRedeemScript)
{
    if (!isRedeemScript && ::IsMine(*pwallet, script) == ISMINE_SPENDABLE) {
        throw JSONRPCError(RPC_WALLET_ERROR, "The wallet already contains the private key for this address or script");
    }

    pwallet->MarkDirty();

    if (!pwallet->HaveWatchOnly(script) && !pwallet->AddWatchOnly(script, 0 /* nCreateTime */)) {
        throw JSONRPCError(RPC_WALLET_ERROR, "Error adding address to wallet");
    }

    if (isRedeemScript) {
        if (!pwallet->HaveCScript(script) && !pwallet->AddCScript(script)) {
            throw JSONRPCError(RPC_WALLET_ERROR, "Error adding p2sh redeemScript to wallet");
        }
        ImportAddress(pwallet, CBitcoinAddress(CScriptID(script)), strLabel);
    } else {
        CTxDestination destination;
        if (ExtractDestination(script, destination)) {
            pwallet->SetAddressBook(destination, strLabel, "receive");
        }
    }
}

void ImportAddress(CWallet* const pwallet, const CBitcoinAddress& address, const std::string& strLabel)
{
    CScript script = GetScriptForDestination(address.Get());
    ImportScript(pwallet, script, strLabel, false);
    // add to address book or update label
    if (address.IsValid())
        pwallet->SetAddressBook(address.Get(), strLabel, "receive");
}

UniValue importaddress(const JSONRPCRequest& request)
{
    CWallet * const pwallet = GetWalletForJSONRPCRequest(request);
    if (!EnsureWalletIsAvailable(pwallet, request.fHelp)) {
        return NullUniValue;
    }

    if (request.fHelp || request.params.size() < 1 || request.params.size() > 4)
        throw std::runtime_error(
            "importaddress \"address\" ( \"label\" rescan p2sh )\n"
            "\nAdds a script (in hex) or address that can be watched as if it were in your wallet but cannot be used to spend.\n"
            "\nArguments:\n"
            "1. \"script\"           (string, required) The hex-encoded script (or address)\n"
            "2. \"label\"            (string, optional, default=\"\") An optional label\n"
            "3. rescan               (boolean, optional, default=true) Rescan the wallet for transactions\n"
            "4. p2sh                 (boolean, optional, default=false) Add the P2SH version of the script as well\n"
            "\nNote: This call can take minutes to complete if rescan is true.\n"
            "If you have the full public key, you should call importpubkey instead of this.\n"
            "\nNote: If you import a non-standard raw script in hex form, outputs sending to it will be treated\n"
            "as change, and not show up in many RPCs.\n"
            "\nExamples:\n"
            "\nImport a script with rescan\n"
            + HelpExampleCli("importaddress", "\"myscript\"") +
            "\nImport using a label without rescan\n"
            + HelpExampleCli("importaddress", "\"myscript\" \"testing\" false") +
            "\nAs a JSON-RPC call\n"
            + HelpExampleRpc("importaddress", "\"myscript\", \"testing\", false")
        );


    std::string strLabel = "";
    if (request.params.size() > 1)
        strLabel = request.params[1].get_str();

    // Whether to perform rescan after import
    bool fRescan = true;
    if (request.params.size() > 2)
        fRescan = request.params[2].get_bool();

    if (fRescan && fPruneMode)
        throw JSONRPCError(RPC_WALLET_ERROR, "Rescan is disabled in pruned mode");

    // Whether to import a p2sh version, too
    bool fP2SH = false;
    if (request.params.size() > 3)
        fP2SH = request.params[3].get_bool();

    LOCK2(cs_main, pwallet->cs_wallet);

    CBitcoinAddress address(request.params[0].get_str());
    if (address.IsValid()) {
        if (fP2SH)
            throw JSONRPCError(RPC_INVALID_ADDRESS_OR_KEY, "Cannot use the p2sh flag with an address - use a script instead");
        ImportAddress(pwallet, address, strLabel);
    } else if (IsHex(request.params[0].get_str())) {
        std::vector<unsigned char> data(ParseHex(request.params[0].get_str()));
        ImportScript(pwallet, CScript(data.begin(), data.end()), strLabel, fP2SH);
    } else {
        throw JSONRPCError(RPC_INVALID_ADDRESS_OR_KEY, "Invalid Namecoin address or script");
    }

    if (fRescan)
    {
        pwallet->ScanForWalletTransactions(chainActive.Genesis(), true);
        pwallet->ReacceptWalletTransactions();
    }

    return NullUniValue;
}

UniValue importprunedfunds(const JSONRPCRequest& request)
{
    CWallet * const pwallet = GetWalletForJSONRPCRequest(request);
    if (!EnsureWalletIsAvailable(pwallet, request.fHelp)) {
        return NullUniValue;
    }

    if (request.fHelp || request.params.size() != 2)
        throw std::runtime_error(
            "importprunedfunds\n"
            "\nImports funds without rescan. Corresponding address or script must previously be included in wallet. Aimed towards pruned wallets. The end-user is responsible to import additional transactions that subsequently spend the imported outputs or rescan after the point in the blockchain the transaction is included.\n"
            "\nArguments:\n"
            "1. \"rawtransaction\" (string, required) A raw transaction in hex funding an already-existing address in wallet\n"
            "2. \"txoutproof\"     (string, required) The hex output from gettxoutproof that contains the transaction\n"
        );

    CMutableTransaction tx;
    if (!DecodeHexTx(tx, request.params[0].get_str()))
        throw JSONRPCError(RPC_DESERIALIZATION_ERROR, "TX decode failed");
    uint256 hashTx = tx.GetHash();
    CWalletTx wtx(pwallet, MakeTransactionRef(std::move(tx)));

    CDataStream ssMB(ParseHexV(request.params[1], "proof"), SER_NETWORK, PROTOCOL_VERSION);
    CMerkleBlock merkleBlock;
    ssMB >> merkleBlock;

    //Search partial merkle tree in proof for our transaction and index in valid block
    std::vector<uint256> vMatch;
    std::vector<unsigned int> vIndex;
    unsigned int txnIndex = 0;
    if (merkleBlock.txn.ExtractMatches(vMatch, vIndex) == merkleBlock.header.hashMerkleRoot) {

        LOCK(cs_main);

        if (!mapBlockIndex.count(merkleBlock.header.GetHash()) || !chainActive.Contains(mapBlockIndex[merkleBlock.header.GetHash()]))
            throw JSONRPCError(RPC_INVALID_ADDRESS_OR_KEY, "Block not found in chain");

        std::vector<uint256>::const_iterator it;
        if ((it = std::find(vMatch.begin(), vMatch.end(), hashTx))==vMatch.end()) {
            throw JSONRPCError(RPC_INVALID_ADDRESS_OR_KEY, "Transaction given doesn't exist in proof");
        }

        txnIndex = vIndex[it - vMatch.begin()];
    }
    else {
        throw JSONRPCError(RPC_INVALID_ADDRESS_OR_KEY, "Something wrong with merkleblock");
    }

    wtx.nIndex = txnIndex;
    wtx.hashBlock = merkleBlock.header.GetHash();

    LOCK2(cs_main, pwallet->cs_wallet);

    if (pwallet->IsMine(wtx)) {
        pwallet->AddToWallet(wtx, false);
        return NullUniValue;
    }

    throw JSONRPCError(RPC_INVALID_ADDRESS_OR_KEY, "No addresses in wallet correspond to included transaction");
}

UniValue removeprunedfunds(const JSONRPCRequest& request)
{
    CWallet * const pwallet = GetWalletForJSONRPCRequest(request);
    if (!EnsureWalletIsAvailable(pwallet, request.fHelp)) {
        return NullUniValue;
    }

    if (request.fHelp || request.params.size() != 1)
        throw std::runtime_error(
            "removeprunedfunds \"txid\"\n"
            "\nDeletes the specified transaction from the wallet. Meant for use with pruned wallets and as a companion to importprunedfunds. This will effect wallet balances.\n"
            "\nArguments:\n"
            "1. \"txid\"           (string, required) The hex-encoded id of the transaction you are deleting\n"
            "\nExamples:\n"
            + HelpExampleCli("removeprunedfunds", "\"a8d0c0184dde994a09ec054286f1ce581bebf46446a512166eae7628734ea0a5\"") +
            "\nAs a JSON-RPC call\n"
            + HelpExampleRpc("removprunedfunds", "\"a8d0c0184dde994a09ec054286f1ce581bebf46446a512166eae7628734ea0a5\"")
        );

    LOCK2(cs_main, pwallet->cs_wallet);

    uint256 hash;
    hash.SetHex(request.params[0].get_str());
    std::vector<uint256> vHash;
    vHash.push_back(hash);
    std::vector<uint256> vHashOut;

    if (pwallet->ZapSelectTx(vHash, vHashOut) != DB_LOAD_OK) {
        throw JSONRPCError(RPC_WALLET_ERROR, "Could not properly delete the transaction.");
    }

    if(vHashOut.empty()) {
        throw JSONRPCError(RPC_INVALID_PARAMETER, "Transaction does not exist in wallet.");
    }

    return NullUniValue;
}

UniValue importpubkey(const JSONRPCRequest& request)
{
    CWallet * const pwallet = GetWalletForJSONRPCRequest(request);
    if (!EnsureWalletIsAvailable(pwallet, request.fHelp)) {
        return NullUniValue;
    }

    if (request.fHelp || request.params.size() < 1 || request.params.size() > 4)
        throw std::runtime_error(
            "importpubkey \"pubkey\" ( \"label\" rescan )\n"
            "\nAdds a public key (in hex) that can be watched as if it were in your wallet but cannot be used to spend.\n"
            "\nArguments:\n"
            "1. \"pubkey\"           (string, required) The hex-encoded public key\n"
            "2. \"label\"            (string, optional, default=\"\") An optional label\n"
            "3. rescan               (boolean, optional, default=true) Rescan the wallet for transactions\n"
            "\nNote: This call can take minutes to complete if rescan is true.\n"
            "\nExamples:\n"
            "\nImport a public key with rescan\n"
            + HelpExampleCli("importpubkey", "\"mypubkey\"") +
            "\nImport using a label without rescan\n"
            + HelpExampleCli("importpubkey", "\"mypubkey\" \"testing\" false") +
            "\nAs a JSON-RPC call\n"
            + HelpExampleRpc("importpubkey", "\"mypubkey\", \"testing\", false")
        );


    std::string strLabel = "";
    if (request.params.size() > 1)
        strLabel = request.params[1].get_str();

    // Whether to perform rescan after import
    bool fRescan = true;
    if (request.params.size() > 2)
        fRescan = request.params[2].get_bool();

    if (fRescan && fPruneMode)
        throw JSONRPCError(RPC_WALLET_ERROR, "Rescan is disabled in pruned mode");

    if (!IsHex(request.params[0].get_str()))
        throw JSONRPCError(RPC_INVALID_ADDRESS_OR_KEY, "Pubkey must be a hex string");
    std::vector<unsigned char> data(ParseHex(request.params[0].get_str()));
    CPubKey pubKey(data.begin(), data.end());
    if (!pubKey.IsFullyValid())
        throw JSONRPCError(RPC_INVALID_ADDRESS_OR_KEY, "Pubkey is not a valid public key");

    LOCK2(cs_main, pwallet->cs_wallet);

    ImportAddress(pwallet, CBitcoinAddress(pubKey.GetID()), strLabel);
    ImportScript(pwallet, GetScriptForRawPubKey(pubKey), strLabel, false);

    if (fRescan)
    {
        pwallet->ScanForWalletTransactions(chainActive.Genesis(), true);
        pwallet->ReacceptWalletTransactions();
    }

    return NullUniValue;
}


UniValue importwallet(const JSONRPCRequest& request)
{
    CWallet * const pwallet = GetWalletForJSONRPCRequest(request);
    if (!EnsureWalletIsAvailable(pwallet, request.fHelp)) {
        return NullUniValue;
    }

    if (request.fHelp || request.params.size() != 1)
        throw std::runtime_error(
            "importwallet \"filename\"\n"
            "\nImports keys from a wallet dump file (see dumpwallet).\n"
            "\nArguments:\n"
            "1. \"filename\"    (string, required) The wallet file\n"
            "\nExamples:\n"
            "\nDump the wallet\n"
            + HelpExampleCli("dumpwallet", "\"test\"") +
            "\nImport the wallet\n"
            + HelpExampleCli("importwallet", "\"test\"") +
            "\nImport using the json rpc call\n"
            + HelpExampleRpc("importwallet", "\"test\"")
        );

    if (fPruneMode)
        throw JSONRPCError(RPC_WALLET_ERROR, "Importing wallets is disabled in pruned mode");

    LOCK2(cs_main, pwallet->cs_wallet);

    EnsureWalletIsUnlocked(pwallet);

    std::ifstream file;
    file.open(request.params[0].get_str().c_str(), std::ios::in | std::ios::ate);
    if (!file.is_open())
        throw JSONRPCError(RPC_INVALID_PARAMETER, "Cannot open wallet dump file");

    int64_t nTimeBegin = chainActive.Tip()->GetBlockTime();

    bool fGood = true;

    int64_t nFilesize = std::max((int64_t)1, (int64_t)file.tellg());
    file.seekg(0, file.beg);

    pwallet->ShowProgress(_("Importing..."), 0); // show progress dialog in GUI
    while (file.good()) {
        pwallet->ShowProgress("", std::max(1, std::min(99, (int)(((double)file.tellg() / (double)nFilesize) * 100))));
        std::string line;
        std::getline(file, line);
        if (line.empty() || line[0] == '#')
            continue;

        std::vector<std::string> vstr;
        boost::split(vstr, line, boost::is_any_of(" "));
        if (vstr.size() < 2)
            continue;
        CBitcoinSecret vchSecret;
        if (!vchSecret.SetString(vstr[0]))
            continue;
        CKey key = vchSecret.GetKey();
        CPubKey pubkey = key.GetPubKey();
        assert(key.VerifyPubKey(pubkey));
        CKeyID keyid = pubkey.GetID();
        if (pwallet->HaveKey(keyid)) {
            LogPrintf("Skipping import of %s (key already present)\n", CBitcoinAddress(keyid).ToString());
            continue;
        }
        int64_t nTime = DecodeDumpTime(vstr[1]);
        std::string strLabel;
        bool fLabel = true;
        for (unsigned int nStr = 2; nStr < vstr.size(); nStr++) {
            if (boost::algorithm::starts_with(vstr[nStr], "#"))
                break;
            if (vstr[nStr] == "change=1")
                fLabel = false;
            if (vstr[nStr] == "reserve=1")
                fLabel = false;
            if (boost::algorithm::starts_with(vstr[nStr], "label=")) {
                strLabel = DecodeDumpString(vstr[nStr].substr(6));
                fLabel = true;
            }
        }
        LogPrintf("Importing %s...\n", CBitcoinAddress(keyid).ToString());
        if (!pwallet->AddKeyPubKey(key, pubkey)) {
            fGood = false;
            continue;
        }
        pwallet->mapKeyMetadata[keyid].nCreateTime = nTime;
        if (fLabel)
            pwallet->SetAddressBook(keyid, strLabel, "receive");
        nTimeBegin = std::min(nTimeBegin, nTime);
    }
    file.close();
    pwallet->ShowProgress("", 100); // hide progress dialog in GUI

    CBlockIndex *pindex = chainActive.Tip();
    while (pindex && pindex->pprev && pindex->GetBlockTime() > nTimeBegin - TIMESTAMP_WINDOW)
        pindex = pindex->pprev;

    pwallet->UpdateTimeFirstKey(nTimeBegin);

    LogPrintf("Rescanning last %i blocks\n", chainActive.Height() - pindex->nHeight + 1);
    pwallet->ScanForWalletTransactions(pindex);
    pwallet->MarkDirty();

    if (!fGood)
        throw JSONRPCError(RPC_WALLET_ERROR, "Error adding some keys to wallet");

    return NullUniValue;
}

UniValue dumpprivkey(const JSONRPCRequest& request)
{
    CWallet * const pwallet = GetWalletForJSONRPCRequest(request);
    if (!EnsureWalletIsAvailable(pwallet, request.fHelp)) {
        return NullUniValue;
    }

    if (request.fHelp || request.params.size() != 1)
        throw std::runtime_error(
            "dumpprivkey \"address\"\n"
            "\nReveals the private key corresponding to 'address'.\n"
            "Then the importprivkey can be used with this output\n"
            "\nArguments:\n"
            "1. \"address\"   (string, required) The namecoin address for the private key\n"
            "\nResult:\n"
            "\"key\"                (string) The private key\n"
            "\nExamples:\n"
            + HelpExampleCli("dumpprivkey", "\"myaddress\"")
            + HelpExampleCli("importprivkey", "\"mykey\"")
            + HelpExampleRpc("dumpprivkey", "\"myaddress\"")
        );

    LOCK2(cs_main, pwallet->cs_wallet);

    EnsureWalletIsUnlocked(pwallet);

    std::string strAddress = request.params[0].get_str();
    CBitcoinAddress address;
    if (!address.SetString(strAddress))
        throw JSONRPCError(RPC_INVALID_ADDRESS_OR_KEY, "Invalid Bitcoin address");
    CKeyID keyID;
    if (!address.GetKeyID(keyID))
        throw JSONRPCError(RPC_TYPE_ERROR, "Address does not refer to a key");
    CKey vchSecret;
    if (!pwallet->GetKey(keyID, vchSecret)) {
        throw JSONRPCError(RPC_WALLET_ERROR, "Private key for address " + strAddress + " is not known");
    }
    return CBitcoinSecret(vchSecret).ToString();
}


UniValue dumpwallet(const JSONRPCRequest& request)
{
    CWallet * const pwallet = GetWalletForJSONRPCRequest(request);
    if (!EnsureWalletIsAvailable(pwallet, request.fHelp)) {
        return NullUniValue;
    }

    if (request.fHelp || request.params.size() != 1)
        throw std::runtime_error(
            "dumpwallet \"filename\"\n"
            "\nDumps all wallet keys in a human-readable format.\n"
            "\nArguments:\n"
            "1. \"filename\"    (string, required) The filename\n"
            "\nExamples:\n"
            + HelpExampleCli("dumpwallet", "\"test\"")
            + HelpExampleRpc("dumpwallet", "\"test\"")
        );

    LOCK2(cs_main, pwallet->cs_wallet);

    EnsureWalletIsUnlocked(pwallet);

    std::ofstream file;
    file.open(request.params[0].get_str().c_str());
    if (!file.is_open())
        throw JSONRPCError(RPC_INVALID_PARAMETER, "Cannot open wallet dump file");

    std::map<CTxDestination, int64_t> mapKeyBirth;
    std::set<CKeyID> setKeyPool;
    pwallet->GetKeyBirthTimes(mapKeyBirth);
    pwallet->GetAllReserveKeys(setKeyPool);

    // sort time/key pairs
    std::vector<std::pair<int64_t, CKeyID> > vKeyBirth;
    for (const auto& entry : mapKeyBirth) {
        if (const CKeyID* keyID = boost::get<CKeyID>(&entry.first)) { // set and test
            vKeyBirth.push_back(std::make_pair(entry.second, *keyID));
        }
    }
    mapKeyBirth.clear();
    std::sort(vKeyBirth.begin(), vKeyBirth.end());

    // produce output
    file << strprintf("# Wallet dump created by Namecoin %s\n", CLIENT_BUILD);
    file << strprintf("# * Created on %s\n", EncodeDumpTime(GetTime()));
    file << strprintf("# * Best block at time of backup was %i (%s),\n", chainActive.Height(), chainActive.Tip()->GetBlockHash().ToString());
    file << strprintf("#   mined on %s\n", EncodeDumpTime(chainActive.Tip()->GetBlockTime()));
    file << "\n";

    // add the base58check encoded extended master if the wallet uses HD 
    CKeyID masterKeyID = pwallet->GetHDChain().masterKeyID;
    if (!masterKeyID.IsNull())
    {
        CKey key;
        if (pwallet->GetKey(masterKeyID, key)) {
            CExtKey masterKey;
            masterKey.SetMaster(key.begin(), key.size());

            CBitcoinExtKey b58extkey;
            b58extkey.SetKey(masterKey);

            file << "# extended private masterkey: " << b58extkey.ToString() << "\n\n";
        }
    }
    for (std::vector<std::pair<int64_t, CKeyID> >::const_iterator it = vKeyBirth.begin(); it != vKeyBirth.end(); it++) {
        const CKeyID &keyid = it->second;
        std::string strTime = EncodeDumpTime(it->first);
        std::string strAddr = CBitcoinAddress(keyid).ToString();
        CKey key;
        if (pwallet->GetKey(keyid, key)) {
            file << strprintf("%s %s ", CBitcoinSecret(key).ToString(), strTime);
            if (pwallet->mapAddressBook.count(keyid)) {
                file << strprintf("label=%s", EncodeDumpString(pwallet->mapAddressBook[keyid].name));
            } else if (keyid == masterKeyID) {
                file << "hdmaster=1";
            } else if (setKeyPool.count(keyid)) {
                file << "reserve=1";
            } else if (pwallet->mapKeyMetadata[keyid].hdKeypath == "m") {
                file << "inactivehdmaster=1";
            } else {
                file << "change=1";
            }
            file << strprintf(" # addr=%s%s\n", strAddr, (pwallet->mapKeyMetadata[keyid].hdKeypath.size() > 0 ? " hdkeypath="+pwallet->mapKeyMetadata[keyid].hdKeypath : ""));
        }
    }
    file << "\n";
    file << "# End of dump\n";
    file.close();
    return NullUniValue;
}


UniValue ProcessImport(CWallet * const pwallet, const UniValue& data, const int64_t timestamp)
{
    try {
        bool success = false;

        // Required fields.
        const UniValue& scriptPubKey = data["scriptPubKey"];

        // Should have script or JSON with "address".
        if (!(scriptPubKey.getType() == UniValue::VOBJ && scriptPubKey.exists("address")) && !(scriptPubKey.getType() == UniValue::VSTR)) {
            throw JSONRPCError(RPC_INVALID_PARAMETER, "Invalid scriptPubKey");
        }

        // Optional fields.
        const std::string& strRedeemScript = data.exists("redeemscript") ? data["redeemscript"].get_str() : "";
        const UniValue& pubKeys = data.exists("pubkeys") ? data["pubkeys"].get_array() : UniValue();
        const UniValue& keys = data.exists("keys") ? data["keys"].get_array() : UniValue();
        const bool& internal = data.exists("internal") ? data["internal"].get_bool() : false;
        const bool& watchOnly = data.exists("watchonly") ? data["watchonly"].get_bool() : false;
        const std::string& label = data.exists("label") && !internal ? data["label"].get_str() : "";

        bool isScript = scriptPubKey.getType() == UniValue::VSTR;
        bool isP2SH = strRedeemScript.length() > 0;
        const std::string& output = isScript ? scriptPubKey.get_str() : scriptPubKey["address"].get_str();

        // Parse the output.
        CScript script;
        CBitcoinAddress address;

        if (!isScript) {
            address = CBitcoinAddress(output);
            if (!address.IsValid()) {
                throw JSONRPCError(RPC_INVALID_ADDRESS_OR_KEY, "Invalid address");
            }
            script = GetScriptForDestination(address.Get());
        } else {
            if (!IsHex(output)) {
                throw JSONRPCError(RPC_INVALID_ADDRESS_OR_KEY, "Invalid scriptPubKey");
            }

            std::vector<unsigned char> vData(ParseHex(output));
            script = CScript(vData.begin(), vData.end());
        }

        // Watchonly and private keys
        if (watchOnly && keys.size()) {
            throw JSONRPCError(RPC_INVALID_PARAMETER, "Incompatibility found between watchonly and keys");
        }

        // Internal + Label
        if (internal && data.exists("label")) {
            throw JSONRPCError(RPC_INVALID_PARAMETER, "Incompatibility found between internal and label");
        }

        // Not having Internal + Script
        if (!internal && isScript) {
            throw JSONRPCError(RPC_INVALID_PARAMETER, "Internal must be set for hex scriptPubKey");
        }

        // Keys / PubKeys size check.
        if (!isP2SH && (keys.size() > 1 || pubKeys.size() > 1)) { // Address / scriptPubKey
            throw JSONRPCError(RPC_INVALID_PARAMETER, "More than private key given for one address");
        }

        // Invalid P2SH redeemScript
        if (isP2SH && !IsHex(strRedeemScript)) {
            throw JSONRPCError(RPC_INVALID_ADDRESS_OR_KEY, "Invalid redeem script");
        }

        // Process. //

        // P2SH
        if (isP2SH) {
            // Import redeem script.
            std::vector<unsigned char> vData(ParseHex(strRedeemScript));
            CScript redeemScript = CScript(vData.begin(), vData.end());

            // Invalid P2SH address
            if (!script.IsPayToScriptHash(true)) {
                throw JSONRPCError(RPC_INVALID_ADDRESS_OR_KEY, "Invalid P2SH address / script");
            }

            pwallet->MarkDirty();

            if (!pwallet->HaveWatchOnly(redeemScript) && !pwallet->AddWatchOnly(redeemScript, timestamp)) {
                throw JSONRPCError(RPC_WALLET_ERROR, "Error adding address to wallet");
            }

            if (!pwallet->HaveCScript(redeemScript) && !pwallet->AddCScript(redeemScript)) {
                throw JSONRPCError(RPC_WALLET_ERROR, "Error adding p2sh redeemScript to wallet");
            }

            CBitcoinAddress redeemAddress = CBitcoinAddress(CScriptID(redeemScript));
            CScript redeemDestination = GetScriptForDestination(redeemAddress.Get());

            if (::IsMine(*pwallet, redeemDestination) == ISMINE_SPENDABLE) {
                throw JSONRPCError(RPC_WALLET_ERROR, "The wallet already contains the private key for this address or script");
            }

            pwallet->MarkDirty();

            if (!pwallet->HaveWatchOnly(redeemDestination) && !pwallet->AddWatchOnly(redeemDestination, timestamp)) {
                throw JSONRPCError(RPC_WALLET_ERROR, "Error adding address to wallet");
            }

            // add to address book or update label
            if (address.IsValid()) {
                pwallet->SetAddressBook(address.Get(), label, "receive");
            }

            // Import private keys.
            if (keys.size()) {
                for (size_t i = 0; i < keys.size(); i++) {
                    const std::string& privkey = keys[i].get_str();

                    CBitcoinSecret vchSecret;
                    bool fGood = vchSecret.SetString(privkey);

                    if (!fGood) {
                        throw JSONRPCError(RPC_INVALID_ADDRESS_OR_KEY, "Invalid private key encoding");
                    }

                    CKey key = vchSecret.GetKey();

                    if (!key.IsValid()) {
                        throw JSONRPCError(RPC_INVALID_ADDRESS_OR_KEY, "Private key outside allowed range");
                    }

                    CPubKey pubkey = key.GetPubKey();
                    assert(key.VerifyPubKey(pubkey));

                    CKeyID vchAddress = pubkey.GetID();
                    pwallet->MarkDirty();
                    pwallet->SetAddressBook(vchAddress, label, "receive");

                    if (pwallet->HaveKey(vchAddress)) {
                        throw JSONRPCError(RPC_INVALID_ADDRESS_OR_KEY, "Already have this key");
                    }

                    pwallet->mapKeyMetadata[vchAddress].nCreateTime = timestamp;

                    if (!pwallet->AddKeyPubKey(key, pubkey)) {
                        throw JSONRPCError(RPC_WALLET_ERROR, "Error adding key to wallet");
                    }

                    pwallet->UpdateTimeFirstKey(timestamp);
                }
            }

            success = true;
        } else {
            // Import public keys.
            if (pubKeys.size() && keys.size() == 0) {
                const std::string& strPubKey = pubKeys[0].get_str();

                if (!IsHex(strPubKey)) {
                    throw JSONRPCError(RPC_INVALID_ADDRESS_OR_KEY, "Pubkey must be a hex string");
                }

                std::vector<unsigned char> vData(ParseHex(strPubKey));
                CPubKey pubKey(vData.begin(), vData.end());

                if (!pubKey.IsFullyValid()) {
                    throw JSONRPCError(RPC_INVALID_ADDRESS_OR_KEY, "Pubkey is not a valid public key");
                }

                CBitcoinAddress pubKeyAddress = CBitcoinAddress(pubKey.GetID());

                // Consistency check.
                if (!isScript && !(pubKeyAddress.Get() == address.Get())) {
                    throw JSONRPCError(RPC_INVALID_ADDRESS_OR_KEY, "Consistency check failed");
                }

                // Consistency check.
                if (isScript) {
                    CBitcoinAddress scriptAddress;
                    CTxDestination destination;

                    if (ExtractDestination(script, destination)) {
                        scriptAddress = CBitcoinAddress(destination);
                        if (!(scriptAddress.Get() == pubKeyAddress.Get())) {
                            throw JSONRPCError(RPC_INVALID_ADDRESS_OR_KEY, "Consistency check failed");
                        }
                    }
                }

                CScript pubKeyScript = GetScriptForDestination(pubKeyAddress.Get());

                if (::IsMine(*pwallet, pubKeyScript) == ISMINE_SPENDABLE) {
                    throw JSONRPCError(RPC_WALLET_ERROR, "The wallet already contains the private key for this address or script");
                }

                pwallet->MarkDirty();

                if (!pwallet->HaveWatchOnly(pubKeyScript) && !pwallet->AddWatchOnly(pubKeyScript, timestamp)) {
                    throw JSONRPCError(RPC_WALLET_ERROR, "Error adding address to wallet");
                }

                // add to address book or update label
                if (pubKeyAddress.IsValid()) {
                    pwallet->SetAddressBook(pubKeyAddress.Get(), label, "receive");
                }

                // TODO Is this necessary?
                CScript scriptRawPubKey = GetScriptForRawPubKey(pubKey);

                if (::IsMine(*pwallet, scriptRawPubKey) == ISMINE_SPENDABLE) {
                    throw JSONRPCError(RPC_WALLET_ERROR, "The wallet already contains the private key for this address or script");
                }

                pwallet->MarkDirty();

                if (!pwallet->HaveWatchOnly(scriptRawPubKey) && !pwallet->AddWatchOnly(scriptRawPubKey, timestamp)) {
                    throw JSONRPCError(RPC_WALLET_ERROR, "Error adding address to wallet");
                }

                success = true;
            }

            // Import private keys.
            if (keys.size()) {
                const std::string& strPrivkey = keys[0].get_str();

                // Checks.
                CBitcoinSecret vchSecret;
                bool fGood = vchSecret.SetString(strPrivkey);

                if (!fGood) {
                    throw JSONRPCError(RPC_INVALID_ADDRESS_OR_KEY, "Invalid private key encoding");
                }

                CKey key = vchSecret.GetKey();
                if (!key.IsValid()) {
                    throw JSONRPCError(RPC_INVALID_ADDRESS_OR_KEY, "Private key outside allowed range");
                }

                CPubKey pubKey = key.GetPubKey();
                assert(key.VerifyPubKey(pubKey));

                CBitcoinAddress pubKeyAddress = CBitcoinAddress(pubKey.GetID());

                // Consistency check.
                if (!isScript && !(pubKeyAddress.Get() == address.Get())) {
                    throw JSONRPCError(RPC_INVALID_ADDRESS_OR_KEY, "Consistency check failed");
                }

                // Consistency check.
                if (isScript) {
                    CBitcoinAddress scriptAddress;
                    CTxDestination destination;

                    if (ExtractDestination(script, destination)) {
                        scriptAddress = CBitcoinAddress(destination);
                        if (!(scriptAddress.Get() == pubKeyAddress.Get())) {
                            throw JSONRPCError(RPC_INVALID_ADDRESS_OR_KEY, "Consistency check failed");
                        }
                    }
                }

                CKeyID vchAddress = pubKey.GetID();
                pwallet->MarkDirty();
                pwallet->SetAddressBook(vchAddress, label, "receive");

                if (pwallet->HaveKey(vchAddress)) {
                    return false;
                }

                pwallet->mapKeyMetadata[vchAddress].nCreateTime = timestamp;

                if (!pwallet->AddKeyPubKey(key, pubKey)) {
                    throw JSONRPCError(RPC_WALLET_ERROR, "Error adding key to wallet");
                }

                pwallet->UpdateTimeFirstKey(timestamp);

                success = true;
            }

            // Import scriptPubKey only.
            if (pubKeys.size() == 0 && keys.size() == 0) {
                if (::IsMine(*pwallet, script) == ISMINE_SPENDABLE) {
                    throw JSONRPCError(RPC_WALLET_ERROR, "The wallet already contains the private key for this address or script");
                }

                pwallet->MarkDirty();

                if (!pwallet->HaveWatchOnly(script) && !pwallet->AddWatchOnly(script, timestamp)) {
                    throw JSONRPCError(RPC_WALLET_ERROR, "Error adding address to wallet");
                }

                if (scriptPubKey.getType() == UniValue::VOBJ) {
                    // add to address book or update label
                    if (address.IsValid()) {
                        pwallet->SetAddressBook(address.Get(), label, "receive");
                    }
                }

                success = true;
            }
        }

        UniValue result = UniValue(UniValue::VOBJ);
        result.pushKV("success", UniValue(success));
        return result;
    } catch (const UniValue& e) {
        UniValue result = UniValue(UniValue::VOBJ);
        result.pushKV("success", UniValue(false));
        result.pushKV("error", e);
        return result;
    } catch (...) {
        UniValue result = UniValue(UniValue::VOBJ);
        result.pushKV("success", UniValue(false));
        result.pushKV("error", JSONRPCError(RPC_MISC_ERROR, "Missing required fields"));
        return result;
    }
}

int64_t GetImportTimestamp(const UniValue& data, int64_t now)
{
    if (data.exists("timestamp")) {
        const UniValue& timestamp = data["timestamp"];
        if (timestamp.isNum()) {
            return timestamp.get_int64();
        } else if (timestamp.isStr() && timestamp.get_str() == "now") {
            return now;
        }
        throw JSONRPCError(RPC_TYPE_ERROR, strprintf("Expected number or \"now\" timestamp value for key. got type %s", uvTypeName(timestamp.type())));
    }
    throw JSONRPCError(RPC_TYPE_ERROR, "Missing required timestamp field for key");
}

UniValue importmulti(const JSONRPCRequest& mainRequest)
{
    CWallet * const pwallet = GetWalletForJSONRPCRequest(mainRequest);
    if (!EnsureWalletIsAvailable(pwallet, mainRequest.fHelp)) {
        return NullUniValue;
    }

    // clang-format off
    if (mainRequest.fHelp || mainRequest.params.size() < 1 || mainRequest.params.size() > 2)
        throw std::runtime_error(
            "importmulti \"requests\" \"options\"\n\n"
            "Import addresses/scripts (with private or public keys, redeem script (P2SH)), rescanning all addresses in one-shot-only (rescan can be disabled via options).\n\n"
            "Arguments:\n"
            "1. requests     (array, required) Data to be imported\n"
            "  [     (array of json objects)\n"
            "    {\n"
            "      \"scriptPubKey\": \"<script>\" | { \"address\":\"<address>\" }, (string / json, required) Type of scriptPubKey (string for script, json for address)\n"
            "      \"timestamp\": timestamp | \"now\"                        , (integer / string, required) Creation time of the key in seconds since epoch (Jan 1 1970 GMT),\n"
            "                                                              or the string \"now\" to substitute the current synced blockchain time. The timestamp of the oldest\n"
            "                                                              key will determine how far back blockchain rescans need to begin for missing wallet transactions.\n"
            "                                                              \"now\" can be specified to bypass scanning, for keys which are known to never have been used, and\n"
            "                                                              0 can be specified to scan the entire blockchain. Blocks up to 2 hours before the earliest key\n"
            "                                                              creation time of all keys being imported by the importmulti call will be scanned.\n"
            "      \"redeemscript\": \"<script>\"                            , (string, optional) Allowed only if the scriptPubKey is a P2SH address or a P2SH scriptPubKey\n"
            "      \"pubkeys\": [\"<pubKey>\", ... ]                         , (array, optional) Array of strings giving pubkeys that must occur in the output or redeemscript\n"
            "      \"keys\": [\"<key>\", ... ]                               , (array, optional) Array of strings giving private keys whose corresponding public keys must occur in the output or redeemscript\n"
            "      \"internal\": <true>                                    , (boolean, optional, default: false) Stating whether matching outputs should be be treated as not incoming payments\n"
            "      \"watchonly\": <true>                                   , (boolean, optional, default: false) Stating whether matching outputs should be considered watched even when they're not spendable, only allowed if keys are empty\n"
            "      \"label\": <label>                                      , (string, optional, default: '') Label to assign to the address (aka account name, for now), only allowed with internal=false\n"
            "    }\n"
            "  ,...\n"
            "  ]\n"
            "2. options                 (json, optional)\n"
            "  {\n"
            "     \"rescan\": <false>,         (boolean, optional, default: true) Stating if should rescan the blockchain after all imports\n"
            "  }\n"
            "\nExamples:\n" +
            HelpExampleCli("importmulti", "'[{ \"scriptPubKey\": { \"address\": \"<my address>\" }, \"timestamp\":1455191478 }, "
                                          "{ \"scriptPubKey\": { \"address\": \"<my 2nd address>\" }, \"label\": \"example 2\", \"timestamp\": 1455191480 }]'") +
            HelpExampleCli("importmulti", "'[{ \"scriptPubKey\": { \"address\": \"<my address>\" }, \"timestamp\":1455191478 }]' '{ \"rescan\": false}'") +

            "\nResponse is an array with the same size as the input that has the execution result :\n"
            "  [{ \"success\": true } , { \"success\": false, \"error\": { \"code\": -1, \"message\": \"Internal Server Error\"} }, ... ]\n");

    // clang-format on

    RPCTypeCheck(mainRequest.params, boost::assign::list_of(UniValue::VARR)(UniValue::VOBJ));

    const UniValue& requests = mainRequest.params[0];

    //Default options
    bool fRescan = true;

    if (mainRequest.params.size() > 1) {
        const UniValue& options = mainRequest.params[1];

        if (options.exists("rescan")) {
            fRescan = options["rescan"].get_bool();
        }
    }

    LOCK2(cs_main, pwallet->cs_wallet);
    EnsureWalletIsUnlocked(pwallet);

    // Verify all timestamps are present before importing any keys.
    const int64_t now = chainActive.Tip() ? chainActive.Tip()->GetMedianTimePast() : 0;
    for (const UniValue& data : requests.getValues()) {
        GetImportTimestamp(data, now);
    }

    bool fRunScan = false;
    const int64_t minimumTimestamp = 1;
    int64_t nLowestTimestamp = 0;

    if (fRescan && chainActive.Tip()) {
        nLowestTimestamp = chainActive.Tip()->GetBlockTime();
    } else {
        fRescan = false;
    }

    UniValue response(UniValue::VARR);

    BOOST_FOREACH (const UniValue& data, requests.getValues()) {
        const int64_t timestamp = std::max(GetImportTimestamp(data, now), minimumTimestamp);
        const UniValue result = ProcessImport(pwallet, data, timestamp);
        response.push_back(result);

        if (!fRescan) {
            continue;
        }

        // If at least one request was successful then allow rescan.
        if (result["success"].get_bool()) {
            fRunScan = true;
        }

        // Get the lowest timestamp.
        if (timestamp < nLowestTimestamp) {
            nLowestTimestamp = timestamp;
        }
    }

    if (fRescan && fRunScan && requests.size()) {
        CBlockIndex* pindex = nLowestTimestamp > minimumTimestamp ? chainActive.FindEarliestAtLeast(std::max<int64_t>(nLowestTimestamp - TIMESTAMP_WINDOW, 0)) : chainActive.Genesis();
        CBlockIndex* scannedRange = nullptr;
        if (pindex) {
            scannedRange = pwallet->ScanForWalletTransactions(pindex, true);
            pwallet->ReacceptWalletTransactions();
        }

        if (!scannedRange || scannedRange->nHeight > pindex->nHeight) {
            std::vector<UniValue> results = response.getValues();
            response.clear();
            response.setArray();
            size_t i = 0;
            for (const UniValue& request : requests.getValues()) {
                // If key creation date is within the successfully scanned
                // range, or if the import result already has an error set, let
                // the result stand unmodified. Otherwise replace the result
                // with an error message.
                if (GetImportTimestamp(request, now) - TIMESTAMP_WINDOW >= scannedRange->GetBlockTimeMax() || results.at(i).exists("error")) {
                    response.push_back(results.at(i));
                } else {
                    UniValue result = UniValue(UniValue::VOBJ);
                    result.pushKV("success", UniValue(false));
                    result.pushKV("error", JSONRPCError(RPC_MISC_ERROR, strprintf("Failed to rescan before time %d, transactions may be missing.", scannedRange->GetBlockTimeMax())));
                    response.push_back(std::move(result));
                }
                ++i;
            }
        }
    }

    return response;
}<|MERGE_RESOLUTION|>--- conflicted
+++ resolved
@@ -80,13 +80,8 @@
     }
 
     if (request.fHelp || request.params.size() < 1 || request.params.size() > 3)
-<<<<<<< HEAD
-        throw runtime_error(
+        throw std::runtime_error(
             "importprivkey \"namecoinprivkey\" ( \"label\" ) ( rescan )\n"
-=======
-        throw std::runtime_error(
-            "importprivkey \"bitcoinprivkey\" ( \"label\" ) ( rescan )\n"
->>>>>>> bfb256da
             "\nAdds a private key (as returned by dumpprivkey) to your wallet.\n"
             "\nArguments:\n"
             "1. \"namecoinprivkey\"   (string, required) The private key (see dumpprivkey)\n"
