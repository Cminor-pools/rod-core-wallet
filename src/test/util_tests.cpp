// Copyright (c) 2011-2021 The Bitcoin Core developers
// Distributed under the MIT software license, see the accompanying
// file COPYING or http://www.opensource.org/licenses/mit-license.php.

#include <util/system.h>

#include <clientversion.h>
#include <fs.h>
#include <hash.h> // For Hash()
#include <key.h>  // For CKey
#include <sync.h>
#include <test/util/logging.h>
#include <test/util/setup_common.h>
#include <test/util/str.h>
#include <uint256.h>
#include <util/getuniquepath.h>
#include <util/message.h> // For MessageSign(), MessageVerify(), MESSAGE_MAGIC
#include <util/moneystr.h>
#include <util/overflow.h>
#include <util/spanparsing.h>
#include <util/strencodings.h>
#include <util/string.h>
#include <util/time.h>
#include <util/vector.h>

#include <array>
#include <optional>
#include <limits>
#include <map>
#include <stdint.h>
#include <string.h>
#include <thread>
#include <univalue.h>
#include <utility>
#include <vector>
#ifndef WIN32
#include <signal.h>
#include <sys/types.h>
#include <sys/wait.h>
#endif

#include <boost/test/unit_test.hpp>

using namespace std::literals;
static const std::string STRING_WITH_EMBEDDED_NULL_CHAR{"1"s "\0" "1"s};

/* defined in logging.cpp */
namespace BCLog {
    std::string LogEscapeMessage(const std::string& str);
}

BOOST_FIXTURE_TEST_SUITE(util_tests, BasicTestingSetup)

BOOST_AUTO_TEST_CASE(util_datadir)
{
    // Use local args variable instead of m_args to avoid making assumptions about test setup
    ArgsManager args;
    args.ForceSetArg("-datadir", fs::PathToString(m_path_root));

    const fs::path dd_norm = args.GetDataDirBase();

    args.ForceSetArg("-datadir", fs::PathToString(dd_norm) + "/");
    args.ClearPathCache();
    BOOST_CHECK_EQUAL(dd_norm, args.GetDataDirBase());

    args.ForceSetArg("-datadir", fs::PathToString(dd_norm) + "/.");
    args.ClearPathCache();
    BOOST_CHECK_EQUAL(dd_norm, args.GetDataDirBase());

    args.ForceSetArg("-datadir", fs::PathToString(dd_norm) + "/./");
    args.ClearPathCache();
    BOOST_CHECK_EQUAL(dd_norm, args.GetDataDirBase());

    args.ForceSetArg("-datadir", fs::PathToString(dd_norm) + "/.//");
    args.ClearPathCache();
    BOOST_CHECK_EQUAL(dd_norm, args.GetDataDirBase());
}

BOOST_AUTO_TEST_CASE(util_check)
{
    // Check that Assert can forward
    const std::unique_ptr<int> p_two = Assert(std::make_unique<int>(2));
    // Check that Assert works on lvalues and rvalues
    const int two = *Assert(p_two);
    Assert(two == 2);
    Assert(true);
    // Check that Assume can be used as unary expression
    const bool result{Assume(two == 2)};
    Assert(result);
}

BOOST_AUTO_TEST_CASE(util_criticalsection)
{
    RecursiveMutex cs;

    do {
        LOCK(cs);
        break;

        BOOST_ERROR("break was swallowed!");
    } while(0);

    do {
        TRY_LOCK(cs, lockTest);
        if (lockTest) {
            BOOST_CHECK(true); // Needed to suppress "Test case [...] did not check any assertions"
            break;
        }

        BOOST_ERROR("break was swallowed!");
    } while(0);
}

static const unsigned char ParseHex_expected[65] = {
    0x04, 0x67, 0x8a, 0xfd, 0xb0, 0xfe, 0x55, 0x48, 0x27, 0x19, 0x67, 0xf1, 0xa6, 0x71, 0x30, 0xb7,
    0x10, 0x5c, 0xd6, 0xa8, 0x28, 0xe0, 0x39, 0x09, 0xa6, 0x79, 0x62, 0xe0, 0xea, 0x1f, 0x61, 0xde,
    0xb6, 0x49, 0xf6, 0xbc, 0x3f, 0x4c, 0xef, 0x38, 0xc4, 0xf3, 0x55, 0x04, 0xe5, 0x1e, 0xc1, 0x12,
    0xde, 0x5c, 0x38, 0x4d, 0xf7, 0xba, 0x0b, 0x8d, 0x57, 0x8a, 0x4c, 0x70, 0x2b, 0x6b, 0xf1, 0x1d,
    0x5f
};
BOOST_AUTO_TEST_CASE(util_ParseHex)
{
    std::vector<unsigned char> result;
    std::vector<unsigned char> expected(ParseHex_expected, ParseHex_expected + sizeof(ParseHex_expected));
    // Basic test vector
    result = ParseHex("04678afdb0fe5548271967f1a67130b7105cd6a828e03909a67962e0ea1f61deb649f6bc3f4cef38c4f35504e51ec112de5c384df7ba0b8d578a4c702b6bf11d5f");
    BOOST_CHECK_EQUAL_COLLECTIONS(result.begin(), result.end(), expected.begin(), expected.end());

    // Spaces between bytes must be supported
    result = ParseHex("12 34 56 78");
    BOOST_CHECK(result.size() == 4 && result[0] == 0x12 && result[1] == 0x34 && result[2] == 0x56 && result[3] == 0x78);

    // Leading space must be supported (used in BerkeleyEnvironment::Salvage)
    result = ParseHex(" 89 34 56 78");
    BOOST_CHECK(result.size() == 4 && result[0] == 0x89 && result[1] == 0x34 && result[2] == 0x56 && result[3] == 0x78);

    // Stop parsing at invalid value
    result = ParseHex("1234 invalid 1234");
    BOOST_CHECK(result.size() == 2 && result[0] == 0x12 && result[1] == 0x34);
}

BOOST_AUTO_TEST_CASE(util_HexStr)
{
    BOOST_CHECK_EQUAL(
        HexStr(ParseHex_expected),
        "04678afdb0fe5548271967f1a67130b7105cd6a828e03909a67962e0ea1f61deb649f6bc3f4cef38c4f35504e51ec112de5c384df7ba0b8d578a4c702b6bf11d5f");

    BOOST_CHECK_EQUAL(
        HexStr(Span{ParseHex_expected}.last(0)),
        "");

    BOOST_CHECK_EQUAL(
        HexStr(Span{ParseHex_expected}.first(0)),
        "");

    {
        const std::vector<char> in_s{ParseHex_expected, ParseHex_expected + 5};
        const Span<const uint8_t> in_u{MakeUCharSpan(in_s)};
        const Span<const std::byte> in_b{MakeByteSpan(in_s)};
        const std::string out_exp{"04678afdb0"};

        BOOST_CHECK_EQUAL(HexStr(in_u), out_exp);
        BOOST_CHECK_EQUAL(HexStr(in_s), out_exp);
        BOOST_CHECK_EQUAL(HexStr(in_b), out_exp);
    }
}

BOOST_AUTO_TEST_CASE(span_write_bytes)
{
    std::array mut_arr{uint8_t{0xaa}, uint8_t{0xbb}};
    const auto mut_bytes{MakeWritableByteSpan(mut_arr)};
    mut_bytes[1] = std::byte{0x11};
    BOOST_CHECK_EQUAL(mut_arr.at(0), 0xaa);
    BOOST_CHECK_EQUAL(mut_arr.at(1), 0x11);
}

BOOST_AUTO_TEST_CASE(util_Join)
{
    // Normal version
    BOOST_CHECK_EQUAL(Join({}, ", "), "");
    BOOST_CHECK_EQUAL(Join({"foo"}, ", "), "foo");
    BOOST_CHECK_EQUAL(Join({"foo", "bar"}, ", "), "foo, bar");

    // Version with unary operator
    const auto op_upper = [](const std::string& s) { return ToUpper(s); };
    BOOST_CHECK_EQUAL(Join<std::string>({}, ", ", op_upper), "");
    BOOST_CHECK_EQUAL(Join<std::string>({"foo"}, ", ", op_upper), "FOO");
    BOOST_CHECK_EQUAL(Join<std::string>({"foo", "bar"}, ", ", op_upper), "FOO, BAR");
}

BOOST_AUTO_TEST_CASE(util_TrimString)
{
    BOOST_CHECK_EQUAL(TrimString(" foo bar "), "foo bar");
    BOOST_CHECK_EQUAL(TrimString("\t \n  \n \f\n\r\t\v\tfoo \n \f\n\r\t\v\tbar\t  \n \f\n\r\t\v\t\n "), "foo \n \f\n\r\t\v\tbar");
    BOOST_CHECK_EQUAL(TrimString("\t \n foo \n\tbar\t \n "), "foo \n\tbar");
    BOOST_CHECK_EQUAL(TrimString("\t \n foo \n\tbar\t \n ", "fobar"), "\t \n foo \n\tbar\t \n ");
    BOOST_CHECK_EQUAL(TrimString("foo bar"), "foo bar");
    BOOST_CHECK_EQUAL(TrimString("foo bar", "fobar"), " ");
    BOOST_CHECK_EQUAL(TrimString(std::string("\0 foo \0 ", 8)), std::string("\0 foo \0", 7));
    BOOST_CHECK_EQUAL(TrimString(std::string(" foo ", 5)), std::string("foo", 3));
    BOOST_CHECK_EQUAL(TrimString(std::string("\t\t\0\0\n\n", 6)), std::string("\0\0", 2));
    BOOST_CHECK_EQUAL(TrimString(std::string("\x05\x04\x03\x02\x01\x00", 6)), std::string("\x05\x04\x03\x02\x01\x00", 6));
    BOOST_CHECK_EQUAL(TrimString(std::string("\x05\x04\x03\x02\x01\x00", 6), std::string("\x05\x04\x03\x02\x01", 5)), std::string("\0", 1));
    BOOST_CHECK_EQUAL(TrimString(std::string("\x05\x04\x03\x02\x01\x00", 6), std::string("\x05\x04\x03\x02\x01\x00", 6)), "");
}

BOOST_AUTO_TEST_CASE(util_FormatParseISO8601DateTime)
{
    BOOST_CHECK_EQUAL(FormatISO8601DateTime(1317425777), "2011-09-30T23:36:17Z");
    BOOST_CHECK_EQUAL(FormatISO8601DateTime(0), "1970-01-01T00:00:00Z");

    BOOST_CHECK_EQUAL(ParseISO8601DateTime("1970-01-01T00:00:00Z"), 0);
    BOOST_CHECK_EQUAL(ParseISO8601DateTime("1960-01-01T00:00:00Z"), 0);
    BOOST_CHECK_EQUAL(ParseISO8601DateTime("2011-09-30T23:36:17Z"), 1317425777);

    auto time = GetTimeSeconds();
    BOOST_CHECK_EQUAL(ParseISO8601DateTime(FormatISO8601DateTime(time)), time);
}

BOOST_AUTO_TEST_CASE(util_FormatISO8601Date)
{
    BOOST_CHECK_EQUAL(FormatISO8601Date(1317425777), "2011-09-30");
}

struct TestArgsManager : public ArgsManager
{
    TestArgsManager() { m_network_only_args.clear(); }
    void ReadConfigString(const std::string str_config)
    {
        std::istringstream streamConfig(str_config);
        {
            LOCK(cs_args);
            m_settings.ro_config.clear();
            m_config_sections.clear();
        }
        std::string error;
        BOOST_REQUIRE(ReadConfigStream(streamConfig, "", error));
    }
    void SetNetworkOnlyArg(const std::string arg)
    {
        LOCK(cs_args);
        m_network_only_args.insert(arg);
    }
    void SetupArgs(const std::vector<std::pair<std::string, unsigned int>>& args)
    {
        for (const auto& arg : args) {
            AddArg(arg.first, "", arg.second, OptionsCategory::OPTIONS);
        }
    }
    using ArgsManager::GetSetting;
    using ArgsManager::GetSettingsList;
    using ArgsManager::ReadConfigStream;
    using ArgsManager::cs_args;
    using ArgsManager::m_network;
    using ArgsManager::m_settings;
};

//! Test GetSetting and GetArg type coercion, negation, and default value handling.
class CheckValueTest : public TestChain100Setup
{
public:
    struct Expect {
        util::SettingsValue setting;
        bool default_string = false;
        bool default_int = false;
        bool default_bool = false;
        const char* string_value = nullptr;
        std::optional<int64_t> int_value;
        std::optional<bool> bool_value;
        std::optional<std::vector<std::string>> list_value;
        const char* error = nullptr;

        explicit Expect(util::SettingsValue s) : setting(std::move(s)) {}
        Expect& DefaultString() { default_string = true; return *this; }
        Expect& DefaultInt() { default_int = true; return *this; }
        Expect& DefaultBool() { default_bool = true; return *this; }
        Expect& String(const char* s) { string_value = s; return *this; }
        Expect& Int(int64_t i) { int_value = i; return *this; }
        Expect& Bool(bool b) { bool_value = b; return *this; }
        Expect& List(std::vector<std::string> m) { list_value = std::move(m); return *this; }
        Expect& Error(const char* e) { error = e; return *this; }
    };

    void CheckValue(unsigned int flags, const char* arg, const Expect& expect)
    {
        TestArgsManager test;
        test.SetupArgs({{"-value", flags}});
        const char* argv[] = {"ignored", arg};
        std::string error;
        bool success = test.ParseParameters(arg ? 2 : 1, (char**)argv, error);

        BOOST_CHECK_EQUAL(test.GetSetting("-value").write(), expect.setting.write());
        auto settings_list = test.GetSettingsList("-value");
        if (expect.setting.isNull() || expect.setting.isFalse()) {
            BOOST_CHECK_EQUAL(settings_list.size(), 0U);
        } else {
            BOOST_CHECK_EQUAL(settings_list.size(), 1U);
            BOOST_CHECK_EQUAL(settings_list[0].write(), expect.setting.write());
        }

        if (expect.error) {
            BOOST_CHECK(!success);
            BOOST_CHECK_NE(error.find(expect.error), std::string::npos);
        } else {
            BOOST_CHECK(success);
            BOOST_CHECK_EQUAL(error, "");
        }

        if (expect.default_string) {
            BOOST_CHECK_EQUAL(test.GetArg("-value", "zzzzz"), "zzzzz");
        } else if (expect.string_value) {
            BOOST_CHECK_EQUAL(test.GetArg("-value", "zzzzz"), expect.string_value);
        } else {
            BOOST_CHECK(!success);
        }

        if (expect.default_int) {
            BOOST_CHECK_EQUAL(test.GetIntArg("-value", 99999), 99999);
        } else if (expect.int_value) {
            BOOST_CHECK_EQUAL(test.GetIntArg("-value", 99999), *expect.int_value);
        } else {
            BOOST_CHECK(!success);
        }

        if (expect.default_bool) {
            BOOST_CHECK_EQUAL(test.GetBoolArg("-value", false), false);
            BOOST_CHECK_EQUAL(test.GetBoolArg("-value", true), true);
        } else if (expect.bool_value) {
            BOOST_CHECK_EQUAL(test.GetBoolArg("-value", false), *expect.bool_value);
            BOOST_CHECK_EQUAL(test.GetBoolArg("-value", true), *expect.bool_value);
        } else {
            BOOST_CHECK(!success);
        }

        if (expect.list_value) {
            auto l = test.GetArgs("-value");
            BOOST_CHECK_EQUAL_COLLECTIONS(l.begin(), l.end(), expect.list_value->begin(), expect.list_value->end());
        } else {
            BOOST_CHECK(!success);
        }
    }
};

BOOST_FIXTURE_TEST_CASE(util_CheckValue, CheckValueTest)
{
    using M = ArgsManager;

    CheckValue(M::ALLOW_ANY, nullptr, Expect{{}}.DefaultString().DefaultInt().DefaultBool().List({}));
    CheckValue(M::ALLOW_ANY, "-novalue", Expect{false}.String("0").Int(0).Bool(false).List({}));
    CheckValue(M::ALLOW_ANY, "-novalue=", Expect{false}.String("0").Int(0).Bool(false).List({}));
    CheckValue(M::ALLOW_ANY, "-novalue=0", Expect{true}.String("1").Int(1).Bool(true).List({"1"}));
    CheckValue(M::ALLOW_ANY, "-novalue=1", Expect{false}.String("0").Int(0).Bool(false).List({}));
    CheckValue(M::ALLOW_ANY, "-novalue=2", Expect{false}.String("0").Int(0).Bool(false).List({}));
    CheckValue(M::ALLOW_ANY, "-novalue=abc", Expect{true}.String("1").Int(1).Bool(true).List({"1"}));
    CheckValue(M::ALLOW_ANY, "-value", Expect{""}.String("").Int(0).Bool(true).List({""}));
    CheckValue(M::ALLOW_ANY, "-value=", Expect{""}.String("").Int(0).Bool(true).List({""}));
    CheckValue(M::ALLOW_ANY, "-value=0", Expect{"0"}.String("0").Int(0).Bool(false).List({"0"}));
    CheckValue(M::ALLOW_ANY, "-value=1", Expect{"1"}.String("1").Int(1).Bool(true).List({"1"}));
    CheckValue(M::ALLOW_ANY, "-value=2", Expect{"2"}.String("2").Int(2).Bool(true).List({"2"}));
    CheckValue(M::ALLOW_ANY, "-value=abc", Expect{"abc"}.String("abc").Int(0).Bool(false).List({"abc"}));
}

struct NoIncludeConfTest {
    std::string Parse(const char* arg)
    {
        TestArgsManager test;
        test.SetupArgs({{"-includeconf", ArgsManager::ALLOW_ANY}});
        std::array argv{"ignored", arg};
        std::string error;
        (void)test.ParseParameters(argv.size(), argv.data(), error);
        return error;
    }
};

BOOST_FIXTURE_TEST_CASE(util_NoIncludeConf, NoIncludeConfTest)
{
    BOOST_CHECK_EQUAL(Parse("-noincludeconf"), "");
    BOOST_CHECK_EQUAL(Parse("-includeconf"), "-includeconf cannot be used from commandline; -includeconf=\"\"");
    BOOST_CHECK_EQUAL(Parse("-includeconf=file"), "-includeconf cannot be used from commandline; -includeconf=\"file\"");
}

BOOST_AUTO_TEST_CASE(util_ParseParameters)
{
    TestArgsManager testArgs;
    const auto a = std::make_pair("-a", ArgsManager::ALLOW_ANY);
    const auto b = std::make_pair("-b", ArgsManager::ALLOW_ANY);
    const auto ccc = std::make_pair("-ccc", ArgsManager::ALLOW_ANY);
    const auto d = std::make_pair("-d", ArgsManager::ALLOW_ANY);

    const char *argv_test[] = {"-ignored", "-a", "-b", "-ccc=argument", "-ccc=multiple", "f", "-d=e"};

    std::string error;
    LOCK(testArgs.cs_args);
    testArgs.SetupArgs({a, b, ccc, d});
    BOOST_CHECK(testArgs.ParseParameters(0, (char**)argv_test, error));
    BOOST_CHECK(testArgs.m_settings.command_line_options.empty() && testArgs.m_settings.ro_config.empty());

    BOOST_CHECK(testArgs.ParseParameters(1, (char**)argv_test, error));
    BOOST_CHECK(testArgs.m_settings.command_line_options.empty() && testArgs.m_settings.ro_config.empty());

    BOOST_CHECK(testArgs.ParseParameters(7, (char**)argv_test, error));
    // expectation: -ignored is ignored (program name argument),
    // -a, -b and -ccc end up in map, -d ignored because it is after
    // a non-option argument (non-GNU option parsing)
    BOOST_CHECK(testArgs.m_settings.command_line_options.size() == 3 && testArgs.m_settings.ro_config.empty());
    BOOST_CHECK(testArgs.IsArgSet("-a") && testArgs.IsArgSet("-b") && testArgs.IsArgSet("-ccc")
                && !testArgs.IsArgSet("f") && !testArgs.IsArgSet("-d"));
    BOOST_CHECK(testArgs.m_settings.command_line_options.count("a") && testArgs.m_settings.command_line_options.count("b") && testArgs.m_settings.command_line_options.count("ccc")
                && !testArgs.m_settings.command_line_options.count("f") && !testArgs.m_settings.command_line_options.count("d"));

    BOOST_CHECK(testArgs.m_settings.command_line_options["a"].size() == 1);
    BOOST_CHECK(testArgs.m_settings.command_line_options["a"].front().get_str() == "");
    BOOST_CHECK(testArgs.m_settings.command_line_options["ccc"].size() == 2);
    BOOST_CHECK(testArgs.m_settings.command_line_options["ccc"].front().get_str() == "argument");
    BOOST_CHECK(testArgs.m_settings.command_line_options["ccc"].back().get_str() == "multiple");
    BOOST_CHECK(testArgs.GetArgs("-ccc").size() == 2);
}

BOOST_AUTO_TEST_CASE(util_ParseInvalidParameters)
{
    TestArgsManager test;
    test.SetupArgs({{"-registered", ArgsManager::ALLOW_ANY}});

    const char* argv[] = {"ignored", "-registered"};
    std::string error;
    BOOST_CHECK(test.ParseParameters(2, (char**)argv, error));
    BOOST_CHECK_EQUAL(error, "");

    argv[1] = "-unregistered";
    BOOST_CHECK(!test.ParseParameters(2, (char**)argv, error));
    BOOST_CHECK_EQUAL(error, "Invalid parameter -unregistered");

    // Make sure registered parameters prefixed with a chain name trigger errors.
    // (Previously, they were accepted and ignored.)
    argv[1] = "-test.registered";
    BOOST_CHECK(!test.ParseParameters(2, (char**)argv, error));
    BOOST_CHECK_EQUAL(error, "Invalid parameter -test.registered");
}

static void TestParse(const std::string& str, bool expected_bool, int64_t expected_int)
{
    TestArgsManager test;
    test.SetupArgs({{"-value", ArgsManager::ALLOW_ANY}});
    std::string arg = "-value=" + str;
    const char* argv[] = {"ignored", arg.c_str()};
    std::string error;
    BOOST_CHECK(test.ParseParameters(2, (char**)argv, error));
    BOOST_CHECK_EQUAL(test.GetBoolArg("-value", false), expected_bool);
    BOOST_CHECK_EQUAL(test.GetBoolArg("-value", true), expected_bool);
    BOOST_CHECK_EQUAL(test.GetIntArg("-value", 99998), expected_int);
    BOOST_CHECK_EQUAL(test.GetIntArg("-value", 99999), expected_int);
}

// Test bool and int parsing.
BOOST_AUTO_TEST_CASE(util_ArgParsing)
{
    // Some of these cases could be ambiguous or surprising to users, and might
    // be worth triggering errors or warnings in the future. But for now basic
    // test coverage is useful to avoid breaking backwards compatibility
    // unintentionally.
    TestParse("", true, 0);
    TestParse(" ", false, 0);
    TestParse("0", false, 0);
    TestParse("0 ", false, 0);
    TestParse(" 0", false, 0);
    TestParse("+0", false, 0);
    TestParse("-0", false, 0);
    TestParse("5", true, 5);
    TestParse("5 ", true, 5);
    TestParse(" 5", true, 5);
    TestParse("+5", true, 5);
    TestParse("-5", true, -5);
    TestParse("0 5", false, 0);
    TestParse("5 0", true, 5);
    TestParse("050", true, 50);
    TestParse("0.", false, 0);
    TestParse("5.", true, 5);
    TestParse("0.0", false, 0);
    TestParse("0.5", false, 0);
    TestParse("5.0", true, 5);
    TestParse("5.5", true, 5);
    TestParse("x", false, 0);
    TestParse("x0", false, 0);
    TestParse("x5", false, 0);
    TestParse("0x", false, 0);
    TestParse("5x", true, 5);
    TestParse("0x5", false, 0);
    TestParse("false", false, 0);
    TestParse("true", false, 0);
    TestParse("yes", false, 0);
    TestParse("no", false, 0);
}

BOOST_AUTO_TEST_CASE(util_GetBoolArg)
{
    TestArgsManager testArgs;
    const auto a = std::make_pair("-a", ArgsManager::ALLOW_ANY);
    const auto b = std::make_pair("-b", ArgsManager::ALLOW_ANY);
    const auto c = std::make_pair("-c", ArgsManager::ALLOW_ANY);
    const auto d = std::make_pair("-d", ArgsManager::ALLOW_ANY);
    const auto e = std::make_pair("-e", ArgsManager::ALLOW_ANY);
    const auto f = std::make_pair("-f", ArgsManager::ALLOW_ANY);

    const char *argv_test[] = {
        "ignored", "-a", "-nob", "-c=0", "-d=1", "-e=false", "-f=true"};
    std::string error;
    LOCK(testArgs.cs_args);
    testArgs.SetupArgs({a, b, c, d, e, f});
    BOOST_CHECK(testArgs.ParseParameters(7, (char**)argv_test, error));

    // Each letter should be set.
    for (const char opt : "abcdef")
        BOOST_CHECK(testArgs.IsArgSet({'-', opt}) || !opt);

    // Nothing else should be in the map
    BOOST_CHECK(testArgs.m_settings.command_line_options.size() == 6 &&
                testArgs.m_settings.ro_config.empty());

    // The -no prefix should get stripped on the way in.
    BOOST_CHECK(!testArgs.IsArgSet("-nob"));

    // The -b option is flagged as negated, and nothing else is
    BOOST_CHECK(testArgs.IsArgNegated("-b"));
    BOOST_CHECK(!testArgs.IsArgNegated("-a"));

    // Check expected values.
    BOOST_CHECK(testArgs.GetBoolArg("-a", false) == true);
    BOOST_CHECK(testArgs.GetBoolArg("-b", true) == false);
    BOOST_CHECK(testArgs.GetBoolArg("-c", true) == false);
    BOOST_CHECK(testArgs.GetBoolArg("-d", false) == true);
    BOOST_CHECK(testArgs.GetBoolArg("-e", true) == false);
    BOOST_CHECK(testArgs.GetBoolArg("-f", true) == false);
}

BOOST_AUTO_TEST_CASE(util_GetBoolArgEdgeCases)
{
    // Test some awful edge cases that hopefully no user will ever exercise.
    TestArgsManager testArgs;

    // Params test
    const auto foo = std::make_pair("-foo", ArgsManager::ALLOW_ANY);
    const auto bar = std::make_pair("-bar", ArgsManager::ALLOW_ANY);
    const char *argv_test[] = {"ignored", "-nofoo", "-foo", "-nobar=0"};
    testArgs.SetupArgs({foo, bar});
    std::string error;
    BOOST_CHECK(testArgs.ParseParameters(4, (char**)argv_test, error));

    // This was passed twice, second one overrides the negative setting.
    BOOST_CHECK(!testArgs.IsArgNegated("-foo"));
    BOOST_CHECK(testArgs.GetArg("-foo", "xxx") == "");

    // A double negative is a positive, and not marked as negated.
    BOOST_CHECK(!testArgs.IsArgNegated("-bar"));
    BOOST_CHECK(testArgs.GetArg("-bar", "xxx") == "1");

    // Config test
    const char *conf_test = "nofoo=1\nfoo=1\nnobar=0\n";
    BOOST_CHECK(testArgs.ParseParameters(1, (char**)argv_test, error));
    testArgs.ReadConfigString(conf_test);

    // This was passed twice, second one overrides the negative setting,
    // and the value.
    BOOST_CHECK(!testArgs.IsArgNegated("-foo"));
    BOOST_CHECK(testArgs.GetArg("-foo", "xxx") == "1");

    // A double negative is a positive, and does not count as negated.
    BOOST_CHECK(!testArgs.IsArgNegated("-bar"));
    BOOST_CHECK(testArgs.GetArg("-bar", "xxx") == "1");

    // Combined test
    const char *combo_test_args[] = {"ignored", "-nofoo", "-bar"};
    const char *combo_test_conf = "foo=1\nnobar=1\n";
    BOOST_CHECK(testArgs.ParseParameters(3, (char**)combo_test_args, error));
    testArgs.ReadConfigString(combo_test_conf);

    // Command line overrides, but doesn't erase old setting
    BOOST_CHECK(testArgs.IsArgNegated("-foo"));
    BOOST_CHECK(testArgs.GetArg("-foo", "xxx") == "0");
    BOOST_CHECK(testArgs.GetArgs("-foo").size() == 0);

    // Command line overrides, but doesn't erase old setting
    BOOST_CHECK(!testArgs.IsArgNegated("-bar"));
    BOOST_CHECK(testArgs.GetArg("-bar", "xxx") == "");
    BOOST_CHECK(testArgs.GetArgs("-bar").size() == 1
                && testArgs.GetArgs("-bar").front() == "");
}

BOOST_AUTO_TEST_CASE(util_ReadConfigStream)
{
    const char *str_config =
       "a=\n"
       "b=1\n"
       "ccc=argument\n"
       "ccc=multiple\n"
       "d=e\n"
       "nofff=1\n"
       "noggg=0\n"
       "h=1\n"
       "noh=1\n"
       "noi=1\n"
       "i=1\n"
       "sec1.ccc=extend1\n"
       "\n"
       "[sec1]\n"
       "ccc=extend2\n"
       "d=eee\n"
       "h=1\n"
       "[sec2]\n"
       "ccc=extend3\n"
       "iii=2\n";

    TestArgsManager test_args;
    LOCK(test_args.cs_args);
    const auto a = std::make_pair("-a", ArgsManager::ALLOW_ANY);
    const auto b = std::make_pair("-b", ArgsManager::ALLOW_ANY);
    const auto ccc = std::make_pair("-ccc", ArgsManager::ALLOW_ANY);
    const auto d = std::make_pair("-d", ArgsManager::ALLOW_ANY);
    const auto e = std::make_pair("-e", ArgsManager::ALLOW_ANY);
    const auto fff = std::make_pair("-fff", ArgsManager::ALLOW_ANY);
    const auto ggg = std::make_pair("-ggg", ArgsManager::ALLOW_ANY);
    const auto h = std::make_pair("-h", ArgsManager::ALLOW_ANY);
    const auto i = std::make_pair("-i", ArgsManager::ALLOW_ANY);
    const auto iii = std::make_pair("-iii", ArgsManager::ALLOW_ANY);
    test_args.SetupArgs({a, b, ccc, d, e, fff, ggg, h, i, iii});

    test_args.ReadConfigString(str_config);
    // expectation: a, b, ccc, d, fff, ggg, h, i end up in map
    // so do sec1.ccc, sec1.d, sec1.h, sec2.ccc, sec2.iii

    BOOST_CHECK(test_args.m_settings.command_line_options.empty());
    BOOST_CHECK(test_args.m_settings.ro_config.size() == 3);
    BOOST_CHECK(test_args.m_settings.ro_config[""].size() == 8);
    BOOST_CHECK(test_args.m_settings.ro_config["sec1"].size() == 3);
    BOOST_CHECK(test_args.m_settings.ro_config["sec2"].size() == 2);

    BOOST_CHECK(test_args.m_settings.ro_config[""].count("a"));
    BOOST_CHECK(test_args.m_settings.ro_config[""].count("b"));
    BOOST_CHECK(test_args.m_settings.ro_config[""].count("ccc"));
    BOOST_CHECK(test_args.m_settings.ro_config[""].count("d"));
    BOOST_CHECK(test_args.m_settings.ro_config[""].count("fff"));
    BOOST_CHECK(test_args.m_settings.ro_config[""].count("ggg"));
    BOOST_CHECK(test_args.m_settings.ro_config[""].count("h"));
    BOOST_CHECK(test_args.m_settings.ro_config[""].count("i"));
    BOOST_CHECK(test_args.m_settings.ro_config["sec1"].count("ccc"));
    BOOST_CHECK(test_args.m_settings.ro_config["sec1"].count("h"));
    BOOST_CHECK(test_args.m_settings.ro_config["sec2"].count("ccc"));
    BOOST_CHECK(test_args.m_settings.ro_config["sec2"].count("iii"));

    BOOST_CHECK(test_args.IsArgSet("-a"));
    BOOST_CHECK(test_args.IsArgSet("-b"));
    BOOST_CHECK(test_args.IsArgSet("-ccc"));
    BOOST_CHECK(test_args.IsArgSet("-d"));
    BOOST_CHECK(test_args.IsArgSet("-fff"));
    BOOST_CHECK(test_args.IsArgSet("-ggg"));
    BOOST_CHECK(test_args.IsArgSet("-h"));
    BOOST_CHECK(test_args.IsArgSet("-i"));
    BOOST_CHECK(!test_args.IsArgSet("-zzz"));
    BOOST_CHECK(!test_args.IsArgSet("-iii"));

    BOOST_CHECK_EQUAL(test_args.GetArg("-a", "xxx"), "");
    BOOST_CHECK_EQUAL(test_args.GetArg("-b", "xxx"), "1");
    BOOST_CHECK_EQUAL(test_args.GetArg("-ccc", "xxx"), "argument");
    BOOST_CHECK_EQUAL(test_args.GetArg("-d", "xxx"), "e");
    BOOST_CHECK_EQUAL(test_args.GetArg("-fff", "xxx"), "0");
    BOOST_CHECK_EQUAL(test_args.GetArg("-ggg", "xxx"), "1");
    BOOST_CHECK_EQUAL(test_args.GetArg("-h", "xxx"), "0");
    BOOST_CHECK_EQUAL(test_args.GetArg("-i", "xxx"), "1");
    BOOST_CHECK_EQUAL(test_args.GetArg("-zzz", "xxx"), "xxx");
    BOOST_CHECK_EQUAL(test_args.GetArg("-iii", "xxx"), "xxx");

    for (const bool def : {false, true}) {
        BOOST_CHECK(test_args.GetBoolArg("-a", def));
        BOOST_CHECK(test_args.GetBoolArg("-b", def));
        BOOST_CHECK(!test_args.GetBoolArg("-ccc", def));
        BOOST_CHECK(!test_args.GetBoolArg("-d", def));
        BOOST_CHECK(!test_args.GetBoolArg("-fff", def));
        BOOST_CHECK(test_args.GetBoolArg("-ggg", def));
        BOOST_CHECK(!test_args.GetBoolArg("-h", def));
        BOOST_CHECK(test_args.GetBoolArg("-i", def));
        BOOST_CHECK(test_args.GetBoolArg("-zzz", def) == def);
        BOOST_CHECK(test_args.GetBoolArg("-iii", def) == def);
    }

    BOOST_CHECK(test_args.GetArgs("-a").size() == 1
                && test_args.GetArgs("-a").front() == "");
    BOOST_CHECK(test_args.GetArgs("-b").size() == 1
                && test_args.GetArgs("-b").front() == "1");
    BOOST_CHECK(test_args.GetArgs("-ccc").size() == 2
                && test_args.GetArgs("-ccc").front() == "argument"
                && test_args.GetArgs("-ccc").back() == "multiple");
    BOOST_CHECK(test_args.GetArgs("-fff").size() == 0);
    BOOST_CHECK(test_args.GetArgs("-nofff").size() == 0);
    BOOST_CHECK(test_args.GetArgs("-ggg").size() == 1
                && test_args.GetArgs("-ggg").front() == "1");
    BOOST_CHECK(test_args.GetArgs("-noggg").size() == 0);
    BOOST_CHECK(test_args.GetArgs("-h").size() == 0);
    BOOST_CHECK(test_args.GetArgs("-noh").size() == 0);
    BOOST_CHECK(test_args.GetArgs("-i").size() == 1
                && test_args.GetArgs("-i").front() == "1");
    BOOST_CHECK(test_args.GetArgs("-noi").size() == 0);
    BOOST_CHECK(test_args.GetArgs("-zzz").size() == 0);

    BOOST_CHECK(!test_args.IsArgNegated("-a"));
    BOOST_CHECK(!test_args.IsArgNegated("-b"));
    BOOST_CHECK(!test_args.IsArgNegated("-ccc"));
    BOOST_CHECK(!test_args.IsArgNegated("-d"));
    BOOST_CHECK(test_args.IsArgNegated("-fff"));
    BOOST_CHECK(!test_args.IsArgNegated("-ggg"));
    BOOST_CHECK(test_args.IsArgNegated("-h")); // last setting takes precedence
    BOOST_CHECK(!test_args.IsArgNegated("-i")); // last setting takes precedence
    BOOST_CHECK(!test_args.IsArgNegated("-zzz"));

    // Test sections work
    test_args.SelectConfigNetwork("sec1");

    // same as original
    BOOST_CHECK_EQUAL(test_args.GetArg("-a", "xxx"), "");
    BOOST_CHECK_EQUAL(test_args.GetArg("-b", "xxx"), "1");
    BOOST_CHECK_EQUAL(test_args.GetArg("-fff", "xxx"), "0");
    BOOST_CHECK_EQUAL(test_args.GetArg("-ggg", "xxx"), "1");
    BOOST_CHECK_EQUAL(test_args.GetArg("-zzz", "xxx"), "xxx");
    BOOST_CHECK_EQUAL(test_args.GetArg("-iii", "xxx"), "xxx");
    // d is overridden
    BOOST_CHECK(test_args.GetArg("-d", "xxx") == "eee");
    // section-specific setting
    BOOST_CHECK(test_args.GetArg("-h", "xxx") == "1");
    // section takes priority for multiple values
    BOOST_CHECK(test_args.GetArg("-ccc", "xxx") == "extend1");
    // check multiple values works
    const std::vector<std::string> sec1_ccc_expected = {"extend1","extend2","argument","multiple"};
    const auto& sec1_ccc_res = test_args.GetArgs("-ccc");
    BOOST_CHECK_EQUAL_COLLECTIONS(sec1_ccc_res.begin(), sec1_ccc_res.end(), sec1_ccc_expected.begin(), sec1_ccc_expected.end());

    test_args.SelectConfigNetwork("sec2");

    // same as original
    BOOST_CHECK(test_args.GetArg("-a", "xxx") == "");
    BOOST_CHECK(test_args.GetArg("-b", "xxx") == "1");
    BOOST_CHECK(test_args.GetArg("-d", "xxx") == "e");
    BOOST_CHECK(test_args.GetArg("-fff", "xxx") == "0");
    BOOST_CHECK(test_args.GetArg("-ggg", "xxx") == "1");
    BOOST_CHECK(test_args.GetArg("-zzz", "xxx") == "xxx");
    BOOST_CHECK(test_args.GetArg("-h", "xxx") == "0");
    // section-specific setting
    BOOST_CHECK(test_args.GetArg("-iii", "xxx") == "2");
    // section takes priority for multiple values
    BOOST_CHECK(test_args.GetArg("-ccc", "xxx") == "extend3");
    // check multiple values works
    const std::vector<std::string> sec2_ccc_expected = {"extend3","argument","multiple"};
    const auto& sec2_ccc_res = test_args.GetArgs("-ccc");
    BOOST_CHECK_EQUAL_COLLECTIONS(sec2_ccc_res.begin(), sec2_ccc_res.end(), sec2_ccc_expected.begin(), sec2_ccc_expected.end());

    // Test section only options

    test_args.SetNetworkOnlyArg("-d");
    test_args.SetNetworkOnlyArg("-ccc");
    test_args.SetNetworkOnlyArg("-h");

    test_args.SelectConfigNetwork(CBaseChainParams::MAIN);
    BOOST_CHECK(test_args.GetArg("-d", "xxx") == "e");
    BOOST_CHECK(test_args.GetArgs("-ccc").size() == 2);
    BOOST_CHECK(test_args.GetArg("-h", "xxx") == "0");

    test_args.SelectConfigNetwork("sec1");
    BOOST_CHECK(test_args.GetArg("-d", "xxx") == "eee");
    BOOST_CHECK(test_args.GetArgs("-d").size() == 1);
    BOOST_CHECK(test_args.GetArgs("-ccc").size() == 2);
    BOOST_CHECK(test_args.GetArg("-h", "xxx") == "1");

    test_args.SelectConfigNetwork("sec2");
    BOOST_CHECK(test_args.GetArg("-d", "xxx") == "xxx");
    BOOST_CHECK(test_args.GetArgs("-d").size() == 0);
    BOOST_CHECK(test_args.GetArgs("-ccc").size() == 1);
    BOOST_CHECK(test_args.GetArg("-h", "xxx") == "0");
}

BOOST_AUTO_TEST_CASE(util_GetArg)
{
    TestArgsManager testArgs;
    LOCK(testArgs.cs_args);
    testArgs.m_settings.command_line_options.clear();
    testArgs.m_settings.command_line_options["strtest1"] = {"string..."};
    // strtest2 undefined on purpose
    testArgs.m_settings.command_line_options["inttest1"] = {"12345"};
    testArgs.m_settings.command_line_options["inttest2"] = {"81985529216486895"};
    // inttest3 undefined on purpose
    testArgs.m_settings.command_line_options["booltest1"] = {""};
    // booltest2 undefined on purpose
    testArgs.m_settings.command_line_options["booltest3"] = {"0"};
    testArgs.m_settings.command_line_options["booltest4"] = {"1"};

    // priorities
    testArgs.m_settings.command_line_options["pritest1"] = {"a", "b"};
    testArgs.m_settings.ro_config[""]["pritest2"] = {"a", "b"};
    testArgs.m_settings.command_line_options["pritest3"] = {"a"};
    testArgs.m_settings.ro_config[""]["pritest3"] = {"b"};
    testArgs.m_settings.command_line_options["pritest4"] = {"a","b"};
    testArgs.m_settings.ro_config[""]["pritest4"] = {"c","d"};

    BOOST_CHECK_EQUAL(testArgs.GetArg("strtest1", "default"), "string...");
    BOOST_CHECK_EQUAL(testArgs.GetArg("strtest2", "default"), "default");
    BOOST_CHECK_EQUAL(testArgs.GetIntArg("inttest1", -1), 12345);
    BOOST_CHECK_EQUAL(testArgs.GetIntArg("inttest2", -1), 81985529216486895LL);
    BOOST_CHECK_EQUAL(testArgs.GetIntArg("inttest3", -1), -1);
    BOOST_CHECK_EQUAL(testArgs.GetBoolArg("booltest1", false), true);
    BOOST_CHECK_EQUAL(testArgs.GetBoolArg("booltest2", false), false);
    BOOST_CHECK_EQUAL(testArgs.GetBoolArg("booltest3", false), false);
    BOOST_CHECK_EQUAL(testArgs.GetBoolArg("booltest4", false), true);

    BOOST_CHECK_EQUAL(testArgs.GetArg("pritest1", "default"), "b");
    BOOST_CHECK_EQUAL(testArgs.GetArg("pritest2", "default"), "a");
    BOOST_CHECK_EQUAL(testArgs.GetArg("pritest3", "default"), "a");
    BOOST_CHECK_EQUAL(testArgs.GetArg("pritest4", "default"), "b");
}

BOOST_AUTO_TEST_CASE(util_GetChainName)
{
    TestArgsManager test_args;
    const auto testnet = std::make_pair("-testnet", ArgsManager::ALLOW_ANY);
    const auto regtest = std::make_pair("-regtest", ArgsManager::ALLOW_ANY);
    test_args.SetupArgs({testnet, regtest});

    const char* argv_testnet[] = {"cmd", "-testnet"};
    const char* argv_regtest[] = {"cmd", "-regtest"};
    const char* argv_test_no_reg[] = {"cmd", "-testnet", "-noregtest"};
    const char* argv_both[] = {"cmd", "-testnet", "-regtest"};

    // equivalent to "-testnet"
    // regtest in testnet section is ignored
    const char* testnetconf = "testnet=1\nregtest=0\n[test]\nregtest=1";
    std::string error;

    BOOST_CHECK(test_args.ParseParameters(0, (char**)argv_testnet, error));
    BOOST_CHECK_EQUAL(test_args.GetChainName(), "main");

    BOOST_CHECK(test_args.ParseParameters(2, (char**)argv_testnet, error));
    BOOST_CHECK_EQUAL(test_args.GetChainName(), "test");

    BOOST_CHECK(test_args.ParseParameters(2, (char**)argv_regtest, error));
    BOOST_CHECK_EQUAL(test_args.GetChainName(), "regtest");

    BOOST_CHECK(test_args.ParseParameters(3, (char**)argv_test_no_reg, error));
    BOOST_CHECK_EQUAL(test_args.GetChainName(), "test");

    BOOST_CHECK(test_args.ParseParameters(3, (char**)argv_both, error));
    BOOST_CHECK_THROW(test_args.GetChainName(), std::runtime_error);

    BOOST_CHECK(test_args.ParseParameters(0, (char**)argv_testnet, error));
    test_args.ReadConfigString(testnetconf);
    BOOST_CHECK_EQUAL(test_args.GetChainName(), "test");

    BOOST_CHECK(test_args.ParseParameters(2, (char**)argv_testnet, error));
    test_args.ReadConfigString(testnetconf);
    BOOST_CHECK_EQUAL(test_args.GetChainName(), "test");

    BOOST_CHECK(test_args.ParseParameters(2, (char**)argv_regtest, error));
    test_args.ReadConfigString(testnetconf);
    BOOST_CHECK_THROW(test_args.GetChainName(), std::runtime_error);

    BOOST_CHECK(test_args.ParseParameters(3, (char**)argv_test_no_reg, error));
    test_args.ReadConfigString(testnetconf);
    BOOST_CHECK_EQUAL(test_args.GetChainName(), "test");

    BOOST_CHECK(test_args.ParseParameters(3, (char**)argv_both, error));
    test_args.ReadConfigString(testnetconf);
    BOOST_CHECK_THROW(test_args.GetChainName(), std::runtime_error);

    // check setting the network to test (and thus making
    // [test] regtest=1 potentially relevant) doesn't break things
    test_args.SelectConfigNetwork("test");

    BOOST_CHECK(test_args.ParseParameters(0, (char**)argv_testnet, error));
    test_args.ReadConfigString(testnetconf);
    BOOST_CHECK_EQUAL(test_args.GetChainName(), "test");

    BOOST_CHECK(test_args.ParseParameters(2, (char**)argv_testnet, error));
    test_args.ReadConfigString(testnetconf);
    BOOST_CHECK_EQUAL(test_args.GetChainName(), "test");

    BOOST_CHECK(test_args.ParseParameters(2, (char**)argv_regtest, error));
    test_args.ReadConfigString(testnetconf);
    BOOST_CHECK_THROW(test_args.GetChainName(), std::runtime_error);

    BOOST_CHECK(test_args.ParseParameters(2, (char**)argv_test_no_reg, error));
    test_args.ReadConfigString(testnetconf);
    BOOST_CHECK_EQUAL(test_args.GetChainName(), "test");

    BOOST_CHECK(test_args.ParseParameters(3, (char**)argv_both, error));
    test_args.ReadConfigString(testnetconf);
    BOOST_CHECK_THROW(test_args.GetChainName(), std::runtime_error);
}

// Test different ways settings can be merged, and verify results. This test can
// be used to confirm that updates to settings code don't change behavior
// unintentionally.
//
// The test covers:
//
// - Combining different setting actions. Possible actions are: configuring a
//   setting, negating a setting (adding "-no" prefix), and configuring/negating
//   settings in a network section (adding "main." or "test." prefixes).
//
// - Combining settings from command line arguments and a config file.
//
// - Combining SoftSet and ForceSet calls.
//
// - Testing "main" and "test" network values to make sure settings from network
//   sections are applied and to check for mainnet-specific behaviors like
//   inheriting settings from the default section.
//
// - Testing network-specific settings like "-wallet", that may be ignored
//   outside a network section, and non-network specific settings like "-server"
//   that aren't sensitive to the network.
//
struct ArgsMergeTestingSetup : public BasicTestingSetup {
    //! Max number of actions to sequence together. Can decrease this when
    //! debugging to make test results easier to understand.
    static constexpr int MAX_ACTIONS = 3;

    enum Action { NONE, SET, NEGATE, SECTION_SET, SECTION_NEGATE };
    using ActionList = Action[MAX_ACTIONS];

    //! Enumerate all possible test configurations.
    template <typename Fn>
    void ForEachMergeSetup(Fn&& fn)
    {
        ActionList arg_actions = {};
        // command_line_options do not have sections. Only iterate over SET and NEGATE
        ForEachNoDup(arg_actions, SET, NEGATE, [&] {
            ActionList conf_actions = {};
            ForEachNoDup(conf_actions, SET, SECTION_NEGATE, [&] {
                for (bool soft_set : {false, true}) {
                    for (bool force_set : {false, true}) {
                        for (const std::string& section : {CBaseChainParams::MAIN, CBaseChainParams::TESTNET, CBaseChainParams::SIGNET}) {
                            for (const std::string& network : {CBaseChainParams::MAIN, CBaseChainParams::TESTNET, CBaseChainParams::SIGNET}) {
                                for (bool net_specific : {false, true}) {
                                    fn(arg_actions, conf_actions, soft_set, force_set, section, network, net_specific);
                                }
                            }
                        }
                    }
                }
            });
        });
    }

    //! Translate actions into a list of <key>=<value> setting strings.
    std::vector<std::string> GetValues(const ActionList& actions,
        const std::string& section,
        const std::string& name,
        const std::string& value_prefix)
    {
        std::vector<std::string> values;
        int suffix = 0;
        for (Action action : actions) {
            if (action == NONE) break;
            std::string prefix;
            if (action == SECTION_SET || action == SECTION_NEGATE) prefix = section + ".";
            if (action == SET || action == SECTION_SET) {
                for (int i = 0; i < 2; ++i) {
                    values.push_back(prefix + name + "=" + value_prefix + ToString(++suffix));
                }
            }
            if (action == NEGATE || action == SECTION_NEGATE) {
                values.push_back(prefix + "no" + name + "=1");
            }
        }
        return values;
    }
};

// Regression test covering different ways config settings can be merged. The
// test parses and merges settings, representing the results as strings that get
// compared against an expected hash. To debug, the result strings can be dumped
// to a file (see comments below).
BOOST_FIXTURE_TEST_CASE(util_ArgsMerge, ArgsMergeTestingSetup)
{
    CHash256 out_sha;
    FILE* out_file = nullptr;
    if (const char* out_path = getenv("ARGS_MERGE_TEST_OUT")) {
        out_file = fsbridge::fopen(out_path, "w");
        if (!out_file) throw std::system_error(errno, std::generic_category(), "fopen failed");
    }

    ForEachMergeSetup([&](const ActionList& arg_actions, const ActionList& conf_actions, bool soft_set, bool force_set,
                          const std::string& section, const std::string& network, bool net_specific) {
        TestArgsManager parser;
        LOCK(parser.cs_args);

        std::string desc = "net=";
        desc += network;
        parser.m_network = network;

        const std::string& name = net_specific ? "wallet" : "server";
        const std::string key = "-" + name;
        parser.AddArg(key, name, ArgsManager::ALLOW_ANY, OptionsCategory::OPTIONS);
        if (net_specific) parser.SetNetworkOnlyArg(key);

        auto args = GetValues(arg_actions, section, name, "a");
        std::vector<const char*> argv = {"ignored"};
        for (auto& arg : args) {
            arg.insert(0, "-");
            desc += " ";
            desc += arg;
            argv.push_back(arg.c_str());
        }
        std::string error;
        BOOST_CHECK(parser.ParseParameters(argv.size(), argv.data(), error));
        BOOST_CHECK_EQUAL(error, "");

        std::string conf;
        for (auto& conf_val : GetValues(conf_actions, section, name, "c")) {
            desc += " ";
            desc += conf_val;
            conf += conf_val;
            conf += "\n";
        }
        std::istringstream conf_stream(conf);
        BOOST_CHECK(parser.ReadConfigStream(conf_stream, "filepath", error));
        BOOST_CHECK_EQUAL(error, "");

        if (soft_set) {
            desc += " soft";
            parser.SoftSetArg(key, "soft1");
            parser.SoftSetArg(key, "soft2");
        }

        if (force_set) {
            desc += " force";
            parser.ForceSetArg(key, "force1");
            parser.ForceSetArg(key, "force2");
        }

        desc += " || ";

        if (!parser.IsArgSet(key)) {
            desc += "unset";
            BOOST_CHECK(!parser.IsArgNegated(key));
            BOOST_CHECK_EQUAL(parser.GetArg(key, "default"), "default");
            BOOST_CHECK(parser.GetArgs(key).empty());
        } else if (parser.IsArgNegated(key)) {
            desc += "negated";
            BOOST_CHECK_EQUAL(parser.GetArg(key, "default"), "0");
            BOOST_CHECK(parser.GetArgs(key).empty());
        } else {
            desc += parser.GetArg(key, "default");
            desc += " |";
            for (const auto& arg : parser.GetArgs(key)) {
                desc += " ";
                desc += arg;
            }
        }

        std::set<std::string> ignored = parser.GetUnsuitableSectionOnlyArgs();
        if (!ignored.empty()) {
            desc += " | ignored";
            for (const auto& arg : ignored) {
                desc += " ";
                desc += arg;
            }
        }

        desc += "\n";

        out_sha.Write(MakeUCharSpan(desc));
        if (out_file) {
            BOOST_REQUIRE(fwrite(desc.data(), 1, desc.size(), out_file) == desc.size());
        }
    });

    if (out_file) {
        if (fclose(out_file)) throw std::system_error(errno, std::generic_category(), "fclose failed");
        out_file = nullptr;
    }

    unsigned char out_sha_bytes[CSHA256::OUTPUT_SIZE];
    out_sha.Finalize(out_sha_bytes);
    std::string out_sha_hex = HexStr(out_sha_bytes);

    // If check below fails, should manually dump the results with:
    //
    //   ARGS_MERGE_TEST_OUT=results.txt ./test_bitcoin --run_test=util_tests/util_ArgsMerge
    //
    // And verify diff against previous results to make sure the changes are expected.
    //
    // Results file is formatted like:
    //
    //   <input> || <IsArgSet/IsArgNegated/GetArg output> | <GetArgs output> | <GetUnsuitable output>
    BOOST_CHECK_EQUAL(out_sha_hex, "d1e436c1cd510d0ec44d5205d4b4e3bee6387d316e0075c58206cb16603f3d82");
}

// Similar test as above, but for ArgsManager::GetChainName function.
struct ChainMergeTestingSetup : public BasicTestingSetup {
    static constexpr int MAX_ACTIONS = 2;

    enum Action { NONE, ENABLE_TEST, DISABLE_TEST, NEGATE_TEST, ENABLE_REG, DISABLE_REG, NEGATE_REG };
    using ActionList = Action[MAX_ACTIONS];

    //! Enumerate all possible test configurations.
    template <typename Fn>
    void ForEachMergeSetup(Fn&& fn)
    {
        ActionList arg_actions = {};
        ForEachNoDup(arg_actions, ENABLE_TEST, NEGATE_REG, [&] {
            ActionList conf_actions = {};
            ForEachNoDup(conf_actions, ENABLE_TEST, NEGATE_REG, [&] { fn(arg_actions, conf_actions); });
        });
    }
};

BOOST_FIXTURE_TEST_CASE(util_ChainMerge, ChainMergeTestingSetup)
{
    CHash256 out_sha;
    FILE* out_file = nullptr;
    if (const char* out_path = getenv("CHAIN_MERGE_TEST_OUT")) {
        out_file = fsbridge::fopen(out_path, "w");
        if (!out_file) throw std::system_error(errno, std::generic_category(), "fopen failed");
    }

    ForEachMergeSetup([&](const ActionList& arg_actions, const ActionList& conf_actions) {
        TestArgsManager parser;
        LOCK(parser.cs_args);
        parser.AddArg("-regtest", "regtest", ArgsManager::ALLOW_ANY, OptionsCategory::OPTIONS);
        parser.AddArg("-testnet", "testnet", ArgsManager::ALLOW_ANY, OptionsCategory::OPTIONS);

        auto arg = [](Action action) { return action == ENABLE_TEST  ? "-testnet=1"   :
                                              action == DISABLE_TEST ? "-testnet=0"   :
                                              action == NEGATE_TEST  ? "-notestnet=1" :
                                              action == ENABLE_REG   ? "-regtest=1"   :
                                              action == DISABLE_REG  ? "-regtest=0"   :
                                              action == NEGATE_REG   ? "-noregtest=1" : nullptr; };

        std::string desc;
        std::vector<const char*> argv = {"ignored"};
        for (Action action : arg_actions) {
            const char* argstr = arg(action);
            if (!argstr) break;
            argv.push_back(argstr);
            desc += " ";
            desc += argv.back();
        }
        std::string error;
        BOOST_CHECK(parser.ParseParameters(argv.size(), argv.data(), error));
        BOOST_CHECK_EQUAL(error, "");

        std::string conf;
        for (Action action : conf_actions) {
            const char* argstr = arg(action);
            if (!argstr) break;
            desc += " ";
            desc += argstr + 1;
            conf += argstr + 1;
            conf += "\n";
        }
        std::istringstream conf_stream(conf);
        BOOST_CHECK(parser.ReadConfigStream(conf_stream, "filepath", error));
        BOOST_CHECK_EQUAL(error, "");

        desc += " || ";
        try {
            desc += parser.GetChainName();
        } catch (const std::runtime_error& e) {
            desc += "error: ";
            desc += e.what();
        }
        desc += "\n";

        out_sha.Write(MakeUCharSpan(desc));
        if (out_file) {
            BOOST_REQUIRE(fwrite(desc.data(), 1, desc.size(), out_file) == desc.size());
        }
    });

    if (out_file) {
        if (fclose(out_file)) throw std::system_error(errno, std::generic_category(), "fclose failed");
        out_file = nullptr;
    }

    unsigned char out_sha_bytes[CSHA256::OUTPUT_SIZE];
    out_sha.Finalize(out_sha_bytes);
    std::string out_sha_hex = HexStr(out_sha_bytes);

    // If check below fails, should manually dump the results with:
    //
    //   CHAIN_MERGE_TEST_OUT=results.txt ./test_bitcoin --run_test=util_tests/util_ChainMerge
    //
    // And verify diff against previous results to make sure the changes are expected.
    //
    // Results file is formatted like:
    //
    //   <input> || <output>
    BOOST_CHECK_EQUAL(out_sha_hex, "f263493e300023b6509963887444c41386f44b63bc30047eb8402e8c1144854c");
}

BOOST_AUTO_TEST_CASE(util_ReadWriteSettings)
{
    // Test writing setting.
    TestArgsManager args1;
    args1.ForceSetArg("-datadir", fs::PathToString(m_path_root));
    args1.LockSettings([&](util::Settings& settings) { settings.rw_settings["name"] = "value"; });
    args1.WriteSettingsFile();

    // Test reading setting.
    TestArgsManager args2;
    args2.ForceSetArg("-datadir", fs::PathToString(m_path_root));
    args2.ReadSettingsFile();
    args2.LockSettings([&](util::Settings& settings) { BOOST_CHECK_EQUAL(settings.rw_settings["name"].get_str(), "value"); });

    // Test error logging, and remove previously written setting.
    {
        ASSERT_DEBUG_LOG("Failed renaming settings file");
        fs::remove(args1.GetDataDirBase() / "settings.json");
        fs::create_directory(args1.GetDataDirBase() / "settings.json");
        args2.WriteSettingsFile();
        fs::remove(args1.GetDataDirBase() / "settings.json");
    }
}

BOOST_AUTO_TEST_CASE(util_FormatMoney)
{
    BOOST_CHECK_EQUAL(FormatMoney(0), "0.00");
    BOOST_CHECK_EQUAL(FormatMoney((COIN/10000)*123456789), "12345.6789");
    BOOST_CHECK_EQUAL(FormatMoney(-COIN), "-1.00");

    BOOST_CHECK_EQUAL(FormatMoney(COIN*100000000), "100000000.00");
    BOOST_CHECK_EQUAL(FormatMoney(COIN*10000000), "10000000.00");
    BOOST_CHECK_EQUAL(FormatMoney(COIN*1000000), "1000000.00");
    BOOST_CHECK_EQUAL(FormatMoney(COIN*100000), "100000.00");
    BOOST_CHECK_EQUAL(FormatMoney(COIN*10000), "10000.00");
    BOOST_CHECK_EQUAL(FormatMoney(COIN*1000), "1000.00");
    BOOST_CHECK_EQUAL(FormatMoney(COIN*100), "100.00");
    BOOST_CHECK_EQUAL(FormatMoney(COIN*10), "10.00");
    BOOST_CHECK_EQUAL(FormatMoney(COIN), "1.00");
    BOOST_CHECK_EQUAL(FormatMoney(COIN/10), "0.10");
    BOOST_CHECK_EQUAL(FormatMoney(COIN/100), "0.01");
    BOOST_CHECK_EQUAL(FormatMoney(COIN/1000), "0.001");
    BOOST_CHECK_EQUAL(FormatMoney(COIN/10000), "0.0001");
    BOOST_CHECK_EQUAL(FormatMoney(COIN/100000), "0.00001");
    BOOST_CHECK_EQUAL(FormatMoney(COIN/1000000), "0.000001");
    BOOST_CHECK_EQUAL(FormatMoney(COIN/10000000), "0.0000001");
    BOOST_CHECK_EQUAL(FormatMoney(COIN/100000000), "0.00000001");

    BOOST_CHECK_EQUAL(FormatMoney(std::numeric_limits<CAmount>::max()), "92233720368.54775807");
    BOOST_CHECK_EQUAL(FormatMoney(std::numeric_limits<CAmount>::max() - 1), "92233720368.54775806");
    BOOST_CHECK_EQUAL(FormatMoney(std::numeric_limits<CAmount>::max() - 2), "92233720368.54775805");
    BOOST_CHECK_EQUAL(FormatMoney(std::numeric_limits<CAmount>::max() - 3), "92233720368.54775804");
    // ...
    BOOST_CHECK_EQUAL(FormatMoney(std::numeric_limits<CAmount>::min() + 3), "-92233720368.54775805");
    BOOST_CHECK_EQUAL(FormatMoney(std::numeric_limits<CAmount>::min() + 2), "-92233720368.54775806");
    BOOST_CHECK_EQUAL(FormatMoney(std::numeric_limits<CAmount>::min() + 1), "-92233720368.54775807");
    BOOST_CHECK_EQUAL(FormatMoney(std::numeric_limits<CAmount>::min()), "-92233720368.54775808");
}

BOOST_AUTO_TEST_CASE(util_ParseMoney)
{
    BOOST_CHECK_EQUAL(ParseMoney("0.0").value(), 0);
    BOOST_CHECK_EQUAL(ParseMoney(".").value(), 0);
    BOOST_CHECK_EQUAL(ParseMoney("0.").value(), 0);
    BOOST_CHECK_EQUAL(ParseMoney(".0").value(), 0);
    BOOST_CHECK_EQUAL(ParseMoney(".6789").value(), 6789'0000);
    BOOST_CHECK_EQUAL(ParseMoney("12345.").value(), COIN * 12345);

    BOOST_CHECK_EQUAL(ParseMoney("12345.6789").value(), (COIN/10000)*123456789);

    BOOST_CHECK_EQUAL(ParseMoney("10000000.00").value(), COIN*10000000);
    BOOST_CHECK_EQUAL(ParseMoney("1000000.00").value(), COIN*1000000);
    BOOST_CHECK_EQUAL(ParseMoney("100000.00").value(), COIN*100000);
    BOOST_CHECK_EQUAL(ParseMoney("10000.00").value(), COIN*10000);
    BOOST_CHECK_EQUAL(ParseMoney("1000.00").value(), COIN*1000);
    BOOST_CHECK_EQUAL(ParseMoney("100.00").value(), COIN*100);
    BOOST_CHECK_EQUAL(ParseMoney("10.00").value(), COIN*10);
    BOOST_CHECK_EQUAL(ParseMoney("1.00").value(), COIN);
    BOOST_CHECK_EQUAL(ParseMoney("1").value(), COIN);
    BOOST_CHECK_EQUAL(ParseMoney("   1").value(), COIN);
    BOOST_CHECK_EQUAL(ParseMoney("1   ").value(), COIN);
    BOOST_CHECK_EQUAL(ParseMoney("  1 ").value(), COIN);
    BOOST_CHECK_EQUAL(ParseMoney("0.1").value(), COIN/10);
    BOOST_CHECK_EQUAL(ParseMoney("0.01").value(), COIN/100);
    BOOST_CHECK_EQUAL(ParseMoney("0.001").value(), COIN/1000);
    BOOST_CHECK_EQUAL(ParseMoney("0.0001").value(), COIN/10000);
    BOOST_CHECK_EQUAL(ParseMoney("0.00001").value(), COIN/100000);
    BOOST_CHECK_EQUAL(ParseMoney("0.000001").value(), COIN/1000000);
    BOOST_CHECK_EQUAL(ParseMoney("0.0000001").value(), COIN/10000000);
    BOOST_CHECK_EQUAL(ParseMoney("0.00000001").value(), COIN/100000000);
    BOOST_CHECK_EQUAL(ParseMoney(" 0.00000001 ").value(), COIN/100000000);
    BOOST_CHECK_EQUAL(ParseMoney("0.00000001 ").value(), COIN/100000000);
    BOOST_CHECK_EQUAL(ParseMoney(" 0.00000001").value(), COIN/100000000);

<<<<<<< HEAD
    // Parsing amount that can not be represented should fail
    BOOST_CHECK(!ParseMoney("700000000.00"));
=======
    // Parsing amount that cannot be represented should fail
    BOOST_CHECK(!ParseMoney("100000000.00"));
>>>>>>> b52ac494
    BOOST_CHECK(!ParseMoney("0.000000001"));

    // Parsing empty string should fail
    BOOST_CHECK(!ParseMoney(""));
    BOOST_CHECK(!ParseMoney(" "));
    BOOST_CHECK(!ParseMoney("  "));

    // Parsing two numbers should fail
    BOOST_CHECK(!ParseMoney(".."));
    BOOST_CHECK(!ParseMoney("0..0"));
    BOOST_CHECK(!ParseMoney("1 2"));
    BOOST_CHECK(!ParseMoney(" 1 2 "));
    BOOST_CHECK(!ParseMoney(" 1.2 3 "));
    BOOST_CHECK(!ParseMoney(" 1 2.3 "));

    // Embedded whitespace should fail
    BOOST_CHECK(!ParseMoney(" -1 .2  "));
    BOOST_CHECK(!ParseMoney("  1 .2  "));
    BOOST_CHECK(!ParseMoney(" +1 .2  "));

    // Attempted 63 bit overflow should fail
    BOOST_CHECK(!ParseMoney("92233720368.54775808"));

    // Parsing negative amounts must fail
    BOOST_CHECK(!ParseMoney("-1"));

    // Parsing strings with embedded NUL characters should fail
    BOOST_CHECK(!ParseMoney("\0-1"s));
    BOOST_CHECK(!ParseMoney(STRING_WITH_EMBEDDED_NULL_CHAR));
    BOOST_CHECK(!ParseMoney("1\0"s));
}

BOOST_AUTO_TEST_CASE(util_IsHex)
{
    BOOST_CHECK(IsHex("00"));
    BOOST_CHECK(IsHex("00112233445566778899aabbccddeeffAABBCCDDEEFF"));
    BOOST_CHECK(IsHex("ff"));
    BOOST_CHECK(IsHex("FF"));

    BOOST_CHECK(!IsHex(""));
    BOOST_CHECK(!IsHex("0"));
    BOOST_CHECK(!IsHex("a"));
    BOOST_CHECK(!IsHex("eleven"));
    BOOST_CHECK(!IsHex("00xx00"));
    BOOST_CHECK(!IsHex("0x0000"));
}

BOOST_AUTO_TEST_CASE(util_IsHexNumber)
{
    BOOST_CHECK(IsHexNumber("0x0"));
    BOOST_CHECK(IsHexNumber("0"));
    BOOST_CHECK(IsHexNumber("0x10"));
    BOOST_CHECK(IsHexNumber("10"));
    BOOST_CHECK(IsHexNumber("0xff"));
    BOOST_CHECK(IsHexNumber("ff"));
    BOOST_CHECK(IsHexNumber("0xFfa"));
    BOOST_CHECK(IsHexNumber("Ffa"));
    BOOST_CHECK(IsHexNumber("0x00112233445566778899aabbccddeeffAABBCCDDEEFF"));
    BOOST_CHECK(IsHexNumber("00112233445566778899aabbccddeeffAABBCCDDEEFF"));

    BOOST_CHECK(!IsHexNumber(""));   // empty string not allowed
    BOOST_CHECK(!IsHexNumber("0x")); // empty string after prefix not allowed
    BOOST_CHECK(!IsHexNumber("0x0 ")); // no spaces at end,
    BOOST_CHECK(!IsHexNumber(" 0x0")); // or beginning,
    BOOST_CHECK(!IsHexNumber("0x 0")); // or middle,
    BOOST_CHECK(!IsHexNumber(" "));    // etc.
    BOOST_CHECK(!IsHexNumber("0x0ga")); // invalid character
    BOOST_CHECK(!IsHexNumber("x0"));    // broken prefix
    BOOST_CHECK(!IsHexNumber("0x0x00")); // two prefixes not allowed

}

BOOST_AUTO_TEST_CASE(util_seed_insecure_rand)
{
    SeedInsecureRand(SeedRand::ZEROS);
    for (int mod=2;mod<11;mod++)
    {
        int mask = 1;
        // Really rough binomial confidence approximation.
        int err = 30*10000./mod*sqrt((1./mod*(1-1./mod))/10000.);
        //mask is 2^ceil(log2(mod))-1
        while(mask<mod-1)mask=(mask<<1)+1;

        int count = 0;
        //How often does it get a zero from the uniform range [0,mod)?
        for (int i = 0; i < 10000; i++) {
            uint32_t rval;
            do{
                rval=InsecureRand32()&mask;
            }while(rval>=(uint32_t)mod);
            count += rval==0;
        }
        BOOST_CHECK(count<=10000/mod+err);
        BOOST_CHECK(count>=10000/mod-err);
    }
}

BOOST_AUTO_TEST_CASE(util_TimingResistantEqual)
{
    BOOST_CHECK(TimingResistantEqual(std::string(""), std::string("")));
    BOOST_CHECK(!TimingResistantEqual(std::string("abc"), std::string("")));
    BOOST_CHECK(!TimingResistantEqual(std::string(""), std::string("abc")));
    BOOST_CHECK(!TimingResistantEqual(std::string("a"), std::string("aa")));
    BOOST_CHECK(!TimingResistantEqual(std::string("aa"), std::string("a")));
    BOOST_CHECK(TimingResistantEqual(std::string("abc"), std::string("abc")));
    BOOST_CHECK(!TimingResistantEqual(std::string("abc"), std::string("aba")));
}

/* Test strprintf formatting directives.
 * Put a string before and after to ensure sanity of element sizes on stack. */
#define B "check_prefix"
#define E "check_postfix"
BOOST_AUTO_TEST_CASE(strprintf_numbers)
{
    int64_t s64t = -9223372036854775807LL; /* signed 64 bit test value */
    uint64_t u64t = 18446744073709551615ULL; /* unsigned 64 bit test value */
    BOOST_CHECK(strprintf("%s %d %s", B, s64t, E) == B" -9223372036854775807 " E);
    BOOST_CHECK(strprintf("%s %u %s", B, u64t, E) == B" 18446744073709551615 " E);
    BOOST_CHECK(strprintf("%s %x %s", B, u64t, E) == B" ffffffffffffffff " E);

    size_t st = 12345678; /* unsigned size_t test value */
    ssize_t sst = -12345678; /* signed size_t test value */
    BOOST_CHECK(strprintf("%s %d %s", B, sst, E) == B" -12345678 " E);
    BOOST_CHECK(strprintf("%s %u %s", B, st, E) == B" 12345678 " E);
    BOOST_CHECK(strprintf("%s %x %s", B, st, E) == B" bc614e " E);

    ptrdiff_t pt = 87654321; /* positive ptrdiff_t test value */
    ptrdiff_t spt = -87654321; /* negative ptrdiff_t test value */
    BOOST_CHECK(strprintf("%s %d %s", B, spt, E) == B" -87654321 " E);
    BOOST_CHECK(strprintf("%s %u %s", B, pt, E) == B" 87654321 " E);
    BOOST_CHECK(strprintf("%s %x %s", B, pt, E) == B" 5397fb1 " E);
}
#undef B
#undef E

/* Check for mingw/wine issue #3494
 * Remove this test before time.ctime(0xffffffff) == 'Sun Feb  7 07:28:15 2106'
 */
BOOST_AUTO_TEST_CASE(gettime)
{
    BOOST_CHECK((GetTime() & ~0xFFFFFFFFLL) == 0);
}

BOOST_AUTO_TEST_CASE(util_time_GetTime)
{
    SetMockTime(111);
    // Check that mock time does not change after a sleep
    for (const auto& num_sleep : {0, 1}) {
        UninterruptibleSleep(std::chrono::milliseconds{num_sleep});
        BOOST_CHECK_EQUAL(111, GetTime()); // Deprecated time getter
        BOOST_CHECK_EQUAL(111, GetTime<std::chrono::seconds>().count());
        BOOST_CHECK_EQUAL(111000, GetTime<std::chrono::milliseconds>().count());
        BOOST_CHECK_EQUAL(111000000, GetTime<std::chrono::microseconds>().count());
    }

    SetMockTime(0);
    // Check that system time changes after a sleep
    const auto ms_0 = GetTime<std::chrono::milliseconds>();
    const auto us_0 = GetTime<std::chrono::microseconds>();
    UninterruptibleSleep(std::chrono::milliseconds{1});
    BOOST_CHECK(ms_0 < GetTime<std::chrono::milliseconds>());
    BOOST_CHECK(us_0 < GetTime<std::chrono::microseconds>());
}

BOOST_AUTO_TEST_CASE(test_IsDigit)
{
    BOOST_CHECK_EQUAL(IsDigit('0'), true);
    BOOST_CHECK_EQUAL(IsDigit('1'), true);
    BOOST_CHECK_EQUAL(IsDigit('8'), true);
    BOOST_CHECK_EQUAL(IsDigit('9'), true);

    BOOST_CHECK_EQUAL(IsDigit('0' - 1), false);
    BOOST_CHECK_EQUAL(IsDigit('9' + 1), false);
    BOOST_CHECK_EQUAL(IsDigit(0), false);
    BOOST_CHECK_EQUAL(IsDigit(1), false);
    BOOST_CHECK_EQUAL(IsDigit(8), false);
    BOOST_CHECK_EQUAL(IsDigit(9), false);
}

/* Check for overflow */
template <typename T>
static void TestAddMatrixOverflow()
{
    constexpr T MAXI{std::numeric_limits<T>::max()};
    BOOST_CHECK(!CheckedAdd(T{1}, MAXI));
    BOOST_CHECK(!CheckedAdd(MAXI, MAXI));
    BOOST_CHECK_EQUAL(MAXI, SaturatingAdd(T{1}, MAXI));
    BOOST_CHECK_EQUAL(MAXI, SaturatingAdd(MAXI, MAXI));

    BOOST_CHECK_EQUAL(0, CheckedAdd(T{0}, T{0}).value());
    BOOST_CHECK_EQUAL(MAXI, CheckedAdd(T{0}, MAXI).value());
    BOOST_CHECK_EQUAL(MAXI, CheckedAdd(T{1}, MAXI - 1).value());
    BOOST_CHECK_EQUAL(MAXI - 1, CheckedAdd(T{1}, MAXI - 2).value());
    BOOST_CHECK_EQUAL(0, SaturatingAdd(T{0}, T{0}));
    BOOST_CHECK_EQUAL(MAXI, SaturatingAdd(T{0}, MAXI));
    BOOST_CHECK_EQUAL(MAXI, SaturatingAdd(T{1}, MAXI - 1));
    BOOST_CHECK_EQUAL(MAXI - 1, SaturatingAdd(T{1}, MAXI - 2));
}

/* Check for overflow or underflow */
template <typename T>
static void TestAddMatrix()
{
    TestAddMatrixOverflow<T>();
    constexpr T MINI{std::numeric_limits<T>::min()};
    constexpr T MAXI{std::numeric_limits<T>::max()};
    BOOST_CHECK(!CheckedAdd(T{-1}, MINI));
    BOOST_CHECK(!CheckedAdd(MINI, MINI));
    BOOST_CHECK_EQUAL(MINI, SaturatingAdd(T{-1}, MINI));
    BOOST_CHECK_EQUAL(MINI, SaturatingAdd(MINI, MINI));

    BOOST_CHECK_EQUAL(MINI, CheckedAdd(T{0}, MINI).value());
    BOOST_CHECK_EQUAL(MINI, CheckedAdd(T{-1}, MINI + 1).value());
    BOOST_CHECK_EQUAL(-1, CheckedAdd(MINI, MAXI).value());
    BOOST_CHECK_EQUAL(MINI + 1, CheckedAdd(T{-1}, MINI + 2).value());
    BOOST_CHECK_EQUAL(MINI, SaturatingAdd(T{0}, MINI));
    BOOST_CHECK_EQUAL(MINI, SaturatingAdd(T{-1}, MINI + 1));
    BOOST_CHECK_EQUAL(MINI + 1, SaturatingAdd(T{-1}, MINI + 2));
    BOOST_CHECK_EQUAL(-1, SaturatingAdd(MINI, MAXI));
}

BOOST_AUTO_TEST_CASE(util_overflow)
{
    TestAddMatrixOverflow<unsigned>();
    TestAddMatrix<signed>();
}

BOOST_AUTO_TEST_CASE(test_ParseInt32)
{
    int32_t n;
    // Valid values
    BOOST_CHECK(ParseInt32("1234", nullptr));
    BOOST_CHECK(ParseInt32("0", &n) && n == 0);
    BOOST_CHECK(ParseInt32("1234", &n) && n == 1234);
    BOOST_CHECK(ParseInt32("01234", &n) && n == 1234); // no octal
    BOOST_CHECK(ParseInt32("2147483647", &n) && n == 2147483647);
    BOOST_CHECK(ParseInt32("-2147483648", &n) && n == (-2147483647 - 1)); // (-2147483647 - 1) equals INT_MIN
    BOOST_CHECK(ParseInt32("-1234", &n) && n == -1234);
    BOOST_CHECK(ParseInt32("00000000000000001234", &n) && n == 1234);
    BOOST_CHECK(ParseInt32("-00000000000000001234", &n) && n == -1234);
    BOOST_CHECK(ParseInt32("00000000000000000000", &n) && n == 0);
    BOOST_CHECK(ParseInt32("-00000000000000000000", &n) && n == 0);
    // Invalid values
    BOOST_CHECK(!ParseInt32("", &n));
    BOOST_CHECK(!ParseInt32(" 1", &n)); // no padding inside
    BOOST_CHECK(!ParseInt32("1 ", &n));
    BOOST_CHECK(!ParseInt32("++1", &n));
    BOOST_CHECK(!ParseInt32("+-1", &n));
    BOOST_CHECK(!ParseInt32("-+1", &n));
    BOOST_CHECK(!ParseInt32("--1", &n));
    BOOST_CHECK(!ParseInt32("1a", &n));
    BOOST_CHECK(!ParseInt32("aap", &n));
    BOOST_CHECK(!ParseInt32("0x1", &n)); // no hex
    BOOST_CHECK(!ParseInt32(STRING_WITH_EMBEDDED_NULL_CHAR, &n));
    // Overflow and underflow
    BOOST_CHECK(!ParseInt32("-2147483649", nullptr));
    BOOST_CHECK(!ParseInt32("2147483648", nullptr));
    BOOST_CHECK(!ParseInt32("-32482348723847471234", nullptr));
    BOOST_CHECK(!ParseInt32("32482348723847471234", nullptr));
}

template <typename T>
static void RunToIntegralTests()
{
    BOOST_CHECK(!ToIntegral<T>(STRING_WITH_EMBEDDED_NULL_CHAR));
    BOOST_CHECK(!ToIntegral<T>(" 1"));
    BOOST_CHECK(!ToIntegral<T>("1 "));
    BOOST_CHECK(!ToIntegral<T>("1a"));
    BOOST_CHECK(!ToIntegral<T>("1.1"));
    BOOST_CHECK(!ToIntegral<T>("1.9"));
    BOOST_CHECK(!ToIntegral<T>("+01.9"));
    BOOST_CHECK(!ToIntegral<T>("-"));
    BOOST_CHECK(!ToIntegral<T>("+"));
    BOOST_CHECK(!ToIntegral<T>(" -1"));
    BOOST_CHECK(!ToIntegral<T>("-1 "));
    BOOST_CHECK(!ToIntegral<T>(" -1 "));
    BOOST_CHECK(!ToIntegral<T>("+1"));
    BOOST_CHECK(!ToIntegral<T>(" +1"));
    BOOST_CHECK(!ToIntegral<T>(" +1 "));
    BOOST_CHECK(!ToIntegral<T>("+-1"));
    BOOST_CHECK(!ToIntegral<T>("-+1"));
    BOOST_CHECK(!ToIntegral<T>("++1"));
    BOOST_CHECK(!ToIntegral<T>("--1"));
    BOOST_CHECK(!ToIntegral<T>(""));
    BOOST_CHECK(!ToIntegral<T>("aap"));
    BOOST_CHECK(!ToIntegral<T>("0x1"));
    BOOST_CHECK(!ToIntegral<T>("-32482348723847471234"));
    BOOST_CHECK(!ToIntegral<T>("32482348723847471234"));
}

BOOST_AUTO_TEST_CASE(test_ToIntegral)
{
    BOOST_CHECK_EQUAL(ToIntegral<int32_t>("1234").value(), 1'234);
    BOOST_CHECK_EQUAL(ToIntegral<int32_t>("0").value(), 0);
    BOOST_CHECK_EQUAL(ToIntegral<int32_t>("01234").value(), 1'234);
    BOOST_CHECK_EQUAL(ToIntegral<int32_t>("00000000000000001234").value(), 1'234);
    BOOST_CHECK_EQUAL(ToIntegral<int32_t>("-00000000000000001234").value(), -1'234);
    BOOST_CHECK_EQUAL(ToIntegral<int32_t>("00000000000000000000").value(), 0);
    BOOST_CHECK_EQUAL(ToIntegral<int32_t>("-00000000000000000000").value(), 0);
    BOOST_CHECK_EQUAL(ToIntegral<int32_t>("-1234").value(), -1'234);
    BOOST_CHECK_EQUAL(ToIntegral<int32_t>("-1").value(), -1);

    RunToIntegralTests<uint64_t>();
    RunToIntegralTests<int64_t>();
    RunToIntegralTests<uint32_t>();
    RunToIntegralTests<int32_t>();
    RunToIntegralTests<uint16_t>();
    RunToIntegralTests<int16_t>();
    RunToIntegralTests<uint8_t>();
    RunToIntegralTests<int8_t>();

    BOOST_CHECK(!ToIntegral<int64_t>("-9223372036854775809"));
    BOOST_CHECK_EQUAL(ToIntegral<int64_t>("-9223372036854775808").value(), -9'223'372'036'854'775'807LL - 1LL);
    BOOST_CHECK_EQUAL(ToIntegral<int64_t>("9223372036854775807").value(), 9'223'372'036'854'775'807);
    BOOST_CHECK(!ToIntegral<int64_t>("9223372036854775808"));

    BOOST_CHECK(!ToIntegral<uint64_t>("-1"));
    BOOST_CHECK_EQUAL(ToIntegral<uint64_t>("0").value(), 0U);
    BOOST_CHECK_EQUAL(ToIntegral<uint64_t>("18446744073709551615").value(), 18'446'744'073'709'551'615ULL);
    BOOST_CHECK(!ToIntegral<uint64_t>("18446744073709551616"));

    BOOST_CHECK(!ToIntegral<int32_t>("-2147483649"));
    BOOST_CHECK_EQUAL(ToIntegral<int32_t>("-2147483648").value(), -2'147'483'648LL);
    BOOST_CHECK_EQUAL(ToIntegral<int32_t>("2147483647").value(), 2'147'483'647);
    BOOST_CHECK(!ToIntegral<int32_t>("2147483648"));

    BOOST_CHECK(!ToIntegral<uint32_t>("-1"));
    BOOST_CHECK_EQUAL(ToIntegral<uint32_t>("0").value(), 0U);
    BOOST_CHECK_EQUAL(ToIntegral<uint32_t>("4294967295").value(), 4'294'967'295U);
    BOOST_CHECK(!ToIntegral<uint32_t>("4294967296"));

    BOOST_CHECK(!ToIntegral<int16_t>("-32769"));
    BOOST_CHECK_EQUAL(ToIntegral<int16_t>("-32768").value(), -32'768);
    BOOST_CHECK_EQUAL(ToIntegral<int16_t>("32767").value(), 32'767);
    BOOST_CHECK(!ToIntegral<int16_t>("32768"));

    BOOST_CHECK(!ToIntegral<uint16_t>("-1"));
    BOOST_CHECK_EQUAL(ToIntegral<uint16_t>("0").value(), 0U);
    BOOST_CHECK_EQUAL(ToIntegral<uint16_t>("65535").value(), 65'535U);
    BOOST_CHECK(!ToIntegral<uint16_t>("65536"));

    BOOST_CHECK(!ToIntegral<int8_t>("-129"));
    BOOST_CHECK_EQUAL(ToIntegral<int8_t>("-128").value(), -128);
    BOOST_CHECK_EQUAL(ToIntegral<int8_t>("127").value(), 127);
    BOOST_CHECK(!ToIntegral<int8_t>("128"));

    BOOST_CHECK(!ToIntegral<uint8_t>("-1"));
    BOOST_CHECK_EQUAL(ToIntegral<uint8_t>("0").value(), 0U);
    BOOST_CHECK_EQUAL(ToIntegral<uint8_t>("255").value(), 255U);
    BOOST_CHECK(!ToIntegral<uint8_t>("256"));
}

int64_t atoi64_legacy(const std::string& str)
{
    return strtoll(str.c_str(), nullptr, 10);
}

BOOST_AUTO_TEST_CASE(test_LocaleIndependentAtoi)
{
    BOOST_CHECK_EQUAL(LocaleIndependentAtoi<int32_t>("1234"), 1'234);
    BOOST_CHECK_EQUAL(LocaleIndependentAtoi<int32_t>("0"), 0);
    BOOST_CHECK_EQUAL(LocaleIndependentAtoi<int32_t>("01234"), 1'234);
    BOOST_CHECK_EQUAL(LocaleIndependentAtoi<int32_t>("-1234"), -1'234);
    BOOST_CHECK_EQUAL(LocaleIndependentAtoi<int32_t>(" 1"), 1);
    BOOST_CHECK_EQUAL(LocaleIndependentAtoi<int32_t>("1 "), 1);
    BOOST_CHECK_EQUAL(LocaleIndependentAtoi<int32_t>("1a"), 1);
    BOOST_CHECK_EQUAL(LocaleIndependentAtoi<int32_t>("1.1"), 1);
    BOOST_CHECK_EQUAL(LocaleIndependentAtoi<int32_t>("1.9"), 1);
    BOOST_CHECK_EQUAL(LocaleIndependentAtoi<int32_t>("+01.9"), 1);
    BOOST_CHECK_EQUAL(LocaleIndependentAtoi<int32_t>("-1"), -1);
    BOOST_CHECK_EQUAL(LocaleIndependentAtoi<int32_t>(" -1"), -1);
    BOOST_CHECK_EQUAL(LocaleIndependentAtoi<int32_t>("-1 "), -1);
    BOOST_CHECK_EQUAL(LocaleIndependentAtoi<int32_t>(" -1 "), -1);
    BOOST_CHECK_EQUAL(LocaleIndependentAtoi<int32_t>("+1"), 1);
    BOOST_CHECK_EQUAL(LocaleIndependentAtoi<int32_t>(" +1"), 1);
    BOOST_CHECK_EQUAL(LocaleIndependentAtoi<int32_t>(" +1 "), 1);

    BOOST_CHECK_EQUAL(LocaleIndependentAtoi<int32_t>("+-1"), 0);
    BOOST_CHECK_EQUAL(LocaleIndependentAtoi<int32_t>("-+1"), 0);
    BOOST_CHECK_EQUAL(LocaleIndependentAtoi<int32_t>("++1"), 0);
    BOOST_CHECK_EQUAL(LocaleIndependentAtoi<int32_t>("--1"), 0);
    BOOST_CHECK_EQUAL(LocaleIndependentAtoi<int32_t>(""), 0);
    BOOST_CHECK_EQUAL(LocaleIndependentAtoi<int32_t>("aap"), 0);
    BOOST_CHECK_EQUAL(LocaleIndependentAtoi<int32_t>("0x1"), 0);
    BOOST_CHECK_EQUAL(LocaleIndependentAtoi<int32_t>("-32482348723847471234"), -2'147'483'647 - 1);
    BOOST_CHECK_EQUAL(LocaleIndependentAtoi<int32_t>("32482348723847471234"), 2'147'483'647);

    BOOST_CHECK_EQUAL(LocaleIndependentAtoi<int64_t>("-9223372036854775809"), -9'223'372'036'854'775'807LL - 1LL);
    BOOST_CHECK_EQUAL(LocaleIndependentAtoi<int64_t>("-9223372036854775808"), -9'223'372'036'854'775'807LL - 1LL);
    BOOST_CHECK_EQUAL(LocaleIndependentAtoi<int64_t>("9223372036854775807"), 9'223'372'036'854'775'807);
    BOOST_CHECK_EQUAL(LocaleIndependentAtoi<int64_t>("9223372036854775808"), 9'223'372'036'854'775'807);

    std::map<std::string, int64_t> atoi64_test_pairs = {
        {"-9223372036854775809", std::numeric_limits<int64_t>::min()},
        {"-9223372036854775808", -9'223'372'036'854'775'807LL - 1LL},
        {"9223372036854775807", 9'223'372'036'854'775'807},
        {"9223372036854775808", std::numeric_limits<int64_t>::max()},
        {"+-", 0},
        {"0x1", 0},
        {"ox1", 0},
        {"", 0},
    };

    for (const auto& pair : atoi64_test_pairs) {
        BOOST_CHECK_EQUAL(LocaleIndependentAtoi<int64_t>(pair.first), pair.second);
    }

    // Ensure legacy compatibility with previous versions of Bitcoin Core's atoi64
    for (const auto& pair : atoi64_test_pairs) {
        BOOST_CHECK_EQUAL(LocaleIndependentAtoi<int64_t>(pair.first), atoi64_legacy(pair.first));
    }

    BOOST_CHECK_EQUAL(LocaleIndependentAtoi<uint64_t>("-1"), 0U);
    BOOST_CHECK_EQUAL(LocaleIndependentAtoi<uint64_t>("0"), 0U);
    BOOST_CHECK_EQUAL(LocaleIndependentAtoi<uint64_t>("18446744073709551615"), 18'446'744'073'709'551'615ULL);
    BOOST_CHECK_EQUAL(LocaleIndependentAtoi<uint64_t>("18446744073709551616"), 18'446'744'073'709'551'615ULL);

    BOOST_CHECK_EQUAL(LocaleIndependentAtoi<int32_t>("-2147483649"), -2'147'483'648LL);
    BOOST_CHECK_EQUAL(LocaleIndependentAtoi<int32_t>("-2147483648"), -2'147'483'648LL);
    BOOST_CHECK_EQUAL(LocaleIndependentAtoi<int32_t>("2147483647"), 2'147'483'647);
    BOOST_CHECK_EQUAL(LocaleIndependentAtoi<int32_t>("2147483648"), 2'147'483'647);

    BOOST_CHECK_EQUAL(LocaleIndependentAtoi<uint32_t>("-1"), 0U);
    BOOST_CHECK_EQUAL(LocaleIndependentAtoi<uint32_t>("0"), 0U);
    BOOST_CHECK_EQUAL(LocaleIndependentAtoi<uint32_t>("4294967295"), 4'294'967'295U);
    BOOST_CHECK_EQUAL(LocaleIndependentAtoi<uint32_t>("4294967296"), 4'294'967'295U);

    BOOST_CHECK_EQUAL(LocaleIndependentAtoi<int16_t>("-32769"), -32'768);
    BOOST_CHECK_EQUAL(LocaleIndependentAtoi<int16_t>("-32768"), -32'768);
    BOOST_CHECK_EQUAL(LocaleIndependentAtoi<int16_t>("32767"), 32'767);
    BOOST_CHECK_EQUAL(LocaleIndependentAtoi<int16_t>("32768"), 32'767);

    BOOST_CHECK_EQUAL(LocaleIndependentAtoi<uint16_t>("-1"), 0U);
    BOOST_CHECK_EQUAL(LocaleIndependentAtoi<uint16_t>("0"), 0U);
    BOOST_CHECK_EQUAL(LocaleIndependentAtoi<uint16_t>("65535"), 65'535U);
    BOOST_CHECK_EQUAL(LocaleIndependentAtoi<uint16_t>("65536"), 65'535U);

    BOOST_CHECK_EQUAL(LocaleIndependentAtoi<int8_t>("-129"), -128);
    BOOST_CHECK_EQUAL(LocaleIndependentAtoi<int8_t>("-128"), -128);
    BOOST_CHECK_EQUAL(LocaleIndependentAtoi<int8_t>("127"), 127);
    BOOST_CHECK_EQUAL(LocaleIndependentAtoi<int8_t>("128"), 127);

    BOOST_CHECK_EQUAL(LocaleIndependentAtoi<uint8_t>("-1"), 0U);
    BOOST_CHECK_EQUAL(LocaleIndependentAtoi<uint8_t>("0"), 0U);
    BOOST_CHECK_EQUAL(LocaleIndependentAtoi<uint8_t>("255"), 255U);
    BOOST_CHECK_EQUAL(LocaleIndependentAtoi<uint8_t>("256"), 255U);
}

BOOST_AUTO_TEST_CASE(test_ParseInt64)
{
    int64_t n;
    // Valid values
    BOOST_CHECK(ParseInt64("1234", nullptr));
    BOOST_CHECK(ParseInt64("0", &n) && n == 0LL);
    BOOST_CHECK(ParseInt64("1234", &n) && n == 1234LL);
    BOOST_CHECK(ParseInt64("01234", &n) && n == 1234LL); // no octal
    BOOST_CHECK(ParseInt64("2147483647", &n) && n == 2147483647LL);
    BOOST_CHECK(ParseInt64("-2147483648", &n) && n == -2147483648LL);
    BOOST_CHECK(ParseInt64("9223372036854775807", &n) && n == (int64_t)9223372036854775807);
    BOOST_CHECK(ParseInt64("-9223372036854775808", &n) && n == (int64_t)-9223372036854775807-1);
    BOOST_CHECK(ParseInt64("-1234", &n) && n == -1234LL);
    // Invalid values
    BOOST_CHECK(!ParseInt64("", &n));
    BOOST_CHECK(!ParseInt64(" 1", &n)); // no padding inside
    BOOST_CHECK(!ParseInt64("1 ", &n));
    BOOST_CHECK(!ParseInt64("1a", &n));
    BOOST_CHECK(!ParseInt64("aap", &n));
    BOOST_CHECK(!ParseInt64("0x1", &n)); // no hex
    BOOST_CHECK(!ParseInt64(STRING_WITH_EMBEDDED_NULL_CHAR, &n));
    // Overflow and underflow
    BOOST_CHECK(!ParseInt64("-9223372036854775809", nullptr));
    BOOST_CHECK(!ParseInt64("9223372036854775808", nullptr));
    BOOST_CHECK(!ParseInt64("-32482348723847471234", nullptr));
    BOOST_CHECK(!ParseInt64("32482348723847471234", nullptr));
}

BOOST_AUTO_TEST_CASE(test_ParseUInt8)
{
    uint8_t n;
    // Valid values
    BOOST_CHECK(ParseUInt8("255", nullptr));
    BOOST_CHECK(ParseUInt8("0", &n) && n == 0);
    BOOST_CHECK(ParseUInt8("255", &n) && n == 255);
    BOOST_CHECK(ParseUInt8("0255", &n) && n == 255); // no octal
    BOOST_CHECK(ParseUInt8("255", &n) && n == static_cast<uint8_t>(255));
    BOOST_CHECK(ParseUInt8("+255", &n) && n == 255);
    BOOST_CHECK(ParseUInt8("00000000000000000012", &n) && n == 12);
    BOOST_CHECK(ParseUInt8("00000000000000000000", &n) && n == 0);
    // Invalid values
    BOOST_CHECK(!ParseUInt8("-00000000000000000000", &n));
    BOOST_CHECK(!ParseUInt8("", &n));
    BOOST_CHECK(!ParseUInt8(" 1", &n)); // no padding inside
    BOOST_CHECK(!ParseUInt8(" -1", &n));
    BOOST_CHECK(!ParseUInt8("++1", &n));
    BOOST_CHECK(!ParseUInt8("+-1", &n));
    BOOST_CHECK(!ParseUInt8("-+1", &n));
    BOOST_CHECK(!ParseUInt8("--1", &n));
    BOOST_CHECK(!ParseUInt8("-1", &n));
    BOOST_CHECK(!ParseUInt8("1 ", &n));
    BOOST_CHECK(!ParseUInt8("1a", &n));
    BOOST_CHECK(!ParseUInt8("aap", &n));
    BOOST_CHECK(!ParseUInt8("0x1", &n)); // no hex
    BOOST_CHECK(!ParseUInt8(STRING_WITH_EMBEDDED_NULL_CHAR, &n));
    // Overflow and underflow
    BOOST_CHECK(!ParseUInt8("-255", &n));
    BOOST_CHECK(!ParseUInt8("256", &n));
    BOOST_CHECK(!ParseUInt8("-123", &n));
    BOOST_CHECK(!ParseUInt8("-123", nullptr));
    BOOST_CHECK(!ParseUInt8("256", nullptr));
}

BOOST_AUTO_TEST_CASE(test_ParseUInt16)
{
    uint16_t n;
    // Valid values
    BOOST_CHECK(ParseUInt16("1234", nullptr));
    BOOST_CHECK(ParseUInt16("0", &n) && n == 0);
    BOOST_CHECK(ParseUInt16("1234", &n) && n == 1234);
    BOOST_CHECK(ParseUInt16("01234", &n) && n == 1234); // no octal
    BOOST_CHECK(ParseUInt16("65535", &n) && n == static_cast<uint16_t>(65535));
    BOOST_CHECK(ParseUInt16("+65535", &n) && n == 65535);
    BOOST_CHECK(ParseUInt16("00000000000000000012", &n) && n == 12);
    BOOST_CHECK(ParseUInt16("00000000000000000000", &n) && n == 0);
    // Invalid values
    BOOST_CHECK(!ParseUInt16("-00000000000000000000", &n));
    BOOST_CHECK(!ParseUInt16("", &n));
    BOOST_CHECK(!ParseUInt16(" 1", &n)); // no padding inside
    BOOST_CHECK(!ParseUInt16(" -1", &n));
    BOOST_CHECK(!ParseUInt16("++1", &n));
    BOOST_CHECK(!ParseUInt16("+-1", &n));
    BOOST_CHECK(!ParseUInt16("-+1", &n));
    BOOST_CHECK(!ParseUInt16("--1", &n));
    BOOST_CHECK(!ParseUInt16("-1", &n));
    BOOST_CHECK(!ParseUInt16("1 ", &n));
    BOOST_CHECK(!ParseUInt16("1a", &n));
    BOOST_CHECK(!ParseUInt16("aap", &n));
    BOOST_CHECK(!ParseUInt16("0x1", &n)); // no hex
    BOOST_CHECK(!ParseUInt16(STRING_WITH_EMBEDDED_NULL_CHAR, &n));
    // Overflow and underflow
    BOOST_CHECK(!ParseUInt16("-65535", &n));
    BOOST_CHECK(!ParseUInt16("65536", &n));
    BOOST_CHECK(!ParseUInt16("-123", &n));
    BOOST_CHECK(!ParseUInt16("-123", nullptr));
    BOOST_CHECK(!ParseUInt16("65536", nullptr));
}

BOOST_AUTO_TEST_CASE(test_ParseUInt32)
{
    uint32_t n;
    // Valid values
    BOOST_CHECK(ParseUInt32("1234", nullptr));
    BOOST_CHECK(ParseUInt32("0", &n) && n == 0);
    BOOST_CHECK(ParseUInt32("1234", &n) && n == 1234);
    BOOST_CHECK(ParseUInt32("01234", &n) && n == 1234); // no octal
    BOOST_CHECK(ParseUInt32("2147483647", &n) && n == 2147483647);
    BOOST_CHECK(ParseUInt32("2147483648", &n) && n == (uint32_t)2147483648);
    BOOST_CHECK(ParseUInt32("4294967295", &n) && n == (uint32_t)4294967295);
    BOOST_CHECK(ParseUInt32("+1234", &n) && n == 1234);
    BOOST_CHECK(ParseUInt32("00000000000000001234", &n) && n == 1234);
    BOOST_CHECK(ParseUInt32("00000000000000000000", &n) && n == 0);
    // Invalid values
    BOOST_CHECK(!ParseUInt32("-00000000000000000000", &n));
    BOOST_CHECK(!ParseUInt32("", &n));
    BOOST_CHECK(!ParseUInt32(" 1", &n)); // no padding inside
    BOOST_CHECK(!ParseUInt32(" -1", &n));
    BOOST_CHECK(!ParseUInt32("++1", &n));
    BOOST_CHECK(!ParseUInt32("+-1", &n));
    BOOST_CHECK(!ParseUInt32("-+1", &n));
    BOOST_CHECK(!ParseUInt32("--1", &n));
    BOOST_CHECK(!ParseUInt32("-1", &n));
    BOOST_CHECK(!ParseUInt32("1 ", &n));
    BOOST_CHECK(!ParseUInt32("1a", &n));
    BOOST_CHECK(!ParseUInt32("aap", &n));
    BOOST_CHECK(!ParseUInt32("0x1", &n)); // no hex
    BOOST_CHECK(!ParseUInt32(STRING_WITH_EMBEDDED_NULL_CHAR, &n));
    // Overflow and underflow
    BOOST_CHECK(!ParseUInt32("-2147483648", &n));
    BOOST_CHECK(!ParseUInt32("4294967296", &n));
    BOOST_CHECK(!ParseUInt32("-1234", &n));
    BOOST_CHECK(!ParseUInt32("-32482348723847471234", nullptr));
    BOOST_CHECK(!ParseUInt32("32482348723847471234", nullptr));
}

BOOST_AUTO_TEST_CASE(test_ParseUInt64)
{
    uint64_t n;
    // Valid values
    BOOST_CHECK(ParseUInt64("1234", nullptr));
    BOOST_CHECK(ParseUInt64("0", &n) && n == 0LL);
    BOOST_CHECK(ParseUInt64("1234", &n) && n == 1234LL);
    BOOST_CHECK(ParseUInt64("01234", &n) && n == 1234LL); // no octal
    BOOST_CHECK(ParseUInt64("2147483647", &n) && n == 2147483647LL);
    BOOST_CHECK(ParseUInt64("9223372036854775807", &n) && n == 9223372036854775807ULL);
    BOOST_CHECK(ParseUInt64("9223372036854775808", &n) && n == 9223372036854775808ULL);
    BOOST_CHECK(ParseUInt64("18446744073709551615", &n) && n == 18446744073709551615ULL);
    // Invalid values
    BOOST_CHECK(!ParseUInt64("", &n));
    BOOST_CHECK(!ParseUInt64(" 1", &n)); // no padding inside
    BOOST_CHECK(!ParseUInt64(" -1", &n));
    BOOST_CHECK(!ParseUInt64("1 ", &n));
    BOOST_CHECK(!ParseUInt64("1a", &n));
    BOOST_CHECK(!ParseUInt64("aap", &n));
    BOOST_CHECK(!ParseUInt64("0x1", &n)); // no hex
    BOOST_CHECK(!ParseUInt64(STRING_WITH_EMBEDDED_NULL_CHAR, &n));
    // Overflow and underflow
    BOOST_CHECK(!ParseUInt64("-9223372036854775809", nullptr));
    BOOST_CHECK(!ParseUInt64("18446744073709551616", nullptr));
    BOOST_CHECK(!ParseUInt64("-32482348723847471234", nullptr));
    BOOST_CHECK(!ParseUInt64("-2147483648", &n));
    BOOST_CHECK(!ParseUInt64("-9223372036854775808", &n));
    BOOST_CHECK(!ParseUInt64("-1234", &n));
}

BOOST_AUTO_TEST_CASE(test_FormatParagraph)
{
    BOOST_CHECK_EQUAL(FormatParagraph("", 79, 0), "");
    BOOST_CHECK_EQUAL(FormatParagraph("test", 79, 0), "test");
    BOOST_CHECK_EQUAL(FormatParagraph(" test", 79, 0), " test");
    BOOST_CHECK_EQUAL(FormatParagraph("test test", 79, 0), "test test");
    BOOST_CHECK_EQUAL(FormatParagraph("test test", 4, 0), "test\ntest");
    BOOST_CHECK_EQUAL(FormatParagraph("testerde test", 4, 0), "testerde\ntest");
    BOOST_CHECK_EQUAL(FormatParagraph("test test", 4, 4), "test\n    test");

    // Make sure we don't indent a fully-new line following a too-long line ending
    BOOST_CHECK_EQUAL(FormatParagraph("test test\nabc", 4, 4), "test\n    test\nabc");

    BOOST_CHECK_EQUAL(FormatParagraph("This_is_a_very_long_test_string_without_any_spaces_so_it_should_just_get_returned_as_is_despite_the_length until it gets here", 79), "This_is_a_very_long_test_string_without_any_spaces_so_it_should_just_get_returned_as_is_despite_the_length\nuntil it gets here");

    // Test wrap length is exact
    BOOST_CHECK_EQUAL(FormatParagraph("a b c d e f g h i j k l m n o p q r s t u v w x y z 1 2 3 4 5 6 7 8 9 a b c de f g h i j k l m n o p", 79), "a b c d e f g h i j k l m n o p q r s t u v w x y z 1 2 3 4 5 6 7 8 9 a b c de\nf g h i j k l m n o p");
    BOOST_CHECK_EQUAL(FormatParagraph("x\na b c d e f g h i j k l m n o p q r s t u v w x y z 1 2 3 4 5 6 7 8 9 a b c de f g h i j k l m n o p", 79), "x\na b c d e f g h i j k l m n o p q r s t u v w x y z 1 2 3 4 5 6 7 8 9 a b c de\nf g h i j k l m n o p");
    // Indent should be included in length of lines
    BOOST_CHECK_EQUAL(FormatParagraph("x\na b c d e f g h i j k l m n o p q r s t u v w x y z 1 2 3 4 5 6 7 8 9 a b c de f g h i j k l m n o p q r s t u v w x y z 0 1 2 3 4 5 6 7 8 9 a b c d e fg h i j k", 79, 4), "x\na b c d e f g h i j k l m n o p q r s t u v w x y z 1 2 3 4 5 6 7 8 9 a b c de\n    f g h i j k l m n o p q r s t u v w x y z 0 1 2 3 4 5 6 7 8 9 a b c d e fg\n    h i j k");

    BOOST_CHECK_EQUAL(FormatParagraph("This is a very long test string. This is a second sentence in the very long test string.", 79), "This is a very long test string. This is a second sentence in the very long\ntest string.");
    BOOST_CHECK_EQUAL(FormatParagraph("This is a very long test string.\nThis is a second sentence in the very long test string. This is a third sentence in the very long test string.", 79), "This is a very long test string.\nThis is a second sentence in the very long test string. This is a third\nsentence in the very long test string.");
    BOOST_CHECK_EQUAL(FormatParagraph("This is a very long test string.\n\nThis is a second sentence in the very long test string. This is a third sentence in the very long test string.", 79), "This is a very long test string.\n\nThis is a second sentence in the very long test string. This is a third\nsentence in the very long test string.");
    BOOST_CHECK_EQUAL(FormatParagraph("Testing that normal newlines do not get indented.\nLike here.", 79), "Testing that normal newlines do not get indented.\nLike here.");
}

BOOST_AUTO_TEST_CASE(test_FormatSubVersion)
{
    std::vector<std::string> comments;
    comments.push_back(std::string("comment1"));
    std::vector<std::string> comments2;
    comments2.push_back(std::string("comment1"));
    comments2.push_back(SanitizeString(std::string("Comment2; .,_?@-; !\"#$%&'()*+/<=>[]\\^`{|}~"), SAFE_CHARS_UA_COMMENT)); // Semicolon is discouraged but not forbidden by BIP-0014
    BOOST_CHECK_EQUAL(FormatSubVersion("Test", 99900, std::vector<std::string>()),std::string("/Test:0.9.99/"));
    BOOST_CHECK_EQUAL(FormatSubVersion("Test", 99901, std::vector<std::string>()),std::string("/Test:0.9.99.1/"));
    BOOST_CHECK_EQUAL(FormatSubVersion("Test", 99900, comments),std::string("/Test:0.9.99(comment1)/"));
    BOOST_CHECK_EQUAL(FormatSubVersion("Test", 99900, comments2),std::string("/Test:0.9.99(comment1; Comment2; .,_?@-; )/"));
}

BOOST_AUTO_TEST_CASE(test_ParseFixedPoint)
{
    int64_t amount = 0;
    BOOST_CHECK(ParseFixedPoint("0", 8, &amount));
    BOOST_CHECK_EQUAL(amount, 0LL);
    BOOST_CHECK(ParseFixedPoint("1", 8, &amount));
    BOOST_CHECK_EQUAL(amount, 100000000LL);
    BOOST_CHECK(ParseFixedPoint("0.0", 8, &amount));
    BOOST_CHECK_EQUAL(amount, 0LL);
    BOOST_CHECK(ParseFixedPoint("-0.1", 8, &amount));
    BOOST_CHECK_EQUAL(amount, -10000000LL);
    BOOST_CHECK(ParseFixedPoint("1.1", 8, &amount));
    BOOST_CHECK_EQUAL(amount, 110000000LL);
    BOOST_CHECK(ParseFixedPoint("1.10000000000000000", 8, &amount));
    BOOST_CHECK_EQUAL(amount, 110000000LL);
    BOOST_CHECK(ParseFixedPoint("1.1e1", 8, &amount));
    BOOST_CHECK_EQUAL(amount, 1100000000LL);
    BOOST_CHECK(ParseFixedPoint("1.1e-1", 8, &amount));
    BOOST_CHECK_EQUAL(amount, 11000000LL);
    BOOST_CHECK(ParseFixedPoint("1000", 8, &amount));
    BOOST_CHECK_EQUAL(amount, 100000000000LL);
    BOOST_CHECK(ParseFixedPoint("-1000", 8, &amount));
    BOOST_CHECK_EQUAL(amount, -100000000000LL);
    BOOST_CHECK(ParseFixedPoint("0.00000001", 8, &amount));
    BOOST_CHECK_EQUAL(amount, 1LL);
    BOOST_CHECK(ParseFixedPoint("0.0000000100000000", 8, &amount));
    BOOST_CHECK_EQUAL(amount, 1LL);
    BOOST_CHECK(ParseFixedPoint("-0.00000001", 8, &amount));
    BOOST_CHECK_EQUAL(amount, -1LL);
    BOOST_CHECK(ParseFixedPoint("1000000000.00000001", 8, &amount));
    BOOST_CHECK_EQUAL(amount, 100000000000000001LL);
    BOOST_CHECK(ParseFixedPoint("9999999999.99999999", 8, &amount));
    BOOST_CHECK_EQUAL(amount, 999999999999999999LL);
    BOOST_CHECK(ParseFixedPoint("-9999999999.99999999", 8, &amount));
    BOOST_CHECK_EQUAL(amount, -999999999999999999LL);

    BOOST_CHECK(!ParseFixedPoint("", 8, &amount));
    BOOST_CHECK(!ParseFixedPoint("-", 8, &amount));
    BOOST_CHECK(!ParseFixedPoint("a-1000", 8, &amount));
    BOOST_CHECK(!ParseFixedPoint("-a1000", 8, &amount));
    BOOST_CHECK(!ParseFixedPoint("-1000a", 8, &amount));
    BOOST_CHECK(!ParseFixedPoint("-01000", 8, &amount));
    BOOST_CHECK(!ParseFixedPoint("00.1", 8, &amount));
    BOOST_CHECK(!ParseFixedPoint(".1", 8, &amount));
    BOOST_CHECK(!ParseFixedPoint("--0.1", 8, &amount));
    BOOST_CHECK(!ParseFixedPoint("0.000000001", 8, &amount));
    BOOST_CHECK(!ParseFixedPoint("-0.000000001", 8, &amount));
    BOOST_CHECK(!ParseFixedPoint("0.00000001000000001", 8, &amount));
    BOOST_CHECK(!ParseFixedPoint("-10000000000.00000000", 8, &amount));
    BOOST_CHECK(!ParseFixedPoint("10000000000.00000000", 8, &amount));
    BOOST_CHECK(!ParseFixedPoint("-10000000000.00000001", 8, &amount));
    BOOST_CHECK(!ParseFixedPoint("10000000000.00000001", 8, &amount));
    BOOST_CHECK(!ParseFixedPoint("-10000000000.00000009", 8, &amount));
    BOOST_CHECK(!ParseFixedPoint("10000000000.00000009", 8, &amount));
    BOOST_CHECK(!ParseFixedPoint("-99999999999.99999999", 8, &amount));
    BOOST_CHECK(!ParseFixedPoint("99999909999.09999999", 8, &amount));
    BOOST_CHECK(!ParseFixedPoint("92233720368.54775807", 8, &amount));
    BOOST_CHECK(!ParseFixedPoint("92233720368.54775808", 8, &amount));
    BOOST_CHECK(!ParseFixedPoint("-92233720368.54775808", 8, &amount));
    BOOST_CHECK(!ParseFixedPoint("-92233720368.54775809", 8, &amount));
    BOOST_CHECK(!ParseFixedPoint("1.1e", 8, &amount));
    BOOST_CHECK(!ParseFixedPoint("1.1e-", 8, &amount));
    BOOST_CHECK(!ParseFixedPoint("1.", 8, &amount));

    // Test with 3 decimal places for fee rates in sat/vB.
    BOOST_CHECK(ParseFixedPoint("0.001", 3, &amount));
    BOOST_CHECK_EQUAL(amount, CAmount{1});
    BOOST_CHECK(!ParseFixedPoint("0.0009", 3, &amount));
    BOOST_CHECK(!ParseFixedPoint("31.00100001", 3, &amount));
    BOOST_CHECK(!ParseFixedPoint("31.0011", 3, &amount));
    BOOST_CHECK(!ParseFixedPoint("31.99999999", 3, &amount));
    BOOST_CHECK(!ParseFixedPoint("31.999999999999999999999", 3, &amount));
}

static void TestOtherThread(fs::path dirname, std::string lockname, bool *result)
{
    *result = LockDirectory(dirname, lockname);
}

#ifndef WIN32 // Cannot do this test on WIN32 due to lack of fork()
static constexpr char LockCommand = 'L';
static constexpr char UnlockCommand = 'U';
static constexpr char ExitCommand = 'X';

[[noreturn]] static void TestOtherProcess(fs::path dirname, std::string lockname, int fd)
{
    char ch;
    while (true) {
        int rv = read(fd, &ch, 1); // Wait for command
        assert(rv == 1);
        switch(ch) {
        case LockCommand:
            ch = LockDirectory(dirname, lockname);
            rv = write(fd, &ch, 1);
            assert(rv == 1);
            break;
        case UnlockCommand:
            ReleaseDirectoryLocks();
            ch = true; // Always succeeds
            rv = write(fd, &ch, 1);
            assert(rv == 1);
            break;
        case ExitCommand:
            close(fd);
            exit(0);
        default:
            assert(0);
        }
    }
}
#endif

BOOST_AUTO_TEST_CASE(test_LockDirectory)
{
    fs::path dirname = m_args.GetDataDirBase() / "lock_dir";
    const std::string lockname = ".lock";
#ifndef WIN32
    // Revert SIGCHLD to default, otherwise boost.test will catch and fail on
    // it: there is BOOST_TEST_IGNORE_SIGCHLD but that only works when defined
    // at build-time of the boost library
    void (*old_handler)(int) = signal(SIGCHLD, SIG_DFL);

    // Fork another process for testing before creating the lock, so that we
    // won't fork while holding the lock (which might be undefined, and is not
    // relevant as test case as that is avoided with -daemonize).
    int fd[2];
    BOOST_CHECK_EQUAL(socketpair(AF_UNIX, SOCK_STREAM, 0, fd), 0);
    pid_t pid = fork();
    if (!pid) {
        BOOST_CHECK_EQUAL(close(fd[1]), 0); // Child: close parent end
        TestOtherProcess(dirname, lockname, fd[0]);
    }
    BOOST_CHECK_EQUAL(close(fd[0]), 0); // Parent: close child end
#endif
    // Lock on non-existent directory should fail
    BOOST_CHECK_EQUAL(LockDirectory(dirname, lockname), false);

    fs::create_directories(dirname);

    // Probing lock on new directory should succeed
    BOOST_CHECK_EQUAL(LockDirectory(dirname, lockname, true), true);

    // Persistent lock on new directory should succeed
    BOOST_CHECK_EQUAL(LockDirectory(dirname, lockname), true);

    // Another lock on the directory from the same thread should succeed
    BOOST_CHECK_EQUAL(LockDirectory(dirname, lockname), true);

    // Another lock on the directory from a different thread within the same process should succeed
    bool threadresult;
    std::thread thr(TestOtherThread, dirname, lockname, &threadresult);
    thr.join();
    BOOST_CHECK_EQUAL(threadresult, true);
#ifndef WIN32
    // Try to acquire lock in child process while we're holding it, this should fail.
    char ch;
    BOOST_CHECK_EQUAL(write(fd[1], &LockCommand, 1), 1);
    BOOST_CHECK_EQUAL(read(fd[1], &ch, 1), 1);
    BOOST_CHECK_EQUAL((bool)ch, false);

    // Give up our lock
    ReleaseDirectoryLocks();
    // Probing lock from our side now should succeed, but not hold on to the lock.
    BOOST_CHECK_EQUAL(LockDirectory(dirname, lockname, true), true);

    // Try to acquire the lock in the child process, this should be successful.
    BOOST_CHECK_EQUAL(write(fd[1], &LockCommand, 1), 1);
    BOOST_CHECK_EQUAL(read(fd[1], &ch, 1), 1);
    BOOST_CHECK_EQUAL((bool)ch, true);

    // When we try to probe the lock now, it should fail.
    BOOST_CHECK_EQUAL(LockDirectory(dirname, lockname, true), false);

    // Unlock the lock in the child process
    BOOST_CHECK_EQUAL(write(fd[1], &UnlockCommand, 1), 1);
    BOOST_CHECK_EQUAL(read(fd[1], &ch, 1), 1);
    BOOST_CHECK_EQUAL((bool)ch, true);

    // When we try to probe the lock now, it should succeed.
    BOOST_CHECK_EQUAL(LockDirectory(dirname, lockname, true), true);

    // Re-lock the lock in the child process, then wait for it to exit, check
    // successful return. After that, we check that exiting the process
    // has released the lock as we would expect by probing it.
    int processstatus;
    BOOST_CHECK_EQUAL(write(fd[1], &LockCommand, 1), 1);
    BOOST_CHECK_EQUAL(write(fd[1], &ExitCommand, 1), 1);
    BOOST_CHECK_EQUAL(waitpid(pid, &processstatus, 0), pid);
    BOOST_CHECK_EQUAL(processstatus, 0);
    BOOST_CHECK_EQUAL(LockDirectory(dirname, lockname, true), true);

    // Restore SIGCHLD
    signal(SIGCHLD, old_handler);
    BOOST_CHECK_EQUAL(close(fd[1]), 0); // Close our side of the socketpair
#endif
    // Clean up
    ReleaseDirectoryLocks();
    fs::remove_all(dirname);
}

BOOST_AUTO_TEST_CASE(test_DirIsWritable)
{
    // Should be able to write to the data dir.
    fs::path tmpdirname = m_args.GetDataDirBase();
    BOOST_CHECK_EQUAL(DirIsWritable(tmpdirname), true);

    // Should not be able to write to a non-existent dir.
    tmpdirname = GetUniquePath(tmpdirname);
    BOOST_CHECK_EQUAL(DirIsWritable(tmpdirname), false);

    fs::create_directory(tmpdirname);
    // Should be able to write to it now.
    BOOST_CHECK_EQUAL(DirIsWritable(tmpdirname), true);
    fs::remove(tmpdirname);
}

BOOST_AUTO_TEST_CASE(test_ToLower)
{
    BOOST_CHECK_EQUAL(ToLower('@'), '@');
    BOOST_CHECK_EQUAL(ToLower('A'), 'a');
    BOOST_CHECK_EQUAL(ToLower('Z'), 'z');
    BOOST_CHECK_EQUAL(ToLower('['), '[');
    BOOST_CHECK_EQUAL(ToLower(0), 0);
    BOOST_CHECK_EQUAL(ToLower('\xff'), '\xff');

    BOOST_CHECK_EQUAL(ToLower(""), "");
    BOOST_CHECK_EQUAL(ToLower("#HODL"), "#hodl");
    BOOST_CHECK_EQUAL(ToLower("\x00\xfe\xff"), "\x00\xfe\xff");
}

BOOST_AUTO_TEST_CASE(test_ToUpper)
{
    BOOST_CHECK_EQUAL(ToUpper('`'), '`');
    BOOST_CHECK_EQUAL(ToUpper('a'), 'A');
    BOOST_CHECK_EQUAL(ToUpper('z'), 'Z');
    BOOST_CHECK_EQUAL(ToUpper('{'), '{');
    BOOST_CHECK_EQUAL(ToUpper(0), 0);
    BOOST_CHECK_EQUAL(ToUpper('\xff'), '\xff');

    BOOST_CHECK_EQUAL(ToUpper(""), "");
    BOOST_CHECK_EQUAL(ToUpper("#hodl"), "#HODL");
    BOOST_CHECK_EQUAL(ToUpper("\x00\xfe\xff"), "\x00\xfe\xff");
}

BOOST_AUTO_TEST_CASE(test_Capitalize)
{
    BOOST_CHECK_EQUAL(Capitalize(""), "");
    BOOST_CHECK_EQUAL(Capitalize("bitcoin"), "Bitcoin");
    BOOST_CHECK_EQUAL(Capitalize("\x00\xfe\xff"), "\x00\xfe\xff");
}

static std::string SpanToStr(const Span<const char>& span)
{
    return std::string(span.begin(), span.end());
}

BOOST_AUTO_TEST_CASE(test_spanparsing)
{
    using namespace spanparsing;
    std::string input;
    Span<const char> sp;
    bool success;

    // Const(...): parse a constant, update span to skip it if successful
    input = "MilkToastHoney";
    sp = input;
    success = Const("", sp); // empty
    BOOST_CHECK(success);
    BOOST_CHECK_EQUAL(SpanToStr(sp), "MilkToastHoney");

    success = Const("Milk", sp);
    BOOST_CHECK(success);
    BOOST_CHECK_EQUAL(SpanToStr(sp), "ToastHoney");

    success = Const("Bread", sp);
    BOOST_CHECK(!success);

    success = Const("Toast", sp);
    BOOST_CHECK(success);
    BOOST_CHECK_EQUAL(SpanToStr(sp), "Honey");

    success = Const("Honeybadger", sp);
    BOOST_CHECK(!success);

    success = Const("Honey", sp);
    BOOST_CHECK(success);
    BOOST_CHECK_EQUAL(SpanToStr(sp), "");

    // Func(...): parse a function call, update span to argument if successful
    input = "Foo(Bar(xy,z()))";
    sp = input;

    success = Func("FooBar", sp);
    BOOST_CHECK(!success);

    success = Func("Foo(", sp);
    BOOST_CHECK(!success);

    success = Func("Foo", sp);
    BOOST_CHECK(success);
    BOOST_CHECK_EQUAL(SpanToStr(sp), "Bar(xy,z())");

    success = Func("Bar", sp);
    BOOST_CHECK(success);
    BOOST_CHECK_EQUAL(SpanToStr(sp), "xy,z()");

    success = Func("xy", sp);
    BOOST_CHECK(!success);

    // Expr(...): return expression that span begins with, update span to skip it
    Span<const char> result;

    input = "(n*(n-1))/2";
    sp = input;
    result = Expr(sp);
    BOOST_CHECK_EQUAL(SpanToStr(result), "(n*(n-1))/2");
    BOOST_CHECK_EQUAL(SpanToStr(sp), "");

    input = "foo,bar";
    sp = input;
    result = Expr(sp);
    BOOST_CHECK_EQUAL(SpanToStr(result), "foo");
    BOOST_CHECK_EQUAL(SpanToStr(sp), ",bar");

    input = "(aaaaa,bbbbb()),c";
    sp = input;
    result = Expr(sp);
    BOOST_CHECK_EQUAL(SpanToStr(result), "(aaaaa,bbbbb())");
    BOOST_CHECK_EQUAL(SpanToStr(sp), ",c");

    input = "xyz)foo";
    sp = input;
    result = Expr(sp);
    BOOST_CHECK_EQUAL(SpanToStr(result), "xyz");
    BOOST_CHECK_EQUAL(SpanToStr(sp), ")foo");

    input = "((a),(b),(c)),xxx";
    sp = input;
    result = Expr(sp);
    BOOST_CHECK_EQUAL(SpanToStr(result), "((a),(b),(c))");
    BOOST_CHECK_EQUAL(SpanToStr(sp), ",xxx");

    // Split(...): split a string on every instance of sep, return vector
    std::vector<Span<const char>> results;

    input = "xxx";
    results = Split(input, 'x');
    BOOST_CHECK_EQUAL(results.size(), 4U);
    BOOST_CHECK_EQUAL(SpanToStr(results[0]), "");
    BOOST_CHECK_EQUAL(SpanToStr(results[1]), "");
    BOOST_CHECK_EQUAL(SpanToStr(results[2]), "");
    BOOST_CHECK_EQUAL(SpanToStr(results[3]), "");

    input = "one#two#three";
    results = Split(input, '-');
    BOOST_CHECK_EQUAL(results.size(), 1U);
    BOOST_CHECK_EQUAL(SpanToStr(results[0]), "one#two#three");

    input = "one#two#three";
    results = Split(input, '#');
    BOOST_CHECK_EQUAL(results.size(), 3U);
    BOOST_CHECK_EQUAL(SpanToStr(results[0]), "one");
    BOOST_CHECK_EQUAL(SpanToStr(results[1]), "two");
    BOOST_CHECK_EQUAL(SpanToStr(results[2]), "three");

    input = "*foo*bar*";
    results = Split(input, '*');
    BOOST_CHECK_EQUAL(results.size(), 4U);
    BOOST_CHECK_EQUAL(SpanToStr(results[0]), "");
    BOOST_CHECK_EQUAL(SpanToStr(results[1]), "foo");
    BOOST_CHECK_EQUAL(SpanToStr(results[2]), "bar");
    BOOST_CHECK_EQUAL(SpanToStr(results[3]), "");
}

BOOST_AUTO_TEST_CASE(test_LogEscapeMessage)
{
    // ASCII and UTF-8 must pass through unaltered.
    BOOST_CHECK_EQUAL(BCLog::LogEscapeMessage("Valid log message貓"), "Valid log message貓");
    // Newlines must pass through unaltered.
    BOOST_CHECK_EQUAL(BCLog::LogEscapeMessage("Message\n with newlines\n"), "Message\n with newlines\n");
    // Other control characters are escaped in C syntax.
    BOOST_CHECK_EQUAL(BCLog::LogEscapeMessage("\x01\x7f Corrupted log message\x0d"), R"(\x01\x7f Corrupted log message\x0d)");
    // Embedded NULL characters are escaped too.
    const std::string NUL("O\x00O", 3);
    BOOST_CHECK_EQUAL(BCLog::LogEscapeMessage(NUL), R"(O\x00O)");
}

namespace {

struct Tracker
{
    //! Points to the original object (possibly itself) we moved/copied from
    const Tracker* origin;
    //! How many copies where involved between the original object and this one (moves are not counted)
    int copies;

    Tracker() noexcept : origin(this), copies(0) {}
    Tracker(const Tracker& t) noexcept : origin(t.origin), copies(t.copies + 1) {}
    Tracker(Tracker&& t) noexcept : origin(t.origin), copies(t.copies) {}
    Tracker& operator=(const Tracker& t) noexcept
    {
        origin = t.origin;
        copies = t.copies + 1;
        return *this;
    }
};

}

BOOST_AUTO_TEST_CASE(test_tracked_vector)
{
    Tracker t1;
    Tracker t2;
    Tracker t3;

    BOOST_CHECK(t1.origin == &t1);
    BOOST_CHECK(t2.origin == &t2);
    BOOST_CHECK(t3.origin == &t3);

    auto v1 = Vector(t1);
    BOOST_CHECK_EQUAL(v1.size(), 1U);
    BOOST_CHECK(v1[0].origin == &t1);
    BOOST_CHECK_EQUAL(v1[0].copies, 1);

    auto v2 = Vector(std::move(t2));
    BOOST_CHECK_EQUAL(v2.size(), 1U);
    BOOST_CHECK(v2[0].origin == &t2);
    BOOST_CHECK_EQUAL(v2[0].copies, 0);

    auto v3 = Vector(t1, std::move(t2));
    BOOST_CHECK_EQUAL(v3.size(), 2U);
    BOOST_CHECK(v3[0].origin == &t1);
    BOOST_CHECK(v3[1].origin == &t2);
    BOOST_CHECK_EQUAL(v3[0].copies, 1);
    BOOST_CHECK_EQUAL(v3[1].copies, 0);

    auto v4 = Vector(std::move(v3[0]), v3[1], std::move(t3));
    BOOST_CHECK_EQUAL(v4.size(), 3U);
    BOOST_CHECK(v4[0].origin == &t1);
    BOOST_CHECK(v4[1].origin == &t2);
    BOOST_CHECK(v4[2].origin == &t3);
    BOOST_CHECK_EQUAL(v4[0].copies, 1);
    BOOST_CHECK_EQUAL(v4[1].copies, 1);
    BOOST_CHECK_EQUAL(v4[2].copies, 0);

    auto v5 = Cat(v1, v4);
    BOOST_CHECK_EQUAL(v5.size(), 4U);
    BOOST_CHECK(v5[0].origin == &t1);
    BOOST_CHECK(v5[1].origin == &t1);
    BOOST_CHECK(v5[2].origin == &t2);
    BOOST_CHECK(v5[3].origin == &t3);
    BOOST_CHECK_EQUAL(v5[0].copies, 2);
    BOOST_CHECK_EQUAL(v5[1].copies, 2);
    BOOST_CHECK_EQUAL(v5[2].copies, 2);
    BOOST_CHECK_EQUAL(v5[3].copies, 1);

    auto v6 = Cat(std::move(v1), v3);
    BOOST_CHECK_EQUAL(v6.size(), 3U);
    BOOST_CHECK(v6[0].origin == &t1);
    BOOST_CHECK(v6[1].origin == &t1);
    BOOST_CHECK(v6[2].origin == &t2);
    BOOST_CHECK_EQUAL(v6[0].copies, 1);
    BOOST_CHECK_EQUAL(v6[1].copies, 2);
    BOOST_CHECK_EQUAL(v6[2].copies, 1);

    auto v7 = Cat(v2, std::move(v4));
    BOOST_CHECK_EQUAL(v7.size(), 4U);
    BOOST_CHECK(v7[0].origin == &t2);
    BOOST_CHECK(v7[1].origin == &t1);
    BOOST_CHECK(v7[2].origin == &t2);
    BOOST_CHECK(v7[3].origin == &t3);
    BOOST_CHECK_EQUAL(v7[0].copies, 1);
    BOOST_CHECK_EQUAL(v7[1].copies, 1);
    BOOST_CHECK_EQUAL(v7[2].copies, 1);
    BOOST_CHECK_EQUAL(v7[3].copies, 0);

    auto v8 = Cat(std::move(v2), std::move(v3));
    BOOST_CHECK_EQUAL(v8.size(), 3U);
    BOOST_CHECK(v8[0].origin == &t2);
    BOOST_CHECK(v8[1].origin == &t1);
    BOOST_CHECK(v8[2].origin == &t2);
    BOOST_CHECK_EQUAL(v8[0].copies, 0);
    BOOST_CHECK_EQUAL(v8[1].copies, 1);
    BOOST_CHECK_EQUAL(v8[2].copies, 0);
}

BOOST_AUTO_TEST_CASE(message_sign)
{
    const std::array<unsigned char, 32> privkey_bytes = {
        // just some random data
        // derived address from this private key: CLfKXHz3JsF6Ee4Mp37DW1FwM7qk1SaeC6
        0xD9, 0x7F, 0x51, 0x08, 0xF1, 0x1C, 0xDA, 0x6E,
        0xEE, 0xBA, 0xAA, 0x42, 0x0F, 0xEF, 0x07, 0x26,
        0xB1, 0xF8, 0x98, 0x06, 0x0B, 0x98, 0x48, 0x9F,
        0xA3, 0x09, 0x84, 0x63, 0xC0, 0x03, 0x28, 0x66
    };

    const std::string message = "Trust no one";

    const std::string expected_signature =
        "Hy/vNTVgssoUim+6D5Bu3enzKYdQn8ylD4S/rAfbD2iUec3RcKDlB+9DBohWcWumAsn59TwlKQBc+FOSViu1gl8=";

    CKey privkey;
    std::string generated_signature;

    BOOST_REQUIRE_MESSAGE(!privkey.IsValid(),
        "Confirm the private key is invalid");

    BOOST_CHECK_MESSAGE(!MessageSign(privkey, message, generated_signature),
        "Sign with an invalid private key");

    privkey.Set(privkey_bytes.begin(), privkey_bytes.end(), true);

    BOOST_REQUIRE_MESSAGE(privkey.IsValid(),
        "Confirm the private key is valid");

    BOOST_CHECK_MESSAGE(MessageSign(privkey, message, generated_signature),
        "Sign with a valid private key");

    BOOST_CHECK_EQUAL(expected_signature, generated_signature);
}

BOOST_AUTO_TEST_CASE(message_verify)
{
    std::string addr = "invalid address";
    BOOST_CHECK_EQUAL(
        MessageVerify(
            addr,
            "signature should be irrelevant",
            "message too"),
        MessageVerificationResult::ERR_INVALID_ADDRESS);

    addr = "DEXk2agiz653MvxDGDsaFfNzFnCZDJ1vKZ";
    BOOST_CHECK_EQUAL(
        MessageVerify(
            addr,
            "signature should be irrelevant",
            "message too"),
        MessageVerificationResult::ERR_ADDRESS_NO_KEY);

    addr = "CbJUkrh2xJ8xfbHdkEthnjSaMshLgPiZdp";
    BOOST_CHECK_EQUAL(
        MessageVerify(
            addr,
            "invalid signature, not in base64 encoding",
            "message should be irrelevant"),
        MessageVerificationResult::ERR_MALFORMED_SIGNATURE);

    BOOST_CHECK_EQUAL(
        MessageVerify(
            addr,
            "AAAAAAAAAAAAAAAAAAAAAAAAAAAAAAAAAAAAAAAAAAAAAAAAAAAAAAAAAAAAAAAAAAAAAAAAAAAAAAAAAAAAAAA=",
            "message should be irrelevant"),
        MessageVerificationResult::ERR_PUBKEY_NOT_RECOVERED);

    /* For the signatures, we use CV29DBR1fVMUemvJ6A2tSbfnkpFP2qk1ev as the
       signing address.  The corresponding private key is
       LMerny7HF1mCGYggdyzCMwyCF4VEfHFMjiYYHwLHmLg9qCEJ546V.  */

    addr = "CLfKXHz3JsF6Ee4Mp37DW1FwM7qk1SaeC6";
    BOOST_CHECK_EQUAL(
        MessageVerify(
            addr,
            "ICEwSCX335VdGDwYF41SB7RqhugobddwGrFqy7Zmi2oSHdti92gRBuTGn6AnS3SbMLKEDh5LOqfAAXSOg1AU0eg=",
            "I never signed this"),
        MessageVerificationResult::ERR_NOT_SIGNED);

    addr = "CV29DBR1fVMUemvJ6A2tSbfnkpFP2qk1ev";
    BOOST_CHECK_EQUAL(
        MessageVerify(
            addr,
            "H1Sv6u5euEkbSqMXaUQau3J3XpPUidtZrXZMoLmxggeSJCOAYS1432pJrl7pTl78JZcuFTA/7O71O/QLNVC+Cls=",
            "Trust no one"),
        MessageVerificationResult::OK);

    BOOST_CHECK_EQUAL(
        MessageVerify(
            addr,
            "H3F9NeCYEboFNc4mKVcBgOHiSJiXcw4nHIMVE4HzRCqaV8TqZ1U1MsHpNs3D0uPbLXCF+8hZzh4cS2uUXX96yyY=",
            "Trust me"),
        MessageVerificationResult::OK);
}

BOOST_AUTO_TEST_CASE(message_verify_address_recovery)
{
    std::string addr;
    BOOST_CHECK_EQUAL(
        MessageVerify(
            addr,
            "invalid signature, not in base64 encoding",
            "message should be irrelevant"),
        MessageVerificationResult::ERR_MALFORMED_SIGNATURE);
    BOOST_CHECK_EQUAL(addr, "");

    BOOST_CHECK_EQUAL(
        MessageVerify(
            addr,
            "AAAAAAAAAAAAAAAAAAAAAAAAAAAAAAAAAAAAAAAAAAAAAAAAAAAAAAAAAAAAAAAAAAAAAAAAAAAAAAAAAAAAAAA=",
            "message should be irrelevant"),
        MessageVerificationResult::ERR_PUBKEY_NOT_RECOVERED);
    BOOST_CHECK_EQUAL(addr, "");

    BOOST_CHECK_EQUAL(
        MessageVerify(
            addr,
            "H3F9NeCYEboFNc4mKVcBgOHiSJiXcw4nHIMVE4HzRCqaV8TqZ1U1MsHpNs3D0uPbLXCF+8hZzh4cS2uUXX96yyY=",
            "Trust me"),
        MessageVerificationResult::OK);
    BOOST_CHECK_EQUAL(addr, "CV29DBR1fVMUemvJ6A2tSbfnkpFP2qk1ev");
}

BOOST_AUTO_TEST_CASE(message_hash)
{
    const std::string unsigned_tx = "...";
    const std::string prefixed_message =
        std::string(1, (char)MESSAGE_MAGIC.length()) +
        MESSAGE_MAGIC +
        std::string(1, (char)unsigned_tx.length()) +
        unsigned_tx;

    const uint256 signature_hash = Hash(unsigned_tx);
    const uint256 message_hash1 = Hash(prefixed_message);
    const uint256 message_hash2 = MessageHash(unsigned_tx);

    BOOST_CHECK_EQUAL(message_hash1, message_hash2);
    BOOST_CHECK_NE(message_hash1, signature_hash);
}

BOOST_AUTO_TEST_CASE(remove_prefix)
{
    BOOST_CHECK_EQUAL(RemovePrefix("./util/system.h", "./"), "util/system.h");
    BOOST_CHECK_EQUAL(RemovePrefix("foo", "foo"), "");
    BOOST_CHECK_EQUAL(RemovePrefix("foo", "fo"), "o");
    BOOST_CHECK_EQUAL(RemovePrefix("foo", "f"), "oo");
    BOOST_CHECK_EQUAL(RemovePrefix("foo", ""), "foo");
    BOOST_CHECK_EQUAL(RemovePrefix("fo", "foo"), "fo");
    BOOST_CHECK_EQUAL(RemovePrefix("f", "foo"), "f");
    BOOST_CHECK_EQUAL(RemovePrefix("", "foo"), "");
    BOOST_CHECK_EQUAL(RemovePrefix("", ""), "");
}

BOOST_AUTO_TEST_CASE(util_ParseByteUnits)
{
    auto noop = ByteUnit::NOOP;

    // no multiplier
    BOOST_CHECK_EQUAL(ParseByteUnits("1", noop).value(), 1);
    BOOST_CHECK_EQUAL(ParseByteUnits("0", noop).value(), 0);

    BOOST_CHECK_EQUAL(ParseByteUnits("1k", noop).value(), 1000ULL);
    BOOST_CHECK_EQUAL(ParseByteUnits("1K", noop).value(), 1ULL << 10);

    BOOST_CHECK_EQUAL(ParseByteUnits("2m", noop).value(), 2'000'000ULL);
    BOOST_CHECK_EQUAL(ParseByteUnits("2M", noop).value(), 2ULL << 20);

    BOOST_CHECK_EQUAL(ParseByteUnits("3g", noop).value(), 3'000'000'000ULL);
    BOOST_CHECK_EQUAL(ParseByteUnits("3G", noop).value(), 3ULL << 30);

    BOOST_CHECK_EQUAL(ParseByteUnits("4t", noop).value(), 4'000'000'000'000ULL);
    BOOST_CHECK_EQUAL(ParseByteUnits("4T", noop).value(), 4ULL << 40);

    // check default multiplier
    BOOST_CHECK_EQUAL(ParseByteUnits("5", ByteUnit::K).value(), 5ULL << 10);

    // NaN
    BOOST_CHECK(!ParseByteUnits("", noop));
    BOOST_CHECK(!ParseByteUnits("foo", noop));

    // whitespace
    BOOST_CHECK(!ParseByteUnits("123m ", noop));
    BOOST_CHECK(!ParseByteUnits(" 123m", noop));

    // no +-
    BOOST_CHECK(!ParseByteUnits("-123m", noop));
    BOOST_CHECK(!ParseByteUnits("+123m", noop));

    // zero padding
    BOOST_CHECK_EQUAL(ParseByteUnits("020M", noop).value(), 20ULL << 20);

    // fractions not allowed
    BOOST_CHECK(!ParseByteUnits("0.5T", noop));

    // overflow
    BOOST_CHECK(!ParseByteUnits("18446744073709551615g", noop));

    // invalid unit
    BOOST_CHECK(!ParseByteUnits("1x", noop));
}

BOOST_AUTO_TEST_SUITE_END()<|MERGE_RESOLUTION|>--- conflicted
+++ resolved
@@ -1286,13 +1286,8 @@
     BOOST_CHECK_EQUAL(ParseMoney("0.00000001 ").value(), COIN/100000000);
     BOOST_CHECK_EQUAL(ParseMoney(" 0.00000001").value(), COIN/100000000);
 
-<<<<<<< HEAD
-    // Parsing amount that can not be represented should fail
+    // Parsing amount that cannot be represented should fail
     BOOST_CHECK(!ParseMoney("700000000.00"));
-=======
-    // Parsing amount that cannot be represented should fail
-    BOOST_CHECK(!ParseMoney("100000000.00"));
->>>>>>> b52ac494
     BOOST_CHECK(!ParseMoney("0.000000001"));
 
     // Parsing empty string should fail
