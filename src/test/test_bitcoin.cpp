// Copyright (c) 2011-2016 The Bitcoin Core developers
// Distributed under the MIT software license, see the accompanying
// file COPYING or http://www.opensource.org/licenses/mit-license.php.

<<<<<<< HEAD
#define BOOST_TEST_MODULE Namecoin Test Suite

=======
>>>>>>> 9f800d07
#include "test_bitcoin.h"

#include "chainparams.h"
#include "consensus/consensus.h"
#include "consensus/validation.h"
#include "key.h"
#include "validation.h"
#include "miner.h"
#include "net_processing.h"
#include "pubkey.h"
#include "random.h"
#include "txdb.h"
#include "txmempool.h"
#include "ui_interface.h"
#include "rpc/server.h"
#include "rpc/register.h"
#include "script/sigcache.h"

#include "test/testutil.h"

#include <memory>

#include <boost/filesystem.hpp>
#include <boost/thread.hpp>

FastRandomContext insecure_rand_ctx(true);

extern bool fPrintToConsole;
extern void noui_connect();

BasicTestingSetup::BasicTestingSetup(const std::string& chainName)
{
        ECC_Start();
        SetupEnvironment();
        SetupNetworking();
        InitSignatureCache();
        fPrintToDebugLog = false; // don't want to write to debug.log file
        fCheckBlockIndex = true;
        SelectParams(chainName);
        noui_connect();
}

BasicTestingSetup::~BasicTestingSetup()
{
        ECC_Stop();
        g_connman.reset();
}

TestingSetup::TestingSetup(const std::string& chainName) : BasicTestingSetup(chainName)
{
    const CChainParams& chainparams = Params();
        // Ideally we'd move all the RPC tests to the functional testing framework
        // instead of unit tests, but for now we need these here.

        RegisterAllCoreRPCCommands(tableRPC);
        ClearDatadirCache();
        pathTemp = GetTempPath() / strprintf("test_bitcoin_%lu_%i", (unsigned long)GetTime(), (int)(GetRand(100000)));
        boost::filesystem::create_directories(pathTemp);
        ForceSetArg("-datadir", pathTemp.string());
        mempool.setSanityCheck(1.0);
        pblocktree = new CBlockTreeDB(1 << 20, true);
        pcoinsdbview = new CCoinsViewDB(1 << 23, true);
        pcoinsTip = new CCoinsViewCache(pcoinsdbview);
        if (!InitBlockIndex(chainparams)) {
            throw std::runtime_error("InitBlockIndex failed.");
        }
        {
            CValidationState state;
            if (!ActivateBestChain(state, chainparams)) {
                throw std::runtime_error("ActivateBestChain failed.");
            }
        }
        nScriptCheckThreads = 3;
        for (int i=0; i < nScriptCheckThreads-1; i++)
            threadGroup.create_thread(&ThreadScriptCheck);
        g_connman = std::unique_ptr<CConnman>(new CConnman(0x1337, 0x1337)); // Deterministic randomness for tests.
        connman = g_connman.get();
        RegisterNodeSignals(GetNodeSignals());
}

TestingSetup::~TestingSetup()
{
        UnregisterNodeSignals(GetNodeSignals());
        threadGroup.interrupt_all();
        threadGroup.join_all();
        UnloadBlockIndex();
        delete pcoinsTip;
        delete pcoinsdbview;
        delete pblocktree;
        boost::filesystem::remove_all(pathTemp);
}

TestChain100Setup::TestChain100Setup() : TestingSetup(CBaseChainParams::REGTEST)
{
    // Generate a 100-block chain:
    coinbaseKey.MakeNewKey(true);
    CScript scriptPubKey = CScript() <<  ToByteVector(coinbaseKey.GetPubKey()) << OP_CHECKSIG;
    for (int i = 0; i < COINBASE_MATURITY; i++)
    {
        std::vector<CMutableTransaction> noTxns;
        CBlock b = CreateAndProcessBlock(noTxns, scriptPubKey);
        coinbaseTxns.push_back(*b.vtx[0]);
    }
}

//
// Create a new block with just given transactions, coinbase paying to
// scriptPubKey, and try to add it to the current chain.
//
CBlock
TestChain100Setup::CreateAndProcessBlock(const std::vector<CMutableTransaction>& txns, const CScript& scriptPubKey)
{
    const CChainParams& chainparams = Params();
    std::unique_ptr<CBlockTemplate> pblocktemplate = BlockAssembler(chainparams).CreateNewBlock(scriptPubKey);
    CBlock& block = pblocktemplate->block;

    // Replace mempool-selected txns with just coinbase plus passed-in txns:
    block.vtx.resize(1);
    BOOST_FOREACH(const CMutableTransaction& tx, txns)
        block.vtx.push_back(MakeTransactionRef(tx));
    // IncrementExtraNonce creates a valid coinbase and merkleRoot
    unsigned int extraNonce = 0;
    IncrementExtraNonce(&block, chainActive.Tip(), extraNonce);

    while (!CheckProofOfWork(block.GetHash(), block.nBits, chainparams.GetConsensus())) ++block.nNonce;

    std::shared_ptr<const CBlock> shared_pblock = std::make_shared<const CBlock>(block);
    ProcessNewBlock(chainparams, shared_pblock, true, NULL);

    CBlock result = block;
    return result;
}

TestChain100Setup::~TestChain100Setup()
{
}


CTxMemPoolEntry TestMemPoolEntryHelper::FromTx(const CMutableTransaction &tx) {
    CTransaction txn(tx);
    return FromTx(txn);
}

CTxMemPoolEntry TestMemPoolEntryHelper::FromTx(const CTransaction &txn) {
    return CTxMemPoolEntry(MakeTransactionRef(txn), nFee, nTime, nHeight,
                           spendsCoinbase, sigOpCost, lp);
}<|MERGE_RESOLUTION|>--- conflicted
+++ resolved
@@ -2,11 +2,6 @@
 // Distributed under the MIT software license, see the accompanying
 // file COPYING or http://www.opensource.org/licenses/mit-license.php.
 
-<<<<<<< HEAD
-#define BOOST_TEST_MODULE Namecoin Test Suite
-
-=======
->>>>>>> 9f800d07
 #include "test_bitcoin.h"
 
 #include "chainparams.h"
