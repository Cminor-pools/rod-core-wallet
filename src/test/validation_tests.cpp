// Copyright (c) 2014-2019 The Bitcoin Core developers
// Distributed under the MIT software license, see the accompanying
// file COPYING or http://www.opensource.org/licenses/mit-license.php.

#include <chainparams.h>
#include <net.h>
#include <signet.h>
#include <validation.h>

#include <test/util/setup_common.h>

#include <boost/signals2/signal.hpp>
#include <boost/test/unit_test.hpp>

BOOST_FIXTURE_TEST_SUITE(validation_tests, TestingSetup)

static void TestBlockSubsidyHalvings(const Consensus::Params& consensusParams)
{
    const int maxHalvings = 64;
    const CAmount nInitialSubsidy = consensusParams.initialSubsidy;

    CAmount nPreviousSubsidy = nInitialSubsidy * 2; // for height == 0
    BOOST_CHECK_EQUAL(nPreviousSubsidy, nInitialSubsidy * 2);
    for (int nHalvings = 0; nHalvings < maxHalvings; nHalvings++) {
        int nHeight = nHalvings * consensusParams.nSubsidyHalvingInterval;
        /* In Xaya, we have the special rule that the block reward was set
           to 1 CHI at the beginning of the first halving period (before the
           POST_ICO fork).  Thus we use the *end* of the halving period
           for the purpose of this test.  */
        nHeight += consensusParams.nSubsidyHalvingInterval - 1;

        CAmount nSubsidy = GetBlockSubsidy(nHeight, consensusParams);
        BOOST_CHECK(nSubsidy <= nInitialSubsidy);
        BOOST_CHECK_EQUAL(nSubsidy, nPreviousSubsidy / 2);
        nPreviousSubsidy = nSubsidy;
    }
    BOOST_CHECK_EQUAL(GetBlockSubsidy(maxHalvings * consensusParams.nSubsidyHalvingInterval, consensusParams), 0);
}

BOOST_AUTO_TEST_CASE(block_subsidy_test)
{
    const auto chainParams = CreateChainParams(*m_node.args, CBaseChainParams::MAIN);
    TestBlockSubsidyHalvings(chainParams->GetConsensus()); // As in main
    /* Testing other intervals as is done upstream doesn't work, as we would
       need to craft a ConsensusRules instance for the POST_ICO fork check.  */
}

BOOST_AUTO_TEST_CASE(subsidy_limit_test)
{
<<<<<<< HEAD
    const auto chainParams = CreateChainParams(CBaseChainParams::MAIN);

=======
    const auto chainParams = CreateChainParams(*m_node.args, CBaseChainParams::MAIN);
>>>>>>> 4f110494
    CAmount nSum = 0;
    CAmount nLastSubsidy;
    int nLastHeight = 0;

    /* Updates the current state (contained in the variables this closes over)
       based on the block subsidy at the given height, assuming that it is the
       same from nLastHeight+1 up to height.  */
    const auto updateState = [&] (const int height)
      {
        const int numBlocks = height - nLastHeight;
        BOOST_CHECK(numBlocks > 0);

        const CAmount nSubsidy = GetBlockSubsidy(height, chainParams->GetConsensus());
        BOOST_CHECK(nSubsidy <= 4 * COIN);

        nSum += nSubsidy * numBlocks;
        nLastSubsidy = nSubsidy;
        BOOST_CHECK(MoneyRange(nSum));
        nLastHeight = height;
      };

    updateState(1);
    updateState(439999);
    BOOST_CHECK_EQUAL(nLastSubsidy, 1 * COIN);
    updateState(440000);
    BOOST_CHECK(nLastSubsidy > 3 * COIN);
    updateState(4199999);
    BOOST_CHECK(nLastSubsidy > 3 * COIN);
    updateState(4200000);
    BOOST_CHECK(nLastSubsidy < 2 * COIN);

    /* We need to call updateState always at the *last* block that has
       a certain subsidy.  Thus start iterating on the next block batch
       (100k more than first halving), and always update on height-1.  */
    for (int height = 4300000; height < 140000000; height += 100000)
        updateState(height - 1);

    BOOST_CHECK_EQUAL(nLastSubsidy, CAmount{0});
    /* This is the real PoW coin supply, taking rounding into account.  The
       final coin supply is larger by the presale amount.  */
    BOOST_CHECK_EQUAL(nSum, CAmount{3092157231160000});
}

BOOST_AUTO_TEST_CASE(subsidy_post_ico_fork_test)
{
    const auto main = CreateChainParams(CBaseChainParams::MAIN);
    BOOST_CHECK_EQUAL(GetBlockSubsidy(439999, main->GetConsensus()), COIN);
    BOOST_CHECK_EQUAL(GetBlockSubsidy(440000, main->GetConsensus()), 382934346);

    const auto test = CreateChainParams(CBaseChainParams::TESTNET);
    BOOST_CHECK_EQUAL(GetBlockSubsidy(10999, test->GetConsensus()), COIN);
    BOOST_CHECK_EQUAL(GetBlockSubsidy(11000, test->GetConsensus()), 10 * COIN);

    const auto regtest = CreateChainParams(CBaseChainParams::REGTEST);
    BOOST_CHECK_EQUAL(GetBlockSubsidy(1, regtest->GetConsensus()), 50 * COIN);
}

BOOST_AUTO_TEST_CASE(signet_parse_tests)
{
    ArgsManager signet_argsman;
    signet_argsman.ForceSetArg("-signetchallenge", "51"); // set challenge to OP_TRUE
    const auto signet_params = CreateChainParams(signet_argsman, CBaseChainParams::SIGNET);
    CBlock block;
    BOOST_CHECK(signet_params->GetConsensus().signet_challenge == std::vector<uint8_t>{OP_TRUE});
    CScript challenge{OP_TRUE};

    // empty block is invalid
    BOOST_CHECK(!SignetTxs::Create(block, challenge));
    BOOST_CHECK(!CheckSignetBlockSolution(block, signet_params->GetConsensus()));

    // no witness commitment
    CMutableTransaction cb;
    cb.vout.emplace_back(0, CScript{});
    block.vtx.push_back(MakeTransactionRef(cb));
    block.vtx.push_back(MakeTransactionRef(cb)); // Add dummy tx to excercise merkle root code
    BOOST_CHECK(!SignetTxs::Create(block, challenge));
    BOOST_CHECK(!CheckSignetBlockSolution(block, signet_params->GetConsensus()));

    // no header is treated valid
    std::vector<uint8_t> witness_commitment_section_141{0xaa, 0x21, 0xa9, 0xed};
    for (int i = 0; i < 32; ++i) {
        witness_commitment_section_141.push_back(0xff);
    }
    cb.vout.at(0).scriptPubKey = CScript{} << OP_RETURN << witness_commitment_section_141;
    block.vtx.at(0) = MakeTransactionRef(cb);
    BOOST_CHECK(SignetTxs::Create(block, challenge));
    BOOST_CHECK(CheckSignetBlockSolution(block, signet_params->GetConsensus()));

    // no data after header, valid
    std::vector<uint8_t> witness_commitment_section_325{0xec, 0xc7, 0xda, 0xa2};
    cb.vout.at(0).scriptPubKey = CScript{} << OP_RETURN << witness_commitment_section_141 << witness_commitment_section_325;
    block.vtx.at(0) = MakeTransactionRef(cb);
    BOOST_CHECK(SignetTxs::Create(block, challenge));
    BOOST_CHECK(CheckSignetBlockSolution(block, signet_params->GetConsensus()));

    // Premature end of data, invalid
    witness_commitment_section_325.push_back(0x01);
    witness_commitment_section_325.push_back(0x51);
    cb.vout.at(0).scriptPubKey = CScript{} << OP_RETURN << witness_commitment_section_141 << witness_commitment_section_325;
    block.vtx.at(0) = MakeTransactionRef(cb);
    BOOST_CHECK(!SignetTxs::Create(block, challenge));
    BOOST_CHECK(!CheckSignetBlockSolution(block, signet_params->GetConsensus()));

    // has data, valid
    witness_commitment_section_325.push_back(0x00);
    cb.vout.at(0).scriptPubKey = CScript{} << OP_RETURN << witness_commitment_section_141 << witness_commitment_section_325;
    block.vtx.at(0) = MakeTransactionRef(cb);
    BOOST_CHECK(SignetTxs::Create(block, challenge));
    BOOST_CHECK(CheckSignetBlockSolution(block, signet_params->GetConsensus()));

    // Extraneous data, invalid
    witness_commitment_section_325.push_back(0x00);
    cb.vout.at(0).scriptPubKey = CScript{} << OP_RETURN << witness_commitment_section_141 << witness_commitment_section_325;
    block.vtx.at(0) = MakeTransactionRef(cb);
    BOOST_CHECK(!SignetTxs::Create(block, challenge));
    BOOST_CHECK(!CheckSignetBlockSolution(block, signet_params->GetConsensus()));
}

static bool ReturnFalse() { return false; }
static bool ReturnTrue() { return true; }

BOOST_AUTO_TEST_CASE(test_combiner_all)
{
    boost::signals2::signal<bool (), CombinerAll> Test;
    BOOST_CHECK(Test());
    Test.connect(&ReturnFalse);
    BOOST_CHECK(!Test());
    Test.connect(&ReturnTrue);
    BOOST_CHECK(!Test());
    Test.disconnect(&ReturnFalse);
    BOOST_CHECK(Test());
    Test.disconnect(&ReturnTrue);
    BOOST_CHECK(Test());
}
BOOST_AUTO_TEST_SUITE_END()<|MERGE_RESOLUTION|>--- conflicted
+++ resolved
@@ -47,12 +47,7 @@
 
 BOOST_AUTO_TEST_CASE(subsidy_limit_test)
 {
-<<<<<<< HEAD
-    const auto chainParams = CreateChainParams(CBaseChainParams::MAIN);
-
-=======
     const auto chainParams = CreateChainParams(*m_node.args, CBaseChainParams::MAIN);
->>>>>>> 4f110494
     CAmount nSum = 0;
     CAmount nLastSubsidy;
     int nLastHeight = 0;
@@ -98,15 +93,15 @@
 
 BOOST_AUTO_TEST_CASE(subsidy_post_ico_fork_test)
 {
-    const auto main = CreateChainParams(CBaseChainParams::MAIN);
+    const auto main = CreateChainParams(*m_node.args, CBaseChainParams::MAIN);
     BOOST_CHECK_EQUAL(GetBlockSubsidy(439999, main->GetConsensus()), COIN);
     BOOST_CHECK_EQUAL(GetBlockSubsidy(440000, main->GetConsensus()), 382934346);
 
-    const auto test = CreateChainParams(CBaseChainParams::TESTNET);
+    const auto test = CreateChainParams(*m_node.args, CBaseChainParams::TESTNET);
     BOOST_CHECK_EQUAL(GetBlockSubsidy(10999, test->GetConsensus()), COIN);
     BOOST_CHECK_EQUAL(GetBlockSubsidy(11000, test->GetConsensus()), 10 * COIN);
 
-    const auto regtest = CreateChainParams(CBaseChainParams::REGTEST);
+    const auto regtest = CreateChainParams(*m_node.args, CBaseChainParams::REGTEST);
     BOOST_CHECK_EQUAL(GetBlockSubsidy(1, regtest->GetConsensus()), 50 * COIN);
 }
 
