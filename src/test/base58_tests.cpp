--- conflicted
+++ resolved
@@ -69,138 +69,6 @@
     BOOST_CHECK_EQUAL_COLLECTIONS(result.begin(), result.end(), expected.begin(), expected.end());
 }
 
-<<<<<<< HEAD
-// Goal: check that parsed keys match test payload
-BOOST_AUTO_TEST_CASE(base58_keys_valid_parse)
-{
-    UniValue tests = read_json(std::string(json_tests::base58_keys_valid, json_tests::base58_keys_valid + sizeof(json_tests::base58_keys_valid)));
-    CBitcoinSecret secret;
-    CTxDestination destination;
-    SelectParams(CBaseChainParams::MAIN);
-
-    for (unsigned int idx = 0; idx < tests.size(); idx++) {
-        UniValue test = tests[idx];
-        std::string strTest = test.write();
-        if (test.size() < 3) { // Allow for extra stuff (useful for comments)
-            BOOST_ERROR("Bad test: " << strTest);
-            continue;
-        }
-        std::string exp_base58string = test[0].get_str();
-        std::vector<unsigned char> exp_payload = ParseHex(test[1].get_str());
-        const UniValue &metadata = test[2].get_obj();
-        bool isPrivkey = find_value(metadata, "isPrivkey").get_bool();
-        SelectParams(find_value(metadata, "chain").get_str());
-        bool try_case_flip = find_value(metadata, "tryCaseFlip").isNull() ? false : find_value(metadata, "tryCaseFlip").get_bool();
-        if (isPrivkey) {
-            bool isCompressed = find_value(metadata, "isCompressed").get_bool();
-            // Must be valid private key
-            BOOST_CHECK_MESSAGE(secret.SetString(exp_base58string), "!SetString:"+ strTest);
-            BOOST_CHECK_MESSAGE(secret.IsValid(), "!IsValid:" + strTest);
-            CKey privkey = secret.GetKey();
-            BOOST_CHECK_MESSAGE(privkey.IsCompressed() == isCompressed, "compressed mismatch:" + strTest);
-            BOOST_CHECK_MESSAGE(privkey.size() == exp_payload.size() && std::equal(privkey.begin(), privkey.end(), exp_payload.begin()), "key mismatch:" + strTest);
-
-            // Private key must be invalid public key
-            destination = DecodeDestination(exp_base58string);
-            BOOST_CHECK_MESSAGE(!IsValidDestination(destination), "IsValid privkey as pubkey:" + strTest);
-        } else {
-            // Must be valid public key
-            destination = DecodeDestination(exp_base58string);
-            CScript script = GetScriptForDestination(destination);
-            BOOST_CHECK_MESSAGE(IsValidDestination(destination), "!IsValid:" + strTest);
-            BOOST_CHECK_EQUAL(HexStr(script), HexStr(exp_payload));
-
-            // Try flipped case version
-            for (char& c : exp_base58string) {
-                if (c >= 'a' && c <= 'z') {
-                    c = (c - 'a') + 'A';
-                } else if (c >= 'A' && c <= 'Z') {
-                    c = (c - 'A') + 'a';
-                }
-            }
-            destination = DecodeDestination(exp_base58string);
-            BOOST_CHECK_MESSAGE(IsValidDestination(destination) == try_case_flip, "!IsValid case flipped:" + strTest);
-            if (IsValidDestination(destination)) {
-                script = GetScriptForDestination(destination);
-                BOOST_CHECK_EQUAL(HexStr(script), HexStr(exp_payload));
-            }
-
-            // Public key must be invalid private key
-            secret.SetString(exp_base58string);
-            BOOST_CHECK_MESSAGE(!secret.IsValid(), "IsValid pubkey as privkey:" + strTest);
-        }
-    }
-}
-
-// Goal: check that generated keys match test vectors
-BOOST_AUTO_TEST_CASE(base58_keys_valid_gen)
-{
-    UniValue tests = read_json(std::string(json_tests::base58_keys_valid, json_tests::base58_keys_valid + sizeof(json_tests::base58_keys_valid)));
-
-    for (unsigned int idx = 0; idx < tests.size(); idx++) {
-        UniValue test = tests[idx];
-        std::string strTest = test.write();
-        if (test.size() < 3) // Allow for extra stuff (useful for comments)
-        {
-            BOOST_ERROR("Bad test: " << strTest);
-            continue;
-        }
-        std::string exp_base58string = test[0].get_str();
-        std::vector<unsigned char> exp_payload = ParseHex(test[1].get_str());
-        const UniValue &metadata = test[2].get_obj();
-        bool isPrivkey = find_value(metadata, "isPrivkey").get_bool();
-        SelectParams(find_value(metadata, "chain").get_str());
-        if (isPrivkey) {
-            bool isCompressed = find_value(metadata, "isCompressed").get_bool();
-            CKey key;
-            key.Set(exp_payload.begin(), exp_payload.end(), isCompressed);
-            assert(key.IsValid());
-            CBitcoinSecret secret;
-            secret.SetKey(key);
-            BOOST_CHECK_MESSAGE(secret.ToString() == exp_base58string, "result mismatch: " + strTest);
-        } else {
-            CTxDestination dest;
-            CScript exp_script(exp_payload.begin(), exp_payload.end());
-            ExtractDestination(exp_script, dest);
-            std::string address = EncodeDestination(dest);
-
-            BOOST_CHECK_EQUAL(address, exp_base58string);
-        }
-    }
-
-    SelectParams(CBaseChainParams::MAIN);
-}
-
-
-// Goal: check that base58 parsing code is robust against a variety of corrupted data
-BOOST_AUTO_TEST_CASE(base58_keys_invalid)
-{
-    UniValue tests = read_json(std::string(json_tests::base58_keys_invalid, json_tests::base58_keys_invalid + sizeof(json_tests::base58_keys_invalid))); // Negative testcases
-    CBitcoinSecret secret;
-    CTxDestination destination;
-
-    for (unsigned int idx = 0; idx < tests.size(); idx++) {
-        UniValue test = tests[idx];
-        std::string strTest = test.write();
-        if (test.size() < 1) // Allow for extra stuff (useful for comments)
-        {
-            BOOST_ERROR("Bad test: " << strTest);
-            continue;
-        }
-        std::string exp_base58string = test[0].get_str();
-
-        // must be invalid as public and as private key
-        for (auto chain : { CBaseChainParams::MAIN, CBaseChainParams::TESTNET, CBaseChainParams::REGTEST }) {
-            SelectParams(chain);
-            destination = DecodeDestination(exp_base58string);
-            BOOST_CHECK_MESSAGE(!IsValidDestination(destination), "IsValid pubkey in mainnet:" + strTest);
-            secret.SetString(exp_base58string);
-            BOOST_CHECK_MESSAGE(!secret.IsValid(), "IsValid privkey in mainnet:" + strTest);
-        }
-    }
-}
 #endif
 
-=======
->>>>>>> 6d4d7867
 BOOST_AUTO_TEST_SUITE_END()