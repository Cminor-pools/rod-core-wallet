// Copyright (c) 2011-2016 The Bitcoin Core developers
// Distributed under the MIT software license, see the accompanying
// file COPYING or http://www.opensource.org/licenses/mit-license.php.

#include <chainparams.h>
#include <coins.h>
#include <consensus/consensus.h>
#include <consensus/merkle.h>
#include <consensus/tx_verify.h>
#include <consensus/validation.h>
#include <validation.h>
#include <miner.h>
#include <policy/policy.h>
#include <pubkey.h>
#include <script/standard.h>
#include <txmempool.h>
#include <uint256.h>
#include <util.h>
#include <utilstrencodings.h>

#include <test/test_bitcoin.h>

#include <memory>

#include <boost/test/unit_test.hpp>

BOOST_FIXTURE_TEST_SUITE(miner_tests, TestingSetup)

<<<<<<< HEAD
#if 0
FIXME: Reenable
=======
// BOOST_CHECK_EXCEPTION predicates to check the specific validation error
class HasReason {
public:
    HasReason(const std::string& reason) : m_reason(reason) {}
    bool operator() (const std::runtime_error& e) const {
        return std::string(e.what()).find(m_reason) != std::string::npos;
    };
private:
    const std::string m_reason;
};
>>>>>>> 3be85ca5

static CFeeRate blockMinFeeRate = CFeeRate(DEFAULT_BLOCK_MIN_TX_FEE);

static BlockAssembler AssemblerForTest(const CChainParams& params) {
    BlockAssembler::Options options;

    options.nBlockMaxWeight = MAX_BLOCK_WEIGHT;
    options.blockMinFeeRate = blockMinFeeRate;
    return BlockAssembler(params, options);
}

static
struct {
    unsigned char extranonce;
    unsigned int nonce;
} blockinfo[] = {
    {4, 0xa4a3e223}, {2, 0x15c32f9e}, {1, 0x0375b547}, {1, 0x7004a8a5},
    {2, 0xce440296}, {2, 0x52cfe198}, {1, 0x77a72cd0}, {2, 0xbb5d6f84},
    {2, 0x83f30c2c}, {1, 0x48a73d5b}, {1, 0xef7dcd01}, {2, 0x6809c6c4},
    {2, 0x0883ab3c}, {1, 0x087bbbe2}, {2, 0x2104a814}, {2, 0xdffb6daa},
    {1, 0xee8a0a08}, {2, 0xba4237c1}, {1, 0xa70349dc}, {1, 0x344722bb},
    {3, 0xd6294733}, {2, 0xec9f5c94}, {2, 0xca2fbc28}, {1, 0x6ba4f406},
    {2, 0x015d4532}, {1, 0x6e119b7c}, {2, 0x43e8f314}, {2, 0x27962f38},
    {2, 0xb571b51b}, {2, 0xb36bee23}, {2, 0xd17924a8}, {2, 0x6bc212d9},
    {1, 0x630d4948}, {2, 0x9a4c4ebb}, {2, 0x554be537}, {1, 0xd63ddfc7},
    {2, 0xa10acc11}, {1, 0x759a8363}, {2, 0xfb73090d}, {1, 0xe82c6a34},
    {1, 0xe33e92d7}, {3, 0x658ef5cb}, {2, 0xba32ff22}, {5, 0x0227a10c},
    {1, 0xa9a70155}, {5, 0xd096d809}, {1, 0x37176174}, {1, 0x830b8d0f},
    {1, 0xc6e3910e}, {2, 0x823f3ca8}, {1, 0x99850849}, {1, 0x7521fb81},
    {1, 0xaacaabab}, {1, 0xd645a2eb}, {5, 0x7aea1781}, {5, 0x9d6e4b78},
    {1, 0x4ce90fd8}, {1, 0xabdc832d}, {6, 0x4a34f32a}, {2, 0xf2524c1c},
    {2, 0x1bbeb08a}, {1, 0xad47f480}, {1, 0x9f026aeb}, {1, 0x15a95049},
    {2, 0xd1cb95b2}, {2, 0xf84bbda5}, {1, 0x0fa62cd1}, {1, 0xe05f9169},
    {1, 0x78d194a9}, {5, 0x3e38147b}, {5, 0x737ba0d4}, {1, 0x63378e10},
    {1, 0x6d5f91cf}, {2, 0x88612eb8}, {2, 0xe9639484}, {1, 0xb7fabc9d},
    {2, 0x19b01592}, {1, 0x5a90dd31}, {2, 0x5bd7e028}, {2, 0x94d00323},
    {1, 0xa9b9c01a}, {1, 0x3a40de61}, {1, 0x56e7eec7}, {5, 0x859f7ef6},
    {1, 0xfd8e5630}, {1, 0x2b0c9f7f}, {1, 0xba700e26}, {1, 0x7170a408},
    {1, 0x70de86a8}, {1, 0x74d64cd5}, {1, 0x49e738a1}, {2, 0x6910b602},
    {0, 0x643c565f}, {1, 0x54264b3f}, {2, 0x97ea6396}, {2, 0x55174459},
    {2, 0x03e8779a}, {1, 0x98f34d8f}, {1, 0xc07b2b07}, {1, 0xdfe29668},
    {1, 0x3141c7c1}, {1, 0xb3b595f4}, {1, 0x735abf08}, {5, 0x623bfbce},
    {2, 0xd351e722}, {1, 0xf4ca48c9}, {1, 0x5b19c670}, {1, 0xa164bf0e},
    {2, 0xbbbeb305}, {2, 0xfe1c810a},
};

CBlockIndex CreateBlockIndex(int nHeight)
{
    CBlockIndex index;
    index.nHeight = nHeight;
    index.pprev = chainActive.Tip();
    return index;
}

bool TestSequenceLocks(const CTransaction &tx, int flags)
{
    LOCK(mempool.cs);
    return CheckSequenceLocks(tx, flags);
}

// Test suite for ancestor feerate transaction selection.
// Implemented as an additional function, rather than a separate test case,
// to allow reusing the blockchain created in CreateNewBlock_validity.
void TestPackageSelection(const CChainParams& chainparams, CScript scriptPubKey, std::vector<CTransactionRef>& txFirst)
{
    // Test the ancestor feerate transaction selection.
    TestMemPoolEntryHelper entry;

    // Test that a medium fee transaction will be selected after a higher fee
    // rate package with a low fee rate parent.
    CMutableTransaction tx;
    tx.vin.resize(1);
    tx.vin[0].scriptSig = CScript() << OP_1;
    tx.vin[0].prevout.hash = txFirst[0]->GetHash();
    tx.vin[0].prevout.n = 0;
    tx.vout.resize(1);
    tx.vout[0].nValue = 5000000000LL - 1000;
    // This tx has a low fee: 1000 satoshis
    uint256 hashParentTx = tx.GetHash(); // save this txid for later use
    mempool.addUnchecked(hashParentTx, entry.Fee(1000).Time(GetTime()).SpendsCoinbase(true).FromTx(tx));

    // This tx has a medium fee: 10000 satoshis
    tx.vin[0].prevout.hash = txFirst[1]->GetHash();
    tx.vout[0].nValue = 5000000000LL - 10000;
    uint256 hashMediumFeeTx = tx.GetHash();
    mempool.addUnchecked(hashMediumFeeTx, entry.Fee(10000).Time(GetTime()).SpendsCoinbase(true).FromTx(tx));

    // This tx has a high fee, but depends on the first transaction
    tx.vin[0].prevout.hash = hashParentTx;
    tx.vout[0].nValue = 5000000000LL - 1000 - 50000; // 50k satoshi fee
    uint256 hashHighFeeTx = tx.GetHash();
    mempool.addUnchecked(hashHighFeeTx, entry.Fee(50000).Time(GetTime()).SpendsCoinbase(false).FromTx(tx));

    std::unique_ptr<CBlockTemplate> pblocktemplate = AssemblerForTest(chainparams).CreateNewBlock(scriptPubKey);
    BOOST_CHECK(pblocktemplate->block.vtx[1]->GetHash() == hashParentTx);
    BOOST_CHECK(pblocktemplate->block.vtx[2]->GetHash() == hashHighFeeTx);
    BOOST_CHECK(pblocktemplate->block.vtx[3]->GetHash() == hashMediumFeeTx);

    // Test that a package below the block min tx fee doesn't get included
    tx.vin[0].prevout.hash = hashHighFeeTx;
    tx.vout[0].nValue = 5000000000LL - 1000 - 50000; // 0 fee
    uint256 hashFreeTx = tx.GetHash();
    mempool.addUnchecked(hashFreeTx, entry.Fee(0).FromTx(tx));
    size_t freeTxSize = ::GetSerializeSize(tx, SER_NETWORK, PROTOCOL_VERSION);

    // Calculate a fee on child transaction that will put the package just
    // below the block min tx fee (assuming 1 child tx of the same size).
    CAmount feeToUse = blockMinFeeRate.GetFee(2*freeTxSize) - 1;

    tx.vin[0].prevout.hash = hashFreeTx;
    tx.vout[0].nValue = 5000000000LL - 1000 - 50000 - feeToUse;
    uint256 hashLowFeeTx = tx.GetHash();
    mempool.addUnchecked(hashLowFeeTx, entry.Fee(feeToUse).FromTx(tx));
    pblocktemplate = AssemblerForTest(chainparams).CreateNewBlock(scriptPubKey);
    // Verify that the free tx and the low fee tx didn't get selected
    for (size_t i=0; i<pblocktemplate->block.vtx.size(); ++i) {
        BOOST_CHECK(pblocktemplate->block.vtx[i]->GetHash() != hashFreeTx);
        BOOST_CHECK(pblocktemplate->block.vtx[i]->GetHash() != hashLowFeeTx);
    }

    // Test that packages above the min relay fee do get included, even if one
    // of the transactions is below the min relay fee
    // Remove the low fee transaction and replace with a higher fee transaction
    mempool.removeRecursive(tx);
    tx.vout[0].nValue -= 2; // Now we should be just over the min relay fee
    hashLowFeeTx = tx.GetHash();
    mempool.addUnchecked(hashLowFeeTx, entry.Fee(feeToUse+2).FromTx(tx));
    pblocktemplate = AssemblerForTest(chainparams).CreateNewBlock(scriptPubKey);
    BOOST_CHECK(pblocktemplate->block.vtx[4]->GetHash() == hashFreeTx);
    BOOST_CHECK(pblocktemplate->block.vtx[5]->GetHash() == hashLowFeeTx);

    // Test that transaction selection properly updates ancestor fee
    // calculations as ancestor transactions get included in a block.
    // Add a 0-fee transaction that has 2 outputs.
    tx.vin[0].prevout.hash = txFirst[2]->GetHash();
    tx.vout.resize(2);
    tx.vout[0].nValue = 5000000000LL - 100000000;
    tx.vout[1].nValue = 100000000; // 1BTC output
    uint256 hashFreeTx2 = tx.GetHash();
    mempool.addUnchecked(hashFreeTx2, entry.Fee(0).SpendsCoinbase(true).FromTx(tx));

    // This tx can't be mined by itself
    tx.vin[0].prevout.hash = hashFreeTx2;
    tx.vout.resize(1);
    feeToUse = blockMinFeeRate.GetFee(freeTxSize);
    tx.vout[0].nValue = 5000000000LL - 100000000 - feeToUse;
    uint256 hashLowFeeTx2 = tx.GetHash();
    mempool.addUnchecked(hashLowFeeTx2, entry.Fee(feeToUse).SpendsCoinbase(false).FromTx(tx));
    pblocktemplate = AssemblerForTest(chainparams).CreateNewBlock(scriptPubKey);

    // Verify that this tx isn't selected.
    for (size_t i=0; i<pblocktemplate->block.vtx.size(); ++i) {
        BOOST_CHECK(pblocktemplate->block.vtx[i]->GetHash() != hashFreeTx2);
        BOOST_CHECK(pblocktemplate->block.vtx[i]->GetHash() != hashLowFeeTx2);
    }

    // This tx will be mineable, and should cause hashLowFeeTx2 to be selected
    // as well.
    tx.vin[0].prevout.n = 1;
    tx.vout[0].nValue = 100000000 - 10000; // 10k satoshi fee
    mempool.addUnchecked(tx.GetHash(), entry.Fee(10000).FromTx(tx));
    pblocktemplate = AssemblerForTest(chainparams).CreateNewBlock(scriptPubKey);
    BOOST_CHECK(pblocktemplate->block.vtx[8]->GetHash() == hashLowFeeTx2);
}

// NOTE: These tests rely on CreateNewBlock doing its own self-validation!
BOOST_AUTO_TEST_CASE(CreateNewBlock_validity)
{
    // Note that by default, these tests run with size accounting enabled.
    const auto chainParams = CreateChainParams(CBaseChainParams::MAIN);
    const CChainParams& chainparams = *chainParams;
    CScript scriptPubKey = CScript() << ParseHex("04678afdb0fe5548271967f1a67130b7105cd6a828e03909a67962e0ea1f61deb649f6bc3f4cef38c4f35504e51ec112de5c384df7ba0b8d578a4c702b6bf11d5f") << OP_CHECKSIG;
    std::unique_ptr<CBlockTemplate> pblocktemplate;
    CMutableTransaction tx,tx2;
    CScript script;
    uint256 hash;
    TestMemPoolEntryHelper entry;
    entry.nFee = 11;
    entry.nHeight = 11;

    LOCK(cs_main);
    fCheckpointsEnabled = false;

    // Simple block creation, nothing special yet:
    BOOST_CHECK(pblocktemplate = AssemblerForTest(chainparams).CreateNewBlock(scriptPubKey));

    // We can't make transactions until we have inputs
    // Therefore, load 100 blocks :)
    int baseheight = 0;
    std::vector<CTransactionRef> txFirst;
    for (unsigned int i = 0; i < sizeof(blockinfo)/sizeof(*blockinfo); ++i)
    {
        CBlock *pblock = &pblocktemplate->block; // pointer for convenience
        pblock->nVersion = 1;
        pblock->nTime = chainActive.Tip()->GetMedianTimePast()+1;
        CMutableTransaction txCoinbase(*pblock->vtx[0]);
        txCoinbase.nVersion = 1;
        txCoinbase.vin[0].scriptSig = CScript();
        txCoinbase.vin[0].scriptSig.push_back(blockinfo[i].extranonce);
        txCoinbase.vin[0].scriptSig.push_back(chainActive.Height());
        txCoinbase.vout.resize(1); // Ignore the (optional) segwit commitment added by CreateNewBlock (as the hardcoded nonces don't account for this)
        txCoinbase.vout[0].scriptPubKey = CScript();
        pblock->vtx[0] = MakeTransactionRef(std::move(txCoinbase));
        if (txFirst.size() == 0)
            baseheight = chainActive.Height();
        if (txFirst.size() < 4)
            txFirst.push_back(pblock->vtx[0]);
        pblock->hashMerkleRoot = BlockMerkleRoot(*pblock);
        pblock->nNonce = blockinfo[i].nonce;
        std::shared_ptr<const CBlock> shared_pblock = std::make_shared<const CBlock>(*pblock);
        BOOST_CHECK(ProcessNewBlock(chainparams, shared_pblock, true, nullptr));
        pblock->hashPrevBlock = pblock->GetHash();
    }

    // Just to make sure we can still make simple blocks
    BOOST_CHECK(pblocktemplate = AssemblerForTest(chainparams).CreateNewBlock(scriptPubKey));

    const CAmount BLOCKSUBSIDY = 50*COIN;
    const CAmount LOWFEE = CENT;
    const CAmount HIGHFEE = COIN;
    const CAmount HIGHERFEE = 4*COIN;

    // block sigops > limit: 1000 CHECKMULTISIG + 1
    tx.vin.resize(1);
    // NOTE: OP_NOP is used to force 20 SigOps for the CHECKMULTISIG
    tx.vin[0].scriptSig = CScript() << OP_0 << OP_0 << OP_0 << OP_NOP << OP_CHECKMULTISIG << OP_1;
    tx.vin[0].prevout.hash = txFirst[0]->GetHash();
    tx.vin[0].prevout.n = 0;
    tx.vout.resize(1);
    tx.vout[0].nValue = BLOCKSUBSIDY;
    for (unsigned int i = 0; i < 1001; ++i)
    {
        tx.vout[0].nValue -= LOWFEE;
        hash = tx.GetHash();
        bool spendsCoinbase = i == 0; // only first tx spends coinbase
        // If we don't set the # of sig ops in the CTxMemPoolEntry, template creation fails
        mempool.addUnchecked(hash, entry.Fee(LOWFEE).Time(GetTime()).SpendsCoinbase(spendsCoinbase).FromTx(tx));
        tx.vin[0].prevout.hash = hash;
    }

    BOOST_CHECK_EXCEPTION(AssemblerForTest(chainparams).CreateNewBlock(scriptPubKey), std::runtime_error, HasReason("bad-blk-sigops"));
    mempool.clear();

    tx.vin[0].prevout.hash = txFirst[0]->GetHash();
    tx.vout[0].nValue = BLOCKSUBSIDY;
    for (unsigned int i = 0; i < 1001; ++i)
    {
        tx.vout[0].nValue -= LOWFEE;
        hash = tx.GetHash();
        bool spendsCoinbase = i == 0; // only first tx spends coinbase
        // If we do set the # of sig ops in the CTxMemPoolEntry, template creation passes
        mempool.addUnchecked(hash, entry.Fee(LOWFEE).Time(GetTime()).SpendsCoinbase(spendsCoinbase).SigOpsCost(80).FromTx(tx));
        tx.vin[0].prevout.hash = hash;
    }
    BOOST_CHECK(pblocktemplate = AssemblerForTest(chainparams).CreateNewBlock(scriptPubKey));
    mempool.clear();

    // block size > limit
    tx.vin[0].scriptSig = CScript();
    // 18 * (520char + DROP) + OP_1 = 9433 bytes
    std::vector<unsigned char> vchData(520);
    for (unsigned int i = 0; i < 18; ++i)
        tx.vin[0].scriptSig << vchData << OP_DROP;
    tx.vin[0].scriptSig << OP_1;
    tx.vin[0].prevout.hash = txFirst[0]->GetHash();
    tx.vout[0].nValue = BLOCKSUBSIDY;
    for (unsigned int i = 0; i < 128; ++i)
    {
        tx.vout[0].nValue -= LOWFEE;
        hash = tx.GetHash();
        bool spendsCoinbase = i == 0; // only first tx spends coinbase
        mempool.addUnchecked(hash, entry.Fee(LOWFEE).Time(GetTime()).SpendsCoinbase(spendsCoinbase).FromTx(tx));
        tx.vin[0].prevout.hash = hash;
    }
    BOOST_CHECK(pblocktemplate = AssemblerForTest(chainparams).CreateNewBlock(scriptPubKey));
    mempool.clear();

    // orphan in mempool, template creation fails
    hash = tx.GetHash();
    mempool.addUnchecked(hash, entry.Fee(LOWFEE).Time(GetTime()).FromTx(tx));
    BOOST_CHECK_EXCEPTION(AssemblerForTest(chainparams).CreateNewBlock(scriptPubKey), std::runtime_error, HasReason("bad-txns-inputs-missingorspent"));
    mempool.clear();

    // child with higher feerate than parent
    tx.vin[0].scriptSig = CScript() << OP_1;
    tx.vin[0].prevout.hash = txFirst[1]->GetHash();
    tx.vout[0].nValue = BLOCKSUBSIDY-HIGHFEE;
    hash = tx.GetHash();
    mempool.addUnchecked(hash, entry.Fee(HIGHFEE).Time(GetTime()).SpendsCoinbase(true).FromTx(tx));
    tx.vin[0].prevout.hash = hash;
    tx.vin.resize(2);
    tx.vin[1].scriptSig = CScript() << OP_1;
    tx.vin[1].prevout.hash = txFirst[0]->GetHash();
    tx.vin[1].prevout.n = 0;
    tx.vout[0].nValue = tx.vout[0].nValue+BLOCKSUBSIDY-HIGHERFEE; //First txn output + fresh coinbase - new txn fee
    hash = tx.GetHash();
    mempool.addUnchecked(hash, entry.Fee(HIGHERFEE).Time(GetTime()).SpendsCoinbase(true).FromTx(tx));
    BOOST_CHECK(pblocktemplate = AssemblerForTest(chainparams).CreateNewBlock(scriptPubKey));
    mempool.clear();

    // coinbase in mempool, template creation fails
    tx.vin.resize(1);
    tx.vin[0].prevout.SetNull();
    tx.vin[0].scriptSig = CScript() << OP_0 << OP_1;
    tx.vout[0].nValue = 0;
    hash = tx.GetHash();
    // give it a fee so it'll get mined
    mempool.addUnchecked(hash, entry.Fee(LOWFEE).Time(GetTime()).SpendsCoinbase(false).FromTx(tx));
    // Should throw bad-cb-multiple
    BOOST_CHECK_EXCEPTION(AssemblerForTest(chainparams).CreateNewBlock(scriptPubKey), std::runtime_error, HasReason("bad-cb-multiple"));
    mempool.clear();

    // double spend txn pair in mempool, template creation fails
    tx.vin[0].prevout.hash = txFirst[0]->GetHash();
    tx.vin[0].scriptSig = CScript() << OP_1;
    tx.vout[0].nValue = BLOCKSUBSIDY-HIGHFEE;
    tx.vout[0].scriptPubKey = CScript() << OP_1;
    hash = tx.GetHash();
    mempool.addUnchecked(hash, entry.Fee(HIGHFEE).Time(GetTime()).SpendsCoinbase(true).FromTx(tx));
    tx.vout[0].scriptPubKey = CScript() << OP_2;
    hash = tx.GetHash();
    mempool.addUnchecked(hash, entry.Fee(HIGHFEE).Time(GetTime()).SpendsCoinbase(true).FromTx(tx));
    BOOST_CHECK_EXCEPTION(AssemblerForTest(chainparams).CreateNewBlock(scriptPubKey), std::runtime_error, HasReason("bad-txns-inputs-missingorspent"));
    mempool.clear();

    // subsidy changing
    int nHeight = chainActive.Height();
    // Create an actual 209999-long block chain (without valid blocks).
    while (chainActive.Tip()->nHeight < 209999) {
        CBlockIndex* prev = chainActive.Tip();
        CBlockIndex* next = new CBlockIndex();
        next->phashBlock = new uint256(InsecureRand256());
        pcoinsTip->SetBestBlock(next->GetBlockHash());
        next->pprev = prev;
        next->nHeight = prev->nHeight + 1;
        next->BuildSkip();
        chainActive.SetTip(next);
    }
    BOOST_CHECK(pblocktemplate = AssemblerForTest(chainparams).CreateNewBlock(scriptPubKey));
    // Extend to a 210000-long block chain.
    while (chainActive.Tip()->nHeight < 210000) {
        CBlockIndex* prev = chainActive.Tip();
        CBlockIndex* next = new CBlockIndex();
        next->phashBlock = new uint256(InsecureRand256());
        pcoinsTip->SetBestBlock(next->GetBlockHash());
        next->pprev = prev;
        next->nHeight = prev->nHeight + 1;
        next->BuildSkip();
        chainActive.SetTip(next);
    }
    BOOST_CHECK(pblocktemplate = AssemblerForTest(chainparams).CreateNewBlock(scriptPubKey));

    // invalid p2sh txn in mempool, template creation fails
    tx.vin[0].prevout.hash = txFirst[0]->GetHash();
    tx.vin[0].prevout.n = 0;
    tx.vin[0].scriptSig = CScript() << OP_1;
    tx.vout[0].nValue = BLOCKSUBSIDY-LOWFEE;
    script = CScript() << OP_0;
    tx.vout[0].scriptPubKey = GetScriptForDestination(CScriptID(script));
    hash = tx.GetHash();
    mempool.addUnchecked(hash, entry.Fee(LOWFEE).Time(GetTime()).SpendsCoinbase(true).FromTx(tx));
    tx.vin[0].prevout.hash = hash;
    tx.vin[0].scriptSig = CScript() << std::vector<unsigned char>(script.begin(), script.end());
    tx.vout[0].nValue -= LOWFEE;
    hash = tx.GetHash();
    mempool.addUnchecked(hash, entry.Fee(LOWFEE).Time(GetTime()).SpendsCoinbase(false).FromTx(tx));
    // Should throw block-validation-failed
    BOOST_CHECK_EXCEPTION(AssemblerForTest(chainparams).CreateNewBlock(scriptPubKey), std::runtime_error, HasReason("block-validation-failed"));
    mempool.clear();

    // Delete the dummy blocks again.
    while (chainActive.Tip()->nHeight > nHeight) {
        CBlockIndex* del = chainActive.Tip();
        chainActive.SetTip(del->pprev);
        pcoinsTip->SetBestBlock(del->pprev->GetBlockHash());
        delete del->phashBlock;
        delete del;
    }

    // non-final txs in mempool
    SetMockTime(chainActive.Tip()->GetMedianTimePast()+1);
    int flags = LOCKTIME_VERIFY_SEQUENCE|LOCKTIME_MEDIAN_TIME_PAST;
    // height map
    std::vector<int> prevheights;

    // relative height locked
    tx.nVersion = 2;
    tx.vin.resize(1);
    prevheights.resize(1);
    tx.vin[0].prevout.hash = txFirst[0]->GetHash(); // only 1 transaction
    tx.vin[0].prevout.n = 0;
    tx.vin[0].scriptSig = CScript() << OP_1;
    tx.vin[0].nSequence = chainActive.Tip()->nHeight + 1; // txFirst[0] is the 2nd block
    prevheights[0] = baseheight + 1;
    tx.vout.resize(1);
    tx.vout[0].nValue = BLOCKSUBSIDY-HIGHFEE;
    tx.vout[0].scriptPubKey = CScript() << OP_1;
    tx.nLockTime = 0;
    hash = tx.GetHash();
    mempool.addUnchecked(hash, entry.Fee(HIGHFEE).Time(GetTime()).SpendsCoinbase(true).FromTx(tx));
    BOOST_CHECK(CheckFinalTx(tx, flags)); // Locktime passes
    BOOST_CHECK(!TestSequenceLocks(tx, flags)); // Sequence locks fail
    BOOST_CHECK(SequenceLocks(tx, flags, &prevheights, CreateBlockIndex(chainActive.Tip()->nHeight + 2))); // Sequence locks pass on 2nd block

    // relative time locked
    tx.vin[0].prevout.hash = txFirst[1]->GetHash();
    tx.vin[0].nSequence = CTxIn::SEQUENCE_LOCKTIME_TYPE_FLAG | (((chainActive.Tip()->GetMedianTimePast()+1-chainActive[1]->GetMedianTimePast()) >> CTxIn::SEQUENCE_LOCKTIME_GRANULARITY) + 1); // txFirst[1] is the 3rd block
    prevheights[0] = baseheight + 2;
    hash = tx.GetHash();
    mempool.addUnchecked(hash, entry.Time(GetTime()).FromTx(tx));
    BOOST_CHECK(CheckFinalTx(tx, flags)); // Locktime passes
    BOOST_CHECK(!TestSequenceLocks(tx, flags)); // Sequence locks fail

    for (int i = 0; i < CBlockIndex::nMedianTimeSpan; i++)
        chainActive.Tip()->GetAncestor(chainActive.Tip()->nHeight - i)->nTime += 512; //Trick the MedianTimePast
    BOOST_CHECK(SequenceLocks(tx, flags, &prevheights, CreateBlockIndex(chainActive.Tip()->nHeight + 1))); // Sequence locks pass 512 seconds later
    for (int i = 0; i < CBlockIndex::nMedianTimeSpan; i++)
        chainActive.Tip()->GetAncestor(chainActive.Tip()->nHeight - i)->nTime -= 512; //undo tricked MTP

    // absolute height locked
    tx.vin[0].prevout.hash = txFirst[2]->GetHash();
    tx.vin[0].nSequence = CTxIn::SEQUENCE_FINAL - 1;
    prevheights[0] = baseheight + 3;
    tx.nLockTime = chainActive.Tip()->nHeight + 1;
    hash = tx.GetHash();
    mempool.addUnchecked(hash, entry.Time(GetTime()).FromTx(tx));
    BOOST_CHECK(!CheckFinalTx(tx, flags)); // Locktime fails
    BOOST_CHECK(TestSequenceLocks(tx, flags)); // Sequence locks pass
    BOOST_CHECK(IsFinalTx(tx, chainActive.Tip()->nHeight + 2, chainActive.Tip()->GetMedianTimePast())); // Locktime passes on 2nd block

    // absolute time locked
    tx.vin[0].prevout.hash = txFirst[3]->GetHash();
    tx.nLockTime = chainActive.Tip()->GetMedianTimePast();
    prevheights.resize(1);
    prevheights[0] = baseheight + 4;
    hash = tx.GetHash();
    mempool.addUnchecked(hash, entry.Time(GetTime()).FromTx(tx));
    BOOST_CHECK(!CheckFinalTx(tx, flags)); // Locktime fails
    BOOST_CHECK(TestSequenceLocks(tx, flags)); // Sequence locks pass
    BOOST_CHECK(IsFinalTx(tx, chainActive.Tip()->nHeight + 2, chainActive.Tip()->GetMedianTimePast() + 1)); // Locktime passes 1 second later

    // mempool-dependent transactions (not added)
    tx.vin[0].prevout.hash = hash;
    prevheights[0] = chainActive.Tip()->nHeight + 1;
    tx.nLockTime = 0;
    tx.vin[0].nSequence = 0;
    BOOST_CHECK(CheckFinalTx(tx, flags)); // Locktime passes
    BOOST_CHECK(TestSequenceLocks(tx, flags)); // Sequence locks pass
    tx.vin[0].nSequence = 1;
    BOOST_CHECK(!TestSequenceLocks(tx, flags)); // Sequence locks fail
    tx.vin[0].nSequence = CTxIn::SEQUENCE_LOCKTIME_TYPE_FLAG;
    BOOST_CHECK(TestSequenceLocks(tx, flags)); // Sequence locks pass
    tx.vin[0].nSequence = CTxIn::SEQUENCE_LOCKTIME_TYPE_FLAG | 1;
    BOOST_CHECK(!TestSequenceLocks(tx, flags)); // Sequence locks fail

    BOOST_CHECK(pblocktemplate = AssemblerForTest(chainparams).CreateNewBlock(scriptPubKey));

    // None of the of the absolute height/time locked tx should have made
    // it into the template because we still check IsFinalTx in CreateNewBlock,
    // but relative locked txs will if inconsistently added to mempool.
    // For now these will still generate a valid template until BIP68 soft fork
    BOOST_CHECK_EQUAL(pblocktemplate->block.vtx.size(), 3);
    // However if we advance height by 1 and time by 512, all of them should be mined
    for (int i = 0; i < CBlockIndex::nMedianTimeSpan; i++)
        chainActive.Tip()->GetAncestor(chainActive.Tip()->nHeight - i)->nTime += 512; //Trick the MedianTimePast
    chainActive.Tip()->nHeight++;
    SetMockTime(chainActive.Tip()->GetMedianTimePast() + 1);

    BOOST_CHECK(pblocktemplate = AssemblerForTest(chainparams).CreateNewBlock(scriptPubKey));
    BOOST_CHECK_EQUAL(pblocktemplate->block.vtx.size(), 5);

    chainActive.Tip()->nHeight--;
    SetMockTime(0);
    mempool.clear();

    TestPackageSelection(chainparams, scriptPubKey, txFirst);

    fCheckpointsEnabled = true;
}
#endif

BOOST_AUTO_TEST_SUITE_END()<|MERGE_RESOLUTION|>--- conflicted
+++ resolved
@@ -26,10 +26,9 @@
 
 BOOST_FIXTURE_TEST_SUITE(miner_tests, TestingSetup)
 
-<<<<<<< HEAD
 #if 0
 FIXME: Reenable
-=======
+
 // BOOST_CHECK_EXCEPTION predicates to check the specific validation error
 class HasReason {
 public:
@@ -40,7 +39,6 @@
 private:
     const std::string m_reason;
 };
->>>>>>> 3be85ca5
 
 static CFeeRate blockMinFeeRate = CFeeRate(DEFAULT_BLOCK_MIN_TX_FEE);
 
