// Copyright (c) 2014-2016 The Bitcoin Core developers
// Distributed under the MIT software license, see the accompanying
// file COPYING or http://www.opensource.org/licenses/mit-license.php.

#include "coins.h"
#include "script/standard.h"
#include "uint256.h"
#include "undo.h"
#include "utilstrencodings.h"
#include "test/test_bitcoin.h"
#include "validation.h"
#include "consensus/validation.h"

#include "test/testutil.h"

#include <vector>
#include <map>

#include <boost/test/unit_test.hpp>

class CNameCache;

int ApplyTxInUndo(Coin&& undo, CCoinsViewCache& view, const COutPoint& out);
void UpdateCoins(const CTransaction& tx, CCoinsViewCache& inputs, CTxUndo &txundo, int nHeight);

namespace
{
class CCoinsViewTest : public CCoinsView
{
    uint256 hashBestBlock_;
    std::map<COutPoint, Coin> map_;

public:
    bool GetCoin(const COutPoint& outpoint, Coin& coin) const override
    {
        std::map<COutPoint, Coin>::const_iterator it = map_.find(outpoint);
        if (it == map_.end()) {
            return false;
        }
        coin = it->second;
        if (coin.IsSpent() && InsecureRandBool() == 0) {
            // Randomly return false in case of an empty entry.
            return false;
        }
        return true;
    }

    bool HaveCoin(const COutPoint& outpoint) const override
    {
        Coin coin;
        return GetCoin(outpoint, coin);
    }

    uint256 GetBestBlock() const override { return hashBestBlock_; }

<<<<<<< HEAD
    bool BatchWrite(CCoinsMap& mapCoins, const uint256& hashBlock, const CNameCache &names)
=======
    bool BatchWrite(CCoinsMap& mapCoins, const uint256& hashBlock) override
>>>>>>> f1132eb6
    {
        for (CCoinsMap::iterator it = mapCoins.begin(); it != mapCoins.end(); ) {
            if (it->second.flags & CCoinsCacheEntry::DIRTY) {
                // Same optimization used in CCoinsViewDB is to only write dirty entries.
                map_[it->first] = it->second.coin;
                if (it->second.coin.IsSpent() && InsecureRandRange(3) == 0) {
                    // Randomly delete empty entries on write.
                    map_.erase(it->first);
                }
            }
            mapCoins.erase(it++);
        }
        if (!hashBlock.IsNull())
            hashBestBlock_ = hashBlock;
        return true;
    }
};

class CCoinsViewCacheTest : public CCoinsViewCache
{
public:
    CCoinsViewCacheTest(CCoinsView* _base) : CCoinsViewCache(_base) {}

    void SelfTest() const
    {
        // Manually recompute the dynamic usage of the whole data, and compare it.
        size_t ret = memusage::DynamicUsage(cacheCoins);
        size_t count = 0;
        for (CCoinsMap::iterator it = cacheCoins.begin(); it != cacheCoins.end(); it++) {
            ret += it->second.coin.DynamicMemoryUsage();
            ++count;
        }
        BOOST_CHECK_EQUAL(GetCacheSize(), count);
        BOOST_CHECK_EQUAL(DynamicMemoryUsage(), ret);
    }

    CCoinsMap& map() { return cacheCoins; }
    size_t& usage() { return cachedCoinsUsage; }
};

}

BOOST_FIXTURE_TEST_SUITE(coins_tests, BasicTestingSetup)

static const unsigned int NUM_SIMULATION_ITERATIONS = 40000;

// This is a large randomized insert/remove simulation test on a variable-size
// stack of caches on top of CCoinsViewTest.
//
// It will randomly create/update/delete Coin entries to a tip of caches, with
// txids picked from a limited list of random 256-bit hashes. Occasionally, a
// new tip is added to the stack of caches, or the tip is flushed and removed.
//
// During the process, booleans are kept to make sure that the randomized
// operation hits all branches.
BOOST_AUTO_TEST_CASE(coins_cache_simulation_test)
{
    // Various coverage trackers.
    bool removed_all_caches = false;
    bool reached_4_caches = false;
    bool added_an_entry = false;
    bool added_an_unspendable_entry = false;
    bool removed_an_entry = false;
    bool updated_an_entry = false;
    bool found_an_entry = false;
    bool missed_an_entry = false;
    bool uncached_an_entry = false;

    // A simple map to track what we expect the cache stack to represent.
    std::map<COutPoint, Coin> result;

    // The cache stack.
    CCoinsViewTest base; // A CCoinsViewTest at the bottom.
    std::vector<CCoinsViewCacheTest*> stack; // A stack of CCoinsViewCaches on top.
    stack.push_back(new CCoinsViewCacheTest(&base)); // Start with one cache.

    // Use a limited set of random transaction ids, so we do test overwriting entries.
    std::vector<uint256> txids;
    txids.resize(NUM_SIMULATION_ITERATIONS / 8);
    for (unsigned int i = 0; i < txids.size(); i++) {
        txids[i] = InsecureRand256();
    }

    for (unsigned int i = 0; i < NUM_SIMULATION_ITERATIONS; i++) {
        // Do a random modification.
        {
            uint256 txid = txids[InsecureRandRange(txids.size())]; // txid we're going to modify in this iteration.
            Coin& coin = result[COutPoint(txid, 0)];
            const Coin& entry = (InsecureRandRange(500) == 0) ? AccessByTxid(*stack.back(), txid) : stack.back()->AccessCoin(COutPoint(txid, 0));
            BOOST_CHECK(coin == entry);

            if (InsecureRandRange(5) == 0 || coin.IsSpent()) {
                Coin newcoin;
                newcoin.out.nValue = InsecureRand32();
                newcoin.nHeight = 1;
                if (InsecureRandRange(16) == 0 && coin.IsSpent()) {
                    newcoin.out.scriptPubKey.assign(1 + InsecureRandBits(6), OP_RETURN);
                    BOOST_CHECK(newcoin.out.scriptPubKey.IsUnspendable());
                    added_an_unspendable_entry = true;
                } else {
                    newcoin.out.scriptPubKey.assign(InsecureRandBits(6), 0); // Random sizes so we can test memory usage accounting
                    (coin.IsSpent() ? added_an_entry : updated_an_entry) = true;
                    coin = newcoin;
                }
                stack.back()->AddCoin(COutPoint(txid, 0), std::move(newcoin), !coin.IsSpent() || InsecureRand32() & 1);
            } else {
                removed_an_entry = true;
                coin.Clear();
                stack.back()->SpendCoin(COutPoint(txid, 0));
            }
        }

        // One every 10 iterations, remove a random entry from the cache
        if (InsecureRandRange(10) == 0) {
            COutPoint out(txids[InsecureRand32() % txids.size()], 0);
            int cacheid = InsecureRand32() % stack.size();
            stack[cacheid]->Uncache(out);
            uncached_an_entry |= !stack[cacheid]->HaveCoinInCache(out);
        }

        // Once every 1000 iterations and at the end, verify the full cache.
        if (InsecureRandRange(1000) == 1 || i == NUM_SIMULATION_ITERATIONS - 1) {
            for (auto it = result.begin(); it != result.end(); it++) {
                bool have = stack.back()->HaveCoin(it->first);
                const Coin& coin = stack.back()->AccessCoin(it->first);
                BOOST_CHECK(have == !coin.IsSpent());
                BOOST_CHECK(coin == it->second);
                if (coin.IsSpent()) {
                    missed_an_entry = true;
                } else {
                    BOOST_CHECK(stack.back()->HaveCoinInCache(it->first));
                    found_an_entry = true;
                }
            }
            for (const CCoinsViewCacheTest *test : stack) {
                test->SelfTest();
            }
        }

        if (InsecureRandRange(100) == 0) {
            // Every 100 iterations, flush an intermediate cache
            if (stack.size() > 1 && InsecureRandBool() == 0) {
                unsigned int flushIndex = InsecureRandRange(stack.size() - 1);
                stack[flushIndex]->Flush();
            }
        }
        if (InsecureRandRange(100) == 0) {
            // Every 100 iterations, change the cache stack.
            if (stack.size() > 0 && InsecureRandBool() == 0) {
                //Remove the top cache
                stack.back()->Flush();
                delete stack.back();
                stack.pop_back();
            }
            if (stack.size() == 0 || (stack.size() < 4 && InsecureRandBool())) {
                //Add a new cache
                CCoinsView* tip = &base;
                if (stack.size() > 0) {
                    tip = stack.back();
                } else {
                    removed_all_caches = true;
                }
                stack.push_back(new CCoinsViewCacheTest(tip));
                if (stack.size() == 4) {
                    reached_4_caches = true;
                }
            }
        }
    }

    // Clean up the stack.
    while (stack.size() > 0) {
        delete stack.back();
        stack.pop_back();
    }

    // Verify coverage.
    BOOST_CHECK(removed_all_caches);
    BOOST_CHECK(reached_4_caches);
    BOOST_CHECK(added_an_entry);
    BOOST_CHECK(added_an_unspendable_entry);
    BOOST_CHECK(removed_an_entry);
    BOOST_CHECK(updated_an_entry);
    BOOST_CHECK(found_an_entry);
    BOOST_CHECK(missed_an_entry);
    BOOST_CHECK(uncached_an_entry);
}

// Store of all necessary tx and undo data for next test
typedef std::map<COutPoint, std::tuple<CTransaction,CTxUndo,Coin>> UtxoData;
UtxoData utxoData;

UtxoData::iterator FindRandomFrom(const std::set<COutPoint> &utxoSet) {
    assert(utxoSet.size());
    auto utxoSetIt = utxoSet.lower_bound(COutPoint(InsecureRand256(), 0));
    if (utxoSetIt == utxoSet.end()) {
        utxoSetIt = utxoSet.begin();
    }
    auto utxoDataIt = utxoData.find(*utxoSetIt);
    assert(utxoDataIt != utxoData.end());
    return utxoDataIt;
}


// This test is similar to the previous test
// except the emphasis is on testing the functionality of UpdateCoins
// random txs are created and UpdateCoins is used to update the cache stack
// In particular it is tested that spending a duplicate coinbase tx
// has the expected effect (the other duplicate is overwitten at all cache levels)
BOOST_AUTO_TEST_CASE(updatecoins_simulation_test)
{
    bool spent_a_duplicate_coinbase = false;
    // A simple map to track what we expect the cache stack to represent.
    std::map<COutPoint, Coin> result;

    // The cache stack.
    CCoinsViewTest base; // A CCoinsViewTest at the bottom.
    std::vector<CCoinsViewCacheTest*> stack; // A stack of CCoinsViewCaches on top.
    stack.push_back(new CCoinsViewCacheTest(&base)); // Start with one cache.

    // Track the txids we've used in various sets
    std::set<COutPoint> coinbase_coins;
    std::set<COutPoint> disconnected_coins;
    std::set<COutPoint> duplicate_coins;
    std::set<COutPoint> utxoset;

    for (unsigned int i = 0; i < NUM_SIMULATION_ITERATIONS; i++) {
        uint32_t randiter = InsecureRand32();

        // 19/20 txs add a new transaction
        if (randiter % 20 < 19) {
            CMutableTransaction tx;
            tx.vin.resize(1);
            tx.vout.resize(1);
            tx.vout[0].nValue = i; //Keep txs unique unless intended to duplicate
            tx.vout[0].scriptPubKey.assign(InsecureRand32() & 0x3F, 0); // Random sizes so we can test memory usage accounting
            unsigned int height = InsecureRand32();
            Coin old_coin;

            // 2/20 times create a new coinbase
            if (randiter % 20 < 2 || coinbase_coins.size() < 10) {
                // 1/10 of those times create a duplicate coinbase
                if (InsecureRandRange(10) == 0 && coinbase_coins.size()) {
                    auto utxod = FindRandomFrom(coinbase_coins);
                    // Reuse the exact same coinbase
                    tx = std::get<0>(utxod->second);
                    // shouldn't be available for reconnection if its been duplicated
                    disconnected_coins.erase(utxod->first);

                    duplicate_coins.insert(utxod->first);
                }
                else {
                    coinbase_coins.insert(COutPoint(tx.GetHash(), 0));
                }
                assert(CTransaction(tx).IsCoinBase());
            }

            // 17/20 times reconnect previous or add a regular tx
            else {

                COutPoint prevout;
                // 1/20 times reconnect a previously disconnected tx
                if (randiter % 20 == 2 && disconnected_coins.size()) {
                    auto utxod = FindRandomFrom(disconnected_coins);
                    tx = std::get<0>(utxod->second);
                    prevout = tx.vin[0].prevout;
                    if (!CTransaction(tx).IsCoinBase() && !utxoset.count(prevout)) {
                        disconnected_coins.erase(utxod->first);
                        continue;
                    }

                    // If this tx is already IN the UTXO, then it must be a coinbase, and it must be a duplicate
                    if (utxoset.count(utxod->first)) {
                        assert(CTransaction(tx).IsCoinBase());
                        assert(duplicate_coins.count(utxod->first));
                    }
                    disconnected_coins.erase(utxod->first);
                }

                // 16/20 times create a regular tx
                else {
                    auto utxod = FindRandomFrom(utxoset);
                    prevout = utxod->first;

                    // Construct the tx to spend the coins of prevouthash
                    tx.vin[0].prevout = prevout;
                    assert(!CTransaction(tx).IsCoinBase());
                }
                // In this simple test coins only have two states, spent or unspent, save the unspent state to restore
                old_coin = result[prevout];
                // Update the expected result of prevouthash to know these coins are spent
                result[prevout].Clear();

                utxoset.erase(prevout);

                // The test is designed to ensure spending a duplicate coinbase will work properly
                // if that ever happens and not resurrect the previously overwritten coinbase
                if (duplicate_coins.count(prevout)) {
                    spent_a_duplicate_coinbase = true;
                }

            }
            // Update the expected result to know about the new output coins
            assert(tx.vout.size() == 1);
            const COutPoint outpoint(tx.GetHash(), 0);
            result[outpoint] = Coin(tx.vout[0], height, CTransaction(tx).IsCoinBase());

            // Call UpdateCoins on the top cache
            CTxUndo undo;
            UpdateCoins(tx, *(stack.back()), undo, height);

            // Update the utxo set for future spends
            utxoset.insert(outpoint);

            // Track this tx and undo info to use later
            utxoData.emplace(outpoint, std::make_tuple(tx,undo,old_coin));
        } else if (utxoset.size()) {
            //1/20 times undo a previous transaction
            auto utxod = FindRandomFrom(utxoset);

            CTransaction &tx = std::get<0>(utxod->second);
            CTxUndo &undo = std::get<1>(utxod->second);
            Coin &orig_coin = std::get<2>(utxod->second);

            // Update the expected result
            // Remove new outputs
            result[utxod->first].Clear();
            // If not coinbase restore prevout
            if (!tx.IsCoinBase()) {
                result[tx.vin[0].prevout] = orig_coin;
            }

            // Disconnect the tx from the current UTXO
            // See code in DisconnectBlock
            // remove outputs
            stack.back()->SpendCoin(utxod->first);
            // restore inputs
            if (!tx.IsCoinBase()) {
                const COutPoint &out = tx.vin[0].prevout;
                Coin coin = undo.vprevout[0];
                ApplyTxInUndo(std::move(coin), *(stack.back()), out);
            }
            // Store as a candidate for reconnection
            disconnected_coins.insert(utxod->first);

            // Update the utxoset
            utxoset.erase(utxod->first);
            if (!tx.IsCoinBase())
                utxoset.insert(tx.vin[0].prevout);
        }

        // Once every 1000 iterations and at the end, verify the full cache.
        if (InsecureRandRange(1000) == 1 || i == NUM_SIMULATION_ITERATIONS - 1) {
            for (auto it = result.begin(); it != result.end(); it++) {
                bool have = stack.back()->HaveCoin(it->first);
                const Coin& coin = stack.back()->AccessCoin(it->first);
                BOOST_CHECK(have == !coin.IsSpent());
                BOOST_CHECK(coin == it->second);
            }
        }

        // One every 10 iterations, remove a random entry from the cache
        if (utxoset.size() > 1 && InsecureRandRange(30) == 0) {
            stack[InsecureRand32() % stack.size()]->Uncache(FindRandomFrom(utxoset)->first);
        }
        if (disconnected_coins.size() > 1 && InsecureRandRange(30) == 0) {
            stack[InsecureRand32() % stack.size()]->Uncache(FindRandomFrom(disconnected_coins)->first);
        }
        if (duplicate_coins.size() > 1 && InsecureRandRange(30) == 0) {
            stack[InsecureRand32() % stack.size()]->Uncache(FindRandomFrom(duplicate_coins)->first);
        }

        if (InsecureRandRange(100) == 0) {
            // Every 100 iterations, flush an intermediate cache
            if (stack.size() > 1 && InsecureRandBool() == 0) {
                unsigned int flushIndex = InsecureRandRange(stack.size() - 1);
                stack[flushIndex]->Flush();
            }
        }
        if (InsecureRandRange(100) == 0) {
            // Every 100 iterations, change the cache stack.
            if (stack.size() > 0 && InsecureRandBool() == 0) {
                stack.back()->Flush();
                delete stack.back();
                stack.pop_back();
            }
            if (stack.size() == 0 || (stack.size() < 4 && InsecureRandBool())) {
                CCoinsView* tip = &base;
                if (stack.size() > 0) {
                    tip = stack.back();
                }
                stack.push_back(new CCoinsViewCacheTest(tip));
            }
        }
    }

    // Clean up the stack.
    while (stack.size() > 0) {
        delete stack.back();
        stack.pop_back();
    }

    // Verify coverage.
    BOOST_CHECK(spent_a_duplicate_coinbase);
}

BOOST_AUTO_TEST_CASE(ccoins_serialization)
{
    // Good example
    CDataStream ss1(ParseHex("97f23c835800816115944e077fe7c803cfa57f29b36bf87c1d35"), SER_DISK, CLIENT_VERSION);
    Coin cc1;
    ss1 >> cc1;
    BOOST_CHECK_EQUAL(cc1.fCoinBase, false);
    BOOST_CHECK_EQUAL(cc1.nHeight, 203998);
    BOOST_CHECK_EQUAL(cc1.out.nValue, 60000000000ULL);
    BOOST_CHECK_EQUAL(HexStr(cc1.out.scriptPubKey), HexStr(GetScriptForDestination(CKeyID(uint160(ParseHex("816115944e077fe7c803cfa57f29b36bf87c1d35"))))));

    // Good example
    CDataStream ss2(ParseHex("8ddf77bbd123008c988f1a4a4de2161e0f50aac7f17e7f9555caa4"), SER_DISK, CLIENT_VERSION);
    Coin cc2;
    ss2 >> cc2;
    BOOST_CHECK_EQUAL(cc2.fCoinBase, true);
    BOOST_CHECK_EQUAL(cc2.nHeight, 120891);
    BOOST_CHECK_EQUAL(cc2.out.nValue, 110397);
    BOOST_CHECK_EQUAL(HexStr(cc2.out.scriptPubKey), HexStr(GetScriptForDestination(CKeyID(uint160(ParseHex("8c988f1a4a4de2161e0f50aac7f17e7f9555caa4"))))));

    // Smallest possible example
    CDataStream ss3(ParseHex("000006"), SER_DISK, CLIENT_VERSION);
    Coin cc3;
    ss3 >> cc3;
    BOOST_CHECK_EQUAL(cc3.fCoinBase, false);
    BOOST_CHECK_EQUAL(cc3.nHeight, 0);
    BOOST_CHECK_EQUAL(cc3.out.nValue, 0);
    BOOST_CHECK_EQUAL(cc3.out.scriptPubKey.size(), 0);

    // scriptPubKey that ends beyond the end of the stream
    CDataStream ss4(ParseHex("000007"), SER_DISK, CLIENT_VERSION);
    try {
        Coin cc4;
        ss4 >> cc4;
        BOOST_CHECK_MESSAGE(false, "We should have thrown");
    } catch (const std::ios_base::failure& e) {
    }

    // Very large scriptPubKey (3*10^9 bytes) past the end of the stream
    CDataStream tmp(SER_DISK, CLIENT_VERSION);
    uint64_t x = 3000000000ULL;
    tmp << VARINT(x);
    BOOST_CHECK_EQUAL(HexStr(tmp.begin(), tmp.end()), "8a95c0bb00");
    CDataStream ss5(ParseHex("00008a95c0bb00"), SER_DISK, CLIENT_VERSION);
    try {
        Coin cc5;
        ss5 >> cc5;
        BOOST_CHECK_MESSAGE(false, "We should have thrown");
    } catch (const std::ios_base::failure& e) {
    }
}

const static COutPoint OUTPOINT;
const static CAmount PRUNED = -1;
const static CAmount ABSENT = -2;
const static CAmount FAIL = -3;
const static CAmount VALUE1 = 100;
const static CAmount VALUE2 = 200;
const static CAmount VALUE3 = 300;
const static char DIRTY = CCoinsCacheEntry::DIRTY;
const static char FRESH = CCoinsCacheEntry::FRESH;
const static char NO_ENTRY = -1;

const static auto FLAGS = {char(0), FRESH, DIRTY, char(DIRTY | FRESH)};
const static auto CLEAN_FLAGS = {char(0), FRESH};
const static auto ABSENT_FLAGS = {NO_ENTRY};

void SetCoinsValue(CAmount value, Coin& coin)
{
    assert(value != ABSENT);
    coin.Clear();
    assert(coin.IsSpent());
    if (value != PRUNED) {
        coin.out.nValue = value;
        coin.nHeight = 1;
        assert(!coin.IsSpent());
    }
}

size_t InsertCoinsMapEntry(CCoinsMap& map, CAmount value, char flags)
{
    if (value == ABSENT) {
        assert(flags == NO_ENTRY);
        return 0;
    }
    assert(flags != NO_ENTRY);
    CCoinsCacheEntry entry;
    entry.flags = flags;
    SetCoinsValue(value, entry.coin);
    auto inserted = map.emplace(OUTPOINT, std::move(entry));
    assert(inserted.second);
    return inserted.first->second.coin.DynamicMemoryUsage();
}

void GetCoinsMapEntry(const CCoinsMap& map, CAmount& value, char& flags)
{
    auto it = map.find(OUTPOINT);
    if (it == map.end()) {
        value = ABSENT;
        flags = NO_ENTRY;
    } else {
        if (it->second.coin.IsSpent()) {
            value = PRUNED;
        } else {
            value = it->second.coin.out.nValue;
        }
        flags = it->second.flags;
        assert(flags != NO_ENTRY);
    }
}

void WriteCoinsViewEntry(CCoinsView& view, CAmount value, char flags)
{
    CCoinsMap map;
    InsertCoinsMapEntry(map, value, flags);
    view.BatchWrite(map, {}, {});
}

class SingleEntryCacheTest
{
public:
    SingleEntryCacheTest(CAmount base_value, CAmount cache_value, char cache_flags)
    {
        WriteCoinsViewEntry(base, base_value, base_value == ABSENT ? NO_ENTRY : DIRTY);
        cache.usage() += InsertCoinsMapEntry(cache.map(), cache_value, cache_flags);
    }

    CCoinsView root;
    CCoinsViewCacheTest base{&root};
    CCoinsViewCacheTest cache{&base};
};

void CheckAccessCoin(CAmount base_value, CAmount cache_value, CAmount expected_value, char cache_flags, char expected_flags)
{
    SingleEntryCacheTest test(base_value, cache_value, cache_flags);
    test.cache.AccessCoin(OUTPOINT);
    test.cache.SelfTest();

    CAmount result_value;
    char result_flags;
    GetCoinsMapEntry(test.cache.map(), result_value, result_flags);
    BOOST_CHECK_EQUAL(result_value, expected_value);
    BOOST_CHECK_EQUAL(result_flags, expected_flags);
}

BOOST_AUTO_TEST_CASE(ccoins_access)
{
    /* Check AccessCoin behavior, requesting a coin from a cache view layered on
     * top of a base view, and checking the resulting entry in the cache after
     * the access.
     *
     *               Base    Cache   Result  Cache        Result
     *               Value   Value   Value   Flags        Flags
     */
    CheckAccessCoin(ABSENT, ABSENT, ABSENT, NO_ENTRY   , NO_ENTRY   );
    CheckAccessCoin(ABSENT, PRUNED, PRUNED, 0          , 0          );
    CheckAccessCoin(ABSENT, PRUNED, PRUNED, FRESH      , FRESH      );
    CheckAccessCoin(ABSENT, PRUNED, PRUNED, DIRTY      , DIRTY      );
    CheckAccessCoin(ABSENT, PRUNED, PRUNED, DIRTY|FRESH, DIRTY|FRESH);
    CheckAccessCoin(ABSENT, VALUE2, VALUE2, 0          , 0          );
    CheckAccessCoin(ABSENT, VALUE2, VALUE2, FRESH      , FRESH      );
    CheckAccessCoin(ABSENT, VALUE2, VALUE2, DIRTY      , DIRTY      );
    CheckAccessCoin(ABSENT, VALUE2, VALUE2, DIRTY|FRESH, DIRTY|FRESH);
    CheckAccessCoin(PRUNED, ABSENT, PRUNED, NO_ENTRY   , FRESH      );
    CheckAccessCoin(PRUNED, PRUNED, PRUNED, 0          , 0          );
    CheckAccessCoin(PRUNED, PRUNED, PRUNED, FRESH      , FRESH      );
    CheckAccessCoin(PRUNED, PRUNED, PRUNED, DIRTY      , DIRTY      );
    CheckAccessCoin(PRUNED, PRUNED, PRUNED, DIRTY|FRESH, DIRTY|FRESH);
    CheckAccessCoin(PRUNED, VALUE2, VALUE2, 0          , 0          );
    CheckAccessCoin(PRUNED, VALUE2, VALUE2, FRESH      , FRESH      );
    CheckAccessCoin(PRUNED, VALUE2, VALUE2, DIRTY      , DIRTY      );
    CheckAccessCoin(PRUNED, VALUE2, VALUE2, DIRTY|FRESH, DIRTY|FRESH);
    CheckAccessCoin(VALUE1, ABSENT, VALUE1, NO_ENTRY   , 0          );
    CheckAccessCoin(VALUE1, PRUNED, PRUNED, 0          , 0          );
    CheckAccessCoin(VALUE1, PRUNED, PRUNED, FRESH      , FRESH      );
    CheckAccessCoin(VALUE1, PRUNED, PRUNED, DIRTY      , DIRTY      );
    CheckAccessCoin(VALUE1, PRUNED, PRUNED, DIRTY|FRESH, DIRTY|FRESH);
    CheckAccessCoin(VALUE1, VALUE2, VALUE2, 0          , 0          );
    CheckAccessCoin(VALUE1, VALUE2, VALUE2, FRESH      , FRESH      );
    CheckAccessCoin(VALUE1, VALUE2, VALUE2, DIRTY      , DIRTY      );
    CheckAccessCoin(VALUE1, VALUE2, VALUE2, DIRTY|FRESH, DIRTY|FRESH);
}

void CheckSpendCoins(CAmount base_value, CAmount cache_value, CAmount expected_value, char cache_flags, char expected_flags)
{
    SingleEntryCacheTest test(base_value, cache_value, cache_flags);
    test.cache.SpendCoin(OUTPOINT);
    test.cache.SelfTest();

    CAmount result_value;
    char result_flags;
    GetCoinsMapEntry(test.cache.map(), result_value, result_flags);
    BOOST_CHECK_EQUAL(result_value, expected_value);
    BOOST_CHECK_EQUAL(result_flags, expected_flags);
};

BOOST_AUTO_TEST_CASE(ccoins_spend)
{
    /* Check SpendCoin behavior, requesting a coin from a cache view layered on
     * top of a base view, spending, and then checking
     * the resulting entry in the cache after the modification.
     *
     *              Base    Cache   Result  Cache        Result
     *              Value   Value   Value   Flags        Flags
     */
    CheckSpendCoins(ABSENT, ABSENT, ABSENT, NO_ENTRY   , NO_ENTRY   );
    CheckSpendCoins(ABSENT, PRUNED, PRUNED, 0          , DIRTY      );
    CheckSpendCoins(ABSENT, PRUNED, ABSENT, FRESH      , NO_ENTRY   );
    CheckSpendCoins(ABSENT, PRUNED, PRUNED, DIRTY      , DIRTY      );
    CheckSpendCoins(ABSENT, PRUNED, ABSENT, DIRTY|FRESH, NO_ENTRY   );
    CheckSpendCoins(ABSENT, VALUE2, PRUNED, 0          , DIRTY      );
    CheckSpendCoins(ABSENT, VALUE2, ABSENT, FRESH      , NO_ENTRY   );
    CheckSpendCoins(ABSENT, VALUE2, PRUNED, DIRTY      , DIRTY      );
    CheckSpendCoins(ABSENT, VALUE2, ABSENT, DIRTY|FRESH, NO_ENTRY   );
    CheckSpendCoins(PRUNED, ABSENT, ABSENT, NO_ENTRY   , NO_ENTRY   );
    CheckSpendCoins(PRUNED, PRUNED, PRUNED, 0          , DIRTY      );
    CheckSpendCoins(PRUNED, PRUNED, ABSENT, FRESH      , NO_ENTRY   );
    CheckSpendCoins(PRUNED, PRUNED, PRUNED, DIRTY      , DIRTY      );
    CheckSpendCoins(PRUNED, PRUNED, ABSENT, DIRTY|FRESH, NO_ENTRY   );
    CheckSpendCoins(PRUNED, VALUE2, PRUNED, 0          , DIRTY      );
    CheckSpendCoins(PRUNED, VALUE2, ABSENT, FRESH      , NO_ENTRY   );
    CheckSpendCoins(PRUNED, VALUE2, PRUNED, DIRTY      , DIRTY      );
    CheckSpendCoins(PRUNED, VALUE2, ABSENT, DIRTY|FRESH, NO_ENTRY   );
    CheckSpendCoins(VALUE1, ABSENT, PRUNED, NO_ENTRY   , DIRTY      );
    CheckSpendCoins(VALUE1, PRUNED, PRUNED, 0          , DIRTY      );
    CheckSpendCoins(VALUE1, PRUNED, ABSENT, FRESH      , NO_ENTRY   );
    CheckSpendCoins(VALUE1, PRUNED, PRUNED, DIRTY      , DIRTY      );
    CheckSpendCoins(VALUE1, PRUNED, ABSENT, DIRTY|FRESH, NO_ENTRY   );
    CheckSpendCoins(VALUE1, VALUE2, PRUNED, 0          , DIRTY      );
    CheckSpendCoins(VALUE1, VALUE2, ABSENT, FRESH      , NO_ENTRY   );
    CheckSpendCoins(VALUE1, VALUE2, PRUNED, DIRTY      , DIRTY      );
    CheckSpendCoins(VALUE1, VALUE2, ABSENT, DIRTY|FRESH, NO_ENTRY   );
}

void CheckAddCoinBase(CAmount base_value, CAmount cache_value, CAmount modify_value, CAmount expected_value, char cache_flags, char expected_flags, bool coinbase)
{
    SingleEntryCacheTest test(base_value, cache_value, cache_flags);

    CAmount result_value;
    char result_flags;
    try {
        CTxOut output;
        output.nValue = modify_value;
        test.cache.AddCoin(OUTPOINT, Coin(std::move(output), 1, coinbase), coinbase);
        test.cache.SelfTest();
        GetCoinsMapEntry(test.cache.map(), result_value, result_flags);
    } catch (std::logic_error& e) {
        result_value = FAIL;
        result_flags = NO_ENTRY;
    }

    BOOST_CHECK_EQUAL(result_value, expected_value);
    BOOST_CHECK_EQUAL(result_flags, expected_flags);
}

// Simple wrapper for CheckAddCoinBase function above that loops through
// different possible base_values, making sure each one gives the same results.
// This wrapper lets the coins_add test below be shorter and less repetitive,
// while still verifying that the CoinsViewCache::AddCoin implementation
// ignores base values.
template <typename... Args>
void CheckAddCoin(Args&&... args)
{
    for (CAmount base_value : {ABSENT, PRUNED, VALUE1})
        CheckAddCoinBase(base_value, std::forward<Args>(args)...);
}

BOOST_AUTO_TEST_CASE(ccoins_add)
{
    /* Check AddCoin behavior, requesting a new coin from a cache view,
     * writing a modification to the coin, and then checking the resulting
     * entry in the cache after the modification. Verify behavior with the
     * with the AddCoin potential_overwrite argument set to false, and to true.
     *
     *           Cache   Write   Result  Cache        Result       potential_overwrite
     *           Value   Value   Value   Flags        Flags
     */
    CheckAddCoin(ABSENT, VALUE3, VALUE3, NO_ENTRY   , DIRTY|FRESH, false);
    CheckAddCoin(ABSENT, VALUE3, VALUE3, NO_ENTRY   , DIRTY      , true );
    CheckAddCoin(PRUNED, VALUE3, VALUE3, 0          , DIRTY|FRESH, false);
    CheckAddCoin(PRUNED, VALUE3, VALUE3, 0          , DIRTY      , true );
    CheckAddCoin(PRUNED, VALUE3, VALUE3, FRESH      , DIRTY|FRESH, false);
    CheckAddCoin(PRUNED, VALUE3, VALUE3, FRESH      , DIRTY|FRESH, true );
    CheckAddCoin(PRUNED, VALUE3, VALUE3, DIRTY      , DIRTY      , false);
    CheckAddCoin(PRUNED, VALUE3, VALUE3, DIRTY      , DIRTY      , true );
    CheckAddCoin(PRUNED, VALUE3, VALUE3, DIRTY|FRESH, DIRTY|FRESH, false);
    CheckAddCoin(PRUNED, VALUE3, VALUE3, DIRTY|FRESH, DIRTY|FRESH, true );
    CheckAddCoin(VALUE2, VALUE3, FAIL  , 0          , NO_ENTRY   , false);
    CheckAddCoin(VALUE2, VALUE3, VALUE3, 0          , DIRTY      , true );
    CheckAddCoin(VALUE2, VALUE3, FAIL  , FRESH      , NO_ENTRY   , false);
    CheckAddCoin(VALUE2, VALUE3, VALUE3, FRESH      , DIRTY|FRESH, true );
    CheckAddCoin(VALUE2, VALUE3, FAIL  , DIRTY      , NO_ENTRY   , false);
    CheckAddCoin(VALUE2, VALUE3, VALUE3, DIRTY      , DIRTY      , true );
    CheckAddCoin(VALUE2, VALUE3, FAIL  , DIRTY|FRESH, NO_ENTRY   , false);
    CheckAddCoin(VALUE2, VALUE3, VALUE3, DIRTY|FRESH, DIRTY|FRESH, true );
}

void CheckWriteCoins(CAmount parent_value, CAmount child_value, CAmount expected_value, char parent_flags, char child_flags, char expected_flags)
{
    SingleEntryCacheTest test(ABSENT, parent_value, parent_flags);

    CAmount result_value;
    char result_flags;
    try {
        WriteCoinsViewEntry(test.cache, child_value, child_flags);
        test.cache.SelfTest();
        GetCoinsMapEntry(test.cache.map(), result_value, result_flags);
    } catch (std::logic_error& e) {
        result_value = FAIL;
        result_flags = NO_ENTRY;
    }

    BOOST_CHECK_EQUAL(result_value, expected_value);
    BOOST_CHECK_EQUAL(result_flags, expected_flags);
}

BOOST_AUTO_TEST_CASE(ccoins_write)
{
    /* Check BatchWrite behavior, flushing one entry from a child cache to a
     * parent cache, and checking the resulting entry in the parent cache
     * after the write.
     *
     *              Parent  Child   Result  Parent       Child        Result
     *              Value   Value   Value   Flags        Flags        Flags
     */
    CheckWriteCoins(ABSENT, ABSENT, ABSENT, NO_ENTRY   , NO_ENTRY   , NO_ENTRY   );
    CheckWriteCoins(ABSENT, PRUNED, PRUNED, NO_ENTRY   , DIRTY      , DIRTY      );
    CheckWriteCoins(ABSENT, PRUNED, ABSENT, NO_ENTRY   , DIRTY|FRESH, NO_ENTRY   );
    CheckWriteCoins(ABSENT, VALUE2, VALUE2, NO_ENTRY   , DIRTY      , DIRTY      );
    CheckWriteCoins(ABSENT, VALUE2, VALUE2, NO_ENTRY   , DIRTY|FRESH, DIRTY|FRESH);
    CheckWriteCoins(PRUNED, ABSENT, PRUNED, 0          , NO_ENTRY   , 0          );
    CheckWriteCoins(PRUNED, ABSENT, PRUNED, FRESH      , NO_ENTRY   , FRESH      );
    CheckWriteCoins(PRUNED, ABSENT, PRUNED, DIRTY      , NO_ENTRY   , DIRTY      );
    CheckWriteCoins(PRUNED, ABSENT, PRUNED, DIRTY|FRESH, NO_ENTRY   , DIRTY|FRESH);
    CheckWriteCoins(PRUNED, PRUNED, PRUNED, 0          , DIRTY      , DIRTY      );
    CheckWriteCoins(PRUNED, PRUNED, PRUNED, 0          , DIRTY|FRESH, DIRTY      );
    CheckWriteCoins(PRUNED, PRUNED, ABSENT, FRESH      , DIRTY      , NO_ENTRY   );
    CheckWriteCoins(PRUNED, PRUNED, ABSENT, FRESH      , DIRTY|FRESH, NO_ENTRY   );
    CheckWriteCoins(PRUNED, PRUNED, PRUNED, DIRTY      , DIRTY      , DIRTY      );
    CheckWriteCoins(PRUNED, PRUNED, PRUNED, DIRTY      , DIRTY|FRESH, DIRTY      );
    CheckWriteCoins(PRUNED, PRUNED, ABSENT, DIRTY|FRESH, DIRTY      , NO_ENTRY   );
    CheckWriteCoins(PRUNED, PRUNED, ABSENT, DIRTY|FRESH, DIRTY|FRESH, NO_ENTRY   );
    CheckWriteCoins(PRUNED, VALUE2, VALUE2, 0          , DIRTY      , DIRTY      );
    CheckWriteCoins(PRUNED, VALUE2, VALUE2, 0          , DIRTY|FRESH, DIRTY      );
    CheckWriteCoins(PRUNED, VALUE2, VALUE2, FRESH      , DIRTY      , DIRTY|FRESH);
    CheckWriteCoins(PRUNED, VALUE2, VALUE2, FRESH      , DIRTY|FRESH, DIRTY|FRESH);
    CheckWriteCoins(PRUNED, VALUE2, VALUE2, DIRTY      , DIRTY      , DIRTY      );
    CheckWriteCoins(PRUNED, VALUE2, VALUE2, DIRTY      , DIRTY|FRESH, DIRTY      );
    CheckWriteCoins(PRUNED, VALUE2, VALUE2, DIRTY|FRESH, DIRTY      , DIRTY|FRESH);
    CheckWriteCoins(PRUNED, VALUE2, VALUE2, DIRTY|FRESH, DIRTY|FRESH, DIRTY|FRESH);
    CheckWriteCoins(VALUE1, ABSENT, VALUE1, 0          , NO_ENTRY   , 0          );
    CheckWriteCoins(VALUE1, ABSENT, VALUE1, FRESH      , NO_ENTRY   , FRESH      );
    CheckWriteCoins(VALUE1, ABSENT, VALUE1, DIRTY      , NO_ENTRY   , DIRTY      );
    CheckWriteCoins(VALUE1, ABSENT, VALUE1, DIRTY|FRESH, NO_ENTRY   , DIRTY|FRESH);
    CheckWriteCoins(VALUE1, PRUNED, PRUNED, 0          , DIRTY      , DIRTY      );
    CheckWriteCoins(VALUE1, PRUNED, FAIL  , 0          , DIRTY|FRESH, NO_ENTRY   );
    CheckWriteCoins(VALUE1, PRUNED, ABSENT, FRESH      , DIRTY      , NO_ENTRY   );
    CheckWriteCoins(VALUE1, PRUNED, FAIL  , FRESH      , DIRTY|FRESH, NO_ENTRY   );
    CheckWriteCoins(VALUE1, PRUNED, PRUNED, DIRTY      , DIRTY      , DIRTY      );
    CheckWriteCoins(VALUE1, PRUNED, FAIL  , DIRTY      , DIRTY|FRESH, NO_ENTRY   );
    CheckWriteCoins(VALUE1, PRUNED, ABSENT, DIRTY|FRESH, DIRTY      , NO_ENTRY   );
    CheckWriteCoins(VALUE1, PRUNED, FAIL  , DIRTY|FRESH, DIRTY|FRESH, NO_ENTRY   );
    CheckWriteCoins(VALUE1, VALUE2, VALUE2, 0          , DIRTY      , DIRTY      );
    CheckWriteCoins(VALUE1, VALUE2, FAIL  , 0          , DIRTY|FRESH, NO_ENTRY   );
    CheckWriteCoins(VALUE1, VALUE2, VALUE2, FRESH      , DIRTY      , DIRTY|FRESH);
    CheckWriteCoins(VALUE1, VALUE2, FAIL  , FRESH      , DIRTY|FRESH, NO_ENTRY   );
    CheckWriteCoins(VALUE1, VALUE2, VALUE2, DIRTY      , DIRTY      , DIRTY      );
    CheckWriteCoins(VALUE1, VALUE2, FAIL  , DIRTY      , DIRTY|FRESH, NO_ENTRY   );
    CheckWriteCoins(VALUE1, VALUE2, VALUE2, DIRTY|FRESH, DIRTY      , DIRTY|FRESH);
    CheckWriteCoins(VALUE1, VALUE2, FAIL  , DIRTY|FRESH, DIRTY|FRESH, NO_ENTRY   );

    // The checks above omit cases where the child flags are not DIRTY, since
    // they would be too repetitive (the parent cache is never updated in these
    // cases). The loop below covers these cases and makes sure the parent cache
    // is always left unchanged.
    for (CAmount parent_value : {ABSENT, PRUNED, VALUE1})
        for (CAmount child_value : {ABSENT, PRUNED, VALUE2})
            for (char parent_flags : parent_value == ABSENT ? ABSENT_FLAGS : FLAGS)
                for (char child_flags : child_value == ABSENT ? ABSENT_FLAGS : CLEAN_FLAGS)
                    CheckWriteCoins(parent_value, child_value, parent_value, parent_flags, child_flags, parent_flags);
}

BOOST_AUTO_TEST_SUITE_END()<|MERGE_RESOLUTION|>--- conflicted
+++ resolved
@@ -53,11 +53,7 @@
 
     uint256 GetBestBlock() const override { return hashBestBlock_; }
 
-<<<<<<< HEAD
-    bool BatchWrite(CCoinsMap& mapCoins, const uint256& hashBlock, const CNameCache &names)
-=======
-    bool BatchWrite(CCoinsMap& mapCoins, const uint256& hashBlock) override
->>>>>>> f1132eb6
+    bool BatchWrite(CCoinsMap& mapCoins, const uint256& hashBlock, const CNameCache &names) override
     {
         for (CCoinsMap::iterator it = mapCoins.begin(); it != mapCoins.end(); ) {
             if (it->second.flags & CCoinsCacheEntry::DIRTY) {
