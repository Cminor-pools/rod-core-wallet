--- conflicted
+++ resolved
@@ -227,13 +227,9 @@
     const std::string m_reason;
 };
 
-<<<<<<< HEAD
 /* This is defined in merkle_tests.cpp, but also used by auxpow_tests.cpp.  */
 namespace merkle_tests {
 std::vector<uint256> BlockMerkleBranch(const CBlock& block, uint32_t position);
 }
 
-#endif
-=======
-#endif // BITCOIN_TEST_UTIL_SETUP_COMMON_H
->>>>>>> a42923ce
+#endif // BITCOIN_TEST_UTIL_SETUP_COMMON_H