--- conflicted
+++ resolved
@@ -248,11 +248,7 @@
 {
     const CChainParams& chainparams = Params();
     CTxMemPool empty_pool;
-<<<<<<< HEAD
-    CBlock block = BlockAssembler(::ChainstateActive(), empty_pool, chainparams).CreateNewBlock(PowAlgo::NEOSCRYPT, scriptPubKey)->block;
-=======
-    CBlock block = BlockAssembler(m_node.chainman->ActiveChainstate(), empty_pool, chainparams).CreateNewBlock(scriptPubKey)->block;
->>>>>>> 189f7295
+    CBlock block = BlockAssembler(m_node.chainman->ActiveChainstate(), empty_pool, chainparams).CreateNewBlock(PowAlgo::NEOSCRYPT, scriptPubKey)->block;
 
     Assert(block.vtx.size() == 1);
     for (const CMutableTransaction& tx : txns) {
