// Copyright (c) 2011-2020 The Bitcoin Core developers
// Distributed under the MIT software license, see the accompanying
// file COPYING or http://www.opensource.org/licenses/mit-license.php.

#include <test/util/setup_common.h>

#include <addrman.h>
#include <banman.h>
#include <chainparams.h>
#include <consensus/consensus.h>
#include <consensus/params.h>
#include <consensus/validation.h>
#include <crypto/sha256.h>
#include <init.h>
#include <interfaces/chain.h>
#include <miner.h>
#include <net.h>
#include <net_processing.h>
#include <noui.h>
#include <policy/fees.h>
#include <pow.h>
#include <powdata.h>
#include <rpc/blockchain.h>
#include <rpc/register.h>
#include <rpc/server.h>
#include <scheduler.h>
#include <script/sigcache.h>
#include <streams.h>
#include <txdb.h>
#include <util/strencodings.h>
#include <util/string.h>
#include <util/thread.h>
#include <util/threadnames.h>
#include <util/time.h>
#include <util/translation.h>
#include <util/url.h>
#include <util/vector.h>
#include <validation.h>
#include <validationinterface.h>
#include <walletinitinterface.h>

#include <functional>

const std::function<std::string(const char*)> G_TRANSLATION_FUN = nullptr;
UrlDecodeFn* const URL_DECODE = nullptr;

FastRandomContext g_insecure_rand_ctx;
/** Random context to get unique temp data dirs. Separate from g_insecure_rand_ctx, which can be seeded from a const env var */
static FastRandomContext g_insecure_rand_ctx_temp_path;

/** Return the unsigned from the environment var if available, otherwise 0 */
static uint256 GetUintFromEnv(const std::string& env_name)
{
    const char* num = std::getenv(env_name.c_str());
    if (!num) return {};
    return uint256S(num);
}

void Seed(FastRandomContext& ctx)
{
    // Should be enough to get the seed once for the process
    static uint256 seed{};
    static const std::string RANDOM_CTX_SEED{"RANDOM_CTX_SEED"};
    if (seed.IsNull()) seed = GetUintFromEnv(RANDOM_CTX_SEED);
    if (seed.IsNull()) seed = GetRandHash();
    LogPrintf("%s: Setting random seed for current tests to %s=%s\n", __func__, RANDOM_CTX_SEED, seed.GetHex());
    ctx = FastRandomContext(seed);
}

std::ostream& operator<<(std::ostream& os, const uint256& num)
{
    os << num.ToString();
    return os;
}

BasicTestingSetup::BasicTestingSetup(const std::string& chainName, const std::vector<const char*>& extra_args)
    : m_path_root{fs::temp_directory_path() / "test_common_" PACKAGE_NAME / g_insecure_rand_ctx_temp_path.rand256().ToString()},
      m_args{}
{
    m_node.args = &gArgs;
    const std::vector<const char*> arguments = Cat(
        {
            "dummy",
            "-printtoconsole=0",
            "-logsourcelocations",
            "-logtimemicros",
            "-logthreadnames",
            "-debug",
            "-debugexclude=libevent",
            "-debugexclude=leveldb",
        },
        extra_args);
    util::ThreadRename("test");
    fs::create_directories(m_path_root);
    m_args.ForceSetArg("-datadir", m_path_root.string());
    gArgs.ForceSetArg("-datadir", m_path_root.string());
    gArgs.ClearPathCache();
    {
        SetupServerArgs(*m_node.args);
        std::string error;
        const bool success{m_node.args->ParseParameters(arguments.size(), arguments.data(), error)};
        assert(success);
        assert(error.empty());
    }
    SelectParams(chainName);
    SeedInsecureRand();
    if (G_TEST_LOG_FUN) LogInstance().PushBackCallback(G_TEST_LOG_FUN);
    InitLogging(*m_node.args);
    AppInitParameterInteraction(*m_node.args);
    LogInstance().StartLogging();
    SHA256AutoDetect();
    ECC_Start();
    SetupEnvironment();
    SetupNetworking();
    InitSignatureCache();
    InitScriptExecutionCache();
    m_node.chain = interfaces::MakeChain(m_node);
    fCheckBlockIndex = true;
    static bool noui_connected = false;
    if (!noui_connected) {
        noui_connect();
        noui_connected = true;
    }
}

BasicTestingSetup::~BasicTestingSetup()
{
    SetMockTime(0s); // Reset mocktime for following tests
    LogInstance().DisconnectTestLogger();
    fs::remove_all(m_path_root);
    gArgs.ClearArgs();
    ECC_Stop();
}

ChainTestingSetup::ChainTestingSetup(const std::string& chainName, const std::vector<const char*>& extra_args)
    : BasicTestingSetup(chainName, extra_args)
{
    // We have to run a scheduler thread to prevent ActivateBestChain
    // from blocking due to queue overrun.
    m_node.scheduler = std::make_unique<CScheduler>();
    m_node.scheduler->m_service_thread = std::thread(util::TraceThread, "scheduler", [&] { m_node.scheduler->serviceQueue(); });
    GetMainSignals().RegisterBackgroundSignalScheduler(*m_node.scheduler);

    m_node.fee_estimator = std::make_unique<CBlockPolicyEstimator>();
    m_node.mempool = std::make_unique<CTxMemPool>(m_node.fee_estimator.get(), 1);

    m_node.chainman = std::make_unique<ChainstateManager>();
    m_node.chainman->m_blockman.m_block_tree_db = std::make_unique<CBlockTreeDB>(1 << 20, true);

    // Start script-checking threads. Set g_parallel_script_checks to true so they are used.
    constexpr int script_check_threads = 2;
    StartScriptCheckWorkerThreads(script_check_threads);
    g_parallel_script_checks = true;
}

ChainTestingSetup::~ChainTestingSetup()
{
    if (m_node.scheduler) m_node.scheduler->stop();
    StopScriptCheckWorkerThreads();
    GetMainSignals().FlushBackgroundCallbacks();
    GetMainSignals().UnregisterBackgroundSignalScheduler();
    m_node.connman.reset();
    m_node.banman.reset();
    m_node.addrman.reset();
    m_node.args = nullptr;
    UnloadBlockIndex(m_node.mempool.get(), *m_node.chainman);
    m_node.mempool.reset();
    m_node.scheduler.reset();
    m_node.chainman->Reset();
    m_node.chainman.reset();
}

TestingSetup::TestingSetup(const std::string& chainName, const std::vector<const char*>& extra_args)
    : ChainTestingSetup(chainName, extra_args)
{
    const CChainParams& chainparams = Params();
    // Ideally we'd move all the RPC tests to the functional testing framework
    // instead of unit tests, but for now we need these here.
    RegisterAllCoreRPCCommands(tableRPC);

    m_node.chainman->InitializeChainstate(m_node.mempool.get());
    m_node.chainman->ActiveChainstate().InitCoinsDB(
        /* cache_size_bytes */ 1 << 23, /* in_memory */ true, /* should_wipe */ false);
    assert(!m_node.chainman->ActiveChainstate().CanFlushToDisk());
    m_node.chainman->ActiveChainstate().InitCoinsCache(1 << 23);
    assert(m_node.chainman->ActiveChainstate().CanFlushToDisk());
    if (!m_node.chainman->ActiveChainstate().LoadGenesisBlock()) {
        throw std::runtime_error("LoadGenesisBlock failed.");
    }

    BlockValidationState state;
    if (!m_node.chainman->ActiveChainstate().ActivateBestChain(state)) {
        throw std::runtime_error(strprintf("ActivateBestChain failed. (%s)", state.ToString()));
    }

    m_node.addrman = std::make_unique<CAddrMan>(/* asmap */ std::vector<bool>(), /* deterministic */ false, /* consistency_check_ratio */ 0);
    m_node.banman = std::make_unique<BanMan>(m_args.GetDataDirBase() / "banlist", nullptr, DEFAULT_MISBEHAVING_BANTIME);
    m_node.connman = std::make_unique<CConnman>(0x1337, 0x1337, *m_node.addrman); // Deterministic randomness for tests.
    m_node.peerman = PeerManager::make(chainparams, *m_node.connman, *m_node.addrman,
                                       m_node.banman.get(), *m_node.chainman,
                                       *m_node.mempool, false);
    {
        CConnman::Options options;
        options.m_msgproc = m_node.peerman.get();
        m_node.connman->Init(options);
    }
}

TestChain100Setup::TestChain100Setup(const std::vector<const char*>& extra_args)
    : TestingSetup{CBaseChainParams::REGTEST, extra_args}
{
    /* Turn off automatic name DB checks for Namecoin.  They flush the
       coin cache, which messes up some of the upstream tests.  We test
       the name-DB checking explicitly anyway, and only want them active
       by default for the regtests.  */
    gArgs.ForceSetArg("-checknamedb", "-1");

    SetMockTime(1598887952);
    constexpr std::array<unsigned char, 32> vchKey = {
        {0, 0, 0, 0, 0, 0, 0, 0, 0, 0, 0, 0, 0, 0, 0, 0, 0, 0, 0, 0, 0, 0, 0, 0, 0, 0, 0, 0, 0, 0, 0, 1}};
    coinbaseKey.Set(vchKey.begin(), vchKey.end(), true);

    // Generate a 100-block chain:
    this->mineBlocks(COINBASE_MATURITY);

    {
        LOCK(::cs_main);
        assert(
            m_node.chainman->ActiveChain().Tip()->GetBlockHash().ToString() ==
            "1b9933f19741008a548f1b5bf38c9f5da95afdcb35f14e52585e4fcde0e8ee4f");
    }
}

void TestChain100Setup::mineBlocks(int num_blocks)
{
    CScript scriptPubKey = CScript() << ToByteVector(coinbaseKey.GetPubKey()) << OP_CHECKSIG;
    for (int i = 0; i < num_blocks; i++) {
        std::vector<CMutableTransaction> noTxns;
        CBlock b = CreateAndProcessBlock(noTxns, scriptPubKey);
        SetMockTime(GetTime() + 1);
        m_coinbase_txns.push_back(b.vtx[0]);
    }
}

CBlock TestChain100Setup::CreateBlock(
    const std::vector<CMutableTransaction>& txns,
    const CScript& scriptPubKey,
    CChainState& chainstate)
{
    const CChainParams& chainparams = Params();
    CTxMemPool empty_pool;
<<<<<<< HEAD
    CBlock block = BlockAssembler(m_node.chainman->ActiveChainstate(), empty_pool, chainparams).CreateNewBlock(PowAlgo::NEOSCRYPT, scriptPubKey)->block;
=======
    CBlock block = BlockAssembler(chainstate, empty_pool, chainparams).CreateNewBlock(scriptPubKey)->block;
>>>>>>> 4c5671e1

    Assert(block.vtx.size() == 1);
    for (const CMutableTransaction& tx : txns) {
        block.vtx.push_back(MakeTransactionRef(tx));
    }
    RegenerateCommitments(block, *Assert(m_node.chainman));

    auto& fakeHeader = block.pow.initFakeHeader (block);
    while (!block.pow.checkProofOfWork(fakeHeader, chainparams.GetConsensus())) ++fakeHeader.nNonce;

    return block;
}

CBlock TestChain100Setup::CreateAndProcessBlock(
    const std::vector<CMutableTransaction>& txns,
    const CScript& scriptPubKey,
    CChainState* chainstate)
{
    if (!chainstate) {
        chainstate = &Assert(m_node.chainman)->ActiveChainstate();
    }

    const CChainParams& chainparams = Params();
    const CBlock block = this->CreateBlock(txns, scriptPubKey, *chainstate);
    std::shared_ptr<const CBlock> shared_pblock = std::make_shared<const CBlock>(block);
    Assert(m_node.chainman)->ProcessNewBlock(chainparams, shared_pblock, true, nullptr);

    return block;
}


CMutableTransaction TestChain100Setup::CreateValidMempoolTransaction(CTransactionRef input_transaction,
                                                                     int input_vout,
                                                                     int input_height,
                                                                     CKey input_signing_key,
                                                                     CScript output_destination,
                                                                     CAmount output_amount,
                                                                     bool submit)
{
    // Transaction we will submit to the mempool
    CMutableTransaction mempool_txn;

    // Create an input
    COutPoint outpoint_to_spend(input_transaction->GetHash(), input_vout);
    CTxIn input(outpoint_to_spend);
    mempool_txn.vin.push_back(input);

    // Create an output
    CTxOut output(output_amount, output_destination);
    mempool_txn.vout.push_back(output);

    // Sign the transaction
    // - Add the signing key to a keystore
    FillableSigningProvider keystore;
    keystore.AddKey(input_signing_key);
    // - Populate a CoinsViewCache with the unspent output
    CCoinsView coins_view;
    CCoinsViewCache coins_cache(&coins_view);
    AddCoins(coins_cache, *input_transaction.get(), input_height);
    // - Use GetCoin to properly populate utxo_to_spend,
    Coin utxo_to_spend;
    assert(coins_cache.GetCoin(outpoint_to_spend, utxo_to_spend));
    // - Then add it to a map to pass in to SignTransaction
    std::map<COutPoint, Coin> input_coins;
    input_coins.insert({outpoint_to_spend, utxo_to_spend});
    // - Default signature hashing type
    int nHashType = SIGHASH_ALL;
    std::map<int, bilingual_str> input_errors;
    assert(SignTransaction(mempool_txn, &keystore, input_coins, nHashType, input_errors));

    // If submit=true, add transaction to the mempool.
    if (submit) {
        LOCK(cs_main);
        const MempoolAcceptResult result = AcceptToMemoryPool(m_node.chainman->ActiveChainstate(), *m_node.mempool.get(), MakeTransactionRef(mempool_txn), /* bypass_limits */ false);
        assert(result.m_result_type == MempoolAcceptResult::ResultType::VALID);
    }

    return mempool_txn;
}

CTxMemPoolEntry TestMemPoolEntryHelper::FromTx(const CMutableTransaction& tx) const
{
    return FromTx(MakeTransactionRef(tx));
}

CTxMemPoolEntry TestMemPoolEntryHelper::FromTx(const CTransactionRef& tx) const
{
    return CTxMemPoolEntry(tx, nFee, nTime, nHeight,
                           spendsCoinbase, sigOpCost, lp);
}

/**
 * @returns a real block (0000000000013b8ab2cd513b0261a14096412195a72a0c4827d229dcc7e0f7af)
 *      with 9 txs.
 */
CBlock getBlock13b8a()
{
    CBlock block;
    CDataStream stream(ParseHex(
        "0100000090f0a9f110702f808219ebea1173056042a714bad51b916cb6800000000000005275289558f51c9966699404ae2294730c3c9f9bda53523ce50e9b95e558da2fdb261b4d4c86041b1ab1bf93"
        /* The next two lines encode the PoW data, which is added in comparison
           to upstream Bitcoin/Namecoin.  */
        "0200000000"
        "0000000000000000000000000000000000000000000000000000000000000000000000000000000000000000000000000000000000000000000000000000000000000000000000000000000000000000"
        "0901000000010000000000000000000000000000000000000000000000000000000000000000ffffffff07044c86041b0146ffffffff0100f2052a01000000434104e18f7afbe4721580e81e8414fc8c24d7cfacf254bb5c7b949450c3e997c2dc1242487a8169507b631eb3771f2b425483fb13102c4eb5d858eef260fe70fbfae0ac00000000010000000196608ccbafa16abada902780da4dc35dafd7af05fa0da08cf833575f8cf9e836000000004a493046022100dab24889213caf43ae6adc41cf1c9396c08240c199f5225acf45416330fd7dbd022100fe37900e0644bf574493a07fc5edba06dbc07c311b947520c2d514bc5725dcb401ffffffff0100f2052a010000001976a914f15d1921f52e4007b146dfa60f369ed2fc393ce288ac000000000100000001fb766c1288458c2bafcfec81e48b24d98ec706de6b8af7c4e3c29419bfacb56d000000008c493046022100f268ba165ce0ad2e6d93f089cfcd3785de5c963bb5ea6b8c1b23f1ce3e517b9f022100da7c0f21adc6c401887f2bfd1922f11d76159cbc597fbd756a23dcbb00f4d7290141042b4e8625a96127826915a5b109852636ad0da753c9e1d5606a50480cd0c40f1f8b8d898235e571fe9357d9ec842bc4bba1827daaf4de06d71844d0057707966affffffff0280969800000000001976a9146963907531db72d0ed1a0cfb471ccb63923446f388ac80d6e34c000000001976a914f0688ba1c0d1ce182c7af6741e02658c7d4dfcd388ac000000000100000002c40297f730dd7b5a99567eb8d27b78758f607507c52292d02d4031895b52f2ff010000008b483045022100f7edfd4b0aac404e5bab4fd3889e0c6c41aa8d0e6fa122316f68eddd0a65013902205b09cc8b2d56e1cd1f7f2fafd60a129ed94504c4ac7bdc67b56fe67512658b3e014104732012cb962afa90d31b25d8fb0e32c94e513ab7a17805c14ca4c3423e18b4fb5d0e676841733cb83abaf975845c9f6f2a8097b7d04f4908b18368d6fc2d68ecffffffffca5065ff9617cbcba45eb23726df6498a9b9cafed4f54cbab9d227b0035ddefb000000008a473044022068010362a13c7f9919fa832b2dee4e788f61f6f5d344a7c2a0da6ae740605658022006d1af525b9a14a35c003b78b72bd59738cd676f845d1ff3fc25049e01003614014104732012cb962afa90d31b25d8fb0e32c94e513ab7a17805c14ca4c3423e18b4fb5d0e676841733cb83abaf975845c9f6f2a8097b7d04f4908b18368d6fc2d68ecffffffff01001ec4110200000043410469ab4181eceb28985b9b4e895c13fa5e68d85761b7eee311db5addef76fa8621865134a221bd01f28ec9999ee3e021e60766e9d1f3458c115fb28650605f11c9ac000000000100000001cdaf2f758e91c514655e2dc50633d1e4c84989f8aa90a0dbc883f0d23ed5c2fa010000008b48304502207ab51be6f12a1962ba0aaaf24a20e0b69b27a94fac5adf45aa7d2d18ffd9236102210086ae728b370e5329eead9accd880d0cb070aea0c96255fae6c4f1ddcce1fd56e014104462e76fd4067b3a0aa42070082dcb0bf2f388b6495cf33d789904f07d0f55c40fbd4b82963c69b3dc31895d0c772c812b1d5fbcade15312ef1c0e8ebbb12dcd4ffffffff02404b4c00000000001976a9142b6ba7c9d796b75eef7942fc9288edd37c32f5c388ac002d3101000000001976a9141befba0cdc1ad56529371864d9f6cb042faa06b588ac000000000100000001b4a47603e71b61bc3326efd90111bf02d2f549b067f4c4a8fa183b57a0f800cb010000008a4730440220177c37f9a505c3f1a1f0ce2da777c339bd8339ffa02c7cb41f0a5804f473c9230220585b25a2ee80eb59292e52b987dad92acb0c64eced92ed9ee105ad153cdb12d001410443bd44f683467e549dae7d20d1d79cbdb6df985c6e9c029c8d0c6cb46cc1a4d3cf7923c5021b27f7a0b562ada113bc85d5fda5a1b41e87fe6e8802817cf69996ffffffff0280651406000000001976a9145505614859643ab7b547cd7f1f5e7e2a12322d3788ac00aa0271000000001976a914ea4720a7a52fc166c55ff2298e07baf70ae67e1b88ac00000000010000000586c62cd602d219bb60edb14a3e204de0705176f9022fe49a538054fb14abb49e010000008c493046022100f2bc2aba2534becbdf062eb993853a42bbbc282083d0daf9b4b585bd401aa8c9022100b1d7fd7ee0b95600db8535bbf331b19eed8d961f7a8e54159c53675d5f69df8c014104462e76fd4067b3a0aa42070082dcb0bf2f388b6495cf33d789904f07d0f55c40fbd4b82963c69b3dc31895d0c772c812b1d5fbcade15312ef1c0e8ebbb12dcd4ffffffff03ad0e58ccdac3df9dc28a218bcf6f1997b0a93306faaa4b3a28ae83447b2179010000008b483045022100be12b2937179da88599e27bb31c3525097a07cdb52422d165b3ca2f2020ffcf702200971b51f853a53d644ebae9ec8f3512e442b1bcb6c315a5b491d119d10624c83014104462e76fd4067b3a0aa42070082dcb0bf2f388b6495cf33d789904f07d0f55c40fbd4b82963c69b3dc31895d0c772c812b1d5fbcade15312ef1c0e8ebbb12dcd4ffffffff2acfcab629bbc8685792603762c921580030ba144af553d271716a95089e107b010000008b483045022100fa579a840ac258871365dd48cd7552f96c8eea69bd00d84f05b283a0dab311e102207e3c0ee9234814cfbb1b659b83671618f45abc1326b9edcc77d552a4f2a805c0014104462e76fd4067b3a0aa42070082dcb0bf2f388b6495cf33d789904f07d0f55c40fbd4b82963c69b3dc31895d0c772c812b1d5fbcade15312ef1c0e8ebbb12dcd4ffffffffdcdc6023bbc9944a658ddc588e61eacb737ddf0a3cd24f113b5a8634c517fcd2000000008b4830450221008d6df731df5d32267954bd7d2dda2302b74c6c2a6aa5c0ca64ecbabc1af03c75022010e55c571d65da7701ae2da1956c442df81bbf076cdbac25133f99d98a9ed34c014104462e76fd4067b3a0aa42070082dcb0bf2f388b6495cf33d789904f07d0f55c40fbd4b82963c69b3dc31895d0c772c812b1d5fbcade15312ef1c0e8ebbb12dcd4ffffffffe15557cd5ce258f479dfd6dc6514edf6d7ed5b21fcfa4a038fd69f06b83ac76e010000008b483045022023b3e0ab071eb11de2eb1cc3a67261b866f86bf6867d4558165f7c8c8aca2d86022100dc6e1f53a91de3efe8f63512850811f26284b62f850c70ca73ed5de8771fb451014104462e76fd4067b3a0aa42070082dcb0bf2f388b6495cf33d789904f07d0f55c40fbd4b82963c69b3dc31895d0c772c812b1d5fbcade15312ef1c0e8ebbb12dcd4ffffffff01404b4c00000000001976a9142b6ba7c9d796b75eef7942fc9288edd37c32f5c388ac00000000010000000166d7577163c932b4f9690ca6a80b6e4eb001f0a2fa9023df5595602aae96ed8d000000008a4730440220262b42546302dfb654a229cefc86432b89628ff259dc87edd1154535b16a67e102207b4634c020a97c3e7bbd0d4d19da6aa2269ad9dded4026e896b213d73ca4b63f014104979b82d02226b3a4597523845754d44f13639e3bf2df5e82c6aab2bdc79687368b01b1ab8b19875ae3c90d661a3d0a33161dab29934edeb36aa01976be3baf8affffffff02404b4c00000000001976a9144854e695a02af0aeacb823ccbc272134561e0a1688ac40420f00000000001976a914abee93376d6b37b5c2940655a6fcaf1c8e74237988ac0000000001000000014e3f8ef2e91349a9059cb4f01e54ab2597c1387161d3da89919f7ea6acdbb371010000008c49304602210081f3183471a5ca22307c0800226f3ef9c353069e0773ac76bb580654d56aa523022100d4c56465bdc069060846f4fbf2f6b20520b2a80b08b168b31e66ddb9c694e240014104976c79848e18251612f8940875b2b08d06e6dc73b9840e8860c066b7e87432c477e9a59a453e71e6d76d5fe34058b800a098fc1740ce3012e8fc8a00c96af966ffffffff02c0e1e400000000001976a9144134e75a6fcb6042034aab5e18570cf1f844f54788ac404b4c00000000001976a9142b6ba7c9d796b75eef7942fc9288edd37c32f5c388ac00000000"),
        SER_NETWORK, PROTOCOL_VERSION);
    stream >> block;
    return block;
}

//! equality test
bool operator==(const Coin &a, const Coin &b) {
    // Empty Coin objects are always equal.
    if (a.IsSpent() && b.IsSpent()) return true;
    return a.fCoinBase == b.fCoinBase &&
           a.nHeight == b.nHeight &&
           a.out == b.out;
}<|MERGE_RESOLUTION|>--- conflicted
+++ resolved
@@ -249,11 +249,7 @@
 {
     const CChainParams& chainparams = Params();
     CTxMemPool empty_pool;
-<<<<<<< HEAD
-    CBlock block = BlockAssembler(m_node.chainman->ActiveChainstate(), empty_pool, chainparams).CreateNewBlock(PowAlgo::NEOSCRYPT, scriptPubKey)->block;
-=======
-    CBlock block = BlockAssembler(chainstate, empty_pool, chainparams).CreateNewBlock(scriptPubKey)->block;
->>>>>>> 4c5671e1
+    CBlock block = BlockAssembler(chainstate, empty_pool, chainparams).CreateNewBlock(PowAlgo::NEOSCRYPT, scriptPubKey)->block;
 
     Assert(block.vtx.size() == 1);
     for (const CMutableTransaction& tx : txns) {
