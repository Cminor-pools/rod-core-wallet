// Copyright (c) 2011-2020 The Bitcoin Core developers
// Distributed under the MIT software license, see the accompanying
// file COPYING or http://www.opensource.org/licenses/mit-license.php.

#include <test/util/setup_common.h>

#include <addrman.h>
#include <banman.h>
#include <chainparams.h>
#include <consensus/consensus.h>
#include <consensus/params.h>
#include <consensus/validation.h>
#include <crypto/sha256.h>
#include <init.h>
#include <interfaces/chain.h>
#include <miner.h>
#include <net.h>
#include <net_processing.h>
#include <noui.h>
#include <policy/fees.h>
#include <pow.h>
#include <powdata.h>
#include <rpc/blockchain.h>
#include <rpc/register.h>
#include <rpc/server.h>
#include <scheduler.h>
#include <script/sigcache.h>
#include <streams.h>
#include <txdb.h>
#include <util/strencodings.h>
#include <util/string.h>
#include <util/time.h>
#include <util/translation.h>
#include <util/url.h>
#include <util/vector.h>
#include <validation.h>
#include <validationinterface.h>
#include <walletinitinterface.h>

#include <functional>

const std::function<std::string(const char*)> G_TRANSLATION_FUN = nullptr;
UrlDecodeFn* const URL_DECODE = nullptr;

FastRandomContext g_insecure_rand_ctx;
/** Random context to get unique temp data dirs. Separate from g_insecure_rand_ctx, which can be seeded from a const env var */
static FastRandomContext g_insecure_rand_ctx_temp_path;

/** Return the unsigned from the environment var if available, otherwise 0 */
static uint256 GetUintFromEnv(const std::string& env_name)
{
    const char* num = std::getenv(env_name.c_str());
    if (!num) return {};
    return uint256S(num);
}

void Seed(FastRandomContext& ctx)
{
    // Should be enough to get the seed once for the process
    static uint256 seed{};
    static const std::string RANDOM_CTX_SEED{"RANDOM_CTX_SEED"};
    if (seed.IsNull()) seed = GetUintFromEnv(RANDOM_CTX_SEED);
    if (seed.IsNull()) seed = GetRandHash();
    LogPrintf("%s: Setting random seed for current tests to %s=%s\n", __func__, RANDOM_CTX_SEED, seed.GetHex());
    ctx = FastRandomContext(seed);
}

std::ostream& operator<<(std::ostream& os, const uint256& num)
{
    os << num.ToString();
    return os;
}

BasicTestingSetup::BasicTestingSetup(const std::string& chainName, const std::vector<const char*>& extra_args)
    : m_path_root{fs::temp_directory_path() / "test_common_" PACKAGE_NAME / g_insecure_rand_ctx_temp_path.rand256().ToString()}
{
    const std::vector<const char*> arguments = Cat(
        {
            "dummy",
            "-printtoconsole=0",
            "-logsourcelocations",
            "-logtimemicros",
            "-logthreadnames",
            "-debug",
            "-debugexclude=libevent",
            "-debugexclude=leveldb",
        },
        extra_args);
    util::ThreadRename("test");
    fs::create_directories(m_path_root);
    gArgs.ForceSetArg("-datadir", m_path_root.string());
    ClearDatadirCache();
    {
        SetupServerArgs(m_node);
        std::string error;
        const bool success{m_node.args->ParseParameters(arguments.size(), arguments.data(), error)};
        assert(success);
        assert(error.empty());
    }
    SelectParams(chainName);
    SeedInsecureRand();
    if (G_TEST_LOG_FUN) LogInstance().PushBackCallback(G_TEST_LOG_FUN);
    InitLogging(*m_node.args);
    AppInitParameterInteraction(*m_node.args);
    LogInstance().StartLogging();
    SHA256AutoDetect();
    ECC_Start();
    SetupEnvironment();
    SetupNetworking();
    InitSignatureCache();
    InitScriptExecutionCache();
    m_node.chain = interfaces::MakeChain(m_node);
    g_wallet_init_interface.Construct(m_node);
    fCheckBlockIndex = true;
    static bool noui_connected = false;
    if (!noui_connected) {
        noui_connect();
        noui_connected = true;
    }
}

BasicTestingSetup::~BasicTestingSetup()
{
    LogInstance().DisconnectTestLogger();
    fs::remove_all(m_path_root);
    gArgs.ClearArgs();
    ECC_Stop();
}

ChainTestingSetup::ChainTestingSetup(const std::string& chainName, const std::vector<const char*>& extra_args)
    : BasicTestingSetup(chainName, extra_args)
{
    // We have to run a scheduler thread to prevent ActivateBestChain
    // from blocking due to queue overrun.
    m_node.scheduler = std::make_unique<CScheduler>();
    m_node.scheduler->m_service_thread = std::thread([&] { TraceThread("scheduler", [&] { m_node.scheduler->serviceQueue(); }); });
    GetMainSignals().RegisterBackgroundSignalScheduler(*m_node.scheduler);

    pblocktree.reset(new CBlockTreeDB(1 << 20, true));

    m_node.fee_estimator = std::make_unique<CBlockPolicyEstimator>();
    m_node.mempool = std::make_unique<CTxMemPool>(m_node.fee_estimator.get(), 1);

    m_node.chainman = &::g_chainman;

    // Start script-checking threads. Set g_parallel_script_checks to true so they are used.
    constexpr int script_check_threads = 2;
    StartScriptCheckWorkerThreads(script_check_threads);
    g_parallel_script_checks = true;
}

ChainTestingSetup::~ChainTestingSetup()
{
    if (m_node.scheduler) m_node.scheduler->stop();
    StopScriptCheckWorkerThreads();
    GetMainSignals().FlushBackgroundCallbacks();
    GetMainSignals().UnregisterBackgroundSignalScheduler();
    m_node.connman.reset();
    m_node.banman.reset();
    m_node.addrman.reset();
    m_node.args = nullptr;
    UnloadBlockIndex(m_node.mempool.get(), *m_node.chainman);
    m_node.mempool.reset();
    m_node.scheduler.reset();
    m_node.chainman->Reset();
    m_node.chainman = nullptr;
    pblocktree.reset();
}

TestingSetup::TestingSetup(const std::string& chainName, const std::vector<const char*>& extra_args)
    : ChainTestingSetup(chainName, extra_args)
{
    const CChainParams& chainparams = Params();
    // Ideally we'd move all the RPC tests to the functional testing framework
    // instead of unit tests, but for now we need these here.
    RegisterAllCoreRPCCommands(tableRPC);

    m_node.chainman->InitializeChainstate(*m_node.mempool);
    ::ChainstateActive().InitCoinsDB(
        /* cache_size_bytes */ 1 << 23, /* in_memory */ true, /* should_wipe */ false);
    assert(!::ChainstateActive().CanFlushToDisk());
    ::ChainstateActive().InitCoinsCache(1 << 23);
    assert(::ChainstateActive().CanFlushToDisk());
    if (!::ChainstateActive().LoadGenesisBlock(chainparams)) {
        throw std::runtime_error("LoadGenesisBlock failed.");
    }

    BlockValidationState state;
    if (!::ChainstateActive().ActivateBestChain(state, chainparams)) {
        throw std::runtime_error(strprintf("ActivateBestChain failed. (%s)", state.ToString()));
    }

    m_node.addrman = std::make_unique<CAddrMan>();
    m_node.banman = std::make_unique<BanMan>(GetDataDir() / "banlist.dat", nullptr, DEFAULT_MISBEHAVING_BANTIME);
    m_node.connman = std::make_unique<CConnman>(0x1337, 0x1337, *m_node.addrman); // Deterministic randomness for tests.
    m_node.peerman = PeerManager::make(chainparams, *m_node.connman, *m_node.addrman,
                                       m_node.banman.get(), *m_node.scheduler, *m_node.chainman,
                                       *m_node.mempool, false);
    {
        CConnman::Options options;
        options.m_msgproc = m_node.peerman.get();
        m_node.connman->Init(options);
    }
}

TestChain100Setup::TestChain100Setup()
{
    /* Turn off automatic name DB checks for Namecoin.  They flush the
       coin cache, which messes up some of the upstream tests.  We test
       the name-DB checking explicitly anyway, and only want them active
       by default for the regtests.  */
    gArgs.ForceSetArg("-checknamedb", "-1");

    SetMockTime(1598887952);
    constexpr std::array<unsigned char, 32> vchKey = {
        {0, 0, 0, 0, 0, 0, 0, 0, 0, 0, 0, 0, 0, 0, 0, 0, 0, 0, 0, 0, 0, 0, 0, 0, 0, 0, 0, 0, 0, 0, 0, 1}};
    coinbaseKey.Set(vchKey.begin(), vchKey.end(), true);

    // Generate a 100-block chain:
    this->mineBlocks(COINBASE_MATURITY);

    {
        LOCK(::cs_main);
        assert(
            m_node.chainman->ActiveChain().Tip()->GetBlockHash().ToString() ==
<<<<<<< HEAD
            "808d38cb83368147a1ab363c577481c7df720335a98b9a3e8971bbae84d438b3");
=======
            "6f110610ee53128e9d43ecdbde839504e20cb170534ebd10978cd456fb2005be");
>>>>>>> c4e306ff
    }
}

void TestChain100Setup::mineBlocks(int num_blocks)
{
    CScript scriptPubKey = CScript() << ToByteVector(coinbaseKey.GetPubKey()) << OP_CHECKSIG;
    for (int i = 0; i < num_blocks; i++) {
        std::vector<CMutableTransaction> noTxns;
        CBlock b = CreateAndProcessBlock(noTxns, scriptPubKey);
        SetMockTime(GetTime() + 1);
        m_coinbase_txns.push_back(b.vtx[0]);
    }
}

CBlock TestChain100Setup::CreateAndProcessBlock(const std::vector<CMutableTransaction>& txns, const CScript& scriptPubKey)
{
    const CChainParams& chainparams = Params();
    CTxMemPool empty_pool;
    CBlock block = BlockAssembler(::ChainstateActive(), empty_pool, chainparams).CreateNewBlock(PowAlgo::NEOSCRYPT, scriptPubKey)->block;

    Assert(block.vtx.size() == 1);
    for (const CMutableTransaction& tx : txns) {
        block.vtx.push_back(MakeTransactionRef(tx));
    }
    RegenerateCommitments(block, WITH_LOCK(::cs_main, return std::ref(g_chainman.m_blockman)));

    auto& fakeHeader = block.pow.initFakeHeader (block);
    while (!block.pow.checkProofOfWork(fakeHeader, chainparams.GetConsensus())) ++fakeHeader.nNonce;

    std::shared_ptr<const CBlock> shared_pblock = std::make_shared<const CBlock>(block);
    Assert(m_node.chainman)->ProcessNewBlock(chainparams, shared_pblock, true, nullptr);

    return block;
}


CMutableTransaction TestChain100Setup::CreateValidMempoolTransaction(CTransactionRef input_transaction,
                                                                     int input_vout,
                                                                     int input_height,
                                                                     CKey input_signing_key,
                                                                     CScript output_destination,
                                                                     CAmount output_amount)
{
    // Transaction we will submit to the mempool
    CMutableTransaction mempool_txn;

    // Create an input
    COutPoint outpoint_to_spend(input_transaction->GetHash(), input_vout);
    CTxIn input(outpoint_to_spend);
    mempool_txn.vin.push_back(input);

    // Create an output
    CTxOut output(output_amount, output_destination);
    mempool_txn.vout.push_back(output);

    // Sign the transaction
    // - Add the signing key to a keystore
    FillableSigningProvider keystore;
    keystore.AddKey(input_signing_key);
    // - Populate a CoinsViewCache with the unspent output
    CCoinsView coins_view;
    CCoinsViewCache coins_cache(&coins_view);
    AddCoins(coins_cache, *input_transaction.get(), input_height);
    // - Use GetCoin to properly populate utxo_to_spend,
    Coin utxo_to_spend;
    assert(coins_cache.GetCoin(outpoint_to_spend, utxo_to_spend));
    // - Then add it to a map to pass in to SignTransaction
    std::map<COutPoint, Coin> input_coins;
    input_coins.insert({outpoint_to_spend, utxo_to_spend});
    // - Default signature hashing type
    int nHashType = SIGHASH_ALL;
    std::map<int, std::string> input_errors;
    assert(SignTransaction(mempool_txn, &keystore, input_coins, nHashType, input_errors));

    // Add transaction to the mempool
    {
        LOCK(cs_main);
        const MempoolAcceptResult result = AcceptToMemoryPool(::ChainstateActive(), *m_node.mempool.get(), MakeTransactionRef(mempool_txn), /* bypass_limits */ false);
        assert(result.m_result_type == MempoolAcceptResult::ResultType::VALID);
    }

    return mempool_txn;
}

TestChain100Setup::~TestChain100Setup()
{
    gArgs.ForceSetArg("-segwitheight", "0");
    SetMockTime(0);
}

CTxMemPoolEntry TestMemPoolEntryHelper::FromTx(const CMutableTransaction& tx) const
{
    return FromTx(MakeTransactionRef(tx));
}

CTxMemPoolEntry TestMemPoolEntryHelper::FromTx(const CTransactionRef& tx) const
{
    return CTxMemPoolEntry(tx, nFee, nTime, nHeight,
                           spendsCoinbase, sigOpCost, lp);
}

/**
 * @returns a real block (0000000000013b8ab2cd513b0261a14096412195a72a0c4827d229dcc7e0f7af)
 *      with 9 txs.
 */
CBlock getBlock13b8a()
{
    CBlock block;
    CDataStream stream(ParseHex(
        "0100000090f0a9f110702f808219ebea1173056042a714bad51b916cb6800000000000005275289558f51c9966699404ae2294730c3c9f9bda53523ce50e9b95e558da2fdb261b4d4c86041b1ab1bf93"
        /* The next two lines encode the PoW data, which is added in comparison
           to upstream Bitcoin/Namecoin.  */
        "0200000000"
        "0000000000000000000000000000000000000000000000000000000000000000000000000000000000000000000000000000000000000000000000000000000000000000000000000000000000000000"
        "0901000000010000000000000000000000000000000000000000000000000000000000000000ffffffff07044c86041b0146ffffffff0100f2052a01000000434104e18f7afbe4721580e81e8414fc8c24d7cfacf254bb5c7b949450c3e997c2dc1242487a8169507b631eb3771f2b425483fb13102c4eb5d858eef260fe70fbfae0ac00000000010000000196608ccbafa16abada902780da4dc35dafd7af05fa0da08cf833575f8cf9e836000000004a493046022100dab24889213caf43ae6adc41cf1c9396c08240c199f5225acf45416330fd7dbd022100fe37900e0644bf574493a07fc5edba06dbc07c311b947520c2d514bc5725dcb401ffffffff0100f2052a010000001976a914f15d1921f52e4007b146dfa60f369ed2fc393ce288ac000000000100000001fb766c1288458c2bafcfec81e48b24d98ec706de6b8af7c4e3c29419bfacb56d000000008c493046022100f268ba165ce0ad2e6d93f089cfcd3785de5c963bb5ea6b8c1b23f1ce3e517b9f022100da7c0f21adc6c401887f2bfd1922f11d76159cbc597fbd756a23dcbb00f4d7290141042b4e8625a96127826915a5b109852636ad0da753c9e1d5606a50480cd0c40f1f8b8d898235e571fe9357d9ec842bc4bba1827daaf4de06d71844d0057707966affffffff0280969800000000001976a9146963907531db72d0ed1a0cfb471ccb63923446f388ac80d6e34c000000001976a914f0688ba1c0d1ce182c7af6741e02658c7d4dfcd388ac000000000100000002c40297f730dd7b5a99567eb8d27b78758f607507c52292d02d4031895b52f2ff010000008b483045022100f7edfd4b0aac404e5bab4fd3889e0c6c41aa8d0e6fa122316f68eddd0a65013902205b09cc8b2d56e1cd1f7f2fafd60a129ed94504c4ac7bdc67b56fe67512658b3e014104732012cb962afa90d31b25d8fb0e32c94e513ab7a17805c14ca4c3423e18b4fb5d0e676841733cb83abaf975845c9f6f2a8097b7d04f4908b18368d6fc2d68ecffffffffca5065ff9617cbcba45eb23726df6498a9b9cafed4f54cbab9d227b0035ddefb000000008a473044022068010362a13c7f9919fa832b2dee4e788f61f6f5d344a7c2a0da6ae740605658022006d1af525b9a14a35c003b78b72bd59738cd676f845d1ff3fc25049e01003614014104732012cb962afa90d31b25d8fb0e32c94e513ab7a17805c14ca4c3423e18b4fb5d0e676841733cb83abaf975845c9f6f2a8097b7d04f4908b18368d6fc2d68ecffffffff01001ec4110200000043410469ab4181eceb28985b9b4e895c13fa5e68d85761b7eee311db5addef76fa8621865134a221bd01f28ec9999ee3e021e60766e9d1f3458c115fb28650605f11c9ac000000000100000001cdaf2f758e91c514655e2dc50633d1e4c84989f8aa90a0dbc883f0d23ed5c2fa010000008b48304502207ab51be6f12a1962ba0aaaf24a20e0b69b27a94fac5adf45aa7d2d18ffd9236102210086ae728b370e5329eead9accd880d0cb070aea0c96255fae6c4f1ddcce1fd56e014104462e76fd4067b3a0aa42070082dcb0bf2f388b6495cf33d789904f07d0f55c40fbd4b82963c69b3dc31895d0c772c812b1d5fbcade15312ef1c0e8ebbb12dcd4ffffffff02404b4c00000000001976a9142b6ba7c9d796b75eef7942fc9288edd37c32f5c388ac002d3101000000001976a9141befba0cdc1ad56529371864d9f6cb042faa06b588ac000000000100000001b4a47603e71b61bc3326efd90111bf02d2f549b067f4c4a8fa183b57a0f800cb010000008a4730440220177c37f9a505c3f1a1f0ce2da777c339bd8339ffa02c7cb41f0a5804f473c9230220585b25a2ee80eb59292e52b987dad92acb0c64eced92ed9ee105ad153cdb12d001410443bd44f683467e549dae7d20d1d79cbdb6df985c6e9c029c8d0c6cb46cc1a4d3cf7923c5021b27f7a0b562ada113bc85d5fda5a1b41e87fe6e8802817cf69996ffffffff0280651406000000001976a9145505614859643ab7b547cd7f1f5e7e2a12322d3788ac00aa0271000000001976a914ea4720a7a52fc166c55ff2298e07baf70ae67e1b88ac00000000010000000586c62cd602d219bb60edb14a3e204de0705176f9022fe49a538054fb14abb49e010000008c493046022100f2bc2aba2534becbdf062eb993853a42bbbc282083d0daf9b4b585bd401aa8c9022100b1d7fd7ee0b95600db8535bbf331b19eed8d961f7a8e54159c53675d5f69df8c014104462e76fd4067b3a0aa42070082dcb0bf2f388b6495cf33d789904f07d0f55c40fbd4b82963c69b3dc31895d0c772c812b1d5fbcade15312ef1c0e8ebbb12dcd4ffffffff03ad0e58ccdac3df9dc28a218bcf6f1997b0a93306faaa4b3a28ae83447b2179010000008b483045022100be12b2937179da88599e27bb31c3525097a07cdb52422d165b3ca2f2020ffcf702200971b51f853a53d644ebae9ec8f3512e442b1bcb6c315a5b491d119d10624c83014104462e76fd4067b3a0aa42070082dcb0bf2f388b6495cf33d789904f07d0f55c40fbd4b82963c69b3dc31895d0c772c812b1d5fbcade15312ef1c0e8ebbb12dcd4ffffffff2acfcab629bbc8685792603762c921580030ba144af553d271716a95089e107b010000008b483045022100fa579a840ac258871365dd48cd7552f96c8eea69bd00d84f05b283a0dab311e102207e3c0ee9234814cfbb1b659b83671618f45abc1326b9edcc77d552a4f2a805c0014104462e76fd4067b3a0aa42070082dcb0bf2f388b6495cf33d789904f07d0f55c40fbd4b82963c69b3dc31895d0c772c812b1d5fbcade15312ef1c0e8ebbb12dcd4ffffffffdcdc6023bbc9944a658ddc588e61eacb737ddf0a3cd24f113b5a8634c517fcd2000000008b4830450221008d6df731df5d32267954bd7d2dda2302b74c6c2a6aa5c0ca64ecbabc1af03c75022010e55c571d65da7701ae2da1956c442df81bbf076cdbac25133f99d98a9ed34c014104462e76fd4067b3a0aa42070082dcb0bf2f388b6495cf33d789904f07d0f55c40fbd4b82963c69b3dc31895d0c772c812b1d5fbcade15312ef1c0e8ebbb12dcd4ffffffffe15557cd5ce258f479dfd6dc6514edf6d7ed5b21fcfa4a038fd69f06b83ac76e010000008b483045022023b3e0ab071eb11de2eb1cc3a67261b866f86bf6867d4558165f7c8c8aca2d86022100dc6e1f53a91de3efe8f63512850811f26284b62f850c70ca73ed5de8771fb451014104462e76fd4067b3a0aa42070082dcb0bf2f388b6495cf33d789904f07d0f55c40fbd4b82963c69b3dc31895d0c772c812b1d5fbcade15312ef1c0e8ebbb12dcd4ffffffff01404b4c00000000001976a9142b6ba7c9d796b75eef7942fc9288edd37c32f5c388ac00000000010000000166d7577163c932b4f9690ca6a80b6e4eb001f0a2fa9023df5595602aae96ed8d000000008a4730440220262b42546302dfb654a229cefc86432b89628ff259dc87edd1154535b16a67e102207b4634c020a97c3e7bbd0d4d19da6aa2269ad9dded4026e896b213d73ca4b63f014104979b82d02226b3a4597523845754d44f13639e3bf2df5e82c6aab2bdc79687368b01b1ab8b19875ae3c90d661a3d0a33161dab29934edeb36aa01976be3baf8affffffff02404b4c00000000001976a9144854e695a02af0aeacb823ccbc272134561e0a1688ac40420f00000000001976a914abee93376d6b37b5c2940655a6fcaf1c8e74237988ac0000000001000000014e3f8ef2e91349a9059cb4f01e54ab2597c1387161d3da89919f7ea6acdbb371010000008c49304602210081f3183471a5ca22307c0800226f3ef9c353069e0773ac76bb580654d56aa523022100d4c56465bdc069060846f4fbf2f6b20520b2a80b08b168b31e66ddb9c694e240014104976c79848e18251612f8940875b2b08d06e6dc73b9840e8860c066b7e87432c477e9a59a453e71e6d76d5fe34058b800a098fc1740ce3012e8fc8a00c96af966ffffffff02c0e1e400000000001976a9144134e75a6fcb6042034aab5e18570cf1f844f54788ac404b4c00000000001976a9142b6ba7c9d796b75eef7942fc9288edd37c32f5c388ac00000000"),
        SER_NETWORK, PROTOCOL_VERSION);
    stream >> block;
    return block;
}

//! equality test
bool operator==(const Coin &a, const Coin &b) {
    // Empty Coin objects are always equal.
    if (a.IsSpent() && b.IsSpent()) return true;
    return a.fCoinBase == b.fCoinBase &&
           a.nHeight == b.nHeight &&
           a.out == b.out;
}<|MERGE_RESOLUTION|>--- conflicted
+++ resolved
@@ -223,11 +223,7 @@
         LOCK(::cs_main);
         assert(
             m_node.chainman->ActiveChain().Tip()->GetBlockHash().ToString() ==
-<<<<<<< HEAD
-            "808d38cb83368147a1ab363c577481c7df720335a98b9a3e8971bbae84d438b3");
-=======
-            "6f110610ee53128e9d43ecdbde839504e20cb170534ebd10978cd456fb2005be");
->>>>>>> c4e306ff
+            "1b9933f19741008a548f1b5bf38c9f5da95afdcb35f14e52585e4fcde0e8ee4f");
     }
 }
 
