--- conflicted
+++ resolved
@@ -210,13 +210,8 @@
 CBlock TestChain100Setup::CreateAndProcessBlock(const std::vector<CMutableTransaction>& txns, const CScript& scriptPubKey)
 {
     const CChainParams& chainparams = Params();
-<<<<<<< HEAD
-    std::unique_ptr<CBlockTemplate> pblocktemplate = BlockAssembler(*m_node.mempool, chainparams).CreateNewBlock(PowAlgo::NEOSCRYPT, scriptPubKey);
-    CBlock& block = pblocktemplate->block;
-=======
     CTxMemPool empty_pool;
-    CBlock block = BlockAssembler(empty_pool, chainparams).CreateNewBlock(scriptPubKey)->block;
->>>>>>> 7480ed16
+    CBlock block = BlockAssembler(empty_pool, chainparams).CreateNewBlock(PowAlgo::NEOSCRYPT, scriptPubKey)->block;
 
     Assert(block.vtx.size() == 1);
     for (const CMutableTransaction& tx : txns) {
