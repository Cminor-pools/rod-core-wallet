// Copyright (c) 2011-2020 The Bitcoin Core developers
// Distributed under the MIT software license, see the accompanying
// file COPYING or http://www.opensource.org/licenses/mit-license.php.

#include <test/util/setup_common.h>

#include <addrman.h>
#include <banman.h>
#include <chainparams.h>
#include <consensus/consensus.h>
#include <consensus/params.h>
#include <consensus/validation.h>
#include <crypto/sha256.h>
#include <init.h>
#include <interfaces/chain.h>
#include <miner.h>
#include <net.h>
#include <net_processing.h>
#include <noui.h>
#include <policy/fees.h>
#include <pow.h>
#include <rpc/blockchain.h>
#include <rpc/register.h>
#include <rpc/server.h>
#include <scheduler.h>
#include <script/sigcache.h>
#include <streams.h>
#include <txdb.h>
#include <util/strencodings.h>
#include <util/string.h>
#include <util/time.h>
#include <util/translation.h>
#include <util/url.h>
#include <util/vector.h>
#include <validation.h>
#include <validationinterface.h>
#include <walletinitinterface.h>

#include <functional>

const std::function<std::string(const char*)> G_TRANSLATION_FUN = nullptr;
UrlDecodeFn* const URL_DECODE = nullptr;

FastRandomContext g_insecure_rand_ctx;
/** Random context to get unique temp data dirs. Separate from g_insecure_rand_ctx, which can be seeded from a const env var */
static FastRandomContext g_insecure_rand_ctx_temp_path;

/** Return the unsigned from the environment var if available, otherwise 0 */
static uint256 GetUintFromEnv(const std::string& env_name)
{
    const char* num = std::getenv(env_name.c_str());
    if (!num) return {};
    return uint256S(num);
}

void Seed(FastRandomContext& ctx)
{
    // Should be enough to get the seed once for the process
    static uint256 seed{};
    static const std::string RANDOM_CTX_SEED{"RANDOM_CTX_SEED"};
    if (seed.IsNull()) seed = GetUintFromEnv(RANDOM_CTX_SEED);
    if (seed.IsNull()) seed = GetRandHash();
    LogPrintf("%s: Setting random seed for current tests to %s=%s\n", __func__, RANDOM_CTX_SEED, seed.GetHex());
    ctx = FastRandomContext(seed);
}

std::ostream& operator<<(std::ostream& os, const uint256& num)
{
    os << num.ToString();
    return os;
}

BasicTestingSetup::BasicTestingSetup(const std::string& chainName, const std::vector<const char*>& extra_args)
    : m_path_root{fs::temp_directory_path() / "test_common_" PACKAGE_NAME / g_insecure_rand_ctx_temp_path.rand256().ToString()}
{
    const std::vector<const char*> arguments = Cat(
        {
            "dummy",
            "-printtoconsole=0",
            "-logsourcelocations",
            "-logtimemicros",
            "-logthreadnames",
            "-debug",
            "-debugexclude=libevent",
            "-debugexclude=leveldb",
        },
        extra_args);
    util::ThreadRename("test");
    fs::create_directories(m_path_root);
    gArgs.ForceSetArg("-datadir", m_path_root.string());
    ClearDatadirCache();
    {
        SetupServerArgs(m_node);
        std::string error;
        const bool success{m_node.args->ParseParameters(arguments.size(), arguments.data(), error)};
        assert(success);
        assert(error.empty());
    }
    SelectParams(chainName);
    SeedInsecureRand();
    if (G_TEST_LOG_FUN) LogInstance().PushBackCallback(G_TEST_LOG_FUN);
    InitLogging(*m_node.args);
    AppInitParameterInteraction(*m_node.args);
    LogInstance().StartLogging();
    SHA256AutoDetect();
    ECC_Start();
    SetupEnvironment();
    SetupNetworking();
    InitSignatureCache();
    InitScriptExecutionCache();
    m_node.chain = interfaces::MakeChain(m_node);
    g_wallet_init_interface.Construct(m_node);
    fCheckBlockIndex = true;
    static bool noui_connected = false;
    if (!noui_connected) {
        noui_connect();
        noui_connected = true;
    }
}

BasicTestingSetup::~BasicTestingSetup()
{
    LogInstance().DisconnectTestLogger();
    fs::remove_all(m_path_root);
    gArgs.ClearArgs();
    ECC_Stop();
}

ChainTestingSetup::ChainTestingSetup(const std::string& chainName, const std::vector<const char*>& extra_args)
    : BasicTestingSetup(chainName, extra_args)
{
    // We have to run a scheduler thread to prevent ActivateBestChain
    // from blocking due to queue overrun.
    m_node.scheduler = std::make_unique<CScheduler>();
    m_node.scheduler->m_service_thread = std::thread([&] { TraceThread("scheduler", [&] { m_node.scheduler->serviceQueue(); }); });
    GetMainSignals().RegisterBackgroundSignalScheduler(*m_node.scheduler);

    pblocktree.reset(new CBlockTreeDB(1 << 20, true));

    m_node.fee_estimator = std::make_unique<CBlockPolicyEstimator>();
    m_node.mempool = std::make_unique<CTxMemPool>(m_node.fee_estimator.get(), 1);

    m_node.chainman = &::g_chainman;

    // Start script-checking threads. Set g_parallel_script_checks to true so they are used.
    constexpr int script_check_threads = 2;
    StartScriptCheckWorkerThreads(script_check_threads);
    g_parallel_script_checks = true;
}

ChainTestingSetup::~ChainTestingSetup()
{
    if (m_node.scheduler) m_node.scheduler->stop();
    StopScriptCheckWorkerThreads();
    GetMainSignals().FlushBackgroundCallbacks();
    GetMainSignals().UnregisterBackgroundSignalScheduler();
    m_node.connman.reset();
    m_node.banman.reset();
    m_node.addrman.reset();
    m_node.args = nullptr;
    UnloadBlockIndex(m_node.mempool.get(), *m_node.chainman);
    m_node.mempool.reset();
    m_node.scheduler.reset();
    m_node.chainman->Reset();
    m_node.chainman = nullptr;
    pblocktree.reset();
}

TestingSetup::TestingSetup(const std::string& chainName, const std::vector<const char*>& extra_args)
    : ChainTestingSetup(chainName, extra_args)
{
    const CChainParams& chainparams = Params();
    // Ideally we'd move all the RPC tests to the functional testing framework
    // instead of unit tests, but for now we need these here.
    RegisterAllCoreRPCCommands(tableRPC);

    m_node.chainman->InitializeChainstate(*m_node.mempool);
    ::ChainstateActive().InitCoinsDB(
        /* cache_size_bytes */ 1 << 23, /* in_memory */ true, /* should_wipe */ false);
    assert(!::ChainstateActive().CanFlushToDisk());
    ::ChainstateActive().InitCoinsCache(1 << 23);
    assert(::ChainstateActive().CanFlushToDisk());
    if (!::ChainstateActive().LoadGenesisBlock(chainparams)) {
        throw std::runtime_error("LoadGenesisBlock failed.");
    }

    BlockValidationState state;
    if (!::ChainstateActive().ActivateBestChain(state, chainparams)) {
        throw std::runtime_error(strprintf("ActivateBestChain failed. (%s)", state.ToString()));
    }

    m_node.addrman = std::make_unique<CAddrMan>();
    m_node.banman = std::make_unique<BanMan>(GetDataDir() / "banlist.dat", nullptr, DEFAULT_MISBEHAVING_BANTIME);
    m_node.connman = std::make_unique<CConnman>(0x1337, 0x1337, *m_node.addrman); // Deterministic randomness for tests.
    m_node.peerman = PeerManager::make(chainparams, *m_node.connman, *m_node.addrman,
                                       m_node.banman.get(), *m_node.scheduler, *m_node.chainman,
                                       *m_node.mempool, false);
    {
        CConnman::Options options;
        options.m_msgproc = m_node.peerman.get();
        m_node.connman->Init(options);
    }
}

TestChain100Setup::TestChain100Setup()
{
    SetMockTime(1598887952);
    constexpr std::array<unsigned char, 32> vchKey = {
        {0, 0, 0, 0, 0, 0, 0, 0, 0, 0, 0, 0, 0, 0, 0, 0, 0, 0, 0, 0, 0, 0, 0, 0, 0, 0, 0, 0, 0, 0, 0, 1}};
    coinbaseKey.Set(vchKey.begin(), vchKey.end(), true);

    // Generate a 100-block chain:
    this->mineBlocks(COINBASE_MATURITY);

    {
        LOCK(::cs_main);
        assert(
            m_node.chainman->ActiveChain().Tip()->GetBlockHash().ToString() ==
<<<<<<< HEAD
            "5acbba40dd0ed9f7e643cddd8499cc21feda45d01f69619d702dc985e859c1ef");
=======
            "571d80a9967ae599cec0448b0b0ba1cfb606f584d8069bd7166b86854ba7a191");
>>>>>>> f6c44e99
    }
}

void TestChain100Setup::mineBlocks(int num_blocks)
{
    CScript scriptPubKey = CScript() << ToByteVector(coinbaseKey.GetPubKey()) << OP_CHECKSIG;
    for (int i = 0; i < num_blocks; i++) {
        std::vector<CMutableTransaction> noTxns;
        CBlock b = CreateAndProcessBlock(noTxns, scriptPubKey);
        SetMockTime(GetTime() + 1);
        m_coinbase_txns.push_back(b.vtx[0]);
    }
}

CBlock TestChain100Setup::CreateAndProcessBlock(const std::vector<CMutableTransaction>& txns, const CScript& scriptPubKey)
{
    const CChainParams& chainparams = Params();
    CTxMemPool empty_pool;
    CBlock block = BlockAssembler(::ChainstateActive(), empty_pool, chainparams).CreateNewBlock(scriptPubKey)->block;

    Assert(block.vtx.size() == 1);
    for (const CMutableTransaction& tx : txns) {
        block.vtx.push_back(MakeTransactionRef(tx));
    }
    RegenerateCommitments(block, WITH_LOCK(::cs_main, return std::ref(g_chainman.m_blockman)));

    while (!CheckProofOfWork(block.GetHash(), block.nBits, chainparams.GetConsensus())) ++block.nNonce;

    std::shared_ptr<const CBlock> shared_pblock = std::make_shared<const CBlock>(block);
    Assert(m_node.chainman)->ProcessNewBlock(chainparams, shared_pblock, true, nullptr);

    return block;
}


CMutableTransaction TestChain100Setup::CreateValidMempoolTransaction(CTransactionRef input_transaction,
                                                                     int input_vout,
                                                                     int input_height,
                                                                     CKey input_signing_key,
                                                                     CScript output_destination,
                                                                     CAmount output_amount)
{
    // Transaction we will submit to the mempool
    CMutableTransaction mempool_txn;

    // Create an input
    COutPoint outpoint_to_spend(input_transaction->GetHash(), input_vout);
    CTxIn input(outpoint_to_spend);
    mempool_txn.vin.push_back(input);

    // Create an output
    CTxOut output(output_amount, output_destination);
    mempool_txn.vout.push_back(output);

    // Sign the transaction
    // - Add the signing key to a keystore
    FillableSigningProvider keystore;
    keystore.AddKey(input_signing_key);
    // - Populate a CoinsViewCache with the unspent output
    CCoinsView coins_view;
    CCoinsViewCache coins_cache(&coins_view);
    AddCoins(coins_cache, *input_transaction.get(), input_height);
    // - Use GetCoin to properly populate utxo_to_spend,
    Coin utxo_to_spend;
    assert(coins_cache.GetCoin(outpoint_to_spend, utxo_to_spend));
    // - Then add it to a map to pass in to SignTransaction
    std::map<COutPoint, Coin> input_coins;
    input_coins.insert({outpoint_to_spend, utxo_to_spend});
    // - Default signature hashing type
    int nHashType = SIGHASH_ALL;
    std::map<int, std::string> input_errors;
    assert(SignTransaction(mempool_txn, &keystore, input_coins, nHashType, input_errors));

    // Add transaction to the mempool
    {
        LOCK(cs_main);
        const MempoolAcceptResult result = AcceptToMemoryPool(::ChainstateActive(), *m_node.mempool.get(), MakeTransactionRef(mempool_txn), /* bypass_limits */ false);
        assert(result.m_result_type == MempoolAcceptResult::ResultType::VALID);
    }

    return mempool_txn;
}

TestChain100Setup::~TestChain100Setup()
{
    gArgs.ForceSetArg("-segwitheight", "0");
    SetMockTime(0);
}

CTxMemPoolEntry TestMemPoolEntryHelper::FromTx(const CMutableTransaction& tx) const
{
    return FromTx(MakeTransactionRef(tx));
}

CTxMemPoolEntry TestMemPoolEntryHelper::FromTx(const CTransactionRef& tx) const
{
    return CTxMemPoolEntry(tx, nFee, nTime, nHeight,
                           spendsCoinbase, sigOpCost, lp);
}

/**
 * @returns a real block (0000000000013b8ab2cd513b0261a14096412195a72a0c4827d229dcc7e0f7af)
 *      with 9 txs.
 */
CBlock getBlock13b8a()
{
    CBlock block;
    CDataStream stream(ParseHex("0100000090f0a9f110702f808219ebea1173056042a714bad51b916cb6800000000000005275289558f51c9966699404ae2294730c3c9f9bda53523ce50e9b95e558da2fdb261b4d4c86041b1ab1bf930901000000010000000000000000000000000000000000000000000000000000000000000000ffffffff07044c86041b0146ffffffff0100f2052a01000000434104e18f7afbe4721580e81e8414fc8c24d7cfacf254bb5c7b949450c3e997c2dc1242487a8169507b631eb3771f2b425483fb13102c4eb5d858eef260fe70fbfae0ac00000000010000000196608ccbafa16abada902780da4dc35dafd7af05fa0da08cf833575f8cf9e836000000004a493046022100dab24889213caf43ae6adc41cf1c9396c08240c199f5225acf45416330fd7dbd022100fe37900e0644bf574493a07fc5edba06dbc07c311b947520c2d514bc5725dcb401ffffffff0100f2052a010000001976a914f15d1921f52e4007b146dfa60f369ed2fc393ce288ac000000000100000001fb766c1288458c2bafcfec81e48b24d98ec706de6b8af7c4e3c29419bfacb56d000000008c493046022100f268ba165ce0ad2e6d93f089cfcd3785de5c963bb5ea6b8c1b23f1ce3e517b9f022100da7c0f21adc6c401887f2bfd1922f11d76159cbc597fbd756a23dcbb00f4d7290141042b4e8625a96127826915a5b109852636ad0da753c9e1d5606a50480cd0c40f1f8b8d898235e571fe9357d9ec842bc4bba1827daaf4de06d71844d0057707966affffffff0280969800000000001976a9146963907531db72d0ed1a0cfb471ccb63923446f388ac80d6e34c000000001976a914f0688ba1c0d1ce182c7af6741e02658c7d4dfcd388ac000000000100000002c40297f730dd7b5a99567eb8d27b78758f607507c52292d02d4031895b52f2ff010000008b483045022100f7edfd4b0aac404e5bab4fd3889e0c6c41aa8d0e6fa122316f68eddd0a65013902205b09cc8b2d56e1cd1f7f2fafd60a129ed94504c4ac7bdc67b56fe67512658b3e014104732012cb962afa90d31b25d8fb0e32c94e513ab7a17805c14ca4c3423e18b4fb5d0e676841733cb83abaf975845c9f6f2a8097b7d04f4908b18368d6fc2d68ecffffffffca5065ff9617cbcba45eb23726df6498a9b9cafed4f54cbab9d227b0035ddefb000000008a473044022068010362a13c7f9919fa832b2dee4e788f61f6f5d344a7c2a0da6ae740605658022006d1af525b9a14a35c003b78b72bd59738cd676f845d1ff3fc25049e01003614014104732012cb962afa90d31b25d8fb0e32c94e513ab7a17805c14ca4c3423e18b4fb5d0e676841733cb83abaf975845c9f6f2a8097b7d04f4908b18368d6fc2d68ecffffffff01001ec4110200000043410469ab4181eceb28985b9b4e895c13fa5e68d85761b7eee311db5addef76fa8621865134a221bd01f28ec9999ee3e021e60766e9d1f3458c115fb28650605f11c9ac000000000100000001cdaf2f758e91c514655e2dc50633d1e4c84989f8aa90a0dbc883f0d23ed5c2fa010000008b48304502207ab51be6f12a1962ba0aaaf24a20e0b69b27a94fac5adf45aa7d2d18ffd9236102210086ae728b370e5329eead9accd880d0cb070aea0c96255fae6c4f1ddcce1fd56e014104462e76fd4067b3a0aa42070082dcb0bf2f388b6495cf33d789904f07d0f55c40fbd4b82963c69b3dc31895d0c772c812b1d5fbcade15312ef1c0e8ebbb12dcd4ffffffff02404b4c00000000001976a9142b6ba7c9d796b75eef7942fc9288edd37c32f5c388ac002d3101000000001976a9141befba0cdc1ad56529371864d9f6cb042faa06b588ac000000000100000001b4a47603e71b61bc3326efd90111bf02d2f549b067f4c4a8fa183b57a0f800cb010000008a4730440220177c37f9a505c3f1a1f0ce2da777c339bd8339ffa02c7cb41f0a5804f473c9230220585b25a2ee80eb59292e52b987dad92acb0c64eced92ed9ee105ad153cdb12d001410443bd44f683467e549dae7d20d1d79cbdb6df985c6e9c029c8d0c6cb46cc1a4d3cf7923c5021b27f7a0b562ada113bc85d5fda5a1b41e87fe6e8802817cf69996ffffffff0280651406000000001976a9145505614859643ab7b547cd7f1f5e7e2a12322d3788ac00aa0271000000001976a914ea4720a7a52fc166c55ff2298e07baf70ae67e1b88ac00000000010000000586c62cd602d219bb60edb14a3e204de0705176f9022fe49a538054fb14abb49e010000008c493046022100f2bc2aba2534becbdf062eb993853a42bbbc282083d0daf9b4b585bd401aa8c9022100b1d7fd7ee0b95600db8535bbf331b19eed8d961f7a8e54159c53675d5f69df8c014104462e76fd4067b3a0aa42070082dcb0bf2f388b6495cf33d789904f07d0f55c40fbd4b82963c69b3dc31895d0c772c812b1d5fbcade15312ef1c0e8ebbb12dcd4ffffffff03ad0e58ccdac3df9dc28a218bcf6f1997b0a93306faaa4b3a28ae83447b2179010000008b483045022100be12b2937179da88599e27bb31c3525097a07cdb52422d165b3ca2f2020ffcf702200971b51f853a53d644ebae9ec8f3512e442b1bcb6c315a5b491d119d10624c83014104462e76fd4067b3a0aa42070082dcb0bf2f388b6495cf33d789904f07d0f55c40fbd4b82963c69b3dc31895d0c772c812b1d5fbcade15312ef1c0e8ebbb12dcd4ffffffff2acfcab629bbc8685792603762c921580030ba144af553d271716a95089e107b010000008b483045022100fa579a840ac258871365dd48cd7552f96c8eea69bd00d84f05b283a0dab311e102207e3c0ee9234814cfbb1b659b83671618f45abc1326b9edcc77d552a4f2a805c0014104462e76fd4067b3a0aa42070082dcb0bf2f388b6495cf33d789904f07d0f55c40fbd4b82963c69b3dc31895d0c772c812b1d5fbcade15312ef1c0e8ebbb12dcd4ffffffffdcdc6023bbc9944a658ddc588e61eacb737ddf0a3cd24f113b5a8634c517fcd2000000008b4830450221008d6df731df5d32267954bd7d2dda2302b74c6c2a6aa5c0ca64ecbabc1af03c75022010e55c571d65da7701ae2da1956c442df81bbf076cdbac25133f99d98a9ed34c014104462e76fd4067b3a0aa42070082dcb0bf2f388b6495cf33d789904f07d0f55c40fbd4b82963c69b3dc31895d0c772c812b1d5fbcade15312ef1c0e8ebbb12dcd4ffffffffe15557cd5ce258f479dfd6dc6514edf6d7ed5b21fcfa4a038fd69f06b83ac76e010000008b483045022023b3e0ab071eb11de2eb1cc3a67261b866f86bf6867d4558165f7c8c8aca2d86022100dc6e1f53a91de3efe8f63512850811f26284b62f850c70ca73ed5de8771fb451014104462e76fd4067b3a0aa42070082dcb0bf2f388b6495cf33d789904f07d0f55c40fbd4b82963c69b3dc31895d0c772c812b1d5fbcade15312ef1c0e8ebbb12dcd4ffffffff01404b4c00000000001976a9142b6ba7c9d796b75eef7942fc9288edd37c32f5c388ac00000000010000000166d7577163c932b4f9690ca6a80b6e4eb001f0a2fa9023df5595602aae96ed8d000000008a4730440220262b42546302dfb654a229cefc86432b89628ff259dc87edd1154535b16a67e102207b4634c020a97c3e7bbd0d4d19da6aa2269ad9dded4026e896b213d73ca4b63f014104979b82d02226b3a4597523845754d44f13639e3bf2df5e82c6aab2bdc79687368b01b1ab8b19875ae3c90d661a3d0a33161dab29934edeb36aa01976be3baf8affffffff02404b4c00000000001976a9144854e695a02af0aeacb823ccbc272134561e0a1688ac40420f00000000001976a914abee93376d6b37b5c2940655a6fcaf1c8e74237988ac0000000001000000014e3f8ef2e91349a9059cb4f01e54ab2597c1387161d3da89919f7ea6acdbb371010000008c49304602210081f3183471a5ca22307c0800226f3ef9c353069e0773ac76bb580654d56aa523022100d4c56465bdc069060846f4fbf2f6b20520b2a80b08b168b31e66ddb9c694e240014104976c79848e18251612f8940875b2b08d06e6dc73b9840e8860c066b7e87432c477e9a59a453e71e6d76d5fe34058b800a098fc1740ce3012e8fc8a00c96af966ffffffff02c0e1e400000000001976a9144134e75a6fcb6042034aab5e18570cf1f844f54788ac404b4c00000000001976a9142b6ba7c9d796b75eef7942fc9288edd37c32f5c388ac00000000"), SER_NETWORK, PROTOCOL_VERSION);
    stream >> block;
    return block;
}<|MERGE_RESOLUTION|>--- conflicted
+++ resolved
@@ -216,11 +216,7 @@
         LOCK(::cs_main);
         assert(
             m_node.chainman->ActiveChain().Tip()->GetBlockHash().ToString() ==
-<<<<<<< HEAD
-            "5acbba40dd0ed9f7e643cddd8499cc21feda45d01f69619d702dc985e859c1ef");
-=======
-            "571d80a9967ae599cec0448b0b0ba1cfb606f584d8069bd7166b86854ba7a191");
->>>>>>> f6c44e99
+            "009972c21c1f04bed4219067c0063bb2b5808282735b1cc7a21e26c75a967668");
     }
 }
 
