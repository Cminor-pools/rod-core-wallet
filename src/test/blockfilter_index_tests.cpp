--- conflicted
+++ resolved
@@ -63,11 +63,7 @@
     const CScript& scriptPubKey)
 {
     const CChainParams& chainparams = Params();
-<<<<<<< HEAD
-    std::unique_ptr<CBlockTemplate> pblocktemplate = BlockAssembler(*m_node.mempool, chainparams).CreateNewBlock(PowAlgo::NEOSCRYPT, scriptPubKey);
-=======
-    std::unique_ptr<CBlockTemplate> pblocktemplate = BlockAssembler(*m_node.mempool, chainparams).CreateNewBlock(::ChainstateActive(), scriptPubKey);
->>>>>>> b75666c1
+    std::unique_ptr<CBlockTemplate> pblocktemplate = BlockAssembler(*m_node.mempool, chainparams).CreateNewBlock(PowAlgo::NEOSCRYPT, ::ChainstateActive(), scriptPubKey);
     CBlock& block = pblocktemplate->block;
     block.hashPrevBlock = prev->GetBlockHash();
     block.nTime = prev->nTime + 1;
