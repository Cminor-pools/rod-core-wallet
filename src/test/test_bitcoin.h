--- conflicted
+++ resolved
@@ -123,14 +123,12 @@
 // define an implicit conversion here so that uint256 may be used directly in BOOST_CHECK_*
 std::ostream& operator<<(std::ostream& os, const uint256& num);
 
-<<<<<<< HEAD
-// Define == for coin equality (used by multiple tests).
-bool operator==(const Coin &a, const Coin &b);
-=======
 /* This is defined in merkle_tests.cpp, but also used by auxpow_tests.cpp.  */
 namespace merkle_tests {
 std::vector<uint256> BlockMerkleBranch(const CBlock& block, uint32_t position);
 }
->>>>>>> 1f5b6ebd
+
+// Define == for coin equality (used by multiple tests).
+bool operator==(const Coin &a, const Coin &b);
 
 #endif