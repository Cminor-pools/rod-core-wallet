// Copyright (c) 2014-2019 Daniel Kraft
// Distributed under the MIT/X11 software license, see the accompanying
// file COPYING or http://www.opensource.org/licenses/mit-license.php.

#include <base58.h>
#include <coins.h>
#include <consensus/validation.h>
#include <key_io.h>
#include <names/encoding.h>
#include <names/main.h>
#include <policy/policy.h>
#include <policy/settings.h>
#include <primitives/transaction.h>
#include <script/names.h>
#include <test/setup_common.h>
#include <txdb.h>
#include <undo.h>
#include <util/system.h>
#include <validation.h>

#include <univalue.h>

#include <boost/test/unit_test.hpp>

#include <cassert>
#include <list>
#include <memory>
#include <stdexcept>

#include <stdint.h>

/* No space between BOOST_FIXTURE_TEST_SUITE and '(', so that extraction of
   the test-suite name works with grep as done in the Makefile.  */
BOOST_FIXTURE_TEST_SUITE(name_tests, TestingSetup)

namespace
{

/**
 * Utility function that returns a sample address script to use in the tests.
 * @return A script that represents a simple address.
 */
CScript
getTestAddress ()
{
  const CTxDestination dest
    = DecodeDestination ("CRXYHvKZHiCe4zdR9LZo1rUxJ1ULTzRHTi");
  BOOST_CHECK (IsValidDestination (dest));

  return GetScriptForDestination (dest);
}

/**
 * Converts a given test into a valid JSON value for name updates.
 */
std::string
val (const std::string& text)
{
  UniValue obj(UniValue::VOBJ);
  obj.pushKV ("text", text);
  return obj.write ();
}

/**
 * Returns a valid JSON value with the given length in bytes (as valtype).
 */
valtype
ValueOfLength (const size_t len)
{
  const std::string prefix = "{\"text\": \"";
  const std::string suffix = "\"}";
  const size_t overhead = prefix.size () + suffix.size ();
  assert (len >= overhead);

  std::string result = prefix;
  result += std::string (len - overhead, 'x');
  result += suffix;
  assert (result.size () == len);

  return DecodeName (result, NameEncoding::ASCII);
}

/**
 * Wrapper around CheckNameTransaction to make it callable with a
 * CMutableTransaction.  This avoids tons of explicit conversions that
 * would otherwise be needed below for the tests.
 */
bool
CheckNameTransaction (const CMutableTransaction& mtx, const unsigned nHeight,
                      const CCoinsView& view,
                      CValidationState& state)
{
  const CTransaction tx(mtx);
  return CheckNameTransaction (tx, nHeight, view, state);
}

} // anonymous namespace

/* ************************************************************************** */

BOOST_AUTO_TEST_CASE (name_scripts)
{
  const CScript addr = getTestAddress ();
  const CNameScript opNone(addr);
  BOOST_CHECK (!opNone.isNameOp ());
  BOOST_CHECK (opNone.getAddress () == addr);

  const valtype name = DecodeName ("x/my-cool-name", NameEncoding::ASCII);
  const valtype value = DecodeName (val ("42!"), NameEncoding::ASCII);

  CScript script;
  script = CNameScript::buildNameRegister (addr, name, value);
  const CNameScript opFirstupdate(script);
  BOOST_CHECK (opFirstupdate.isNameOp ());
  BOOST_CHECK (opFirstupdate.getAddress () == addr);
  BOOST_CHECK (opFirstupdate.isAnyUpdate ());
  BOOST_CHECK (opFirstupdate.getNameOp () == OP_NAME_REGISTER);
  BOOST_CHECK (opFirstupdate.getOpName () == name);
  BOOST_CHECK (opFirstupdate.getOpValue () == value);

  script = CNameScript::buildNameUpdate (addr, name, value);
  const CNameScript opUpdate(script);
  BOOST_CHECK (opUpdate.isNameOp ());
  BOOST_CHECK (opUpdate.getAddress () == addr);
  BOOST_CHECK (opUpdate.isAnyUpdate ());
  BOOST_CHECK (opUpdate.getNameOp () == OP_NAME_UPDATE);
  BOOST_CHECK (opUpdate.getOpName () == name);
  BOOST_CHECK (opUpdate.getOpValue () == value);
}

/* ************************************************************************** */

BOOST_AUTO_TEST_CASE (name_database)
{
  const valtype name1 = DecodeName ("x/db-test-name-1", NameEncoding::ASCII);
  const valtype name2 = DecodeName ("x/db-test-name-2", NameEncoding::ASCII);
  const valtype value = DecodeName (val ("my-value"), NameEncoding::ASCII);
  const CScript addr = getTestAddress ();

  /* Choose two height values.  To verify that serialisation of the
     expiration entries works as it should, make sure that the values
     are ordered wrongly when serialised in little-endian.  */
  const unsigned height1 = 0x00ff;
  const unsigned height2 = 0x0142;

  CNameData dataHeight1, dataHeight2, data2;
  CScript updateScript = CNameScript::buildNameUpdate (addr, name1, value);
  const CNameScript nameOp(updateScript);
  dataHeight1.fromScript (height1, COutPoint (uint256 (), 0), nameOp);
  dataHeight2.fromScript (height2, COutPoint (uint256 (), 0), nameOp);

<<<<<<< HEAD
  CCoinsViewCache& view = *pcoinsTip;
=======
  std::set<valtype> setExpected, setRet;

  CCoinsViewCache& view = ::ChainstateActive ().CoinsTip ();
>>>>>>> e7de484f

  BOOST_CHECK (!view.GetName (name1, data2));
  view.SetName (name1, dataHeight2, false);
  BOOST_CHECK (view.GetName (name1, data2));
  BOOST_CHECK (dataHeight2 == data2);

  BOOST_CHECK (view.Flush ());
  BOOST_CHECK (view.GetName (name1, data2));
  BOOST_CHECK (dataHeight2 == data2);

  view.DeleteName (name1);
  BOOST_CHECK (!view.GetName (name1, data2));
  BOOST_CHECK (view.Flush ());
  BOOST_CHECK (!view.GetName (name1, data2));
}

/* ************************************************************************** */

/**
 * Define a class that can be used as "dummy" base name database.  It allows
 * iteration over its content, but always returns an empty range for that.
 * This is necessary to define a "purely cached" view, since the iteration
 * over CCoinsViewCache always calls through to the base iteration.
 */
class CDummyIterationView : public CCoinsView
{

private:

  /**
   * "Fake" name iterator returned.
   */
  class Iterator : public CNameIterator
  {
  public:

    void
    seek (const valtype& start)
    {}

    bool
    next (valtype& name, CNameData& data)
    {
      return false;
    }

  };

public:

  CNameIterator*
  IterateNames () const
  {
    return new Iterator ();
  }

};

/**
 * Helper class for testing name iteration.  It allows performing changes
 * to the name list, and mirrors them to a purely cached view, a name DB
 * and a name DB with cache that is flushed from time to time.  It compares
 * all of them to each other.
 */
class NameIterationTester
{

private:

  /** Type used for ordered lists of entries.  */
  typedef std::list<std::pair<valtype, CNameData> > EntryList;

  /** Name database view.  */
  CCoinsViewDB& db;
  /** Cached view based off the database.  */
  CCoinsViewCache hybrid;

  /** Dummy base view without real content.  */
  CDummyIterationView dummy;
  /**
   * Cache view based off the dummy.  This allows to test iteration
   * based solely on the cache.
   */
  CCoinsViewCache cache;

  /** Keep track of what the name set should look like as comparison.  */
  CNameCache::EntryMap data;

  /**
   * Keep an internal counter to build unique and changing CNameData
   * objects for testing purposes.  The counter value will be used
   * as the name's height in the data.
   */
  unsigned counter;

  /**
   * Verify consistency of the given view with the expected data.
   * @param view The view to check against data.
   */
  void verify (const CCoinsView& view) const;

  /**
   * Get a new CNameData object for testing purposes.  This also
   * increments the counter, so that each returned value is unique.
   * @return A new CNameData object.
   */
  CNameData getNextData ();

  /**
   * Iterate all names in a view and return the result as an ordered
   * list in the way they appeared.
   * @param view The view to iterate over.
   * @param start The start name.
   * @return The resulting entry list.
   */
  static EntryList getNamesFromView (const CCoinsView& view,
                                     const valtype& start);

  /**
   * Return all names that are produced by the given iterator.
   * @param iter The iterator to use.
   * @return The resulting entry list.
   */
  static EntryList getNamesFromIterator (CNameIterator& iter);

public:

  /**
   * Construct the tester with the given database view to use.
   * @param base The database coins view to use.
   */
  explicit NameIterationTester (CCoinsViewDB& base);

  /**
   * Verify consistency of all views.  This also flushes the hybrid cache
   * between verifying it and the base db view.
   */
  void verify ();

  /**
   * Add a new name with created dummy data.
   * @param n The name to add.
   */
  void add (const std::string& n);

  /**
   * Update the name with new dummy data.
   * @param n The name to update.
   */
  void update (const std::string& n);

  /**
   * Delete the name.
   * @param n The name to delete.
   */
  void remove (const std::string& n);

};

NameIterationTester::NameIterationTester (CCoinsViewDB& base)
  : db(base), hybrid(&db), dummy(), cache(&dummy), data(), counter(100)
{
  // Nothing else to do.
}

CNameData
NameIterationTester::getNextData ()
{
  const CScript addr = getTestAddress ();
  const valtype name = DecodeName ("x/dummy", NameEncoding::ASCII);
  const valtype value = DecodeName (val ("abc"), NameEncoding::ASCII);
  const CScript updateScript = CNameScript::buildNameUpdate (addr, name, value);
  const CNameScript nameOp(updateScript);

  CNameData res;
  res.fromScript (++counter, COutPoint (uint256 (), 0), nameOp);

  return res;
}

void
NameIterationTester::verify (const CCoinsView& view) const
{
  /* Try out everything with all names as "start".  This thoroughly checks
     that also the start implementation is correct.  It also checks using
     a single iterator and seeking vs using a fresh iterator.  */

  valtype start;
  EntryList remaining(data.begin (), data.end ());

  /* Seek the iterator to the end first for "maximum confusion".  This ensures
     that seeking to valtype() works.  */
  std::unique_ptr<CNameIterator> iter(view.IterateNames ());
  const valtype end = DecodeName ("zzzzzzzzzzzzzzzz", NameEncoding::ASCII);
  {
    valtype name;
    CNameData nameData;

    iter->seek (end);
    BOOST_CHECK (!iter->next (name, nameData));
  }

  while (true)
    {
      EntryList got = getNamesFromView (view, start);
      BOOST_CHECK (got == remaining);

      iter->seek (start);
      got = getNamesFromIterator (*iter);
      BOOST_CHECK (got == remaining);

      if (remaining.empty ())
        break;

      if (start == remaining.front ().first)
        remaining.pop_front ();

      if (remaining.empty ())
        start = end;
      else
        start = remaining.front ().first;
    }
}

void
NameIterationTester::verify ()
{
  verify (hybrid);

  /* Flush calls BatchWrite internally, and for that to work, we need to have
     a non-zero block hash.  Just set the block hash based on our counter.  */
  uint256 dummyBlockHash;
  *reinterpret_cast<unsigned*> (dummyBlockHash.begin ()) = counter;
  hybrid.SetBestBlock (dummyBlockHash);

  hybrid.Flush ();
  verify (db);
  verify (cache);
}

NameIterationTester::EntryList
NameIterationTester::getNamesFromView (const CCoinsView& view,
                                       const valtype& start)
{
  std::unique_ptr<CNameIterator> iter(view.IterateNames ());
  iter->seek (start);

  return getNamesFromIterator (*iter);
}

NameIterationTester::EntryList
NameIterationTester::getNamesFromIterator (CNameIterator& iter)
{
  EntryList res;

  valtype name;
  CNameData data;
  while (iter.next (name, data))
    res.push_back (std::make_pair (name, data));

  return res;
}

void
NameIterationTester::add (const std::string& n)
{
  const valtype& name = DecodeName (n, NameEncoding::ASCII);
  const CNameData testData = getNextData ();

  assert (data.count (name) == 0);
  data[name] = testData;
  hybrid.SetName (name, testData, false);
  cache.SetName (name, testData, false);
  verify ();
}

void
NameIterationTester::update (const std::string& n)
{
  const valtype& name = DecodeName (n, NameEncoding::ASCII);
  const CNameData testData = getNextData ();

  assert (data.count (name) == 1);
  data[name] = testData;
  hybrid.SetName (name, testData, false);
  cache.SetName (name, testData, false);
  verify ();
}

void
NameIterationTester::remove (const std::string& n)
{
  const valtype& name = DecodeName (n, NameEncoding::ASCII);

  assert (data.count (name) == 1);
  data.erase (name);
  hybrid.DeleteName (name);
  cache.DeleteName (name);
  verify ();
}

BOOST_AUTO_TEST_CASE (name_iteration)
{
  NameIterationTester tester(::ChainstateActive ().CoinsDB ());

  tester.verify ();

  tester.add ("x/");
  tester.add ("x/a");
  tester.add ("x/aa");
  tester.add ("x/b");
  
  tester.remove ("x/aa");
  tester.remove ("x/b");
  tester.add ("x/b");
  tester.add ("x/aa");
  tester.remove ("x/b");
  tester.remove ("x/aa");

  tester.update ("x/");
  tester.add ("x/aa");
  tester.add ("x/b");
  tester.update ("x/b");
  tester.update ("x/aa");
}

/* ************************************************************************** */

/**
 * Construct a dummy tx that provides the given script as input
 * for further tests in the given CCoinsView.  The txid is returned
 * to refer to it.  The "index" is always 0.  The output's
 * value is always set to 1000 COIN, since it doesn't matter for
 * the tests we are interested in.
 * @param scr The script that should be provided as output.
 * @param nHeight The height of the coin.
 * @param view Add it to this view.
 * @return The out point for the newly added coin.
 */
static COutPoint
addTestCoin (const CScript& scr, unsigned nHeight, CCoinsViewCache& view)
{
  const CTxOut txout(1000 * COIN, scr);

  CMutableTransaction mtx;
  mtx.vout.push_back (txout);
  const CTransaction tx(mtx);

  Coin coin(txout, nHeight, false);
  const COutPoint outp(tx.GetHash (), 0);
  view.AddCoin (outp, std::move (coin), false);

  return outp;
}

BOOST_AUTO_TEST_CASE (is_name_valid)
{
  CValidationState state;

  /* Test the length limit.  */
  std::string name;
  name = "x/" + std::string (254, 'x');
  BOOST_CHECK (IsNameValid (DecodeName (name, NameEncoding::ASCII), state));
  name += 'x';
  BOOST_CHECK (!IsNameValid (DecodeName (name, NameEncoding::ASCII), state));

  /* Some valid names, including UTF-8.  */
  BOOST_CHECK (IsNameValid (DecodeName ("x/", NameEncoding::ASCII), state));
  BOOST_CHECK (IsNameValid (
      DecodeName ("foo/bar", NameEncoding::ASCII), state));
  BOOST_CHECK (IsNameValid (
      DecodeName (u8"foo/äöü+/2 5", NameEncoding::UTF8), state));

  /* Invalid due to namespace rule.  */
  BOOST_CHECK (!IsNameValid (DecodeName ("", NameEncoding::ASCII), state));
  BOOST_CHECK (!IsNameValid (DecodeName ("abc", NameEncoding::ASCII), state));
  BOOST_CHECK (!IsNameValid (DecodeName ("/", NameEncoding::ASCII), state));
  BOOST_CHECK (!IsNameValid (
      DecodeName ("c14/foo", NameEncoding::ASCII), state));
  BOOST_CHECK (!IsNameValid (DecodeName ("Z/foo", NameEncoding::ASCII), state));

  /* Unprintable ASCII characters.  */
  BOOST_CHECK (!IsNameValid ({65, 0}, state));
  BOOST_CHECK (!IsNameValid (DecodeName ("\t", NameEncoding::UTF8), state));

  /* Invalid due to not being valid UTF-8.  */
  BOOST_CHECK (!IsNameValid (DecodeName ("782fff", NameEncoding::HEX), state));
}

BOOST_AUTO_TEST_CASE (is_value_valid)
{
  CValidationState state;

  /* Test the length limit.  */
  BOOST_CHECK (IsValueValid (ValueOfLength (2048), state));
  BOOST_CHECK (!IsValueValid (ValueOfLength (2049), state));

  /* Valid JSON values, including some UTF-8.  */
  BOOST_CHECK (IsValueValid (DecodeName ("{}", NameEncoding::ASCII), state));
  BOOST_CHECK (IsValueValid (DecodeName (u8R"(
    {
      "text": "äöü",
      "array": [1, 2, 3],
      "flag": true,
      "pi": 3.1415927
    }
  )", NameEncoding::UTF8), state));

  /* Valid JSON with duplicate keys.  */
  BOOST_CHECK (IsValueValid (DecodeName (R"(
    {
      "text": "foo",
      "text": "bar"
    }
  )", NameEncoding::UTF8), state));

  /* Invalid JSON or not a JSON object.  */
  BOOST_CHECK (!IsValueValid (DecodeName ("abc", NameEncoding::ASCII), state));
  BOOST_CHECK (!IsValueValid (
      DecodeName ("{'foo':1}", NameEncoding::ASCII), state));
  BOOST_CHECK (!IsValueValid (
      DecodeName ("{\"foo", NameEncoding::ASCII), state));
  BOOST_CHECK (!IsValueValid (DecodeName ("[]", NameEncoding::ASCII), state));
  BOOST_CHECK (!IsValueValid (DecodeName ("true", NameEncoding::ASCII), state));
  BOOST_CHECK (!IsValueValid (
      DecodeName ("\"abc\"", NameEncoding::ASCII), state));
  BOOST_CHECK (!IsValueValid (DecodeName ("42", NameEncoding::ASCII), state));
}

BOOST_AUTO_TEST_CASE (name_tx_verification)
{
  const valtype name1 = DecodeName ("x/test-name-1", NameEncoding::ASCII);
  const valtype name2 = DecodeName ("x/test-name-2", NameEncoding::ASCII);
  const valtype value = DecodeName (val ("my-value"), NameEncoding::ASCII);

  const auto tooLongName = DecodeName ("x/" + std::string (255, 'x'),
                                       NameEncoding::ASCII);
  const auto tooLongValue = ValueOfLength (2049);

  const CScript addr = getTestAddress ();

  /* We use a basic coin view as standard situation for all the tests.
     Set it up with some basic input coins.  */

  CCoinsView dummyView;
  CCoinsViewCache view(&dummyView);

  const CScript scrRegister
    = CNameScript::buildNameRegister (addr, name1, value);
  const CScript scrUpdate = CNameScript::buildNameUpdate (addr, name1, value);

  const COutPoint inCoin = addTestCoin (addr, 1, view);
  const COutPoint inRegister = addTestCoin (scrRegister, 100000, view);
  const COutPoint inUpdate = addTestCoin (scrUpdate, 100000, view);

  /* ************************************************** */
  /* General checks for name/non-name in- and outputs.  */

  CValidationState state;
  CMutableTransaction mtx;
  CScript scr;
  std::string reason;

  mtx.vin.push_back (CTxIn (inCoin));
  mtx.vout.push_back (CTxOut (COIN, addr));
  const CTransaction baseTx(mtx);

  /* Transaction without name in- and outputs is fine.  */
  BOOST_CHECK (CheckNameTransaction (baseTx, 200000, view, state));

  /* If there are name inputs, there must also be outputs.  */
  mtx = CMutableTransaction (baseTx);
  mtx.vin.push_back (CTxIn (inRegister));
  BOOST_CHECK (!CheckNameTransaction (mtx, 200000, view, state));

  /* Duplicate name outs are not allowed.  */
  mtx = CMutableTransaction (baseTx);
  mtx.vout.push_back (CTxOut (COIN, scrRegister));
  BOOST_CHECK (CheckNameTransaction (mtx, 200000, view, state));
  mtx.vout.push_back (CTxOut (COIN, scrRegister));
  BOOST_CHECK (!CheckNameTransaction (mtx, 200000, view, state));

  /* ***************************** */
  /* Test NAME_UPDATE validation.  */

  /* Construct two versions of the coin view.  Since CheckNameTransaction
     verifies the name update against the name database, we have to ensure
     that it fits to the current test.  One version has the NAME_REGISTER
     as previous state of the name, and one has the NAME_UPDATE.  */
  CCoinsViewCache viewRegister(&view);
  CNameData data1;
  data1.fromScript (100000, inRegister, CNameScript (scrRegister));
  viewRegister.SetName (name1, data1, false);
  CCoinsViewCache viewUpd(&view);
  data1.fromScript (100000, inUpdate, CNameScript (scrUpdate));
  viewUpd.SetName (name1, data1, false);

  /* Check update of UPDATE output.  */
  mtx = CMutableTransaction (baseTx);
  mtx.vout.push_back (CTxOut (COIN, scrUpdate));
  BOOST_CHECK (!CheckNameTransaction (mtx, 200000, viewUpd, state));
  mtx.vin.push_back (CTxIn (inUpdate));
  BOOST_CHECK (CheckNameTransaction (mtx, 200000, viewUpd, state));
  BOOST_CHECK (IsStandardTx (CTransaction (mtx), reason));

  /* Check update of REGISTER output.  */
  mtx.vin.clear ();
  mtx.vin.push_back (CTxIn (inRegister));
  BOOST_CHECK (CheckNameTransaction (mtx, 200000, viewRegister, state));

  /* "Greedy" names.  */
  mtx.vout[1].nValue = COIN / 100;
  BOOST_CHECK (CheckNameTransaction (mtx, 212500, viewRegister, state));
  mtx.vout[1].nValue = COIN / 100 - 1;
  BOOST_CHECK (!CheckNameTransaction (mtx, 212500, viewRegister, state));

  /* Invalid value is caught.  */
  mtx = CMutableTransaction (baseTx);
  mtx.vin.push_back (CTxIn (inUpdate));
  scr = CNameScript::buildNameUpdate (addr, name1, tooLongValue);
  mtx.vout.push_back (CTxOut (COIN, scr));
  BOOST_CHECK (!CheckNameTransaction (mtx, 110000, viewUpd, state));
  
  /* Name mismatch to prev out.  */
  mtx.vout.clear ();
  scr = CNameScript::buildNameUpdate (addr, name2, value);
  mtx.vout.push_back (CTxOut (COIN, scr));
  BOOST_CHECK (!CheckNameTransaction (mtx, 110000, viewUpd, state));

  /* ******************************* */
  /* Test NAME_REGISTER validation.  */

  CCoinsViewCache viewClean(&view);

  /* Name exists already.  */
  viewClean.SetName (name1, data1, false);
  mtx = CMutableTransaction (baseTx);
  mtx.vout.push_back (CTxOut (COIN, scrRegister));
  BOOST_CHECK (!CheckNameTransaction (mtx, 100012, viewClean, state));

  /* Basic valid transaction.  */
  viewClean.DeleteName (name1);
  BOOST_CHECK (CheckNameTransaction (mtx, 100012, viewClean, state));
  BOOST_CHECK (IsStandardTx (CTransaction (mtx), reason));

  /* Invalid name or value is caught.  */
  mtx = CMutableTransaction (baseTx);
  scr = CNameScript::buildNameRegister (addr, tooLongName, value);
  mtx.vout.push_back (CTxOut (COIN, scr));
  BOOST_CHECK (!CheckNameTransaction (mtx, 110000, viewClean, state));
  mtx = CMutableTransaction (baseTx);
  scr = CNameScript::buildNameRegister (addr, name1, tooLongValue);
  mtx.vout.push_back (CTxOut (COIN, scr));
  BOOST_CHECK (!CheckNameTransaction (mtx, 110000, viewClean, state));

  /* "Greedy" names.  */
  mtx = CMutableTransaction (baseTx);
  scr = CNameScript::buildNameRegister (addr, name1, value);
  mtx.vout.push_back (CTxOut (COIN, scr));
  mtx.vout[1].nValue = COIN / 100;
  BOOST_CHECK (CheckNameTransaction (mtx, 212500, viewClean, state));
  mtx.vout[1].nValue = COIN / 100 - 1;
  BOOST_CHECK (!CheckNameTransaction (mtx, 212500, viewClean, state));
}

/* ************************************************************************** */

BOOST_AUTO_TEST_CASE (name_updates_undo)
{
  /* Enable name history to test this on the go.  */
  fNameHistory = true;

  const valtype name = DecodeName ("x/db-test-name", NameEncoding::ASCII);
  const valtype value1 = DecodeName (val ("old-value"), NameEncoding::ASCII);
  const valtype value2 = DecodeName (val ("new-value"), NameEncoding::ASCII);
  const CScript addr = getTestAddress ();

  CCoinsView dummyView;
  CCoinsViewCache view(&dummyView);
  CBlockUndo undo;
  CNameData data;
  CNameHistory history;

  const CScript scrRegister
    = CNameScript::buildNameRegister (addr, name, value1);
  const CScript scrUpdate = CNameScript::buildNameUpdate (addr, name, value2);

  /* The constructed tx needs not be valid.  We only test
     ApplyNameTransaction and not validation.  */

  CMutableTransaction mtx;
  mtx.vout.push_back (CTxOut (COIN, scrRegister));
  ApplyNameTransaction (CTransaction (mtx), 200, view, undo);
  BOOST_CHECK (view.GetName (name, data));
  BOOST_CHECK (data.getHeight () == 200);
  BOOST_CHECK (data.getValue () == value1);
  BOOST_CHECK (data.getAddress () == addr);
  BOOST_CHECK (!view.GetNameHistory (name, history));
  BOOST_CHECK (undo.vnameundo.size () == 1);
  const CNameData firstData = data;

  mtx.vout.clear ();
  mtx.vout.push_back (CTxOut (COIN, scrUpdate));
  ApplyNameTransaction (CTransaction (mtx), 300, view, undo);
  BOOST_CHECK (view.GetName (name, data));
  BOOST_CHECK (data.getHeight () == 300);
  BOOST_CHECK (data.getValue () == value2);
  BOOST_CHECK (data.getAddress () == addr);
  BOOST_CHECK (view.GetNameHistory (name, history));
  BOOST_CHECK (history.getData ().size () == 1);
  BOOST_CHECK (history.getData ().back () == firstData);
  BOOST_CHECK (undo.vnameundo.size () == 2);

  undo.vnameundo.back ().apply (view);
  BOOST_CHECK (view.GetName (name, data));
  BOOST_CHECK (data.getHeight () == 200);
  BOOST_CHECK (data.getValue () == value1);
  BOOST_CHECK (data.getAddress () == addr);
  BOOST_CHECK (!view.GetNameHistory (name, history) || history.empty ());
  undo.vnameundo.pop_back ();

  undo.vnameundo.back ().apply (view);
  BOOST_CHECK (!view.GetName (name, data));
  BOOST_CHECK (!view.GetNameHistory (name, history) || history.empty ());
  undo.vnameundo.pop_back ();
  BOOST_CHECK (undo.vnameundo.empty ());
}

/* ************************************************************************** */

<<<<<<< HEAD
=======
BOOST_AUTO_TEST_CASE (name_expire_utxo)
{
  const valtype name1 = DecodeName ("test-name-1", NameEncoding::ASCII);
  const valtype name2 = DecodeName ("test-name-2", NameEncoding::ASCII);
  const valtype value = DecodeName ("value", NameEncoding::ASCII);
  const CScript addr = getTestAddress ();
  
  const CScript upd1 = CNameScript::buildNameUpdate (addr, name1, value);
  const CScript upd2 = CNameScript::buildNameUpdate (addr, name2, value);

  const CNameScript op1(upd1);
  const CNameScript op2(upd2);

  /* Use a "real" backing view, since GetNamesForHeight calls through
     to the base in any case.  */
  CCoinsViewCache view(&::ChainstateActive ().CoinsTip ());

  const COutPoint coinId1 = addTestCoin (upd1, 100000, view);
  const COutPoint coinId2 = addTestCoin (upd2, 100010, view);

  CNameData data;
  data.fromScript (100000, coinId1, op1);
  view.SetName (name1, data, false);
  BOOST_CHECK (!data.isExpired (135999) && data.isExpired (136000));
  data.fromScript (100010, coinId2, op2);
  view.SetName (name2, data, false);
  BOOST_CHECK (!data.isExpired (136009) && data.isExpired (136010));

  std::set<valtype> setExpired;
  BOOST_CHECK (view.GetNamesForHeight (100000, setExpired));
  BOOST_CHECK (setExpired.size () == 1 && *setExpired.begin () == name1);
  BOOST_CHECK (view.GetNamesForHeight (100010, setExpired));
  BOOST_CHECK (setExpired.size () == 1 && *setExpired.begin () == name2);

  Coin coin1, coin2;
  BOOST_CHECK (view.GetCoin (coinId1, coin1));
  BOOST_CHECK (view.GetCoin (coinId2, coin2));

  CBlockUndo undo1, undo2;
  Coin coin;

  /* None of the two names should be expired.  */
  BOOST_CHECK (ExpireNames (135999, view, undo1, setExpired));
  BOOST_CHECK (undo1.vexpired.empty ());
  BOOST_CHECK (setExpired.empty ());
  BOOST_CHECK (view.GetCoin (coinId1, coin));
  BOOST_CHECK (coin == coin1);
  BOOST_CHECK (view.GetCoin (coinId2, coin));
  BOOST_CHECK (coin == coin2);

  /* The first name expires.  */
  BOOST_CHECK (ExpireNames (136000, view, undo1, setExpired));
  BOOST_CHECK (undo1.vexpired.size () == 1);
  BOOST_CHECK (undo1.vexpired[0] == coin1);
  BOOST_CHECK (setExpired.size () == 1 && *setExpired.begin () == name1);
  BOOST_CHECK (!view.GetCoin (coinId1, coin));
  BOOST_CHECK (view.GetCoin (coinId2, coin));
  BOOST_CHECK (coin == coin2);

  /* Also the second name expires.  */
  BOOST_CHECK (ExpireNames (136010, view, undo2, setExpired));
  BOOST_CHECK (undo2.vexpired.size () == 1);
  BOOST_CHECK (undo2.vexpired[0] == coin2);
  BOOST_CHECK (setExpired.size () == 1 && *setExpired.begin () == name2);
  BOOST_CHECK (!view.GetCoin (coinId1, coin));
  BOOST_CHECK (!view.GetCoin (coinId2, coin));

  /* Undo the second expiration.  */
  BOOST_CHECK (UnexpireNames (136010, undo2, view, setExpired));
  BOOST_CHECK (setExpired.size () == 1 && *setExpired.begin () == name2);
  BOOST_CHECK (!view.GetCoin (coinId1, coin));
  BOOST_CHECK (view.GetCoin (coinId2, coin));
  BOOST_CHECK (coin == coin2);

  /* Undoing at the wrong height should fail.  */
  BOOST_CHECK (!UnexpireNames (136001, undo1, view, setExpired));
  BOOST_CHECK (!UnexpireNames (135999, undo1, view, setExpired));

  /* Undo the first expiration.  */
  BOOST_CHECK (UnexpireNames (136000, undo1, view, setExpired));
  BOOST_CHECK (setExpired.size () == 1 && *setExpired.begin () == name1);
  BOOST_CHECK (view.GetCoin (coinId1, coin));
  BOOST_CHECK (coin == coin1);
  BOOST_CHECK (view.GetCoin (coinId2, coin));
  BOOST_CHECK (coin == coin2);
}

/* ************************************************************************** */

>>>>>>> e7de484f
BOOST_AUTO_TEST_CASE (encoding_to_from_string)
{
  for (const std::string& encStr : {"ascii", "utf8", "hex"})
    BOOST_CHECK_EQUAL (EncodingToString (EncodingFromString (encStr)), encStr);

  BOOST_CHECK_EQUAL (EncodingToString (NameEncoding::ASCII), "ascii");
  BOOST_CHECK_EQUAL (EncodingToString (NameEncoding::UTF8), "utf8");
  BOOST_CHECK_EQUAL (EncodingToString (NameEncoding::HEX), "hex");

  BOOST_CHECK_THROW (EncodingFromString ("invalid"), std::invalid_argument);
}

BOOST_AUTO_TEST_CASE (encoding_args)
{
  BOOST_CHECK (ConfiguredNameEncoding () == DEFAULT_NAME_ENCODING);
  BOOST_CHECK (ConfiguredValueEncoding () == DEFAULT_VALUE_ENCODING);

  gArgs.ForceSetArg ("-nameencoding", "utf8");
  BOOST_CHECK (ConfiguredNameEncoding () == NameEncoding::UTF8);
  BOOST_CHECK (ConfiguredValueEncoding () == DEFAULT_VALUE_ENCODING);

  gArgs.ForceSetArg ("-valueencoding", "hex");
  BOOST_CHECK (ConfiguredNameEncoding () == NameEncoding::UTF8);
  BOOST_CHECK (ConfiguredValueEncoding () == NameEncoding::HEX);

  gArgs.ForceSetArg ("-nameencoding", "invalid");
  BOOST_CHECK (ConfiguredNameEncoding () == DEFAULT_NAME_ENCODING);
  BOOST_CHECK (ConfiguredValueEncoding () == NameEncoding::HEX);
}

namespace
{

class EncodingTestSetup : public TestingSetup
{
public:

  NameEncoding encoding;

  void
  ValidRoundtrip (const std::string& str, const valtype& data) const
  {
    BOOST_CHECK_EQUAL (EncodeName (data, encoding), str);
    BOOST_CHECK (DecodeName (str, encoding) == data);
  }

  void
  InvalidString (const std::string& str) const
  {
    BOOST_CHECK_THROW (DecodeName (str, encoding), InvalidNameString);
  }

  void
  InvalidData (const valtype& data) const
  {
    BOOST_CHECK_THROW (EncodeName (data, encoding), InvalidNameString);
  }

};

} // anonymous namespace

BOOST_FIXTURE_TEST_CASE (encoding_ascii, EncodingTestSetup)
{
  encoding = NameEncoding::ASCII;

  ValidRoundtrip (" abc42\x7f", {0x20, 'a', 'b', 'c', '4', '2', 0x7f});
  ValidRoundtrip ("", {});

  InvalidString ("a\tx");
  InvalidString ("a\x80x");
  InvalidString (std::string ({'a', 0, 'x'}));
  InvalidString (u8"ä");

  InvalidData ({'a', 0, 'x'});
  InvalidData ({'a', 0x19, 'x'});
  InvalidData ({'a', 0x80, 'x'});
}

BOOST_FIXTURE_TEST_CASE (encoding_utf8, EncodingTestSetup)
{
  encoding = NameEncoding::UTF8;

  valtype expected({0x20, 'a', 'b', 'c', '\t', '4', '2', 0x00, 0x7f});
  const std::string utf8Str = u8"äöü";
  BOOST_CHECK_EQUAL (utf8Str.size (), 6);
  expected.insert (expected.end (), utf8Str.begin (), utf8Str.end ());
  ValidRoundtrip (" abc\t42" + std::string ({0}) + u8"\x7fäöü", expected);
  ValidRoundtrip ("", {});

  InvalidString ("a\x80x");
  InvalidData ({'a', 0x80, 'x'});
}

BOOST_FIXTURE_TEST_CASE (encoding_hex, EncodingTestSetup)
{
  encoding = NameEncoding::HEX;

  ValidRoundtrip ("0065ff", {0x00, 0x65, 0xff});
  ValidRoundtrip ("", {});
  BOOST_CHECK (DecodeName ("aaBBcCDd", encoding)
                == valtype ({0xaa, 0xbb, 0xcc, 0xdd}));

  InvalidString ("aaa");
  InvalidString ("zz");
}

BOOST_AUTO_TEST_CASE (encode_name_for_message)
{
  BOOST_CHECK_EQUAL (
      EncodeNameForMessage (DecodeName ("d/abc", NameEncoding::ASCII)),
      "'d/abc'");
  BOOST_CHECK_EQUAL (
      EncodeNameForMessage (DecodeName ("00ff", NameEncoding::HEX)),
      "0x00ff");
}

/* ************************************************************************** */

BOOST_AUTO_TEST_SUITE_END ()<|MERGE_RESOLUTION|>--- conflicted
+++ resolved
@@ -149,13 +149,7 @@
   dataHeight1.fromScript (height1, COutPoint (uint256 (), 0), nameOp);
   dataHeight2.fromScript (height2, COutPoint (uint256 (), 0), nameOp);
 
-<<<<<<< HEAD
-  CCoinsViewCache& view = *pcoinsTip;
-=======
-  std::set<valtype> setExpected, setRet;
-
   CCoinsViewCache& view = ::ChainstateActive ().CoinsTip ();
->>>>>>> e7de484f
 
   BOOST_CHECK (!view.GetName (name1, data2));
   view.SetName (name1, dataHeight2, false);
@@ -786,98 +780,6 @@
 
 /* ************************************************************************** */
 
-<<<<<<< HEAD
-=======
-BOOST_AUTO_TEST_CASE (name_expire_utxo)
-{
-  const valtype name1 = DecodeName ("test-name-1", NameEncoding::ASCII);
-  const valtype name2 = DecodeName ("test-name-2", NameEncoding::ASCII);
-  const valtype value = DecodeName ("value", NameEncoding::ASCII);
-  const CScript addr = getTestAddress ();
-  
-  const CScript upd1 = CNameScript::buildNameUpdate (addr, name1, value);
-  const CScript upd2 = CNameScript::buildNameUpdate (addr, name2, value);
-
-  const CNameScript op1(upd1);
-  const CNameScript op2(upd2);
-
-  /* Use a "real" backing view, since GetNamesForHeight calls through
-     to the base in any case.  */
-  CCoinsViewCache view(&::ChainstateActive ().CoinsTip ());
-
-  const COutPoint coinId1 = addTestCoin (upd1, 100000, view);
-  const COutPoint coinId2 = addTestCoin (upd2, 100010, view);
-
-  CNameData data;
-  data.fromScript (100000, coinId1, op1);
-  view.SetName (name1, data, false);
-  BOOST_CHECK (!data.isExpired (135999) && data.isExpired (136000));
-  data.fromScript (100010, coinId2, op2);
-  view.SetName (name2, data, false);
-  BOOST_CHECK (!data.isExpired (136009) && data.isExpired (136010));
-
-  std::set<valtype> setExpired;
-  BOOST_CHECK (view.GetNamesForHeight (100000, setExpired));
-  BOOST_CHECK (setExpired.size () == 1 && *setExpired.begin () == name1);
-  BOOST_CHECK (view.GetNamesForHeight (100010, setExpired));
-  BOOST_CHECK (setExpired.size () == 1 && *setExpired.begin () == name2);
-
-  Coin coin1, coin2;
-  BOOST_CHECK (view.GetCoin (coinId1, coin1));
-  BOOST_CHECK (view.GetCoin (coinId2, coin2));
-
-  CBlockUndo undo1, undo2;
-  Coin coin;
-
-  /* None of the two names should be expired.  */
-  BOOST_CHECK (ExpireNames (135999, view, undo1, setExpired));
-  BOOST_CHECK (undo1.vexpired.empty ());
-  BOOST_CHECK (setExpired.empty ());
-  BOOST_CHECK (view.GetCoin (coinId1, coin));
-  BOOST_CHECK (coin == coin1);
-  BOOST_CHECK (view.GetCoin (coinId2, coin));
-  BOOST_CHECK (coin == coin2);
-
-  /* The first name expires.  */
-  BOOST_CHECK (ExpireNames (136000, view, undo1, setExpired));
-  BOOST_CHECK (undo1.vexpired.size () == 1);
-  BOOST_CHECK (undo1.vexpired[0] == coin1);
-  BOOST_CHECK (setExpired.size () == 1 && *setExpired.begin () == name1);
-  BOOST_CHECK (!view.GetCoin (coinId1, coin));
-  BOOST_CHECK (view.GetCoin (coinId2, coin));
-  BOOST_CHECK (coin == coin2);
-
-  /* Also the second name expires.  */
-  BOOST_CHECK (ExpireNames (136010, view, undo2, setExpired));
-  BOOST_CHECK (undo2.vexpired.size () == 1);
-  BOOST_CHECK (undo2.vexpired[0] == coin2);
-  BOOST_CHECK (setExpired.size () == 1 && *setExpired.begin () == name2);
-  BOOST_CHECK (!view.GetCoin (coinId1, coin));
-  BOOST_CHECK (!view.GetCoin (coinId2, coin));
-
-  /* Undo the second expiration.  */
-  BOOST_CHECK (UnexpireNames (136010, undo2, view, setExpired));
-  BOOST_CHECK (setExpired.size () == 1 && *setExpired.begin () == name2);
-  BOOST_CHECK (!view.GetCoin (coinId1, coin));
-  BOOST_CHECK (view.GetCoin (coinId2, coin));
-  BOOST_CHECK (coin == coin2);
-
-  /* Undoing at the wrong height should fail.  */
-  BOOST_CHECK (!UnexpireNames (136001, undo1, view, setExpired));
-  BOOST_CHECK (!UnexpireNames (135999, undo1, view, setExpired));
-
-  /* Undo the first expiration.  */
-  BOOST_CHECK (UnexpireNames (136000, undo1, view, setExpired));
-  BOOST_CHECK (setExpired.size () == 1 && *setExpired.begin () == name1);
-  BOOST_CHECK (view.GetCoin (coinId1, coin));
-  BOOST_CHECK (coin == coin1);
-  BOOST_CHECK (view.GetCoin (coinId2, coin));
-  BOOST_CHECK (coin == coin2);
-}
-
-/* ************************************************************************** */
-
->>>>>>> e7de484f
 BOOST_AUTO_TEST_CASE (encoding_to_from_string)
 {
   for (const std::string& encStr : {"ascii", "utf8", "hex"})
