--- conflicted
+++ resolved
@@ -91,17 +91,10 @@
 CAmount CTransaction::GetValueOut(bool fExcludeNames) const
 {
     CAmount nValueOut = 0;
-<<<<<<< HEAD
-    for (std::vector<CTxOut>::const_iterator it(vout.begin()); it != vout.end(); ++it)
-    {
-        if (!fExcludeNames || !CNameScript::isNameScript(it->scriptPubKey))
-            nValueOut += it->nValue;
-        if (!MoneyRange(it->nValue) || !MoneyRange(nValueOut))
-=======
     for (const auto& tx_out : vout) {
-        nValueOut += tx_out.nValue;
+        if (!fExcludeNames || !CNameScript::isNameScript(tx_out.scriptPubKey))
+            nValueOut += tx_out.nValue;
         if (!MoneyRange(tx_out.nValue) || !MoneyRange(nValueOut))
->>>>>>> 1a3fac09
             throw std::runtime_error(std::string(__func__) + ": value out of range");
     }
     return nValueOut;
