// Copyright (c) 2009-2010 Satoshi Nakamoto
// Copyright (c) 2009-2018 The Bitcoin Core developers
// Distributed under the MIT software license, see the accompanying
// file COPYING or http://www.opensource.org/licenses/mit-license.php.

#ifndef BITCOIN_CHAIN_H
#define BITCOIN_CHAIN_H

#include <arith_uint256.h>
#include <consensus/params.h>
#include <flatfile.h>
#include <powdata.h>
#include <primitives/block.h>
#include <primitives/pureheader.h>
#include <tinyformat.h>
#include <uint256.h>

#include <vector>

/**
 * Maximum amount of time that a block timestamp is allowed to exceed the
 * current network-adjusted time before the block will be accepted.
 */
static constexpr int64_t MAX_FUTURE_BLOCK_TIME = 2 * 60 * 60;

/**
 * Timestamp window used as a grace period by code that compares external
 * timestamps (such as timestamps passed to RPCs, or wallet key creation times)
 * to block timestamps. This should be set at least as high as
 * MAX_FUTURE_BLOCK_TIME.
 */
static constexpr int64_t TIMESTAMP_WINDOW = MAX_FUTURE_BLOCK_TIME;

/**
 * Maximum gap between node time and block time used
 * for the "Catching up..." mode in GUI.
 *
 * Ref: https://github.com/bitcoin/bitcoin/pull/1026
 */
static constexpr int64_t MAX_BLOCK_TIME_GAP = 90 * 60;

class CBlockFileInfo
{
public:
    unsigned int nBlocks;      //!< number of blocks stored in file
    unsigned int nSize;        //!< number of used bytes of block file
    unsigned int nUndoSize;    //!< number of used bytes in the undo file
    unsigned int nHeightFirst; //!< lowest height of block in file
    unsigned int nHeightLast;  //!< highest height of block in file
    uint64_t nTimeFirst;       //!< earliest time of block in file
    uint64_t nTimeLast;        //!< latest time of block in file

    ADD_SERIALIZE_METHODS;

    template <typename Stream, typename Operation>
    inline void SerializationOp(Stream& s, Operation ser_action) {
        READWRITE(VARINT(nBlocks));
        READWRITE(VARINT(nSize));
        READWRITE(VARINT(nUndoSize));
        READWRITE(VARINT(nHeightFirst));
        READWRITE(VARINT(nHeightLast));
        READWRITE(VARINT(nTimeFirst));
        READWRITE(VARINT(nTimeLast));
    }

     void SetNull() {
         nBlocks = 0;
         nSize = 0;
         nUndoSize = 0;
         nHeightFirst = 0;
         nHeightLast = 0;
         nTimeFirst = 0;
         nTimeLast = 0;
     }

     CBlockFileInfo() {
         SetNull();
     }

     std::string ToString() const;

     /** update statistics (does not update nSize) */
     void AddBlock(unsigned int nHeightIn, uint64_t nTimeIn) {
         if (nBlocks==0 || nHeightFirst > nHeightIn)
             nHeightFirst = nHeightIn;
         if (nBlocks==0 || nTimeFirst > nTimeIn)
             nTimeFirst = nTimeIn;
         nBlocks++;
         if (nHeightIn > nHeightLast)
             nHeightLast = nHeightIn;
         if (nTimeIn > nTimeLast)
             nTimeLast = nTimeIn;
     }
};

enum BlockStatus: uint32_t {
    //! Unused.
    BLOCK_VALID_UNKNOWN      =    0,

    //! Reserved (was BLOCK_VALID_HEADER).
    BLOCK_VALID_RESERVED     =    1,

    //! All parent headers found, difficulty matches, timestamp >= median previous, checkpoint. Implies all parents
    //! are also at least TREE.
    BLOCK_VALID_TREE         =    2,

    /**
     * Only first tx is coinbase, 2 <= coinbase input script length <= 100, transactions valid, no duplicate txids,
     * sigops, size, merkle root. Implies all parents are at least TREE but not necessarily TRANSACTIONS. When all
     * parent blocks also have TRANSACTIONS, CBlockIndex::nChainTx will be set.
     */
    BLOCK_VALID_TRANSACTIONS =    3,

    //! Outputs do not overspend inputs, no double spends, coinbase output ok, no immature coinbase spends, BIP30.
    //! Implies all parents are also at least CHAIN.
    BLOCK_VALID_CHAIN        =    4,

    //! Scripts & signatures ok. Implies all parents are also at least SCRIPTS.
    BLOCK_VALID_SCRIPTS      =    5,

    //! All validity bits.
    BLOCK_VALID_MASK         =   BLOCK_VALID_RESERVED | BLOCK_VALID_TREE | BLOCK_VALID_TRANSACTIONS |
                                 BLOCK_VALID_CHAIN | BLOCK_VALID_SCRIPTS,

    BLOCK_HAVE_DATA          =    8, //!< full block available in blk*.dat
    BLOCK_HAVE_UNDO          =   16, //!< undo data available in rev*.dat
    BLOCK_HAVE_MASK          =   BLOCK_HAVE_DATA | BLOCK_HAVE_UNDO,

    BLOCK_FAILED_VALID       =   32, //!< stage after last reached validness failed
    BLOCK_FAILED_CHILD       =   64, //!< descends from failed block
    BLOCK_FAILED_MASK        =   BLOCK_FAILED_VALID | BLOCK_FAILED_CHILD,

    BLOCK_OPT_WITNESS       =   128, //!< block data in blk*.data was received with a witness-enforcing client
};

/** The block chain is a tree shaped structure starting with the
 * genesis block at the root, with each block potentially having multiple
 * candidates to be the next block. A blockindex may have multiple pprev pointing
 * to it, but at most one of them can be part of the currently active branch.
 */
class CBlockIndex
{
public:
    //! pointer to the hash of the block, if any. Memory is owned by this CBlockIndex
    const uint256* phashBlock{nullptr};

    //! pointer to the index of the predecessor of this block
    CBlockIndex* pprev{nullptr};

    //! pointer to the index of some further predecessor of this block
    CBlockIndex* pskip{nullptr};

    //! height of the entry in the chain. The genesis block has height 0
    int nHeight{0};

    //! Which # file this block is stored in (blk?????.dat)
    int nFile{0};

    //! Byte offset within blk?????.dat where this block's data is stored
    unsigned int nDataPos{0};

    //! Byte offset within rev?????.dat where this block's undo data is stored
    unsigned int nUndoPos{0};

    //! (memory only) Total amount of work (expected number of hashes) in the chain up to and including this block
    arith_uint256 nChainWork{};

    //! Number of transactions in this block.
    //! Note: in a potential headers-first mode, this number cannot be relied upon
    unsigned int nTx{0};

    //! (memory only) Number of transactions in the chain up to and including this block.
    //! This value will be non-zero only if and only if transactions for this block and all its parents are available.
    //! Change to 64-bit type when necessary; won't happen before 2030
    unsigned int nChainTx{0};

    //! Verification status of this block. See enum BlockStatus
    uint32_t nStatus{0};

    //! block header
<<<<<<< HEAD
    int32_t nVersion;
    uint256 hashMerkleRoot;
    uint32_t nTime;
    /**
     * In Xaya, nBits of the actual block header is always zero and the real
     * nBits are stored in the PoW data.  Here in CBlockIndex, we store the
     * actual nBits, so that the total work of a chain can be computed from it.
     */
    uint32_t nBits;
    uint32_t nNonce;
=======
    int32_t nVersion{0};
    uint256 hashMerkleRoot{};
    uint32_t nTime{0};
    uint32_t nBits{0};
    uint32_t nNonce{0};
>>>>>>> 060efeb1

    /** Mining algorithm used (necessary to evaluate chain work).  */
    PowAlgo algo;

    //! (memory only) Sequential id assigned to distinguish order in which blocks are received.
    int32_t nSequenceId{0};

    //! (memory only) Maximum nTime in the chain up to and including this block.
<<<<<<< HEAD
    unsigned int nTimeMax;

    void SetNull()
    {
        phashBlock = nullptr;
        pprev = nullptr;
        pskip = nullptr;
        nHeight = 0;
        nFile = 0;
        nDataPos = 0;
        nUndoPos = 0;
        nChainWork = arith_uint256();
        nTx = 0;
        nChainTx = 0;
        nStatus = 0;
        nSequenceId = 0;
        nTimeMax = 0;

        nVersion       = 0;
        hashMerkleRoot = uint256();
        nTime          = 0;
        nBits          = 0;
        nNonce         = 0;

        algo = PowAlgo::INVALID;
    }
=======
    unsigned int nTimeMax{0};
>>>>>>> 060efeb1

    CBlockIndex()
    {
    }

<<<<<<< HEAD
    explicit CBlockIndex(const CBlockHeader& block)
    {
        SetNull();

        nVersion       = block.nVersion;
        hashMerkleRoot = block.hashMerkleRoot;
        nTime          = block.nTime;
        nBits          = block.pow.getBits();
        nNonce         = block.nNonce;

        algo = block.pow.getCoreAlgo();
=======
    explicit CBlockIndex(const CPureBlockHeader& block)
        : nVersion{block.nVersion},
          hashMerkleRoot{block.hashMerkleRoot},
          nTime{block.nTime},
          nBits{block.nBits},
          nNonce{block.nNonce}
    {
>>>>>>> 060efeb1
    }

    FlatFilePos GetBlockPos() const {
        FlatFilePos ret;
        if (nStatus & BLOCK_HAVE_DATA) {
            ret.nFile = nFile;
            ret.nPos  = nDataPos;
        }
        return ret;
    }

    FlatFilePos GetUndoPos() const {
        FlatFilePos ret;
        if (nStatus & BLOCK_HAVE_UNDO) {
            ret.nFile = nFile;
            ret.nPos  = nUndoPos;
        }
        return ret;
    }

    CBlockHeader GetBlockHeader(const Consensus::Params& consensusParams) const;

    uint256 GetBlockHash() const
    {
        return *phashBlock;
    }

    /**
     * Check whether this block's and all previous blocks' transactions have been
     * downloaded (and stored to disk) at some point.
     *
     * Does not imply the transactions are consensus-valid (ConnectTip might fail)
     * Does not imply the transactions are still stored on disk. (IsBlockPruned might return true)
     */
    bool HaveTxsDownloaded() const { return nChainTx != 0; }

    int64_t GetBlockTime() const
    {
        return (int64_t)nTime;
    }

    int64_t GetBlockTimeMax() const
    {
        return (int64_t)nTimeMax;
    }

    static constexpr int nMedianTimeSpan = 11;

    int64_t GetMedianTimePast() const
    {
        int64_t pmedian[nMedianTimeSpan];
        int64_t* pbegin = &pmedian[nMedianTimeSpan];
        int64_t* pend = &pmedian[nMedianTimeSpan];

        const CBlockIndex* pindex = this;
        for (int i = 0; i < nMedianTimeSpan && pindex; i++, pindex = pindex->pprev)
            *(--pbegin) = pindex->GetBlockTime();

        std::sort(pbegin, pend);
        return pbegin[(pend - pbegin)/2];
    }

    std::string ToString() const
    {
        return strprintf("CBlockIndex(pprev=%p, nHeight=%d, merkle=%s, hashBlock=%s)",
            pprev, nHeight,
            hashMerkleRoot.ToString(),
            GetBlockHash().ToString());
    }

    //! Check whether this block index entry is valid up to the passed validity level.
    bool IsValid(enum BlockStatus nUpTo = BLOCK_VALID_TRANSACTIONS) const
    {
        assert(!(nUpTo & ~BLOCK_VALID_MASK)); // Only validity flags allowed.
        if (nStatus & BLOCK_FAILED_MASK)
            return false;
        return ((nStatus & BLOCK_VALID_MASK) >= nUpTo);
    }

    //! Raise the validity level of this block index entry.
    //! Returns true if the validity was changed.
    bool RaiseValidity(enum BlockStatus nUpTo)
    {
        assert(!(nUpTo & ~BLOCK_VALID_MASK)); // Only validity flags allowed.
        if (nStatus & BLOCK_FAILED_MASK)
            return false;
        if ((nStatus & BLOCK_VALID_MASK) < nUpTo) {
            nStatus = (nStatus & ~BLOCK_VALID_MASK) | nUpTo;
            return true;
        }
        return false;
    }

    //! Build the skiplist pointer for this entry.
    void BuildSkip();

    //! Efficiently find an ancestor of this block.
    CBlockIndex* GetAncestor(int height);
    const CBlockIndex* GetAncestor(int height) const;

    /**
     * Find the last previous block (including this one) mined by a particular
     * PoW algo.  Returns nullptr if none exists.
     */
    const CBlockIndex* GetLastAncestorWithAlgo(PowAlgo algo) const;
};

arith_uint256 GetBlockProof(const CBlockIndex& block);
/** Return the time it would take to redo the work difference between from and to, assuming the current hashrate corresponds to the difficulty at tip, in seconds. */
int64_t GetBlockProofEquivalentTime(const CBlockIndex& to, const CBlockIndex& from, const CBlockIndex& tip, const Consensus::Params&);
/** Find the forking point between two chain tips. */
const CBlockIndex* LastCommonAncestor(const CBlockIndex* pa, const CBlockIndex* pb);


/** Used to marshal pointers into hashes for db storage. */
class CDiskBlockIndex : public CBlockIndex
{
public:
    uint256 hashPrev;

    CDiskBlockIndex() {
        hashPrev = uint256();
    }

    explicit CDiskBlockIndex(const CBlockIndex* pindex) : CBlockIndex(*pindex) {
        hashPrev = (pprev ? pprev->GetBlockHash() : uint256());
    }

    ADD_SERIALIZE_METHODS;

    template <typename Stream, typename Operation>
    inline void SerializationOp(Stream& s, Operation ser_action) {
        int _nVersion = s.GetVersion();
        if (!(s.GetType() & SER_GETHASH))
            READWRITE(VARINT(_nVersion, VarIntMode::NONNEGATIVE_SIGNED));

        READWRITE(VARINT(nHeight, VarIntMode::NONNEGATIVE_SIGNED));
        READWRITE(VARINT(nStatus));
        READWRITE(VARINT(nTx));
        if (nStatus & (BLOCK_HAVE_DATA | BLOCK_HAVE_UNDO))
            READWRITE(VARINT(nFile, VarIntMode::NONNEGATIVE_SIGNED));
        if (nStatus & BLOCK_HAVE_DATA)
            READWRITE(VARINT(nDataPos));
        if (nStatus & BLOCK_HAVE_UNDO)
            READWRITE(VARINT(nUndoPos));

        // block header
        READWRITE(this->nVersion);
        READWRITE(hashPrev);
        READWRITE(hashMerkleRoot);
        READWRITE(nTime);
        READWRITE(nBits);
        READWRITE(nNonce);

        READWRITE(algo);
    }

    uint256 GetBlockHash() const
    {
        CPureBlockHeader block;
        block.nVersion        = nVersion;
        block.hashPrevBlock   = hashPrev;
        block.hashMerkleRoot  = hashMerkleRoot;
        block.nTime           = nTime;
        block.nBits           = 0;
        block.nNonce          = nNonce;
        return block.GetHash();
    }


    std::string ToString() const
    {
        std::string str = "CDiskBlockIndex(";
        str += CBlockIndex::ToString();
        str += strprintf("\n                hashBlock=%s, hashPrev=%s)",
            GetBlockHash().ToString(),
            hashPrev.ToString());
        return str;
    }
};

/** An in-memory indexed chain of blocks. */
class CChain {
private:
    std::vector<CBlockIndex*> vChain;

public:
    /** Returns the index entry for the genesis block of this chain, or nullptr if none. */
    CBlockIndex *Genesis() const {
        return vChain.size() > 0 ? vChain[0] : nullptr;
    }

    /** Returns the index entry for the tip of this chain, or nullptr if none. */
    CBlockIndex *Tip() const {
        return vChain.size() > 0 ? vChain[vChain.size() - 1] : nullptr;
    }

    /** Returns the index entry at a particular height in this chain, or nullptr if no such height exists. */
    CBlockIndex *operator[](int nHeight) const {
        if (nHeight < 0 || nHeight >= (int)vChain.size())
            return nullptr;
        return vChain[nHeight];
    }

    /** Compare two chains efficiently. */
    friend bool operator==(const CChain &a, const CChain &b) {
        return a.vChain.size() == b.vChain.size() &&
               a.vChain[a.vChain.size() - 1] == b.vChain[b.vChain.size() - 1];
    }

    /** Efficiently check whether a block is present in this chain. */
    bool Contains(const CBlockIndex *pindex) const {
        return (*this)[pindex->nHeight] == pindex;
    }

    /** Find the successor of a block in this chain, or nullptr if the given index is not found or is the tip. */
    CBlockIndex *Next(const CBlockIndex *pindex) const {
        if (Contains(pindex))
            return (*this)[pindex->nHeight + 1];
        else
            return nullptr;
    }

    /** Return the maximal height in the chain. Is equal to chain.Tip() ? chain.Tip()->nHeight : -1. */
    int Height() const {
        return vChain.size() - 1;
    }

    /** Set/initialize a chain with a given tip. */
    void SetTip(CBlockIndex *pindex);

    /** Return a CBlockLocator that refers to a block in this chain (by default the tip). */
    CBlockLocator GetLocator(const CBlockIndex *pindex = nullptr) const;

    /** Find the last common block between this chain and a block index entry. */
    const CBlockIndex *FindFork(const CBlockIndex *pindex) const;

    /** Find the earliest block with timestamp equal or greater than the given time and height equal or greater than the given height. */
    CBlockIndex* FindEarliestAtLeast(int64_t nTime, int height) const;
};

#endif // BITCOIN_CHAIN_H<|MERGE_RESOLUTION|>--- conflicted
+++ resolved
@@ -178,88 +178,38 @@
     uint32_t nStatus{0};
 
     //! block header
-<<<<<<< HEAD
-    int32_t nVersion;
-    uint256 hashMerkleRoot;
-    uint32_t nTime;
+    int32_t nVersion{0};
+    uint256 hashMerkleRoot{};
+    uint32_t nTime{0};
     /**
      * In Xaya, nBits of the actual block header is always zero and the real
      * nBits are stored in the PoW data.  Here in CBlockIndex, we store the
      * actual nBits, so that the total work of a chain can be computed from it.
      */
-    uint32_t nBits;
-    uint32_t nNonce;
-=======
-    int32_t nVersion{0};
-    uint256 hashMerkleRoot{};
-    uint32_t nTime{0};
     uint32_t nBits{0};
     uint32_t nNonce{0};
->>>>>>> 060efeb1
 
     /** Mining algorithm used (necessary to evaluate chain work).  */
-    PowAlgo algo;
+    PowAlgo algo{PowAlgo::INVALID};
 
     //! (memory only) Sequential id assigned to distinguish order in which blocks are received.
     int32_t nSequenceId{0};
 
     //! (memory only) Maximum nTime in the chain up to and including this block.
-<<<<<<< HEAD
-    unsigned int nTimeMax;
-
-    void SetNull()
-    {
-        phashBlock = nullptr;
-        pprev = nullptr;
-        pskip = nullptr;
-        nHeight = 0;
-        nFile = 0;
-        nDataPos = 0;
-        nUndoPos = 0;
-        nChainWork = arith_uint256();
-        nTx = 0;
-        nChainTx = 0;
-        nStatus = 0;
-        nSequenceId = 0;
-        nTimeMax = 0;
-
-        nVersion       = 0;
-        hashMerkleRoot = uint256();
-        nTime          = 0;
-        nBits          = 0;
-        nNonce         = 0;
-
-        algo = PowAlgo::INVALID;
-    }
-=======
     unsigned int nTimeMax{0};
->>>>>>> 060efeb1
 
     CBlockIndex()
     {
     }
 
-<<<<<<< HEAD
     explicit CBlockIndex(const CBlockHeader& block)
-    {
-        SetNull();
-
-        nVersion       = block.nVersion;
-        hashMerkleRoot = block.hashMerkleRoot;
-        nTime          = block.nTime;
-        nBits          = block.pow.getBits();
-        nNonce         = block.nNonce;
-
-        algo = block.pow.getCoreAlgo();
-=======
-    explicit CBlockIndex(const CPureBlockHeader& block)
         : nVersion{block.nVersion},
           hashMerkleRoot{block.hashMerkleRoot},
           nTime{block.nTime},
-          nBits{block.nBits},
-          nNonce{block.nNonce}
-    {
->>>>>>> 060efeb1
+          nBits{block.pow.getBits()},
+          nNonce{block.nNonce},
+          algo{block.pow.getCoreAlgo()}
+    {
     }
 
     FlatFilePos GetBlockPos() const {
