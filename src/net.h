// Copyright (c) 2009-2010 Satoshi Nakamoto
// Copyright (c) 2009-2020 The Bitcoin Core developers
// Distributed under the MIT software license, see the accompanying
// file COPYING or http://www.opensource.org/licenses/mit-license.php.

#ifndef BITCOIN_NET_H
#define BITCOIN_NET_H

#include <addrdb.h>
#include <addrman.h>
#include <amount.h>
#include <bloom.h>
#include <compat.h>
#include <crypto/siphash.h>
#include <hash.h>
#include <limitedmap.h>
#include <netaddress.h>
#include <net_permissions.h>
#include <policy/feerate.h>
#include <protocol.h>
#include <random.h>
#include <streams.h>
#include <sync.h>
#include <threadinterrupt.h>
#include <uint256.h>

#include <atomic>
#include <cstdint>
#include <deque>
#include <map>
#include <thread>
#include <memory>
#include <condition_variable>

#ifndef WIN32
#include <arpa/inet.h>
#endif


class CScheduler;
class CNode;
class BanMan;
struct bilingual_str;

/** Default for -whitelistrelay. */
static const bool DEFAULT_WHITELISTRELAY = true;
/** Default for -whitelistforcerelay. */
static const bool DEFAULT_WHITELISTFORCERELAY = false;

/** Time after which to disconnect, after waiting for a ping response (or inactivity). */
static const int TIMEOUT_INTERVAL = 20 * 60;
/** Run the feeler connection loop once every 2 minutes or 120 seconds. **/
static const int FEELER_INTERVAL = 120;
/** The maximum number of new addresses to accumulate before announcing. */
static const unsigned int MAX_ADDR_TO_SEND = 1000;
<<<<<<< HEAD
/**
 * Maximum length of incoming protocol messages (no message over 32 MiB is
 * currently acceptable).  Bitcoin has 4 MiB here, but we need more space
 * to allow for 2,000 block headers with auxpow.
 */
/* FIXME: Once the headers size limit is deployed sufficiently in the network,
   we may want to lower this again if it seems useful.  */
static const unsigned int MAX_PROTOCOL_MESSAGE_LENGTH = 32 * 1024 * 1024;
=======
// TODO: remove ADDRMAN_GETADDR_MAX and let the caller specify this limit with MAX_ADDR_TO_SEND.
static_assert(MAX_ADDR_TO_SEND == ADDRMAN_GETADDR_MAX,
    "Max allowed ADDR message size should be equal to the max number of records returned from AddrMan.");
/** Maximum length of incoming protocol messages (no message over 4 MB is currently acceptable). */
static const unsigned int MAX_PROTOCOL_MESSAGE_LENGTH = 4 * 1000 * 1000;
>>>>>>> f306384f
/** Maximum length of the user agent string in `version` message */
static const unsigned int MAX_SUBVERSION_LENGTH = 256;
/** Maximum number of automatic outgoing nodes over which we'll relay everything (blocks, tx, addrs, etc) */
static const int MAX_OUTBOUND_FULL_RELAY_CONNECTIONS = 8;
/** Maximum number of addnode outgoing nodes */
static const int MAX_ADDNODE_CONNECTIONS = 8;
/** Maximum number of block-relay-only outgoing connections */
static const int MAX_BLOCK_RELAY_ONLY_CONNECTIONS = 2;
/** Maximum number of feeler connections */
static const int MAX_FEELER_CONNECTIONS = 1;
/** -listen default */
static const bool DEFAULT_LISTEN = true;
/** -upnp default */
#ifdef USE_UPNP
static const bool DEFAULT_UPNP = USE_UPNP;
#else
static const bool DEFAULT_UPNP = false;
#endif
/** The maximum number of peer connections to maintain. */
static const unsigned int DEFAULT_MAX_PEER_CONNECTIONS = 125;
/** The default for -maxuploadtarget. 0 = Unlimited */
static const uint64_t DEFAULT_MAX_UPLOAD_TARGET = 0;
/** The default timeframe for -maxuploadtarget. 1 day. */
static const uint64_t MAX_UPLOAD_TIMEFRAME = 60 * 60 * 24;
/** Default for blocks only*/
static const bool DEFAULT_BLOCKSONLY = false;
/** -peertimeout default */
static const int64_t DEFAULT_PEER_CONNECT_TIMEOUT = 60;

static const bool DEFAULT_FORCEDNSSEED = false;
static const size_t DEFAULT_MAXRECEIVEBUFFER = 5 * 1000;
static const size_t DEFAULT_MAXSENDBUFFER    = 1 * 1000;

typedef int64_t NodeId;

struct AddedNodeInfo
{
    std::string strAddedNode;
    CService resolvedAddress;
    bool fConnected;
    bool fInbound;
};

class CNodeStats;
class CClientUIInterface;

struct CSerializedNetMsg
{
    CSerializedNetMsg() = default;
    CSerializedNetMsg(CSerializedNetMsg&&) = default;
    CSerializedNetMsg& operator=(CSerializedNetMsg&&) = default;
    // No copying, only moves.
    CSerializedNetMsg(const CSerializedNetMsg& msg) = delete;
    CSerializedNetMsg& operator=(const CSerializedNetMsg&) = delete;

    std::vector<unsigned char> data;
    std::string m_type;
};


class NetEventsInterface;
class CConnman
{
public:

    enum NumConnections {
        CONNECTIONS_NONE = 0,
        CONNECTIONS_IN = (1U << 0),
        CONNECTIONS_OUT = (1U << 1),
        CONNECTIONS_ALL = (CONNECTIONS_IN | CONNECTIONS_OUT),
    };

    struct Options
    {
        ServiceFlags nLocalServices = NODE_NONE;
        int nMaxConnections = 0;
        int m_max_outbound_full_relay = 0;
        int m_max_outbound_block_relay = 0;
        int nMaxAddnode = 0;
        int nMaxFeeler = 0;
        int nBestHeight = 0;
        CClientUIInterface* uiInterface = nullptr;
        NetEventsInterface* m_msgproc = nullptr;
        BanMan* m_banman = nullptr;
        unsigned int nSendBufferMaxSize = 0;
        unsigned int nReceiveFloodSize = 0;
        uint64_t nMaxOutboundTimeframe = 0;
        uint64_t nMaxOutboundLimit = 0;
        int64_t m_peer_connect_timeout = DEFAULT_PEER_CONNECT_TIMEOUT;
        std::vector<std::string> vSeedNodes;
        std::vector<NetWhitelistPermissions> vWhitelistedRange;
        std::vector<NetWhitebindPermissions> vWhiteBinds;
        std::vector<CService> vBinds;
        bool m_use_addrman_outgoing = true;
        std::vector<std::string> m_specified_outgoing;
        std::vector<std::string> m_added_nodes;
        std::vector<bool> m_asmap;
    };

    void Init(const Options& connOptions) {
        nLocalServices = connOptions.nLocalServices;
        nMaxConnections = connOptions.nMaxConnections;
        m_max_outbound_full_relay = std::min(connOptions.m_max_outbound_full_relay, connOptions.nMaxConnections);
        m_max_outbound_block_relay = connOptions.m_max_outbound_block_relay;
        m_use_addrman_outgoing = connOptions.m_use_addrman_outgoing;
        nMaxAddnode = connOptions.nMaxAddnode;
        nMaxFeeler = connOptions.nMaxFeeler;
        m_max_outbound = m_max_outbound_full_relay + m_max_outbound_block_relay + nMaxFeeler;
        nBestHeight = connOptions.nBestHeight;
        clientInterface = connOptions.uiInterface;
        m_banman = connOptions.m_banman;
        m_msgproc = connOptions.m_msgproc;
        nSendBufferMaxSize = connOptions.nSendBufferMaxSize;
        nReceiveFloodSize = connOptions.nReceiveFloodSize;
        m_peer_connect_timeout = connOptions.m_peer_connect_timeout;
        {
            LOCK(cs_totalBytesSent);
            nMaxOutboundTimeframe = connOptions.nMaxOutboundTimeframe;
            nMaxOutboundLimit = connOptions.nMaxOutboundLimit;
        }
        vWhitelistedRange = connOptions.vWhitelistedRange;
        {
            LOCK(cs_vAddedNodes);
            vAddedNodes = connOptions.m_added_nodes;
        }
    }

    CConnman(uint64_t seed0, uint64_t seed1, bool network_active = true);
    ~CConnman();
    bool Start(CScheduler& scheduler, const Options& options);

    void StopThreads();
    void StopNodes();
    void Stop()
    {
        StopThreads();
        StopNodes();
    };

    void Interrupt();
    bool GetNetworkActive() const { return fNetworkActive; };
    bool GetUseAddrmanOutgoing() const { return m_use_addrman_outgoing; };
    void SetNetworkActive(bool active);
    void OpenNetworkConnection(const CAddress& addrConnect, bool fCountFailure, CSemaphoreGrant *grantOutbound = nullptr, const char *strDest = nullptr, bool fOneShot = false, bool fFeeler = false, bool manual_connection = false, bool block_relay_only = false);
    bool CheckIncomingNonce(uint64_t nonce);

    bool ForNode(NodeId id, std::function<bool(CNode* pnode)> func);

    void PushMessage(CNode* pnode, CSerializedNetMsg&& msg);

    template<typename Callable>
    void ForEachNode(Callable&& func)
    {
        LOCK(cs_vNodes);
        for (auto&& node : vNodes) {
            if (NodeFullyConnected(node))
                func(node);
        }
    };

    template<typename Callable>
    void ForEachNode(Callable&& func) const
    {
        LOCK(cs_vNodes);
        for (auto&& node : vNodes) {
            if (NodeFullyConnected(node))
                func(node);
        }
    };

    template<typename Callable, typename CallableAfter>
    void ForEachNodeThen(Callable&& pre, CallableAfter&& post)
    {
        LOCK(cs_vNodes);
        for (auto&& node : vNodes) {
            if (NodeFullyConnected(node))
                pre(node);
        }
        post();
    };

    template<typename Callable, typename CallableAfter>
    void ForEachNodeThen(Callable&& pre, CallableAfter&& post) const
    {
        LOCK(cs_vNodes);
        for (auto&& node : vNodes) {
            if (NodeFullyConnected(node))
                pre(node);
        }
        post();
    };

    // Addrman functions
    void SetServices(const CService &addr, ServiceFlags nServices);
    void MarkAddressGood(const CAddress& addr);
    void AddNewAddresses(const std::vector<CAddress>& vAddr, const CAddress& addrFrom, int64_t nTimePenalty = 0);
    std::vector<CAddress> GetAddresses();
    /**
     * Cache is used to minimize topology leaks, so it should
     * be used for all non-trusted calls, for example, p2p.
     * A non-malicious call (from RPC or a peer with addr permission) should
     * call the function without a parameter to avoid using the cache.
     */
    std::vector<CAddress> GetAddresses(Network requestor_network);

    // This allows temporarily exceeding m_max_outbound_full_relay, with the goal of finding
    // a peer that is better than all our current peers.
    void SetTryNewOutboundPeer(bool flag);
    bool GetTryNewOutboundPeer();

    // Return the number of outbound peers we have in excess of our target (eg,
    // if we previously called SetTryNewOutboundPeer(true), and have since set
    // to false, we may have extra peers that we wish to disconnect). This may
    // return a value less than (num_outbound_connections - num_outbound_slots)
    // in cases where some outbound connections are not yet fully connected, or
    // not yet fully disconnected.
    int GetExtraOutboundCount();

    bool AddNode(const std::string& node);
    bool RemoveAddedNode(const std::string& node);
    std::vector<AddedNodeInfo> GetAddedNodeInfo();

    size_t GetNodeCount(NumConnections num);
    void GetNodeStats(std::vector<CNodeStats>& vstats);
    bool DisconnectNode(const std::string& node);
    bool DisconnectNode(const CSubNet& subnet);
    bool DisconnectNode(const CNetAddr& addr);
    bool DisconnectNode(NodeId id);

    //! Used to convey which local services we are offering peers during node
    //! connection.
    //!
    //! The data returned by this is used in CNode construction,
    //! which is used to advertise which services we are offering
    //! that peer during `net_processing.cpp:PushNodeVersion()`.
    ServiceFlags GetLocalServices() const;

    //!set the max outbound target in bytes
    void SetMaxOutboundTarget(uint64_t limit);
    uint64_t GetMaxOutboundTarget();

    //!set the timeframe for the max outbound target
    void SetMaxOutboundTimeframe(uint64_t timeframe);
    uint64_t GetMaxOutboundTimeframe();

    //! check if the outbound target is reached
    //! if param historicalBlockServingLimit is set true, the function will
    //! response true if the limit for serving historical blocks has been reached
    bool OutboundTargetReached(bool historicalBlockServingLimit);

    //! response the bytes left in the current max outbound cycle
    //! in case of no limit, it will always response 0
    uint64_t GetOutboundTargetBytesLeft();

    //! response the time in second left in the current max outbound cycle
    //! in case of no limit, it will always response 0
    uint64_t GetMaxOutboundTimeLeftInCycle();

    uint64_t GetTotalBytesRecv();
    uint64_t GetTotalBytesSent();

    void SetBestHeight(int height);
    int GetBestHeight() const;

    /** Get a unique deterministic randomizer. */
    CSipHasher GetDeterministicRandomizer(uint64_t id) const;

    unsigned int GetReceiveFloodSize() const;

    void WakeMessageHandler();

    /** Attempts to obfuscate tx time through exponentially distributed emitting.
        Works assuming that a single interval is used.
        Variable intervals will result in privacy decrease.
    */
    int64_t PoissonNextSendInbound(int64_t now, int average_interval_seconds);

    void SetAsmap(std::vector<bool> asmap) { addrman.m_asmap = std::move(asmap); }

private:
    struct ListenSocket {
    public:
        SOCKET socket;
        inline void AddSocketPermissionFlags(NetPermissionFlags& flags) const { NetPermissions::AddFlag(flags, m_permissions); }
        ListenSocket(SOCKET socket_, NetPermissionFlags permissions_) : socket(socket_), m_permissions(permissions_) {}
    private:
        NetPermissionFlags m_permissions;
    };

    bool BindListenPort(const CService& bindAddr, bilingual_str& strError, NetPermissionFlags permissions);
    bool Bind(const CService& addr, unsigned int flags, NetPermissionFlags permissions);
    bool InitBinds(const std::vector<CService>& binds, const std::vector<NetWhitebindPermissions>& whiteBinds);
    void ThreadOpenAddedConnections();
    void AddOneShot(const std::string& strDest);
    void ProcessOneShot();
    void ThreadOpenConnections(std::vector<std::string> connect);
    void ThreadMessageHandler();
    void AcceptConnection(const ListenSocket& hListenSocket);
    void DisconnectNodes();
    void NotifyNumConnectionsChanged();
    void InactivityCheck(CNode *pnode);
    bool GenerateSelectSet(std::set<SOCKET> &recv_set, std::set<SOCKET> &send_set, std::set<SOCKET> &error_set);
    void SocketEvents(std::set<SOCKET> &recv_set, std::set<SOCKET> &send_set, std::set<SOCKET> &error_set);
    void SocketHandler();
    void ThreadSocketHandler();
    void ThreadDNSAddressSeed();

    uint64_t CalculateKeyedNetGroup(const CAddress& ad) const;

    CNode* FindNode(const CNetAddr& ip);
    CNode* FindNode(const CSubNet& subNet);
    CNode* FindNode(const std::string& addrName);
    CNode* FindNode(const CService& addr);

    bool AttemptToEvictConnection();
    CNode* ConnectNode(CAddress addrConnect, const char *pszDest, bool fCountFailure, bool manual_connection, bool block_relay_only);
    void AddWhitelistPermissionFlags(NetPermissionFlags& flags, const CNetAddr &addr) const;

    void DeleteNode(CNode* pnode);

    NodeId GetNewNodeId();

    size_t SocketSendData(CNode *pnode) const;
    void DumpAddresses();

    // Network stats
    void RecordBytesRecv(uint64_t bytes);
    void RecordBytesSent(uint64_t bytes);

    // Whether the node should be passed out in ForEach* callbacks
    static bool NodeFullyConnected(const CNode* pnode);

    // Network usage totals
    RecursiveMutex cs_totalBytesRecv;
    RecursiveMutex cs_totalBytesSent;
    uint64_t nTotalBytesRecv GUARDED_BY(cs_totalBytesRecv) {0};
    uint64_t nTotalBytesSent GUARDED_BY(cs_totalBytesSent) {0};

    // outbound limit & stats
    uint64_t nMaxOutboundTotalBytesSentInCycle GUARDED_BY(cs_totalBytesSent);
    uint64_t nMaxOutboundCycleStartTime GUARDED_BY(cs_totalBytesSent);
    uint64_t nMaxOutboundLimit GUARDED_BY(cs_totalBytesSent);
    uint64_t nMaxOutboundTimeframe GUARDED_BY(cs_totalBytesSent);

    // P2P timeout in seconds
    int64_t m_peer_connect_timeout;

    // Whitelisted ranges. Any node connecting from these is automatically
    // whitelisted (as well as those connecting to whitelisted binds).
    std::vector<NetWhitelistPermissions> vWhitelistedRange;

    unsigned int nSendBufferMaxSize{0};
    unsigned int nReceiveFloodSize{0};

    std::vector<ListenSocket> vhListenSocket;
    std::atomic<bool> fNetworkActive{true};
    bool fAddressesInitialized{false};
    CAddrMan addrman;
    std::deque<std::string> vOneShots GUARDED_BY(cs_vOneShots);
    RecursiveMutex cs_vOneShots;
    std::vector<std::string> vAddedNodes GUARDED_BY(cs_vAddedNodes);
    RecursiveMutex cs_vAddedNodes;
    std::vector<CNode*> vNodes GUARDED_BY(cs_vNodes);
    std::list<CNode*> vNodesDisconnected;
    mutable RecursiveMutex cs_vNodes;
    std::atomic<NodeId> nLastNodeId{0};
    unsigned int nPrevNodeCount{0};

    /**
     * Cache responses to addr requests to minimize privacy leak.
     * Attack example: scraping addrs in real-time may allow an attacker
     * to infer new connections of the victim by detecting new records
     * with fresh timestamps (per self-announcement).
     */
    struct CachedAddrResponse {
        std::vector<CAddress> m_addrs_response_cache;
        std::chrono::microseconds m_update_addr_response{0};
    };

    /**
     * Addr responses stored in different caches
     * per network prevent cross-network node identification.
     * If a node for example is multi-homed under Tor and IPv6,
     * a single cache (or no cache at all) would let an attacker
     * to easily detect that it is the same node by comparing responses.
     * The used memory equals to 1000 CAddress records (or around 32 bytes) per
     * distinct Network (up to 5) we have/had an inbound peer from,
     * resulting in at most ~160 KB.
     */
    std::map<Network, CachedAddrResponse> m_addr_response_caches;

    /**
     * Services this instance offers.
     *
     * This data is replicated in each CNode instance we create during peer
     * connection (in ConnectNode()) under a member also called
     * nLocalServices.
     *
     * This data is not marked const, but after being set it should not
     * change. See the note in CNode::nLocalServices documentation.
     *
     * \sa CNode::nLocalServices
     */
    ServiceFlags nLocalServices;

    std::unique_ptr<CSemaphore> semOutbound;
    std::unique_ptr<CSemaphore> semAddnode;
    int nMaxConnections;

    // How many full-relay (tx, block, addr) outbound peers we want
    int m_max_outbound_full_relay;

    // How many block-relay only outbound peers we want
    // We do not relay tx or addr messages with these peers
    int m_max_outbound_block_relay;

    int nMaxAddnode;
    int nMaxFeeler;
    int m_max_outbound;
    bool m_use_addrman_outgoing;
    std::atomic<int> nBestHeight;
    CClientUIInterface* clientInterface;
    NetEventsInterface* m_msgproc;
    /** Pointer to this node's banman. May be nullptr - check existence before dereferencing. */
    BanMan* m_banman;

    /** SipHasher seeds for deterministic randomness */
    const uint64_t nSeed0, nSeed1;

    /** flag for waking the message processor. */
    bool fMsgProcWake GUARDED_BY(mutexMsgProc);

    std::condition_variable condMsgProc;
    Mutex mutexMsgProc;
    std::atomic<bool> flagInterruptMsgProc{false};

    CThreadInterrupt interruptNet;

    std::thread threadDNSAddressSeed;
    std::thread threadSocketHandler;
    std::thread threadOpenAddedConnections;
    std::thread threadOpenConnections;
    std::thread threadMessageHandler;

    /** flag for deciding to connect to an extra outbound peer,
     *  in excess of m_max_outbound_full_relay
     *  This takes the place of a feeler connection */
    std::atomic_bool m_try_another_outbound_peer;

    std::atomic<int64_t> m_next_send_inv_to_incoming{0};

    friend struct CConnmanTest;
    friend struct ConnmanTestMsg;
};
void Discover();
void StartMapPort();
void InterruptMapPort();
void StopMapPort();
uint16_t GetListenPort();

struct CombinerAll
{
    typedef bool result_type;

    template<typename I>
    bool operator()(I first, I last) const
    {
        while (first != last) {
            if (!(*first)) return false;
            ++first;
        }
        return true;
    }
};

/**
 * Interface for message handling
 */
class NetEventsInterface
{
public:
    virtual bool ProcessMessages(CNode* pnode, std::atomic<bool>& interrupt) = 0;
    virtual bool SendMessages(CNode* pnode) = 0;
    virtual void InitializeNode(CNode* pnode) = 0;
    virtual void FinalizeNode(NodeId id, bool& update_connection_time) = 0;

protected:
    /**
     * Protected destructor so that instances can only be deleted by derived classes.
     * If that restriction is no longer desired, this should be made public and virtual.
     */
    ~NetEventsInterface() = default;
};

enum
{
    LOCAL_NONE,   // unknown
    LOCAL_IF,     // address a local interface listens on
    LOCAL_BIND,   // address explicit bound to
    LOCAL_UPNP,   // address reported by UPnP
    LOCAL_MANUAL, // address explicitly specified (-externalip=)

    LOCAL_MAX
};

bool IsPeerAddrLocalGood(CNode *pnode);
void AdvertiseLocal(CNode *pnode);

/**
 * Mark a network as reachable or unreachable (no automatic connects to it)
 * @note Networks are reachable by default
 */
void SetReachable(enum Network net, bool reachable);
/** @returns true if the network is reachable, false otherwise */
bool IsReachable(enum Network net);
/** @returns true if the address is in a reachable network, false otherwise */
bool IsReachable(const CNetAddr& addr);

bool AddLocal(const CService& addr, int nScore = LOCAL_NONE);
bool AddLocal(const CNetAddr& addr, int nScore = LOCAL_NONE);
void RemoveLocal(const CService& addr);
bool SeenLocal(const CService& addr);
bool IsLocal(const CService& addr);
bool GetLocal(CService &addr, const CNetAddr *paddrPeer = nullptr);
CAddress GetLocalAddress(const CNetAddr *paddrPeer, ServiceFlags nLocalServices);


extern bool fDiscover;
extern bool fListen;
extern bool g_relay_txes;

/** Subversion as sent to the P2P network in `version` messages */
extern std::string strSubVersion;

struct LocalServiceInfo {
    int nScore;
    int nPort;
};

extern RecursiveMutex cs_mapLocalHost;
extern std::map<CNetAddr, LocalServiceInfo> mapLocalHost GUARDED_BY(cs_mapLocalHost);

extern const std::string NET_MESSAGE_COMMAND_OTHER;
typedef std::map<std::string, uint64_t> mapMsgCmdSize; //command, total bytes

class CNodeStats
{
public:
    NodeId nodeid;
    ServiceFlags nServices;
    bool fRelayTxes;
    int64_t nLastSend;
    int64_t nLastRecv;
    int64_t nTimeConnected;
    int64_t nTimeOffset;
    std::string addrName;
    int nVersion;
    std::string cleanSubVer;
    bool fInbound;
    bool m_manual_connection;
    int nStartingHeight;
    uint64_t nSendBytes;
    mapMsgCmdSize mapSendBytesPerMsgCmd;
    uint64_t nRecvBytes;
    mapMsgCmdSize mapRecvBytesPerMsgCmd;
    NetPermissionFlags m_permissionFlags;
    bool m_legacyWhitelisted;
    int64_t m_ping_usec;
    int64_t m_ping_wait_usec;
    int64_t m_min_ping_usec;
    CAmount minFeeFilter;
    // Our address, as reported by the peer
    std::string addrLocal;
    // Address of this peer
    CAddress addr;
    // Bind address of our side of the connection
    CAddress addrBind;
    uint32_t m_mapped_as;
};



/** Transport protocol agnostic message container.
 * Ideally it should only contain receive time, payload,
 * command and size.
 */
class CNetMessage {
public:
    CDataStream m_recv;                  //!< received message data
    std::chrono::microseconds m_time{0}; //!< time of message receipt
    bool m_valid_netmagic = false;
    bool m_valid_header = false;
    bool m_valid_checksum = false;
    uint32_t m_message_size{0};     //!< size of the payload
    uint32_t m_raw_message_size{0}; //!< used wire size of the message (including header/checksum)
    std::string m_command;

    CNetMessage(CDataStream&& recv_in) : m_recv(std::move(recv_in)) {}

    void SetVersion(int nVersionIn)
    {
        m_recv.SetVersion(nVersionIn);
    }
};

/** The TransportDeserializer takes care of holding and deserializing the
 * network receive buffer. It can deserialize the network buffer into a
 * transport protocol agnostic CNetMessage (command & payload)
 */
class TransportDeserializer {
public:
    // returns true if the current deserialization is complete
    virtual bool Complete() const = 0;
    // set the serialization context version
    virtual void SetVersion(int version) = 0;
    // read and deserialize data
    virtual int Read(const char *data, unsigned int bytes) = 0;
    // decomposes a message from the context
    virtual CNetMessage GetMessage(const CMessageHeader::MessageStartChars& message_start, std::chrono::microseconds time) = 0;
    virtual ~TransportDeserializer() {}
};

class V1TransportDeserializer final : public TransportDeserializer
{
private:
    mutable CHash256 hasher;
    mutable uint256 data_hash;
    bool in_data;                   // parsing header (false) or data (true)
    CDataStream hdrbuf;             // partially received header
    CMessageHeader hdr;             // complete header
    CDataStream vRecv;              // received message data
    unsigned int nHdrPos;
    unsigned int nDataPos;

    const uint256& GetMessageHash() const;
    int readHeader(const char *pch, unsigned int nBytes);
    int readData(const char *pch, unsigned int nBytes);

    void Reset() {
        vRecv.clear();
        hdrbuf.clear();
        hdrbuf.resize(24);
        in_data = false;
        nHdrPos = 0;
        nDataPos = 0;
        data_hash.SetNull();
        hasher.Reset();
    }

public:

    V1TransportDeserializer(const CMessageHeader::MessageStartChars& pchMessageStartIn, int nTypeIn, int nVersionIn) : hdrbuf(nTypeIn, nVersionIn), hdr(pchMessageStartIn), vRecv(nTypeIn, nVersionIn) {
        Reset();
    }

    bool Complete() const override
    {
        if (!in_data)
            return false;
        return (hdr.nMessageSize == nDataPos);
    }
    void SetVersion(int nVersionIn) override
    {
        hdrbuf.SetVersion(nVersionIn);
        vRecv.SetVersion(nVersionIn);
    }
    int Read(const char *pch, unsigned int nBytes) override {
        int ret = in_data ? readData(pch, nBytes) : readHeader(pch, nBytes);
        if (ret < 0) Reset();
        return ret;
    }
    CNetMessage GetMessage(const CMessageHeader::MessageStartChars& message_start, std::chrono::microseconds time) override;
};

/** The TransportSerializer prepares messages for the network transport
 */
class TransportSerializer {
public:
    // prepare message for transport (header construction, error-correction computation, payload encryption, etc.)
    virtual void prepareForTransport(CSerializedNetMsg& msg, std::vector<unsigned char>& header) = 0;
    virtual ~TransportSerializer() {}
};

class V1TransportSerializer  : public TransportSerializer {
public:
    void prepareForTransport(CSerializedNetMsg& msg, std::vector<unsigned char>& header) override;
};

/** Information about a peer */
class CNode
{
    friend class CConnman;
    friend struct ConnmanTestMsg;

public:
    std::unique_ptr<TransportDeserializer> m_deserializer;
    std::unique_ptr<TransportSerializer> m_serializer;

    // socket
    std::atomic<ServiceFlags> nServices{NODE_NONE};
    SOCKET hSocket GUARDED_BY(cs_hSocket);
    size_t nSendSize{0}; // total size of all vSendMsg entries
    size_t nSendOffset{0}; // offset inside the first vSendMsg already sent
    uint64_t nSendBytes GUARDED_BY(cs_vSend){0};
    std::deque<std::vector<unsigned char>> vSendMsg GUARDED_BY(cs_vSend);
    RecursiveMutex cs_vSend;
    RecursiveMutex cs_hSocket;
    RecursiveMutex cs_vRecv;

    RecursiveMutex cs_vProcessMsg;
    std::list<CNetMessage> vProcessMsg GUARDED_BY(cs_vProcessMsg);
    size_t nProcessQueueSize{0};

    RecursiveMutex cs_sendProcessing;

    std::deque<CInv> vRecvGetData;
    uint64_t nRecvBytes GUARDED_BY(cs_vRecv){0};
    std::atomic<int> nRecvVersion{INIT_PROTO_VERSION};

    std::atomic<int64_t> nLastSend{0};
    std::atomic<int64_t> nLastRecv{0};
    const int64_t nTimeConnected;
    std::atomic<int64_t> nTimeOffset{0};
    // Address of this peer
    const CAddress addr;
    // Bind address of our side of the connection
    const CAddress addrBind;
    std::atomic<int> nVersion{0};
    RecursiveMutex cs_SubVer;
    /**
     * cleanSubVer is a sanitized string of the user agent byte array we read
     * from the wire. This cleaned string can safely be logged or displayed.
     */
    std::string cleanSubVer GUARDED_BY(cs_SubVer){};
    bool m_prefer_evict{false}; // This peer is preferred for eviction.
    bool HasPermission(NetPermissionFlags permission) const {
        return NetPermissions::HasFlag(m_permissionFlags, permission);
    }
    // This boolean is unusued in actual processing, only present for backward compatibility at RPC/QT level
    bool m_legacyWhitelisted{false};
    bool fFeeler{false}; // If true this node is being used as a short lived feeler.
    bool fOneShot{false};
    bool m_manual_connection{false};
    bool fClient{false}; // set by version message
    bool m_limited_node{false}; //after BIP159, set by version message
    const bool fInbound;
    std::atomic_bool fSuccessfullyConnected{false};
    // Setting fDisconnect to true will cause the node to be disconnected the
    // next time DisconnectNodes() runs
    std::atomic_bool fDisconnect{false};
    bool fSentAddr{false};
    CSemaphoreGrant grantOutbound;
    std::atomic<int> nRefCount{0};

    const uint64_t nKeyedNetGroup;
    std::atomic_bool fPauseRecv{false};
    std::atomic_bool fPauseSend{false};

protected:
    mapMsgCmdSize mapSendBytesPerMsgCmd;
    mapMsgCmdSize mapRecvBytesPerMsgCmd GUARDED_BY(cs_vRecv);

public:
    uint256 hashContinue;
    std::atomic<int> nStartingHeight{-1};

    // flood relay
    std::vector<CAddress> vAddrToSend;
    const std::unique_ptr<CRollingBloomFilter> m_addr_known;
    bool fGetAddr{false};
    std::chrono::microseconds m_next_addr_send GUARDED_BY(cs_sendProcessing){0};
    std::chrono::microseconds m_next_local_addr_send GUARDED_BY(cs_sendProcessing){0};

    bool IsAddrRelayPeer() const { return m_addr_known != nullptr; }

    // List of block ids we still have announce.
    // There is no final sorting before sending, as they are always sent immediately
    // and in the order requested.
    std::vector<uint256> vInventoryBlockToSend GUARDED_BY(cs_inventory);
    Mutex cs_inventory;

    struct TxRelay {
        mutable RecursiveMutex cs_filter;
        // We use fRelayTxes for two purposes -
        // a) it allows us to not relay tx invs before receiving the peer's version message
        // b) the peer may tell us in its version message that we should not relay tx invs
        //    unless it loads a bloom filter.
        bool fRelayTxes GUARDED_BY(cs_filter){false};
        std::unique_ptr<CBloomFilter> pfilter PT_GUARDED_BY(cs_filter) GUARDED_BY(cs_filter){nullptr};

        mutable RecursiveMutex cs_tx_inventory;
        CRollingBloomFilter filterInventoryKnown GUARDED_BY(cs_tx_inventory){50000, 0.000001};
        // Set of transaction ids we still have to announce.
        // They are sorted by the mempool before relay, so the order is not important.
        std::set<uint256> setInventoryTxToSend;
        // Used for BIP35 mempool sending
        bool fSendMempool GUARDED_BY(cs_tx_inventory){false};
        // Last time a "MEMPOOL" request was serviced.
        std::atomic<std::chrono::seconds> m_last_mempool_req{std::chrono::seconds{0}};
        std::chrono::microseconds nNextInvSend{0};

        RecursiveMutex cs_feeFilter;
        // Minimum fee rate with which to filter inv's to this node
        CAmount minFeeFilter GUARDED_BY(cs_feeFilter){0};
        CAmount lastSentFeeFilter{0};
        int64_t nextSendTimeFeeFilter{0};
    };

    // m_tx_relay == nullptr if we're not relaying transactions with this peer
    std::unique_ptr<TxRelay> m_tx_relay;

    // Used for headers announcements - unfiltered blocks to relay
    std::vector<uint256> vBlockHashesToAnnounce GUARDED_BY(cs_inventory);

    // Block and TXN accept times
    std::atomic<int64_t> nLastBlockTime{0};
    std::atomic<int64_t> nLastTXTime{0};

    // Ping time measurement:
    // The pong reply we're expecting, or 0 if no pong expected.
    std::atomic<uint64_t> nPingNonceSent{0};
    /** When the last ping was sent, or 0 if no ping was ever sent */
    std::atomic<std::chrono::microseconds> m_ping_start{std::chrono::microseconds{0}};
    // Last measured round-trip time.
    std::atomic<int64_t> nPingUsecTime{0};
    // Best measured round-trip time.
    std::atomic<int64_t> nMinPingUsecTime{std::numeric_limits<int64_t>::max()};
    // Whether a ping is requested.
    std::atomic<bool> fPingQueued{false};

    std::set<uint256> orphan_work_set;

    CNode(NodeId id, ServiceFlags nLocalServicesIn, int nMyStartingHeightIn, SOCKET hSocketIn, const CAddress &addrIn, uint64_t nKeyedNetGroupIn, uint64_t nLocalHostNonceIn, const CAddress &addrBindIn, const std::string &addrNameIn = "", bool fInboundIn = false, bool block_relay_only = false);
    ~CNode();
    CNode(const CNode&) = delete;
    CNode& operator=(const CNode&) = delete;

private:
    const NodeId id;
    const uint64_t nLocalHostNonce;

    //! Services offered to this peer.
    //!
    //! This is supplied by the parent CConnman during peer connection
    //! (CConnman::ConnectNode()) from its attribute of the same name.
    //!
    //! This is const because there is no protocol defined for renegotiating
    //! services initially offered to a peer. The set of local services we
    //! offer should not change after initialization.
    //!
    //! An interesting example of this is NODE_NETWORK and initial block
    //! download: a node which starts up from scratch doesn't have any blocks
    //! to serve, but still advertises NODE_NETWORK because it will eventually
    //! fulfill this role after IBD completes. P2P code is written in such a
    //! way that it can gracefully handle peers who don't make good on their
    //! service advertisements.
    const ServiceFlags nLocalServices;

    const int nMyStartingHeight;
    int nSendVersion{0};
    NetPermissionFlags m_permissionFlags{ PF_NONE };
    std::list<CNetMessage> vRecvMsg;  // Used only by SocketHandler thread

    mutable RecursiveMutex cs_addrName;
    std::string addrName GUARDED_BY(cs_addrName);

    // Our address, as reported by the peer
    CService addrLocal GUARDED_BY(cs_addrLocal);
    mutable RecursiveMutex cs_addrLocal;
public:

    NodeId GetId() const {
        return id;
    }

    uint64_t GetLocalNonce() const {
        return nLocalHostNonce;
    }

    int GetMyStartingHeight() const {
        return nMyStartingHeight;
    }

    int GetRefCount() const
    {
        assert(nRefCount >= 0);
        return nRefCount;
    }

    bool ReceiveMsgBytes(const char *pch, unsigned int nBytes, bool& complete);

    void SetRecvVersion(int nVersionIn)
    {
        nRecvVersion = nVersionIn;
    }
    int GetRecvVersion() const
    {
        return nRecvVersion;
    }
    void SetSendVersion(int nVersionIn);
    int GetSendVersion() const;

    CService GetAddrLocal() const;
    //! May not be called more than once
    void SetAddrLocal(const CService& addrLocalIn);

    CNode* AddRef()
    {
        nRefCount++;
        return this;
    }

    void Release()
    {
        nRefCount--;
    }



    void AddAddressKnown(const CAddress& _addr)
    {
        assert(m_addr_known);
        m_addr_known->insert(_addr.GetKey());
    }

    void PushAddress(const CAddress& _addr, FastRandomContext &insecure_rand)
    {
        // Known checking here is only to save space from duplicates.
        // SendMessages will filter it again for knowns that were added
        // after addresses were pushed.
        assert(m_addr_known);
        if (_addr.IsValid() && !m_addr_known->contains(_addr.GetKey())) {
            if (vAddrToSend.size() >= MAX_ADDR_TO_SEND) {
                vAddrToSend[insecure_rand.randrange(vAddrToSend.size())] = _addr;
            } else {
                vAddrToSend.push_back(_addr);
            }
        }
    }


    void AddKnownTx(const uint256& hash)
    {
        if (m_tx_relay != nullptr) {
            LOCK(m_tx_relay->cs_tx_inventory);
            m_tx_relay->filterInventoryKnown.insert(hash);
        }
    }

    void PushTxInventory(const uint256& hash)
    {
        if (m_tx_relay == nullptr) return;
        LOCK(m_tx_relay->cs_tx_inventory);
        if (!m_tx_relay->filterInventoryKnown.contains(hash)) {
            m_tx_relay->setInventoryTxToSend.insert(hash);
        }
    }

    void CloseSocketDisconnect();

    void copyStats(CNodeStats &stats, const std::vector<bool> &m_asmap);

    ServiceFlags GetLocalServices() const
    {
        return nLocalServices;
    }

    std::string GetAddrName() const;
    //! Sets the addrName only if it was not previously set
    void MaybeSetAddrName(const std::string& addrNameIn);
};

/** Return a timestamp in the future (in microseconds) for exponentially distributed events. */
int64_t PoissonNextSend(int64_t now, int average_interval_seconds);

/** Wrapper to return mockable type */
inline std::chrono::microseconds PoissonNextSend(std::chrono::microseconds now, std::chrono::seconds average_interval)
{
    return std::chrono::microseconds{PoissonNextSend(now.count(), average_interval.count())};
}

#endif // BITCOIN_NET_H<|MERGE_RESOLUTION|>--- conflicted
+++ resolved
@@ -53,7 +53,9 @@
 static const int FEELER_INTERVAL = 120;
 /** The maximum number of new addresses to accumulate before announcing. */
 static const unsigned int MAX_ADDR_TO_SEND = 1000;
-<<<<<<< HEAD
+// TODO: remove ADDRMAN_GETADDR_MAX and let the caller specify this limit with MAX_ADDR_TO_SEND.
+static_assert(MAX_ADDR_TO_SEND == ADDRMAN_GETADDR_MAX,
+    "Max allowed ADDR message size should be equal to the max number of records returned from AddrMan.");
 /**
  * Maximum length of incoming protocol messages (no message over 32 MiB is
  * currently acceptable).  Bitcoin has 4 MiB here, but we need more space
@@ -62,13 +64,6 @@
 /* FIXME: Once the headers size limit is deployed sufficiently in the network,
    we may want to lower this again if it seems useful.  */
 static const unsigned int MAX_PROTOCOL_MESSAGE_LENGTH = 32 * 1024 * 1024;
-=======
-// TODO: remove ADDRMAN_GETADDR_MAX and let the caller specify this limit with MAX_ADDR_TO_SEND.
-static_assert(MAX_ADDR_TO_SEND == ADDRMAN_GETADDR_MAX,
-    "Max allowed ADDR message size should be equal to the max number of records returned from AddrMan.");
-/** Maximum length of incoming protocol messages (no message over 4 MB is currently acceptable). */
-static const unsigned int MAX_PROTOCOL_MESSAGE_LENGTH = 4 * 1000 * 1000;
->>>>>>> f306384f
 /** Maximum length of the user agent string in `version` message */
 static const unsigned int MAX_SUBVERSION_LENGTH = 256;
 /** Maximum number of automatic outgoing nodes over which we'll relay everything (blocks, tx, addrs, etc) */
