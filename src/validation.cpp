--- conflicted
+++ resolved
@@ -2081,11 +2081,7 @@
                 //  artificially set the default assumed verified block further back.
                 // The test against nMinimumChainWork prevents the skipping when denied access to any chain at
                 //  least as good as the expected chain.
-<<<<<<< HEAD
-                fScriptChecks = (GetBlockProofEquivalentTime(*pindexBestHeader, *pindex, *pindexBestHeader, m_params.GetConsensus()) <= 60 * 60 * 12);
-=======
-                fScriptChecks = (GetBlockProofEquivalentTime(*m_chainman.m_best_header, *pindex, *m_chainman.m_best_header, m_params.GetConsensus()) <= 60 * 60 * 24 * 7 * 2);
->>>>>>> 705bc47a
+                fScriptChecks = (GetBlockProofEquivalentTime(*m_chainman.m_best_header, *pindex, *m_chainman.m_best_header, m_params.GetConsensus()) <= 60 * 60 * 12);
             }
         }
     }
