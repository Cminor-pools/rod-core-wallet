--- conflicted
+++ resolved
@@ -1046,7 +1046,6 @@
 // CBlock and CBlockIndex
 //
 
-<<<<<<< HEAD
 bool CheckProofOfWork(const CBlockHeader& block, const Consensus::Params& params)
 {
     /* Except for legacy blocks with full version 1, ensure that
@@ -1085,10 +1084,7 @@
     return true;
 }
 
-static bool WriteBlockToDisk(const CBlock& block, CDiskBlockPos& pos, const CMessageHeader::MessageStartChars& messageStart)
-=======
 static bool WriteBlockToDisk(const CBlock& block, FlatFilePos& pos, const CMessageHeader::MessageStartChars& messageStart)
->>>>>>> 2d46f1be
 {
     // Open history file to append
     CAutoFile fileout(OpenBlockFile(pos), SER_DISK, CLIENT_VERSION);
@@ -1109,15 +1105,11 @@
     return true;
 }
 
-<<<<<<< HEAD
 /* Generic implementation of block reading that can handle
    both a block and its header.  */
 
 template<typename T>
-static bool ReadBlockOrHeader(T& block, const CDiskBlockPos& pos, const Consensus::Params& consensusParams)
-=======
-bool ReadBlockFromDisk(CBlock& block, const FlatFilePos& pos, const Consensus::Params& consensusParams)
->>>>>>> 2d46f1be
+static bool ReadBlockOrHeader(T& block, const FlatFilePos& pos, const Consensus::Params& consensusParams)
 {
     block.SetNull();
 
@@ -1158,8 +1150,7 @@
     return true;
 }
 
-<<<<<<< HEAD
-bool ReadBlockFromDisk(CBlock& block, const CDiskBlockPos& pos, const Consensus::Params& consensusParams)
+bool ReadBlockFromDisk(CBlock& block, const FlatFilePos& pos, const Consensus::Params& consensusParams)
 {
     return ReadBlockOrHeader(block, pos, consensusParams);
 }
@@ -1174,10 +1165,7 @@
     return ReadBlockOrHeader(block, pindex, consensusParams);
 }
 
-bool ReadRawBlockFromDisk(std::vector<uint8_t>& block, const CDiskBlockPos& pos, const CMessageHeader::MessageStartChars& message_start)
-=======
 bool ReadRawBlockFromDisk(std::vector<uint8_t>& block, const FlatFilePos& pos, const CMessageHeader::MessageStartChars& message_start)
->>>>>>> 2d46f1be
 {
     FlatFilePos hpos = pos;
     hpos.nPos -= 8; // Seek back 8 bytes for meta header
