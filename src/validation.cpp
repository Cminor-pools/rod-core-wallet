--- conflicted
+++ resolved
@@ -929,13 +929,7 @@
         // invalid blocks (using TestBlockValidity), however allowing such
         // transactions into the mempool can be exploited as a DoS attack.
         unsigned int currentBlockScriptVerifyFlags = GetBlockScriptFlags(chainActive.Tip(), Params().GetConsensus());
-<<<<<<< HEAD
-        if (!CheckInputsFromMempoolAndCache(tx, state, view, pool, currentBlockScriptVerifyFlags, true, txdata))
-        {
-=======
-        currentBlockScriptVerifyFlags |= SCRIPT_VERIFY_NAMES_MEMPOOL;
         if (!CheckInputsFromMempoolAndCache(tx, state, view, pool, currentBlockScriptVerifyFlags, true, txdata)) {
->>>>>>> c2d4156c
             // If we're using promiscuousmempoolflags, we may hit this normally
             // Check if current block has some flags that scriptVerifyFlags
             // does not before printing an ominous warning
