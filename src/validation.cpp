--- conflicted
+++ resolved
@@ -681,13 +681,8 @@
         return state.Invalid(TxValidationResult::TX_PREMATURE_SPEND, "non-BIP68-final");
 
     CAmount nFees = 0;
-<<<<<<< HEAD
     if (!Consensus::CheckTxInputs(tx, state, m_view, GetSpendHeight(m_view), nFees)) {
-        return error("%s: Consensus::CheckTxInputs: %s, %s", __func__, tx.GetHash().ToString(), FormatStateMessage(state));
-=======
-    if (!Consensus::CheckTxInputs(tx, state, m_view, GetSpendHeight(m_view), SCRIPT_VERIFY_NAMES_MEMPOOL, nFees)) {
         return error("%s: Consensus::CheckTxInputs: %s, %s", __func__, tx.GetHash().ToString(), state.ToString());
->>>>>>> 3a63e6b1
     }
 
     // Check for non-standard pay-to-script-hash in inputs
@@ -3587,13 +3582,8 @@
             LogPrintf("ERROR: %s: prev block invalid\n", __func__);
             return state.Invalid(BlockValidationResult::BLOCK_INVALID_PREV, "bad-prevblk");
         }
-<<<<<<< HEAD
         if (!ContextualCheckBlockHeader(block, state, chainparams, pindexPrev, GetAdjustedTime(), true))
-            return error("%s: Consensus::ContextualCheckBlockHeader: %s, %s", __func__, hash.ToString(), FormatStateMessage(state));
-=======
-        if (!ContextualCheckBlockHeader(block, state, chainparams, pindexPrev, GetAdjustedTime()))
             return error("%s: Consensus::ContextualCheckBlockHeader: %s, %s", __func__, hash.ToString(), state.ToString());
->>>>>>> 3a63e6b1
 
         /* Determine if this block descends from any block which has been found
          * invalid (m_failed_blocks), then mark pindexPrev and any blocks between
@@ -3818,23 +3808,13 @@
     indexDummy.phashBlock = &block_hash;
 
     // NOTE: CheckBlockHeader is called by CheckBlock
-<<<<<<< HEAD
     if (!ContextualCheckBlockHeader(block, state, chainparams, pindexPrev, GetAdjustedTime(), fCheckBits))
-        return error("%s: Consensus::ContextualCheckBlockHeader: %s", __func__, FormatStateMessage(state));
-=======
-    if (!ContextualCheckBlockHeader(block, state, chainparams, pindexPrev, GetAdjustedTime()))
         return error("%s: Consensus::ContextualCheckBlockHeader: %s", __func__, state.ToString());
->>>>>>> 3a63e6b1
     if (!CheckBlock(block, state, chainparams.GetConsensus(), fCheckPOW, fCheckMerkleRoot))
         return error("%s: Consensus::CheckBlock: %s", __func__, state.ToString());
     if (!ContextualCheckBlock(block, state, chainparams.GetConsensus(), pindexPrev))
-<<<<<<< HEAD
-        return error("%s: Consensus::ContextualCheckBlock: %s", __func__, FormatStateMessage(state));
+        return error("%s: Consensus::ContextualCheckBlock: %s", __func__, state.ToString());
     if (!::ChainstateActive().ConnectBlock(block, state, &indexDummy, viewNew, chainparams, true))
-=======
-        return error("%s: Consensus::ContextualCheckBlock: %s", __func__, state.ToString());
-    if (!::ChainstateActive().ConnectBlock(block, state, &indexDummy, viewNew, namesDummy, chainparams, true))
->>>>>>> 3a63e6b1
         return false;
     assert(state.IsValid());
 
@@ -4301,13 +4281,8 @@
             CBlock block;
             if (!ReadBlockFromDisk(block, pindex, chainparams.GetConsensus()))
                 return error("VerifyDB(): *** ReadBlockFromDisk failed at %d, hash=%s", pindex->nHeight, pindex->GetBlockHash().ToString());
-<<<<<<< HEAD
             if (!::ChainstateActive().ConnectBlock(block, state, pindex, coins, chainparams))
-                return error("VerifyDB(): *** found unconnectable block at %d, hash=%s (%s)", pindex->nHeight, pindex->GetBlockHash().ToString(), FormatStateMessage(state));
-=======
-            if (!::ChainstateActive().ConnectBlock(block, state, pindex, coins, dummyNames, chainparams))
                 return error("VerifyDB(): *** found unconnectable block at %d, hash=%s (%s)", pindex->nHeight, pindex->GetBlockHash().ToString(), state.ToString());
->>>>>>> 3a63e6b1
         }
     }
 
