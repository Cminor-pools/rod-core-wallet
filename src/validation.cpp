--- conflicted
+++ resolved
@@ -2642,12 +2642,7 @@
     }
     const CBlock& blockConnecting = *pthisBlock;
     // Apply the block atomically to the chain state.
-<<<<<<< HEAD
-    int64_t nTime2 = GetTimeMicros(); nTimeReadFromDisk += nTime2 - nTime1;
-=======
-    std::set<valtype> expiredNames;
     int64_t nTime2 = GetTimeMicros(); nTimeReadFromDiskTotal += nTime2 - nTime1;
->>>>>>> 37ffc4e0
     int64_t nTime3;
     LogPrint(BCLog::BENCH, "  - Load block from disk: %.2fms [%.2fs (%.2fms/blk)]\n", (nTime2 - nTime1) * MILLI, nTimeReadFromDiskTotal * MICRO, nTimeReadFromDiskTotal * MILLI / nBlocksTotal);
     {
