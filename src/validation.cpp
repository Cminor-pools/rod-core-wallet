--- conflicted
+++ resolved
@@ -705,11 +705,7 @@
         return state.Invalid(TxValidationResult::TX_PREMATURE_SPEND, "non-BIP68-final");
 
     CAmount nFees = 0;
-<<<<<<< HEAD
-    if (!Consensus::CheckTxInputs(tx, state, m_view, GetSpendHeight(m_view), nFees)) {
-=======
-    if (!Consensus::CheckTxInputs(tx, state, m_view, g_chainman.m_blockman.GetSpendHeight(m_view), SCRIPT_VERIFY_NAMES_MEMPOOL, nFees)) {
->>>>>>> 6270844d
+    if (!Consensus::CheckTxInputs(tx, state, m_view, g_chainman.m_blockman.GetSpendHeight(m_view), nFees)) {
         return false; // state filled in by CheckTxInputs
     }
 
@@ -3376,11 +3372,7 @@
  *  in ConnectBlock().
  *  Note that -reindex-chainstate skips the validation that happens here!
  */
-<<<<<<< HEAD
-static bool ContextualCheckBlockHeader(const CBlockHeader& block, BlockValidationState& state, const CChainParams& params, const CBlockIndex* pindexPrev, int64_t nAdjustedTime, const bool fCheckBits) EXCLUSIVE_LOCKS_REQUIRED(cs_main)
-=======
-static bool ContextualCheckBlockHeader(const CBlockHeader& block, BlockValidationState& state, BlockManager& blockman, const CChainParams& params, const CBlockIndex* pindexPrev, int64_t nAdjustedTime) EXCLUSIVE_LOCKS_REQUIRED(cs_main)
->>>>>>> 6270844d
+static bool ContextualCheckBlockHeader(const CBlockHeader& block, BlockValidationState& state, BlockManager& blockman, const CChainParams& params, const CBlockIndex* pindexPrev, int64_t nAdjustedTime, const bool fCheckBits) EXCLUSIVE_LOCKS_REQUIRED(cs_main)
 {
     assert(pindexPrev != nullptr);
     const int nHeight = pindexPrev->nHeight + 1;
@@ -3553,11 +3545,7 @@
             LogPrintf("ERROR: %s: prev block invalid\n", __func__);
             return state.Invalid(BlockValidationResult::BLOCK_INVALID_PREV, "bad-prevblk");
         }
-<<<<<<< HEAD
-        if (!ContextualCheckBlockHeader(block, state, chainparams, pindexPrev, GetAdjustedTime(), true))
-=======
-        if (!ContextualCheckBlockHeader(block, state, *this, chainparams, pindexPrev, GetAdjustedTime()))
->>>>>>> 6270844d
+        if (!ContextualCheckBlockHeader(block, state, *this, chainparams, pindexPrev, GetAdjustedTime(), true))
             return error("%s: Consensus::ContextualCheckBlockHeader: %s, %s", __func__, hash.ToString(), state.ToString());
 
         /* Determine if this block descends from any block which has been found
@@ -3628,15 +3616,9 @@
             }
         }
     }
-<<<<<<< HEAD
-    if (NotifyHeaderTip()) {
-        if (::ChainstateActive().IsInitialBlockDownload() && ppindex && *ppindex) {
-            LogPrintf("Synchronizing blockheaders, height: %d (~%.2f%%)\n", (*ppindex)->nHeight, 100.0/((*ppindex)->nHeight+(GetAdjustedTime() - (*ppindex)->GetBlockTime()) / AvgTargetSpacing(Params().GetConsensus(), (*ppindex)->nHeight)) * (*ppindex)->nHeight);
-=======
     if (NotifyHeaderTip(ActiveChainstate())) {
         if (ActiveChainstate().IsInitialBlockDownload() && ppindex && *ppindex) {
-            LogPrintf("Synchronizing blockheaders, height: %d (~%.2f%%)\n", (*ppindex)->nHeight, 100.0/((*ppindex)->nHeight+(GetAdjustedTime() - (*ppindex)->GetBlockTime()) / Params().GetConsensus().nPowTargetSpacing) * (*ppindex)->nHeight);
->>>>>>> 6270844d
+            LogPrintf("Synchronizing blockheaders, height: %d (~%.2f%%)\n", (*ppindex)->nHeight, 100.0/((*ppindex)->nHeight+(GetAdjustedTime() - (*ppindex)->GetBlockTime()) / AvgTargetSpacing(Params().GetConsensus(), (*ppindex)->nHeight)) * (*ppindex)->nHeight);
         }
     }
     return true;
@@ -3780,27 +3762,19 @@
     return true;
 }
 
-<<<<<<< HEAD
-bool TestBlockValidity(BlockValidationState& state, const CChainParams& chainparams, const CBlock& block, CBlockIndex* pindexPrev, bool fCheckPOW, bool fCheckBits, bool fCheckMerkleRoot)
-{
-    AssertLockHeld(cs_main);
-    assert(pindexPrev && pindexPrev == ::ChainActive().Tip());
-    CCoinsViewCache viewNew(&::ChainstateActive().CoinsTip());
-=======
 bool TestBlockValidity(BlockValidationState& state,
                        const CChainParams& chainparams,
                        CChainState& chainstate,
                        const CBlock& block,
                        CBlockIndex* pindexPrev,
                        bool fCheckPOW,
+                       bool fCheckBits,
                        bool fCheckMerkleRoot)
 {
     AssertLockHeld(cs_main);
     assert(std::addressof(::ChainstateActive()) == std::addressof(chainstate));
     assert(pindexPrev && pindexPrev == chainstate.m_chain.Tip());
-    std::set<valtype> namesDummy;
     CCoinsViewCache viewNew(&chainstate.CoinsTip());
->>>>>>> 6270844d
     uint256 block_hash(block.GetHash());
     CBlockIndex indexDummy(block);
     indexDummy.pprev = pindexPrev;
@@ -3808,22 +3782,14 @@
     indexDummy.phashBlock = &block_hash;
 
     // NOTE: CheckBlockHeader is called by CheckBlock
-<<<<<<< HEAD
-    if (!ContextualCheckBlockHeader(block, state, chainparams, pindexPrev, GetAdjustedTime(), fCheckBits))
-=======
     assert(std::addressof(g_chainman.m_blockman) == std::addressof(chainstate.m_blockman));
-    if (!ContextualCheckBlockHeader(block, state, chainstate.m_blockman, chainparams, pindexPrev, GetAdjustedTime()))
->>>>>>> 6270844d
+    if (!ContextualCheckBlockHeader(block, state, chainstate.m_blockman, chainparams, pindexPrev, GetAdjustedTime(), fCheckBits))
         return error("%s: Consensus::ContextualCheckBlockHeader: %s", __func__, state.ToString());
     if (!CheckBlock(block, state, chainparams.GetConsensus(), fCheckPOW, fCheckMerkleRoot))
         return error("%s: Consensus::CheckBlock: %s", __func__, state.ToString());
     if (!ContextualCheckBlock(block, state, chainparams.GetConsensus(), pindexPrev))
         return error("%s: Consensus::ContextualCheckBlock: %s", __func__, state.ToString());
-<<<<<<< HEAD
-    if (!::ChainstateActive().ConnectBlock(block, state, &indexDummy, viewNew, chainparams, true))
-=======
-    if (!chainstate.ConnectBlock(block, state, &indexDummy, viewNew, namesDummy, chainparams, true))
->>>>>>> 6270844d
+    if (!chainstate.ConnectBlock(block, state, &indexDummy, viewNew, chainparams, true))
         return false;
     assert(state.IsValid());
 
