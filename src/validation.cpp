// Copyright (c) 2009-2010 Satoshi Nakamoto
// Copyright (c) 2009-2020 The Bitcoin Core developers
// Distributed under the MIT software license, see the accompanying
// file COPYING or http://www.opensource.org/licenses/mit-license.php.

#include <validation.h>

#include <arith_uint256.h>
#include <auxpow.h>
#include <chain.h>
#include <chainparams.h>
#include <checkqueue.h>
#include <consensus/consensus.h>
#include <consensus/merkle.h>
#include <consensus/tx_check.h>
#include <consensus/tx_verify.h>
#include <consensus/validation.h>
#include <cuckoocache.h>
#include <flatfile.h>
#include <hash.h>
#include <index/txindex.h>
#include <logging.h>
#include <logging/timer.h>
#include <names/main.h>
#include <names/mempool.h>
#include <node/ui_interface.h>
#include <optional.h>
#include <policy/fees.h>
#include <policy/policy.h>
#include <policy/settings.h>
#include <pow.h>
#include <primitives/block.h>
#include <primitives/transaction.h>
#include <random.h>
#include <reverse_iterator.h>
#include <script/script.h>
#include <script/sigcache.h>
#include <shutdown.h>
#include <timedata.h>
#include <tinyformat.h>
#include <txdb.h>
#include <txmempool.h>
#include <uint256.h>
#include <undo.h>
#include <util/check.h> // For NDEBUG compile time check
#include <util/moneystr.h>
#include <util/rbf.h>
#include <util/strencodings.h>
#include <util/system.h>
#include <util/translation.h>
#include <validationinterface.h>
#include <warnings.h>

#include <string>

#include <boost/algorithm/string/replace.hpp>

#define MICRO 0.000001
#define MILLI 0.001

/**
 * An extra transaction can be added to a package, as long as it only has one
 * ancestor and is no larger than this. Not really any reason to make this
 * configurable as it doesn't materially change DoS parameters.
 */
static const unsigned int EXTRA_DESCENDANT_TX_SIZE_LIMIT = 10000;
/** Maximum kilobytes for transactions to store for processing during reorg */
static const unsigned int MAX_DISCONNECTED_TX_POOL_SIZE = 20000;
/** The pre-allocation chunk size for blk?????.dat files (since 0.8) */
static const unsigned int BLOCKFILE_CHUNK_SIZE = 0x1000000; // 16 MiB
/** The pre-allocation chunk size for rev?????.dat files (since 0.8) */
static const unsigned int UNDOFILE_CHUNK_SIZE = 0x100000; // 1 MiB
/** Time to wait between writing blocks/block index to disk. */
static constexpr std::chrono::hours DATABASE_WRITE_INTERVAL{1};
/** Time to wait between flushing chainstate to disk. */
static constexpr std::chrono::hours DATABASE_FLUSH_INTERVAL{24};
/** Maximum age of our tip for us to be considered current for fee estimation */
static constexpr std::chrono::hours MAX_FEE_ESTIMATION_TIP_AGE{3};
const std::vector<std::string> CHECKLEVEL_DOC {
    "level 0 reads the blocks from disk",
    "level 1 verifies block validity",
    "level 2 verifies undo data",
    "level 3 checks disconnection of tip blocks",
    "level 4 tries to reconnect the blocks",
    "each level includes the checks of the previous levels",
};

bool CBlockIndexWorkComparator::operator()(const CBlockIndex *pa, const CBlockIndex *pb) const {
    // First sort by most total work, ...
    if (pa->nChainWork > pb->nChainWork) return false;
    if (pa->nChainWork < pb->nChainWork) return true;

    // ... then by earliest time received, ...
    if (pa->nSequenceId < pb->nSequenceId) return false;
    if (pa->nSequenceId > pb->nSequenceId) return true;

    // Use pointer address as tie breaker (should only happen with blocks
    // loaded from disk, as those all have id 0).
    if (pa < pb) return false;
    if (pa > pb) return true;

    // Identical blocks.
    return false;
}

ChainstateManager g_chainman;

CChainState& ChainstateActive()
{
    LOCK(::cs_main);
    assert(g_chainman.m_active_chainstate);
    return *g_chainman.m_active_chainstate;
}

CChain& ChainActive()
{
    LOCK(::cs_main);
    return ::ChainstateActive().m_chain;
}

/**
 * Mutex to guard access to validation specific variables, such as reading
 * or changing the chainstate.
 *
 * This may also need to be locked when updating the transaction pool, e.g. on
 * AcceptToMemoryPool. See CTxMemPool::cs comment for details.
 *
 * The transaction pool has a separate lock to allow reading from it and the
 * chainstate at the same time.
 */
RecursiveMutex cs_main;

CBlockIndex *pindexBestHeader = nullptr;
Mutex g_best_block_mutex;
std::condition_variable g_best_block_cv;
uint256 g_best_block;
bool g_parallel_script_checks{false};
std::atomic_bool fImporting(false);
std::atomic_bool fReindex(false);
bool fHavePruned = false;
bool fPruneMode = false;
bool fRequireStandard = true;
bool fCheckBlockIndex = false;
bool fCheckpointsEnabled = DEFAULT_CHECKPOINTS_ENABLED;
uint64_t nPruneTarget = 0;
int64_t nMaxTipAge = DEFAULT_MAX_TIP_AGE;

uint256 hashAssumeValid;
arith_uint256 nMinimumChainWork;

CFeeRate minRelayTxFee = CFeeRate(DEFAULT_MIN_RELAY_TX_FEE);

CBlockPolicyEstimator feeEstimator;
CTxMemPool mempool(&feeEstimator);

// Internal stuff
namespace {
    CBlockIndex* pindexBestInvalid = nullptr;

    RecursiveMutex cs_LastBlockFile;
    std::vector<CBlockFileInfo> vinfoBlockFile;
    int nLastBlockFile = 0;
    /** Global flag to indicate we should check to see if there are
     *  block/undo files that should be deleted.  Set on startup
     *  or if we allocate more file space when we're in prune mode
     */
    bool fCheckForPruning = false;

    /** Dirty block index entries. */
    std::set<CBlockIndex*> setDirtyBlockIndex;

    /** Dirty block file entries. */
    std::set<int> setDirtyFileInfo;
} // anon namespace

CBlockIndex* LookupBlockIndex(const uint256& hash)
{
    AssertLockHeld(cs_main);
    BlockMap::const_iterator it = g_chainman.BlockIndex().find(hash);
    return it == g_chainman.BlockIndex().end() ? nullptr : it->second;
}

CBlockIndex* FindForkInGlobalIndex(const CChain& chain, const CBlockLocator& locator)
{
    AssertLockHeld(cs_main);

    // Find the latest block common to locator and chain - we expect that
    // locator.vHave is sorted descending by height.
    for (const uint256& hash : locator.vHave) {
        CBlockIndex* pindex = LookupBlockIndex(hash);
        if (pindex) {
            if (chain.Contains(pindex))
                return pindex;
            if (pindex->GetAncestor(chain.Height()) == chain.Tip()) {
                return chain.Tip();
            }
        }
    }
    return chain.Genesis();
}

std::unique_ptr<CBlockTreeDB> pblocktree;

// See definition for documentation
static void FindFilesToPruneManual(ChainstateManager& chainman, std::set<int>& setFilesToPrune, int nManualPruneHeight);
static void FindFilesToPrune(ChainstateManager& chainman, std::set<int>& setFilesToPrune, uint64_t nPruneAfterHeight);
bool CheckInputScripts(const CTransaction& tx, TxValidationState &state, const CCoinsViewCache &inputs, unsigned int flags, bool cacheSigStore, bool cacheFullScriptStore, PrecomputedTransactionData& txdata, std::vector<CScriptCheck> *pvChecks = nullptr);
static FILE* OpenUndoFile(const FlatFilePos &pos, bool fReadOnly = false);
static FlatFileSeq BlockFileSeq();
static FlatFileSeq UndoFileSeq();

bool CheckFinalTx(const CTransaction &tx, int flags)
{
    AssertLockHeld(cs_main);

    // By convention a negative value for flags indicates that the
    // current network-enforced consensus rules should be used. In
    // a future soft-fork scenario that would mean checking which
    // rules would be enforced for the next block and setting the
    // appropriate flags. At the present time no soft-forks are
    // scheduled, so no flags are set.
    flags = std::max(flags, 0);

    // CheckFinalTx() uses ::ChainActive().Height()+1 to evaluate
    // nLockTime because when IsFinalTx() is called within
    // CBlock::AcceptBlock(), the height of the block *being*
    // evaluated is what is used. Thus if we want to know if a
    // transaction can be part of the *next* block, we need to call
    // IsFinalTx() with one more than ::ChainActive().Height().
    const int nBlockHeight = ::ChainActive().Height() + 1;

    // BIP113 requires that time-locked transactions have nLockTime set to
    // less than the median time of the previous block they're contained in.
    // When the next block is created its previous block will be the current
    // chain tip, so we use that to calculate the median time passed to
    // IsFinalTx() if LOCKTIME_MEDIAN_TIME_PAST is set.
    const int64_t nBlockTime = (flags & LOCKTIME_MEDIAN_TIME_PAST)
                             ? ::ChainActive().Tip()->GetMedianTimePast()
                             : GetAdjustedTime();

    return IsFinalTx(tx, nBlockHeight, nBlockTime);
}

bool TestLockPointValidity(const LockPoints* lp)
{
    AssertLockHeld(cs_main);
    assert(lp);
    // If there are relative lock times then the maxInputBlock will be set
    // If there are no relative lock times, the LockPoints don't depend on the chain
    if (lp->maxInputBlock) {
        // Check whether ::ChainActive() is an extension of the block at which the LockPoints
        // calculation was valid.  If not LockPoints are no longer valid
        if (!::ChainActive().Contains(lp->maxInputBlock)) {
            return false;
        }
    }

    // LockPoints still valid
    return true;
}

bool CheckSequenceLocks(const CTxMemPool& pool, const CTransaction& tx, int flags, LockPoints* lp, bool useExistingLockPoints)
{
    AssertLockHeld(cs_main);
    AssertLockHeld(pool.cs);

    CBlockIndex* tip = ::ChainActive().Tip();
    assert(tip != nullptr);

    CBlockIndex index;
    index.pprev = tip;
    // CheckSequenceLocks() uses ::ChainActive().Height()+1 to evaluate
    // height based locks because when SequenceLocks() is called within
    // ConnectBlock(), the height of the block *being*
    // evaluated is what is used.
    // Thus if we want to know if a transaction can be part of the
    // *next* block, we need to use one more than ::ChainActive().Height()
    index.nHeight = tip->nHeight + 1;

    std::pair<int, int64_t> lockPair;
    if (useExistingLockPoints) {
        assert(lp);
        lockPair.first = lp->height;
        lockPair.second = lp->time;
    }
    else {
        // CoinsTip() contains the UTXO set for ::ChainActive().Tip()
        CCoinsViewMemPool viewMemPool(&::ChainstateActive().CoinsTip(), pool);
        std::vector<int> prevheights;
        prevheights.resize(tx.vin.size());
        for (size_t txinIndex = 0; txinIndex < tx.vin.size(); txinIndex++) {
            const CTxIn& txin = tx.vin[txinIndex];
            Coin coin;
            if (!viewMemPool.GetCoin(txin.prevout, coin)) {
                return error("%s: Missing input", __func__);
            }
            if (coin.nHeight == MEMPOOL_HEIGHT) {
                // Assume all mempool transaction confirm in the next block
                prevheights[txinIndex] = tip->nHeight + 1;
            } else {
                prevheights[txinIndex] = coin.nHeight;
            }
        }
        lockPair = CalculateSequenceLocks(tx, flags, prevheights, index);
        if (lp) {
            lp->height = lockPair.first;
            lp->time = lockPair.second;
            // Also store the hash of the block with the highest height of
            // all the blocks which have sequence locked prevouts.
            // This hash needs to still be on the chain
            // for these LockPoint calculations to be valid
            // Note: It is impossible to correctly calculate a maxInputBlock
            // if any of the sequence locked inputs depend on unconfirmed txs,
            // except in the special case where the relative lock time/height
            // is 0, which is equivalent to no sequence lock. Since we assume
            // input height of tip+1 for mempool txs and test the resulting
            // lockPair from CalculateSequenceLocks against tip+1.  We know
            // EvaluateSequenceLocks will fail if there was a non-zero sequence
            // lock on a mempool input, so we can use the return value of
            // CheckSequenceLocks to indicate the LockPoints validity
            int maxInputHeight = 0;
            for (const int height : prevheights) {
                // Can ignore mempool inputs since we'll fail if they had non-zero locks
                if (height != tip->nHeight+1) {
                    maxInputHeight = std::max(maxInputHeight, height);
                }
            }
            lp->maxInputBlock = tip->GetAncestor(maxInputHeight);
        }
    }
    return EvaluateSequenceLocks(index, lockPair);
}

// Returns the script flags which should be checked for a given block
static unsigned int GetBlockScriptFlags(const CBlockIndex* pindex, const Consensus::Params& chainparams);

static void LimitMempoolSize(CTxMemPool& pool, size_t limit, std::chrono::seconds age)
    EXCLUSIVE_LOCKS_REQUIRED(pool.cs, ::cs_main)
{
    int expired = pool.Expire(GetTime<std::chrono::seconds>() - age);
    if (expired != 0) {
        LogPrint(BCLog::MEMPOOL, "Expired %i transactions from the memory pool\n", expired);
    }

    std::vector<COutPoint> vNoSpendsRemaining;
    pool.TrimToSize(limit, &vNoSpendsRemaining);
    for (const COutPoint& removed : vNoSpendsRemaining)
        ::ChainstateActive().CoinsTip().Uncache(removed);
}

static bool IsCurrentForFeeEstimation() EXCLUSIVE_LOCKS_REQUIRED(cs_main)
{
    AssertLockHeld(cs_main);
    if (::ChainstateActive().IsInitialBlockDownload())
        return false;
    if (::ChainActive().Tip()->GetBlockTime() < count_seconds(GetTime<std::chrono::seconds>() - MAX_FEE_ESTIMATION_TIP_AGE))
        return false;
    if (::ChainActive().Height() < pindexBestHeader->nHeight - 1)
        return false;
    return true;
}

/* Make mempool consistent after a reorg, by re-adding or recursively erasing
 * disconnected block transactions from the mempool, and also removing any
 * other transactions from the mempool that are no longer valid given the new
 * tip/height.
 *
 * Note: we assume that disconnectpool only contains transactions that are NOT
 * confirmed in the current chain nor already in the mempool (otherwise,
 * in-mempool descendants of such transactions would be removed).
 *
 * Passing fAddToMempool=false will skip trying to add the transactions back,
 * and instead just erase from the mempool as needed.
 */

static void UpdateMempoolForReorg(CTxMemPool& mempool, DisconnectedBlockTransactions& disconnectpool, bool fAddToMempool) EXCLUSIVE_LOCKS_REQUIRED(cs_main, mempool.cs)
{
    AssertLockHeld(cs_main);
    AssertLockHeld(mempool.cs);
    std::vector<uint256> vHashUpdate;
    // disconnectpool's insertion_order index sorts the entries from
    // oldest to newest, but the oldest entry will be the last tx from the
    // latest mined block that was disconnected.
    // Iterate disconnectpool in reverse, so that we add transactions
    // back to the mempool starting with the earliest transaction that had
    // been previously seen in a block.
    auto it = disconnectpool.queuedTx.get<insertion_order>().rbegin();
    while (it != disconnectpool.queuedTx.get<insertion_order>().rend()) {
        // ignore validation errors in resurrected transactions
        TxValidationState stateDummy;
        if (!fAddToMempool || (*it)->IsCoinBase() ||
            !AcceptToMemoryPool(mempool, stateDummy, *it,
                                nullptr /* plTxnReplaced */, true /* bypass_limits */, 0 /* nAbsurdFee */)) {
            // If the transaction doesn't make it in to the mempool, remove any
            // transactions that depend on it (which would now be orphans).
            mempool.removeRecursive(**it, MemPoolRemovalReason::REORG);
        } else if (mempool.exists((*it)->GetHash())) {
            vHashUpdate.push_back((*it)->GetHash());
        }
        ++it;
    }
    disconnectpool.queuedTx.clear();
    // AcceptToMemoryPool/addUnchecked all assume that new mempool entries have
    // no in-mempool children, which is generally not true when adding
    // previously-confirmed transactions back to the mempool.
    // UpdateTransactionsFromBlock finds descendants of any transactions in
    // the disconnectpool that were added back and cleans up the mempool state.
    mempool.UpdateTransactionsFromBlock(vHashUpdate);

    // We also need to remove any now-immature transactions
    mempool.removeForReorg(&::ChainstateActive().CoinsTip(), ::ChainActive().Tip()->nHeight + 1, STANDARD_LOCKTIME_VERIFY_FLAGS);
    // Re-limit mempool size, in case we added any transactions
    LimitMempoolSize(mempool, gArgs.GetArg("-maxmempool", DEFAULT_MAX_MEMPOOL_SIZE) * 1000000, std::chrono::hours{gArgs.GetArg("-mempoolexpiry", DEFAULT_MEMPOOL_EXPIRY)});
}

// Used to avoid mempool polluting consensus critical paths if CCoinsViewMempool
// were somehow broken and returning the wrong scriptPubKeys
static bool CheckInputsFromMempoolAndCache(const CTransaction& tx, TxValidationState& state, const CCoinsViewCache& view, const CTxMemPool& pool,
                 unsigned int flags, PrecomputedTransactionData& txdata) EXCLUSIVE_LOCKS_REQUIRED(cs_main) {
    AssertLockHeld(cs_main);

    // pool.cs should be locked already, but go ahead and re-take the lock here
    // to enforce that mempool doesn't change between when we check the view
    // and when we actually call through to CheckInputScripts
    LOCK(pool.cs);

    assert(!tx.IsCoinBase());
    for (const CTxIn& txin : tx.vin) {
        const Coin& coin = view.AccessCoin(txin.prevout);

        // AcceptToMemoryPoolWorker has already checked that the coins are
        // available, so this shouldn't fail. If the inputs are not available
        // here then return false.
        if (coin.IsSpent()) return false;

        // Check equivalence for available inputs.
        const CTransactionRef& txFrom = pool.get(txin.prevout.hash);
        if (txFrom) {
            assert(txFrom->GetHash() == txin.prevout.hash);
            assert(txFrom->vout.size() > txin.prevout.n);
            assert(txFrom->vout[txin.prevout.n] == coin.out);
        } else {
            const Coin& coinFromDisk = ::ChainstateActive().CoinsTip().AccessCoin(txin.prevout);
            assert(!coinFromDisk.IsSpent());
            assert(coinFromDisk.out == coin.out);
        }
    }

    // Call CheckInputScripts() to cache signature and script validity against current tip consensus rules.
    return CheckInputScripts(tx, state, view, flags, /* cacheSigStore = */ true, /* cacheFullSciptStore = */ true, txdata);
}

namespace {

class MemPoolAccept
{
public:
    MemPoolAccept(CTxMemPool& mempool) : m_pool(mempool), m_view(&m_dummy), m_viewmempool(&::ChainstateActive().CoinsTip(), m_pool),
        m_limit_ancestors(gArgs.GetArg("-limitancestorcount", DEFAULT_ANCESTOR_LIMIT)),
        m_limit_ancestor_size(gArgs.GetArg("-limitancestorsize", DEFAULT_ANCESTOR_SIZE_LIMIT)*1000),
        m_limit_descendants(gArgs.GetArg("-limitdescendantcount", DEFAULT_DESCENDANT_LIMIT)),
        m_limit_descendant_size(gArgs.GetArg("-limitdescendantsize", DEFAULT_DESCENDANT_SIZE_LIMIT)*1000) {}

    // We put the arguments we're handed into a struct, so we can pass them
    // around easier.
    struct ATMPArgs {
        const CChainParams& m_chainparams;
        TxValidationState &m_state;
        const int64_t m_accept_time;
        std::list<CTransactionRef>* m_replaced_transactions;
        const bool m_bypass_limits;
        const CAmount& m_absurd_fee;
        /*
         * Return any outpoints which were not previously present in the coins
         * cache, but were added as a result of validating the tx for mempool
         * acceptance. This allows the caller to optionally remove the cache
         * additions if the associated transaction ends up being rejected by
         * the mempool.
         */
        std::vector<COutPoint>& m_coins_to_uncache;
        const bool m_test_accept;
    };

    // Single transaction acceptance
    bool AcceptSingleTransaction(const CTransactionRef& ptx, ATMPArgs& args) EXCLUSIVE_LOCKS_REQUIRED(cs_main);

private:
    // All the intermediate state that gets passed between the various levels
    // of checking a given transaction.
    struct Workspace {
        Workspace(const CTransactionRef& ptx) : m_ptx(ptx), m_hash(ptx->GetHash()) {}
        std::set<uint256> m_conflicts;
        CTxMemPool::setEntries m_all_conflicting;
        CTxMemPool::setEntries m_ancestors;
        std::unique_ptr<CTxMemPoolEntry> m_entry;

        bool m_replacement_transaction;
        CAmount m_modified_fees;
        CAmount m_conflicting_fees;
        size_t m_conflicting_size;

        const CTransactionRef& m_ptx;
        const uint256& m_hash;
    };

    // Run the policy checks on a given transaction, excluding any script checks.
    // Looks up inputs, calculates feerate, considers replacement, evaluates
    // package limits, etc. As this function can be invoked for "free" by a peer,
    // only tests that are fast should be done here (to avoid CPU DoS).
    bool PreChecks(ATMPArgs& args, Workspace& ws) EXCLUSIVE_LOCKS_REQUIRED(cs_main, m_pool.cs);

    // Run the script checks using our policy flags. As this can be slow, we should
    // only invoke this on transactions that have otherwise passed policy checks.
    bool PolicyScriptChecks(ATMPArgs& args, Workspace& ws, PrecomputedTransactionData& txdata) EXCLUSIVE_LOCKS_REQUIRED(cs_main);

    // Re-run the script checks, using consensus flags, and try to cache the
    // result in the scriptcache. This should be done after
    // PolicyScriptChecks(). This requires that all inputs either be in our
    // utxo set or in the mempool.
    bool ConsensusScriptChecks(ATMPArgs& args, Workspace& ws, PrecomputedTransactionData &txdata) EXCLUSIVE_LOCKS_REQUIRED(cs_main);

    // Try to add the transaction to the mempool, removing any conflicts first.
    // Returns true if the transaction is in the mempool after any size
    // limiting is performed, false otherwise.
    bool Finalize(ATMPArgs& args, Workspace& ws) EXCLUSIVE_LOCKS_REQUIRED(cs_main, m_pool.cs);

    // Compare a package's feerate against minimum allowed.
    bool CheckFeeRate(size_t package_size, CAmount package_fee, TxValidationState& state)
    {
        CAmount mempoolRejectFee = m_pool.GetMinFee(gArgs.GetArg("-maxmempool", DEFAULT_MAX_MEMPOOL_SIZE) * 1000000).GetFee(package_size);
        if (mempoolRejectFee > 0 && package_fee < mempoolRejectFee) {
            return state.Invalid(TxValidationResult::TX_MEMPOOL_POLICY, "mempool min fee not met", strprintf("%d < %d", package_fee, mempoolRejectFee));
        }

        if (package_fee < ::minRelayTxFee.GetFee(package_size)) {
            return state.Invalid(TxValidationResult::TX_MEMPOOL_POLICY, "min relay fee not met", strprintf("%d < %d", package_fee, ::minRelayTxFee.GetFee(package_size)));
        }
        return true;
    }

private:
    CTxMemPool& m_pool;
    CCoinsViewCache m_view;
    CCoinsViewMemPool m_viewmempool;
    CCoinsView m_dummy;

    // The package limits in effect at the time of invocation.
    const size_t m_limit_ancestors;
    const size_t m_limit_ancestor_size;
    // These may be modified while evaluating a transaction (eg to account for
    // in-mempool conflicts; see below).
    size_t m_limit_descendants;
    size_t m_limit_descendant_size;
};

bool MemPoolAccept::PreChecks(ATMPArgs& args, Workspace& ws)
{
    const CTransactionRef& ptx = ws.m_ptx;
    const CTransaction& tx = *ws.m_ptx;
    const uint256& hash = ws.m_hash;

    // Copy/alias what we need out of args
    TxValidationState &state = args.m_state;
    const int64_t nAcceptTime = args.m_accept_time;
    const bool bypass_limits = args.m_bypass_limits;
    const CAmount& nAbsurdFee = args.m_absurd_fee;
    std::vector<COutPoint>& coins_to_uncache = args.m_coins_to_uncache;

    // Alias what we need out of ws
    std::set<uint256>& setConflicts = ws.m_conflicts;
    CTxMemPool::setEntries& allConflicting = ws.m_all_conflicting;
    CTxMemPool::setEntries& setAncestors = ws.m_ancestors;
    std::unique_ptr<CTxMemPoolEntry>& entry = ws.m_entry;
    bool& fReplacementTransaction = ws.m_replacement_transaction;
    CAmount& nModifiedFees = ws.m_modified_fees;
    CAmount& nConflictingFees = ws.m_conflicting_fees;
    size_t& nConflictingSize = ws.m_conflicting_size;

    if (!CheckTransaction(tx, state)) {
        return false; // state filled in by CheckTransaction
    }

    // Coinbase is only valid in a block, not as a loose transaction
    if (tx.IsCoinBase())
        return state.Invalid(TxValidationResult::TX_CONSENSUS, "coinbase");

    // Rather not work on nonstandard transactions (unless -testnet/-regtest)
    std::string reason;
    if (fRequireStandard && !IsStandardTx(tx, reason))
        return state.Invalid(TxValidationResult::TX_NOT_STANDARD, reason);

    // Do not work on transactions that are too small.
    // A transaction with 1 segwit input and 1 P2WPHK output has non-witness size of 82 bytes.
    // Transactions smaller than this are not relayed to mitigate CVE-2017-12842 by not relaying
    // 64-byte transactions.
    if (::GetSerializeSize(tx, PROTOCOL_VERSION | SERIALIZE_TRANSACTION_NO_WITNESS) < MIN_STANDARD_TX_NONWITNESS_SIZE)
        return state.Invalid(TxValidationResult::TX_NOT_STANDARD, "tx-size-small");

    // Only accept nLockTime-using transactions that can be mined in the next
    // block; we don't want our mempool filled up with transactions that can't
    // be mined yet.
    if (!CheckFinalTx(tx, STANDARD_LOCKTIME_VERIFY_FLAGS))
        return state.Invalid(TxValidationResult::TX_PREMATURE_SPEND, "non-final");

    // is it already in the memory pool?
    if (m_pool.exists(hash)) {
        return state.Invalid(TxValidationResult::TX_CONFLICT, "txn-already-in-mempool");
    }

    // Check for conflicts with in-memory transactions
    for (const CTxIn &txin : tx.vin)
    {
        const CTransaction* ptxConflicting = m_pool.GetConflictTx(txin.prevout);
        if (ptxConflicting) {
            if (!setConflicts.count(ptxConflicting->GetHash()))
            {
                // Allow opt-out of transaction replacement by setting
                // nSequence > MAX_BIP125_RBF_SEQUENCE (SEQUENCE_FINAL-2) on all inputs.
                //
                // SEQUENCE_FINAL-1 is picked to still allow use of nLockTime by
                // non-replaceable transactions. All inputs rather than just one
                // is for the sake of multi-party protocols, where we don't
                // want a single party to be able to disable replacement.
                //
                // The opt-out ignores descendants as anyone relying on
                // first-seen mempool behavior should be checking all
                // unconfirmed ancestors anyway; doing otherwise is hopelessly
                // insecure.
                bool fReplacementOptOut = true;
                for (const CTxIn &_txin : ptxConflicting->vin)
                {
                    if (_txin.nSequence <= MAX_BIP125_RBF_SEQUENCE)
                    {
                        fReplacementOptOut = false;
                        break;
                    }
                }
                if (fReplacementOptOut) {
                    return state.Invalid(TxValidationResult::TX_MEMPOOL_POLICY, "txn-mempool-conflict");
                }

                setConflicts.insert(ptxConflicting->GetHash());
            }
        }
    }

    if (!m_pool.checkNameOps(tx))
        return state.Invalid(TxValidationResult::TX_CONFLICT,
                             "txn-mempool-name-error");

    LockPoints lp;
    m_view.SetBackend(m_viewmempool);

    CCoinsViewCache& coins_cache = ::ChainstateActive().CoinsTip();
    // do all inputs exist?
    for (const CTxIn& txin : tx.vin) {
        if (!coins_cache.HaveCoinInCache(txin.prevout)) {
            coins_to_uncache.push_back(txin.prevout);
        }

        // Note: this call may add txin.prevout to the coins cache
        // (coins_cache.cacheCoins) by way of FetchCoin(). It should be removed
        // later (via coins_to_uncache) if this tx turns out to be invalid.
        if (!m_view.HaveCoin(txin.prevout)) {
            // Are inputs missing because we already have the tx?
            for (size_t out = 0; out < tx.vout.size(); out++) {
                // See if we have any output in the UTXO set.
                if (coins_cache.HaveCoin(COutPoint(hash, out))) {
                    return state.Invalid(TxValidationResult::TX_CONFLICT, "txn-already-known");
                }
            }
            // Otherwise assume this might be an orphan tx for which we just haven't seen parents yet
            return state.Invalid(TxValidationResult::TX_MISSING_INPUTS, "bad-txns-inputs-missingorspent");
        }
    }

    // Bring the best block into scope
    m_view.GetBestBlock();

    /* If this is a name update (or firstupdate), make sure that the
       existing name entry (if any) is in the dummy cache.  Otherwise
       tx validation done below (in CheckInputs) will not be correct.  */
    for (const auto& txout : tx.vout)
    {
        const CNameScript nameOp(txout.scriptPubKey);
        if (nameOp.isNameOp() && nameOp.isAnyUpdate())
        {
            const valtype& name = nameOp.getOpName();
            CNameData data;
            if (m_view.GetName(name, data))
                m_view.SetName(name, data, false);
        }
    }

    // we have all inputs cached now, so switch back to dummy (to protect
    // against bugs where we pull more inputs from disk that miss being added
    // to coins_to_uncache)
    m_view.SetBackend(m_dummy);

    // Only accept BIP68 sequence locked transactions that can be mined in the next
    // block; we don't want our mempool filled up with transactions that can't
    // be mined yet.
    // Must keep pool.cs for this unless we change CheckSequenceLocks to take a
    // CoinsViewCache instead of create its own
    if (!CheckSequenceLocks(m_pool, tx, STANDARD_LOCKTIME_VERIFY_FLAGS, &lp))
        return state.Invalid(TxValidationResult::TX_PREMATURE_SPEND, "non-BIP68-final");

    CAmount nFees = 0;
    if (!Consensus::CheckTxInputs(tx, state, m_view, GetSpendHeight(m_view), SCRIPT_VERIFY_NAMES_MEMPOOL, nFees)) {
        return false; // state filled in by CheckTxInputs
    }

    // Check for non-standard pay-to-script-hash in inputs
    if (fRequireStandard && !AreInputsStandard(tx, m_view)) {
        return state.Invalid(TxValidationResult::TX_INPUTS_NOT_STANDARD, "bad-txns-nonstandard-inputs");
    }

    // Check for non-standard witness in P2WSH
    if (tx.HasWitness() && fRequireStandard && !IsWitnessStandard(tx, m_view))
        return state.Invalid(TxValidationResult::TX_WITNESS_MUTATED, "bad-witness-nonstandard");

    int64_t nSigOpsCost = GetTransactionSigOpCost(tx, m_view, STANDARD_SCRIPT_VERIFY_FLAGS);

    // nModifiedFees includes any fee deltas from PrioritiseTransaction
    nModifiedFees = nFees;
    m_pool.ApplyDelta(hash, nModifiedFees);

    // Keep track of transactions that spend a coinbase, which we re-scan
    // during reorgs to ensure COINBASE_MATURITY is still met.
    bool fSpendsCoinbase = false;
    for (const CTxIn &txin : tx.vin) {
        const Coin &coin = m_view.AccessCoin(txin.prevout);
        if (coin.IsCoinBase()) {
            fSpendsCoinbase = true;
            break;
        }
    }

    entry.reset(new CTxMemPoolEntry(ptx, nFees, nAcceptTime, ::ChainActive().Height(),
            fSpendsCoinbase, nSigOpsCost, lp));
    unsigned int nSize = entry->GetTxSize();

    if (nSigOpsCost > MAX_STANDARD_TX_SIGOPS_COST)
        return state.Invalid(TxValidationResult::TX_NOT_STANDARD, "bad-txns-too-many-sigops",
                strprintf("%d", nSigOpsCost));

    // No transactions are allowed below minRelayTxFee except from disconnected
    // blocks
    if (!bypass_limits && !CheckFeeRate(nSize, nModifiedFees, state)) return false;

    if (nAbsurdFee && nFees > nAbsurdFee)
        return state.Invalid(TxValidationResult::TX_NOT_STANDARD,
                "absurdly-high-fee", strprintf("%d > %d", nFees, nAbsurdFee));

    const CTxMemPool::setEntries setIterConflicting = m_pool.GetIterSet(setConflicts);
    // Calculate in-mempool ancestors, up to a limit.
    if (setConflicts.size() == 1) {
        // In general, when we receive an RBF transaction with mempool conflicts, we want to know whether we
        // would meet the chain limits after the conflicts have been removed. However, there isn't a practical
        // way to do this short of calculating the ancestor and descendant sets with an overlay cache of
        // changed mempool entries. Due to both implementation and runtime complexity concerns, this isn't
        // very realistic, thus we only ensure a limited set of transactions are RBF'able despite mempool
        // conflicts here. Importantly, we need to ensure that some transactions which were accepted using
        // the below carve-out are able to be RBF'ed, without impacting the security the carve-out provides
        // for off-chain contract systems (see link in the comment below).
        //
        // Specifically, the subset of RBF transactions which we allow despite chain limits are those which
        // conflict directly with exactly one other transaction (but may evict children of said transaction),
        // and which are not adding any new mempool dependencies. Note that the "no new mempool dependencies"
        // check is accomplished later, so we don't bother doing anything about it here, but if BIP 125 is
        // amended, we may need to move that check to here instead of removing it wholesale.
        //
        // Such transactions are clearly not merging any existing packages, so we are only concerned with
        // ensuring that (a) no package is growing past the package size (not count) limits and (b) we are
        // not allowing something to effectively use the (below) carve-out spot when it shouldn't be allowed
        // to.
        //
        // To check these we first check if we meet the RBF criteria, above, and increment the descendant
        // limits by the direct conflict and its descendants (as these are recalculated in
        // CalculateMempoolAncestors by assuming the new transaction being added is a new descendant, with no
        // removals, of each parent's existing dependent set). The ancestor count limits are unmodified (as
        // the ancestor limits should be the same for both our new transaction and any conflicts).
        // We don't bother incrementing m_limit_descendants by the full removal count as that limit never comes
        // into force here (as we're only adding a single transaction).
        assert(setIterConflicting.size() == 1);
        CTxMemPool::txiter conflict = *setIterConflicting.begin();

        m_limit_descendants += 1;
        m_limit_descendant_size += conflict->GetSizeWithDescendants();
    }

    std::string errString;
    if (!m_pool.CalculateMemPoolAncestors(*entry, setAncestors, m_limit_ancestors, m_limit_ancestor_size, m_limit_descendants, m_limit_descendant_size, errString)) {
        setAncestors.clear();
        // If CalculateMemPoolAncestors fails second time, we want the original error string.
        std::string dummy_err_string;
        // Contracting/payment channels CPFP carve-out:
        // If the new transaction is relatively small (up to 40k weight)
        // and has at most one ancestor (ie ancestor limit of 2, including
        // the new transaction), allow it if its parent has exactly the
        // descendant limit descendants.
        //
        // This allows protocols which rely on distrusting counterparties
        // being able to broadcast descendants of an unconfirmed transaction
        // to be secure by simply only having two immediately-spendable
        // outputs - one for each counterparty. For more info on the uses for
        // this, see https://lists.linuxfoundation.org/pipermail/bitcoin-dev/2018-November/016518.html
        if (nSize >  EXTRA_DESCENDANT_TX_SIZE_LIMIT ||
                !m_pool.CalculateMemPoolAncestors(*entry, setAncestors, 2, m_limit_ancestor_size, m_limit_descendants + 1, m_limit_descendant_size + EXTRA_DESCENDANT_TX_SIZE_LIMIT, dummy_err_string)) {
            return state.Invalid(TxValidationResult::TX_MEMPOOL_POLICY, "too-long-mempool-chain", errString);
        }
    }

    // A transaction that spends outputs that would be replaced by it is invalid. Now
    // that we have the set of all ancestors we can detect this
    // pathological case by making sure setConflicts and setAncestors don't
    // intersect.
    for (CTxMemPool::txiter ancestorIt : setAncestors)
    {
        const uint256 &hashAncestor = ancestorIt->GetTx().GetHash();
        if (setConflicts.count(hashAncestor))
        {
            return state.Invalid(TxValidationResult::TX_CONSENSUS, "bad-txns-spends-conflicting-tx",
                    strprintf("%s spends conflicting transaction %s",
                        hash.ToString(),
                        hashAncestor.ToString()));
        }
    }

    // Check if it's economically rational to mine this transaction rather
    // than the ones it replaces.
    nConflictingFees = 0;
    nConflictingSize = 0;
    uint64_t nConflictingCount = 0;

    // If we don't hold the lock allConflicting might be incomplete; the
    // subsequent RemoveStaged() and addUnchecked() calls don't guarantee
    // mempool consistency for us.
    fReplacementTransaction = setConflicts.size();
    if (fReplacementTransaction)
    {
        CFeeRate newFeeRate(nModifiedFees, nSize);
        std::set<uint256> setConflictsParents;
        const int maxDescendantsToVisit = 100;
        for (const auto& mi : setIterConflicting) {
            // Don't allow the replacement to reduce the feerate of the
            // mempool.
            //
            // We usually don't want to accept replacements with lower
            // feerates than what they replaced as that would lower the
            // feerate of the next block. Requiring that the feerate always
            // be increased is also an easy-to-reason about way to prevent
            // DoS attacks via replacements.
            //
            // We only consider the feerates of transactions being directly
            // replaced, not their indirect descendants. While that does
            // mean high feerate children are ignored when deciding whether
            // or not to replace, we do require the replacement to pay more
            // overall fees too, mitigating most cases.
            CFeeRate oldFeeRate(mi->GetModifiedFee(), mi->GetTxSize());
            if (newFeeRate <= oldFeeRate)
            {
                return state.Invalid(TxValidationResult::TX_MEMPOOL_POLICY, "insufficient fee",
                        strprintf("rejecting replacement %s; new feerate %s <= old feerate %s",
                            hash.ToString(),
                            newFeeRate.ToString(),
                            oldFeeRate.ToString()));
            }

            for (const CTxIn &txin : mi->GetTx().vin)
            {
                setConflictsParents.insert(txin.prevout.hash);
            }

            nConflictingCount += mi->GetCountWithDescendants();
        }
        // This potentially overestimates the number of actual descendants
        // but we just want to be conservative to avoid doing too much
        // work.
        if (nConflictingCount <= maxDescendantsToVisit) {
            // If not too many to replace, then calculate the set of
            // transactions that would have to be evicted
            for (CTxMemPool::txiter it : setIterConflicting) {
                m_pool.CalculateDescendants(it, allConflicting);
            }
            for (CTxMemPool::txiter it : allConflicting) {
                nConflictingFees += it->GetModifiedFee();
                nConflictingSize += it->GetTxSize();
            }
        } else {
            return state.Invalid(TxValidationResult::TX_MEMPOOL_POLICY, "too many potential replacements",
                    strprintf("rejecting replacement %s; too many potential replacements (%d > %d)\n",
                        hash.ToString(),
                        nConflictingCount,
                        maxDescendantsToVisit));
        }

        for (unsigned int j = 0; j < tx.vin.size(); j++)
        {
            // We don't want to accept replacements that require low
            // feerate junk to be mined first. Ideally we'd keep track of
            // the ancestor feerates and make the decision based on that,
            // but for now requiring all new inputs to be confirmed works.
            //
            // Note that if you relax this to make RBF a little more useful,
            // this may break the CalculateMempoolAncestors RBF relaxation,
            // above. See the comment above the first CalculateMempoolAncestors
            // call for more info.
            if (!setConflictsParents.count(tx.vin[j].prevout.hash))
            {
                // Rather than check the UTXO set - potentially expensive -
                // it's cheaper to just check if the new input refers to a
                // tx that's in the mempool.
                if (m_pool.exists(tx.vin[j].prevout.hash)) {
                    return state.Invalid(TxValidationResult::TX_MEMPOOL_POLICY, "replacement-adds-unconfirmed",
                            strprintf("replacement %s adds unconfirmed input, idx %d",
                                hash.ToString(), j));
                }
            }
        }

        // The replacement must pay greater fees than the transactions it
        // replaces - if we did the bandwidth used by those conflicting
        // transactions would not be paid for.
        if (nModifiedFees < nConflictingFees)
        {
            return state.Invalid(TxValidationResult::TX_MEMPOOL_POLICY, "insufficient fee",
                    strprintf("rejecting replacement %s, less fees than conflicting txs; %s < %s",
                        hash.ToString(), FormatMoney(nModifiedFees), FormatMoney(nConflictingFees)));
        }

        // Finally in addition to paying more fees than the conflicts the
        // new transaction must pay for its own bandwidth.
        CAmount nDeltaFees = nModifiedFees - nConflictingFees;
        if (nDeltaFees < ::incrementalRelayFee.GetFee(nSize))
        {
            return state.Invalid(TxValidationResult::TX_MEMPOOL_POLICY, "insufficient fee",
                    strprintf("rejecting replacement %s, not enough additional fees to relay; %s < %s",
                        hash.ToString(),
                        FormatMoney(nDeltaFees),
                        FormatMoney(::incrementalRelayFee.GetFee(nSize))));
        }
    }
    return true;
}

bool MemPoolAccept::PolicyScriptChecks(ATMPArgs& args, Workspace& ws, PrecomputedTransactionData& txdata)
{
    const CTransaction& tx = *ws.m_ptx;

    TxValidationState &state = args.m_state;

    constexpr unsigned int scriptVerifyFlags = STANDARD_SCRIPT_VERIFY_FLAGS | SCRIPT_VERIFY_NAMES_MEMPOOL;

    // Check input scripts and signatures.
    // This is done last to help prevent CPU exhaustion denial-of-service attacks.
    if (!CheckInputScripts(tx, state, m_view, scriptVerifyFlags, true, false, txdata)) {
        // SCRIPT_VERIFY_CLEANSTACK requires SCRIPT_VERIFY_WITNESS, so we
        // need to turn both off, and compare against just turning off CLEANSTACK
        // to see if the failure is specifically due to witness validation.
        TxValidationState state_dummy; // Want reported failures to be from first CheckInputScripts
        if (!tx.HasWitness() && CheckInputScripts(tx, state_dummy, m_view, scriptVerifyFlags & ~(SCRIPT_VERIFY_WITNESS | SCRIPT_VERIFY_CLEANSTACK), true, false, txdata) &&
                !CheckInputScripts(tx, state_dummy, m_view, scriptVerifyFlags & ~SCRIPT_VERIFY_CLEANSTACK, true, false, txdata)) {
            // Only the witness is missing, so the transaction itself may be fine.
            state.Invalid(TxValidationResult::TX_WITNESS_STRIPPED,
                    state.GetRejectReason(), state.GetDebugMessage());
        }
        return false; // state filled in by CheckInputScripts
    }

    return true;
}

bool MemPoolAccept::ConsensusScriptChecks(ATMPArgs& args, Workspace& ws, PrecomputedTransactionData& txdata)
{
    const CTransaction& tx = *ws.m_ptx;
    const uint256& hash = ws.m_hash;

    TxValidationState &state = args.m_state;
    const CChainParams& chainparams = args.m_chainparams;

    // Check again against the current block tip's script verification
    // flags to cache our script execution flags. This is, of course,
    // useless if the next block has different script flags from the
    // previous one, but because the cache tracks script flags for us it
    // will auto-invalidate and we'll just have a few blocks of extra
    // misses on soft-fork activation.
    //
    // This is also useful in case of bugs in the standard flags that cause
    // transactions to pass as valid when they're actually invalid. For
    // instance the STRICTENC flag was incorrectly allowing certain
    // CHECKSIG NOT scripts to pass, even though they were invalid.
    //
    // There is a similar check in CreateNewBlock() to prevent creating
    // invalid blocks (using TestBlockValidity), however allowing such
    // transactions into the mempool can be exploited as a DoS attack.
    //
    // Namecoin actually allows some scripts into the mempool that would
    // not (yet) be valid in a block, namely premature NAME_FIRSTUPDATE's.
    // Thus add the mempool-flag here.
    unsigned int currentBlockScriptVerifyFlags = GetBlockScriptFlags(::ChainActive().Tip(), chainparams.GetConsensus());
    currentBlockScriptVerifyFlags |= SCRIPT_VERIFY_NAMES_MEMPOOL;
    if (!CheckInputsFromMempoolAndCache(tx, state, m_view, m_pool, currentBlockScriptVerifyFlags, txdata)) {
        return error("%s: BUG! PLEASE REPORT THIS! CheckInputScripts failed against latest-block but not STANDARD flags %s, %s",
                __func__, hash.ToString(), state.ToString());
    }

    return true;
}

bool MemPoolAccept::Finalize(ATMPArgs& args, Workspace& ws)
{
    const CTransaction& tx = *ws.m_ptx;
    const uint256& hash = ws.m_hash;
    TxValidationState &state = args.m_state;
    const bool bypass_limits = args.m_bypass_limits;

    CTxMemPool::setEntries& allConflicting = ws.m_all_conflicting;
    CTxMemPool::setEntries& setAncestors = ws.m_ancestors;
    const CAmount& nModifiedFees = ws.m_modified_fees;
    const CAmount& nConflictingFees = ws.m_conflicting_fees;
    const size_t& nConflictingSize = ws.m_conflicting_size;
    const bool fReplacementTransaction = ws.m_replacement_transaction;
    std::unique_ptr<CTxMemPoolEntry>& entry = ws.m_entry;

    // Remove conflicting transactions from the mempool
    for (CTxMemPool::txiter it : allConflicting)
    {
        LogPrint(BCLog::MEMPOOL, "replacing tx %s with %s for %s additional fees, %d delta bytes\n",
                it->GetTx().GetHash().ToString(),
                hash.ToString(),
                FormatMoney(nModifiedFees - nConflictingFees),
                (int)entry->GetTxSize() - (int)nConflictingSize);
        if (args.m_replaced_transactions)
            args.m_replaced_transactions->push_back(it->GetSharedTx());
    }
    m_pool.RemoveStaged(allConflicting, false, MemPoolRemovalReason::REPLACED);

    // This transaction should only count for fee estimation if:
    // - it isn't a BIP 125 replacement transaction (may not be widely supported)
    // - it's not being re-added during a reorg which bypasses typical mempool fee limits
    // - the node is not behind
    // - the transaction is not dependent on any other transactions in the mempool
    bool validForFeeEstimation = !fReplacementTransaction && !bypass_limits && IsCurrentForFeeEstimation() && m_pool.HasNoInputsOf(tx);

    // Store transaction in memory
    m_pool.addUnchecked(*entry, setAncestors, validForFeeEstimation);

    // trim mempool and check if tx was trimmed
    if (!bypass_limits) {
        LimitMempoolSize(m_pool, gArgs.GetArg("-maxmempool", DEFAULT_MAX_MEMPOOL_SIZE) * 1000000, std::chrono::hours{gArgs.GetArg("-mempoolexpiry", DEFAULT_MEMPOOL_EXPIRY)});
        if (!m_pool.exists(hash))
            return state.Invalid(TxValidationResult::TX_MEMPOOL_POLICY, "mempool full");
    }
    return true;
}

bool MemPoolAccept::AcceptSingleTransaction(const CTransactionRef& ptx, ATMPArgs& args)
{
    AssertLockHeld(cs_main);
    LOCK(m_pool.cs); // mempool "read lock" (held through GetMainSignals().TransactionAddedToMempool())

    Workspace workspace(ptx);

    if (!PreChecks(args, workspace)) return false;

    // Only compute the precomputed transaction data if we need to verify
    // scripts (ie, other policy checks pass). We perform the inexpensive
    // checks first and avoid hashing and signature verification unless those
    // checks pass, to mitigate CPU exhaustion denial-of-service attacks.
    PrecomputedTransactionData txdata;

    if (!PolicyScriptChecks(args, workspace, txdata)) return false;

    if (!ConsensusScriptChecks(args, workspace, txdata)) return false;

    // Tx was accepted, but not added
    if (args.m_test_accept) return true;

    if (!Finalize(args, workspace)) return false;

    GetMainSignals().TransactionAddedToMempool(ptx);

    return true;
}

} // anon namespace

/** (try to) add transaction to memory pool with a specified acceptance time **/
static bool AcceptToMemoryPoolWithTime(const CChainParams& chainparams, CTxMemPool& pool, TxValidationState &state, const CTransactionRef &tx,
                        int64_t nAcceptTime, std::list<CTransactionRef>* plTxnReplaced,
                        bool bypass_limits, const CAmount nAbsurdFee, bool test_accept) EXCLUSIVE_LOCKS_REQUIRED(cs_main)
{
    std::vector<COutPoint> coins_to_uncache;
    MemPoolAccept::ATMPArgs args { chainparams, state, nAcceptTime, plTxnReplaced, bypass_limits, nAbsurdFee, coins_to_uncache, test_accept };
    bool res = MemPoolAccept(pool).AcceptSingleTransaction(tx, args);
    if (!res) {
        // Remove coins that were not present in the coins cache before calling ATMPW;
        // this is to prevent memory DoS in case we receive a large number of
        // invalid transactions that attempt to overrun the in-memory coins cache
        // (`CCoinsViewCache::cacheCoins`).

        for (const COutPoint& hashTx : coins_to_uncache)
            ::ChainstateActive().CoinsTip().Uncache(hashTx);
    }
    // After we've (potentially) uncached entries, ensure our coins cache is still within its size limits
    BlockValidationState state_dummy;
    ::ChainstateActive().FlushStateToDisk(chainparams, state_dummy, FlushStateMode::PERIODIC);
    return res;
}

bool AcceptToMemoryPool(CTxMemPool& pool, TxValidationState &state, const CTransactionRef &tx,
                        std::list<CTransactionRef>* plTxnReplaced,
                        bool bypass_limits, const CAmount nAbsurdFee, bool test_accept)
{
    const CChainParams& chainparams = Params();
    return AcceptToMemoryPoolWithTime(chainparams, pool, state, tx, GetTime(), plTxnReplaced, bypass_limits, nAbsurdFee, test_accept);
}

CTransactionRef GetTransaction(const CBlockIndex* const block_index, const CTxMemPool* const mempool, const uint256& hash, const Consensus::Params& consensusParams, uint256& hashBlock)
{
    LOCK(cs_main);

    if (block_index) {
        CBlock block;
        if (ReadBlockFromDisk(block, block_index, consensusParams)) {
            for (const auto& tx : block.vtx) {
                if (tx->GetHash() == hash) {
                    hashBlock = block_index->GetBlockHash();
                    return tx;
                }
            }
        }
        return nullptr;
    }
    if (mempool) {
        CTransactionRef ptx = mempool->get(hash);
        if (ptx) return ptx;
    }
    if (g_txindex) {
        CTransactionRef tx;
        if (g_txindex->FindTx(hash, hashBlock, tx)) return tx;
    }
    return nullptr;
}

//////////////////////////////////////////////////////////////////////////////
//
// CBlock and CBlockIndex
//

bool CheckProofOfWork(const CBlockHeader& block, const Consensus::Params& params)
{
    /* Except for legacy blocks with full version 1, ensure that
       the chain ID is correct.  Legacy blocks are not allowed since
       the merge-mining start, which is checked in AcceptBlockHeader
       where the height is known.  */
    if (!block.IsLegacy() && params.fStrictChainId
        && block.GetChainId() != params.nAuxpowChainId)
        return error("%s : block does not have our chain ID"
                     " (got %d, expected %d, full nVersion %d)",
                     __func__, block.GetChainId(),
                     params.nAuxpowChainId, block.nVersion);

    /* If there is no auxpow, just check the block hash.  */
    if (!block.auxpow)
    {
        if (block.IsAuxpow())
            return error("%s : no auxpow on block with auxpow version",
                         __func__);

        if (!CheckProofOfWork(block.GetHash(), block.nBits, params))
            return error("%s : non-AUX proof of work failed", __func__);

        return true;
    }

    /* We have auxpow.  Check it.  */

    if (!block.IsAuxpow())
        return error("%s : auxpow on block with non-auxpow version", __func__);

    /* Temporary check:  Disallow parent blocks with auxpow version.  This is
       for compatibility with the old client.  */
    /* FIXME: Remove this check with a hardfork later on.  */
    if (block.auxpow->getParentBlock().IsAuxpow())
        return error("%s : auxpow parent block has auxpow version", __func__);

    if (!CheckProofOfWork(block.auxpow->getParentBlockHash(), block.nBits, params))
        return error("%s : AUX proof of work failed", __func__);
    if (!block.auxpow->check(block.GetHash(), block.GetChainId(), params))
        return error("%s : AUX POW is not valid", __func__);

    return true;
}

static bool WriteBlockToDisk(const CBlock& block, FlatFilePos& pos, const CMessageHeader::MessageStartChars& messageStart)
{
    // Open history file to append
    CAutoFile fileout(OpenBlockFile(pos), SER_DISK, CLIENT_VERSION);
    if (fileout.IsNull())
        return error("WriteBlockToDisk: OpenBlockFile failed");

    // Write index header
    unsigned int nSize = GetSerializeSize(block, fileout.GetVersion());
    fileout << messageStart << nSize;

    // Write block
    long fileOutPos = ftell(fileout.Get());
    if (fileOutPos < 0)
        return error("WriteBlockToDisk: ftell failed");
    pos.nPos = (unsigned int)fileOutPos;
    fileout << block;

    return true;
}

/* Generic implementation of block reading that can handle
   both a block and its header.  */

template<typename T>
static bool ReadBlockOrHeader(T& block, const FlatFilePos& pos, const Consensus::Params& consensusParams)
{
    block.SetNull();

    // Open history file to read
    CAutoFile filein(OpenBlockFile(pos, true), SER_DISK, CLIENT_VERSION);
    if (filein.IsNull())
        return error("ReadBlockFromDisk: OpenBlockFile failed for %s", pos.ToString());

    // Read block
    try {
        filein >> block;
    }
    catch (const std::exception& e) {
        return error("%s: Deserialize or I/O error - %s at %s", __func__, e.what(), pos.ToString());
    }

    // Check the header
    if (!CheckProofOfWork(block, consensusParams))
        return error("ReadBlockFromDisk: Errors in block header at %s", pos.ToString());

    return true;
}

template<typename T>
static bool ReadBlockOrHeader(T& block, const CBlockIndex* pindex, const Consensus::Params& consensusParams)
{
    FlatFilePos blockPos;
    {
        LOCK(cs_main);
        blockPos = pindex->GetBlockPos();
    }

    if (!ReadBlockOrHeader(block, blockPos, consensusParams))
        return false;
    if (block.GetHash() != pindex->GetBlockHash())
        return error("ReadBlockFromDisk(CBlock&, CBlockIndex*): GetHash() doesn't match index for %s at %s",
                pindex->ToString(), pindex->GetBlockPos().ToString());
    return true;
}

bool ReadBlockFromDisk(CBlock& block, const FlatFilePos& pos, const Consensus::Params& consensusParams)
{
    return ReadBlockOrHeader(block, pos, consensusParams);
}

bool ReadBlockFromDisk(CBlock& block, const CBlockIndex* pindex, const Consensus::Params& consensusParams)
{
    return ReadBlockOrHeader(block, pindex, consensusParams);
}

bool ReadBlockHeaderFromDisk(CBlockHeader& block, const CBlockIndex* pindex, const Consensus::Params& consensusParams)
{
    return ReadBlockOrHeader(block, pindex, consensusParams);
}

bool ReadRawBlockFromDisk(std::vector<uint8_t>& block, const FlatFilePos& pos, const CMessageHeader::MessageStartChars& message_start)
{
    FlatFilePos hpos = pos;
    hpos.nPos -= 8; // Seek back 8 bytes for meta header
    CAutoFile filein(OpenBlockFile(hpos, true), SER_DISK, CLIENT_VERSION);
    if (filein.IsNull()) {
        return error("%s: OpenBlockFile failed for %s", __func__, pos.ToString());
    }

    try {
        CMessageHeader::MessageStartChars blk_start;
        unsigned int blk_size;

        filein >> blk_start >> blk_size;

        if (memcmp(blk_start, message_start, CMessageHeader::MESSAGE_START_SIZE)) {
            return error("%s: Block magic mismatch for %s: %s versus expected %s", __func__, pos.ToString(),
                    HexStr(blk_start),
                    HexStr(message_start));
        }

        if (blk_size > MAX_SIZE) {
            return error("%s: Block data is larger than maximum deserialization size for %s: %s versus %s", __func__, pos.ToString(),
                    blk_size, MAX_SIZE);
        }

        block.resize(blk_size); // Zeroing of memory is intentional here
        filein.read((char*)block.data(), blk_size);
    } catch(const std::exception& e) {
        return error("%s: Read from block file failed: %s for %s", __func__, e.what(), pos.ToString());
    }

    return true;
}

bool ReadRawBlockFromDisk(std::vector<uint8_t>& block, const CBlockIndex* pindex, const CMessageHeader::MessageStartChars& message_start)
{
    FlatFilePos block_pos;
    {
        LOCK(cs_main);
        block_pos = pindex->GetBlockPos();
    }

    return ReadRawBlockFromDisk(block, block_pos, message_start);
}

CAmount GetBlockSubsidy(int nHeight, const Consensus::Params& consensusParams)
{
    int halvings = nHeight / consensusParams.nSubsidyHalvingInterval;
    // Force block reward to zero when right shift is undefined.
    if (halvings >= 64)
        return 0;

    CAmount nSubsidy = 50 * COIN;
    // Subsidy is cut in half every 210,000 blocks which will occur approximately every 4 years.
    nSubsidy >>= halvings;
    return nSubsidy;
}

CoinsViews::CoinsViews(
    std::string ldb_name,
    size_t cache_size_bytes,
    bool in_memory,
    bool should_wipe) : m_dbview(
                            GetDataDir() / ldb_name, cache_size_bytes, in_memory, should_wipe),
                        m_catcherview(&m_dbview) {}

void CoinsViews::InitCache()
{
    m_cacheview = MakeUnique<CCoinsViewCache>(&m_catcherview);
}

CChainState::CChainState(CTxMemPool& mempool, BlockManager& blockman, uint256 from_snapshot_blockhash)
    : m_blockman(blockman),
      m_mempool(mempool),
      m_from_snapshot_blockhash(from_snapshot_blockhash) {}

void CChainState::InitCoinsDB(
    size_t cache_size_bytes,
    bool in_memory,
    bool should_wipe,
    std::string leveldb_name)
{
    if (!m_from_snapshot_blockhash.IsNull()) {
        leveldb_name += "_" + m_from_snapshot_blockhash.ToString();
    }

    m_coins_views = MakeUnique<CoinsViews>(
        leveldb_name, cache_size_bytes, in_memory, should_wipe);
}

void CChainState::InitCoinsCache(size_t cache_size_bytes)
{
    assert(m_coins_views != nullptr);
    m_coinstip_cache_size_bytes = cache_size_bytes;
    m_coins_views->InitCache();
}

// Note that though this is marked const, we may end up modifying `m_cached_finished_ibd`, which
// is a performance-related implementation detail. This function must be marked
// `const` so that `CValidationInterface` clients (which are given a `const CChainState*`)
// can call it.
//
bool CChainState::IsInitialBlockDownload() const
{
    // Optimization: pre-test latch before taking the lock.
    if (m_cached_finished_ibd.load(std::memory_order_relaxed))
        return false;

    LOCK(cs_main);
    if (m_cached_finished_ibd.load(std::memory_order_relaxed))
        return false;
    if (fImporting || fReindex)
        return true;
    if (m_chain.Tip() == nullptr)
        return true;
    if (m_chain.Tip()->nChainWork < nMinimumChainWork)
        return true;
    if (m_chain.Tip()->GetBlockTime() < (GetTime() - nMaxTipAge))
        return true;
    LogPrintf("Leaving InitialBlockDownload (latching to false)\n");
    m_cached_finished_ibd.store(true, std::memory_order_relaxed);
    return false;
}

static CBlockIndex *pindexBestForkTip = nullptr, *pindexBestForkBase = nullptr;

static void AlertNotify(const std::string& strMessage)
{
    uiInterface.NotifyAlertChanged();
#if HAVE_SYSTEM
    std::string strCmd = gArgs.GetArg("-alertnotify", "");
    if (strCmd.empty()) return;

    // Alert text should be plain ascii coming from a trusted source, but to
    // be safe we first strip anything not in safeChars, then add single quotes around
    // the whole string before passing it to the shell:
    std::string singleQuote("'");
    std::string safeStatus = SanitizeString(strMessage);
    safeStatus = singleQuote+safeStatus+singleQuote;
    boost::replace_all(strCmd, "%s", safeStatus);

    std::thread t(runCommand, strCmd);
    t.detach(); // thread runs free
#endif
}

static void CheckForkWarningConditions() EXCLUSIVE_LOCKS_REQUIRED(cs_main)
{
    AssertLockHeld(cs_main);
    // Before we get past initial download, we cannot reliably alert about forks
    // (we assume we don't get stuck on a fork before finishing our initial sync)
    if (::ChainstateActive().IsInitialBlockDownload())
        return;

    // If our best fork is no longer within 72 blocks (+/- 12 hours if no one mines it)
    // of our head, drop it
    if (pindexBestForkTip && ::ChainActive().Height() - pindexBestForkTip->nHeight >= 72)
        pindexBestForkTip = nullptr;

    if (pindexBestForkTip || (pindexBestInvalid && pindexBestInvalid->nChainWork > ::ChainActive().Tip()->nChainWork + (GetBlockProof(*::ChainActive().Tip()) * 6)))
    {
        if (!GetfLargeWorkForkFound() && pindexBestForkBase)
        {
            std::string warning = std::string("'Warning: Large-work fork detected, forking after block ") +
                pindexBestForkBase->phashBlock->ToString() + std::string("'");
            AlertNotify(warning);
        }
        if (pindexBestForkTip && pindexBestForkBase)
        {
            LogPrintf("%s: Warning: Large valid fork found\n  forking the chain at height %d (%s)\n  lasting to height %d (%s).\nChain state database corruption likely.\n", __func__,
                   pindexBestForkBase->nHeight, pindexBestForkBase->phashBlock->ToString(),
                   pindexBestForkTip->nHeight, pindexBestForkTip->phashBlock->ToString());
            SetfLargeWorkForkFound(true);
        }
        else
        {
            LogPrintf("%s: Warning: Found invalid chain at least ~6 blocks longer than our best chain.\nChain state database corruption likely.\n", __func__);
            SetfLargeWorkInvalidChainFound(true);
        }
    }
    else
    {
        SetfLargeWorkForkFound(false);
        SetfLargeWorkInvalidChainFound(false);
    }
}

static void CheckForkWarningConditionsOnNewFork(CBlockIndex* pindexNewForkTip) EXCLUSIVE_LOCKS_REQUIRED(cs_main)
{
    AssertLockHeld(cs_main);
    // If we are on a fork that is sufficiently large, set a warning flag
    CBlockIndex* pfork = pindexNewForkTip;
    CBlockIndex* plonger = ::ChainActive().Tip();
    while (pfork && pfork != plonger)
    {
        while (plonger && plonger->nHeight > pfork->nHeight)
            plonger = plonger->pprev;
        if (pfork == plonger)
            break;
        pfork = pfork->pprev;
    }

    // We define a condition where we should warn the user about as a fork of at least 7 blocks
    // with a tip within 72 blocks (+/- 12 hours if no one mines it) of ours
    // We use 7 blocks rather arbitrarily as it represents just under 10% of sustained network
    // hash rate operating on the fork.
    // or a chain that is entirely longer than ours and invalid (note that this should be detected by both)
    // We define it this way because it allows us to only store the highest fork tip (+ base) which meets
    // the 7-block condition and from this always have the most-likely-to-cause-warning fork
    if (pfork && (!pindexBestForkTip || pindexNewForkTip->nHeight > pindexBestForkTip->nHeight) &&
            pindexNewForkTip->nChainWork - pfork->nChainWork > (GetBlockProof(*pfork) * 7) &&
            ::ChainActive().Height() - pindexNewForkTip->nHeight < 72)
    {
        pindexBestForkTip = pindexNewForkTip;
        pindexBestForkBase = pfork;
    }

    CheckForkWarningConditions();
}

// Called both upon regular invalid block discovery *and* InvalidateBlock
void static InvalidChainFound(CBlockIndex* pindexNew) EXCLUSIVE_LOCKS_REQUIRED(cs_main)
{
    if (!pindexBestInvalid || pindexNew->nChainWork > pindexBestInvalid->nChainWork)
        pindexBestInvalid = pindexNew;
    if (pindexBestHeader != nullptr && pindexBestHeader->GetAncestor(pindexNew->nHeight) == pindexNew) {
        pindexBestHeader = ::ChainActive().Tip();
    }

    LogPrintf("%s: invalid block=%s  height=%d  log2_work=%f  date=%s\n", __func__,
      pindexNew->GetBlockHash().ToString(), pindexNew->nHeight,
      log(pindexNew->nChainWork.getdouble())/log(2.0), FormatISO8601DateTime(pindexNew->GetBlockTime()));
    CBlockIndex *tip = ::ChainActive().Tip();
    assert (tip);
    LogPrintf("%s:  current best=%s  height=%d  log2_work=%f  date=%s\n", __func__,
      tip->GetBlockHash().ToString(), ::ChainActive().Height(), log(tip->nChainWork.getdouble())/log(2.0),
      FormatISO8601DateTime(tip->GetBlockTime()));
    CheckForkWarningConditions();
}

// Same as InvalidChainFound, above, except not called directly from InvalidateBlock,
// which does its own setBlockIndexCandidates manageent.
void CChainState::InvalidBlockFound(CBlockIndex *pindex, const BlockValidationState &state) {
    if (state.GetResult() != BlockValidationResult::BLOCK_MUTATED) {
        pindex->nStatus |= BLOCK_FAILED_VALID;
        m_blockman.m_failed_blocks.insert(pindex);
        setDirtyBlockIndex.insert(pindex);
        setBlockIndexCandidates.erase(pindex);
        InvalidChainFound(pindex);
    }
}

void UpdateCoins(const CTransaction& tx, CCoinsViewCache& inputs, CTxUndo &txundo, int nHeight)
{
    // mark inputs spent
    if (!tx.IsCoinBase()) {
        txundo.vprevout.reserve(tx.vin.size());
        for (const CTxIn &txin : tx.vin) {
            txundo.vprevout.emplace_back();
            bool is_spent = inputs.SpendCoin(txin.prevout, &txundo.vprevout.back());
            assert(is_spent);
        }
    }
    // add outputs
    AddCoins(inputs, tx, nHeight);
}

void UpdateCoins(const CTransaction& tx, CCoinsViewCache& inputs, int nHeight)
{
    CTxUndo txundo;
    UpdateCoins(tx, inputs, txundo, nHeight);
}

bool CScriptCheck::operator()() {
    const CScript &scriptSig = ptxTo->vin[nIn].scriptSig;
    const CScriptWitness *witness = &ptxTo->vin[nIn].scriptWitness;
    return VerifyScript(scriptSig, m_tx_out.scriptPubKey, witness, nFlags, CachingTransactionSignatureChecker(ptxTo, nIn, m_tx_out.nValue, cacheStore, *txdata), &error);
}

int GetSpendHeight(const CCoinsViewCache& inputs)
{
    LOCK(cs_main);
    CBlockIndex* pindexPrev = LookupBlockIndex(inputs.GetBestBlock());
    return pindexPrev->nHeight + 1;
}


static CuckooCache::cache<uint256, SignatureCacheHasher> g_scriptExecutionCache;
static CSHA256 g_scriptExecutionCacheHasher;

void InitScriptExecutionCache() {
    // Setup the salted hasher
    uint256 nonce = GetRandHash();
    // We want the nonce to be 64 bytes long to force the hasher to process
    // this chunk, which makes later hash computations more efficient. We
    // just write our 32-byte entropy twice to fill the 64 bytes.
    g_scriptExecutionCacheHasher.Write(nonce.begin(), 32);
    g_scriptExecutionCacheHasher.Write(nonce.begin(), 32);
    // nMaxCacheSize is unsigned. If -maxsigcachesize is set to zero,
    // setup_bytes creates the minimum possible cache (2 elements).
    size_t nMaxCacheSize = std::min(std::max((int64_t)0, gArgs.GetArg("-maxsigcachesize", DEFAULT_MAX_SIG_CACHE_SIZE) / 2), MAX_MAX_SIG_CACHE_SIZE) * ((size_t) 1 << 20);
    size_t nElems = g_scriptExecutionCache.setup_bytes(nMaxCacheSize);
    LogPrintf("Using %zu MiB out of %zu/2 requested for script execution cache, able to store %zu elements\n",
            (nElems*sizeof(uint256)) >>20, (nMaxCacheSize*2)>>20, nElems);
}

/**
 * Check whether all of this transaction's input scripts succeed.
 *
 * This involves ECDSA signature checks so can be computationally intensive. This function should
 * only be called after the cheap sanity checks in CheckTxInputs passed.
 *
 * If pvChecks is not nullptr, script checks are pushed onto it instead of being performed inline. Any
 * script checks which are not necessary (eg due to script execution cache hits) are, obviously,
 * not pushed onto pvChecks/run.
 *
 * Setting cacheSigStore/cacheFullScriptStore to false will remove elements from the corresponding cache
 * which are matched. This is useful for checking blocks where we will likely never need the cache
 * entry again.
 *
 * Note that we may set state.reason to NOT_STANDARD for extra soft-fork flags in flags, block-checking
 * callers should probably reset it to CONSENSUS in such cases.
 *
 * Non-static (and re-declared) in src/test/txvalidationcache_tests.cpp
 */
bool CheckInputScripts(const CTransaction& tx, TxValidationState &state, const CCoinsViewCache &inputs, unsigned int flags, bool cacheSigStore, bool cacheFullScriptStore, PrecomputedTransactionData& txdata, std::vector<CScriptCheck> *pvChecks) EXCLUSIVE_LOCKS_REQUIRED(cs_main)
{
    if (tx.IsCoinBase()) return true;

    if (pvChecks) {
        pvChecks->reserve(tx.vin.size());
    }

    // First check if script executions have been cached with the same
    // flags. Note that this assumes that the inputs provided are
    // correct (ie that the transaction hash which is in tx's prevouts
    // properly commits to the scriptPubKey in the inputs view of that
    // transaction).
    uint256 hashCacheEntry;
    CSHA256 hasher = g_scriptExecutionCacheHasher;
    hasher.Write(tx.GetWitnessHash().begin(), 32).Write((unsigned char*)&flags, sizeof(flags)).Finalize(hashCacheEntry.begin());
    AssertLockHeld(cs_main); //TODO: Remove this requirement by making CuckooCache not require external locks
    if (g_scriptExecutionCache.contains(hashCacheEntry, !cacheFullScriptStore)) {
        return true;
    }

    if (!txdata.m_ready) {
        txdata.Init(tx);
    }

    for (unsigned int i = 0; i < tx.vin.size(); i++) {
        const COutPoint &prevout = tx.vin[i].prevout;
        const Coin& coin = inputs.AccessCoin(prevout);
        assert(!coin.IsSpent());

        // We very carefully only pass in things to CScriptCheck which
        // are clearly committed to by tx' witness hash. This provides
        // a sanity check that our caching is not introducing consensus
        // failures through additional data in, eg, the coins being
        // spent being checked as a part of CScriptCheck.

        // Verify signature
        CScriptCheck check(coin.out, tx, i, flags, cacheSigStore, &txdata);
        if (pvChecks) {
            pvChecks->push_back(CScriptCheck());
            check.swap(pvChecks->back());
        } else if (!check()) {
            if (flags & STANDARD_NOT_MANDATORY_VERIFY_FLAGS) {
                // Check whether the failure was caused by a
                // non-mandatory script verification check, such as
                // non-standard DER encodings or non-null dummy
                // arguments; if so, ensure we return NOT_STANDARD
                // instead of CONSENSUS to avoid downstream users
                // splitting the network between upgraded and
                // non-upgraded nodes by banning CONSENSUS-failing
                // data providers.
                CScriptCheck check2(coin.out, tx, i,
                        flags & ~STANDARD_NOT_MANDATORY_VERIFY_FLAGS, cacheSigStore, &txdata);
                if (check2())
                    return state.Invalid(TxValidationResult::TX_NOT_STANDARD, strprintf("non-mandatory-script-verify-flag (%s)", ScriptErrorString(check.GetScriptError())));
            }
            // MANDATORY flag failures correspond to
            // TxValidationResult::TX_CONSENSUS. Because CONSENSUS
            // failures are the most serious case of validation
            // failures, we may need to consider using
            // RECENT_CONSENSUS_CHANGE for any script failure that
            // could be due to non-upgraded nodes which we may want to
            // support, to avoid splitting the network (but this
            // depends on the details of how net_processing handles
            // such errors).
            return state.Invalid(TxValidationResult::TX_CONSENSUS, strprintf("mandatory-script-verify-flag-failed (%s)", ScriptErrorString(check.GetScriptError())));
        }
    }

    if (cacheFullScriptStore && !pvChecks) {
        // We executed all of the provided scripts, and were told to
        // cache the result. Do so now.
        g_scriptExecutionCache.insert(hashCacheEntry);
    }

    return true;
}

static bool UndoWriteToDisk(const CBlockUndo& blockundo, FlatFilePos& pos, const uint256& hashBlock, const CMessageHeader::MessageStartChars& messageStart)
{
    // Open history file to append
    CAutoFile fileout(OpenUndoFile(pos), SER_DISK, CLIENT_VERSION);
    if (fileout.IsNull())
        return error("%s: OpenUndoFile failed", __func__);

    // Write index header
    unsigned int nSize = GetSerializeSize(blockundo, fileout.GetVersion());
    fileout << messageStart << nSize;

    // Write undo data
    long fileOutPos = ftell(fileout.Get());
    if (fileOutPos < 0)
        return error("%s: ftell failed", __func__);
    pos.nPos = (unsigned int)fileOutPos;
    fileout << blockundo;

    // calculate & write checksum
    CHashWriter hasher(SER_GETHASH, PROTOCOL_VERSION);
    hasher << hashBlock;
    hasher << blockundo;
    fileout << hasher.GetHash();

    return true;
}

bool UndoReadFromDisk(CBlockUndo& blockundo, const CBlockIndex* pindex)
{
    FlatFilePos pos = pindex->GetUndoPos();
    if (pos.IsNull()) {
        return error("%s: no undo data available", __func__);
    }

    // Open history file to read
    CAutoFile filein(OpenUndoFile(pos, true), SER_DISK, CLIENT_VERSION);
    if (filein.IsNull())
        return error("%s: OpenUndoFile failed", __func__);

    // Read block
    uint256 hashChecksum;
    CHashVerifier<CAutoFile> verifier(&filein); // We need a CHashVerifier as reserializing may lose data
    try {
        verifier << pindex->pprev->GetBlockHash();
        verifier >> blockundo;
        filein >> hashChecksum;
    }
    catch (const std::exception& e) {
        return error("%s: Deserialize or I/O error - %s", __func__, e.what());
    }

    // Verify checksum
    if (hashChecksum != verifier.GetHash())
        return error("%s: Checksum mismatch", __func__);

    return true;
}

/** Abort with a message */
static bool AbortNode(const std::string& strMessage, bilingual_str user_message = bilingual_str())
{
    SetMiscWarning(Untranslated(strMessage));
    LogPrintf("*** %s\n", strMessage);
    if (user_message.empty()) {
        user_message = _("A fatal internal error occurred, see debug.log for details");
    }
    AbortError(user_message);
    StartShutdown();
    return false;
}

static bool AbortNode(BlockValidationState& state, const std::string& strMessage, const bilingual_str& userMessage = bilingual_str())
{
    AbortNode(strMessage, userMessage);
    return state.Error(strMessage);
}

/**
 * Restore the UTXO in a Coin at a given COutPoint
 * @param undo The Coin to be restored.
 * @param view The coins view to which to apply the changes.
 * @param out The out point that corresponds to the tx input.
 * @return A DisconnectResult as an int
 */
int ApplyTxInUndo(Coin&& undo, CCoinsViewCache& view, const COutPoint& out)
{
    bool fClean = true;

    if (view.HaveCoin(out)) fClean = false; // overwriting transaction output

    if (undo.nHeight == 0) {
        // Missing undo metadata (height and coinbase). Older versions included this
        // information only in undo records for the last spend of a transactions'
        // outputs. This implies that it must be present for some other output of the same tx.
        const Coin& alternate = AccessByTxid(view, out.hash);
        if (!alternate.IsSpent()) {
            undo.nHeight = alternate.nHeight;
            undo.fCoinBase = alternate.fCoinBase;
        } else {
            return DISCONNECT_FAILED; // adding output for transaction without known metadata
        }
    }
    // If the coin already exists as an unspent coin in the cache, then the
    // possible_overwrite parameter to AddCoin must be set to true. We have
    // already checked whether an unspent coin exists above using HaveCoin, so
    // we don't need to guess. When fClean is false, an unspent coin already
    // existed and it is an overwrite.
    view.AddCoin(out, std::move(undo), !fClean);

    return fClean ? DISCONNECT_OK : DISCONNECT_UNCLEAN;
}

/** Undo the effects of this block (with given index) on the UTXO set represented by coins.
 *  When FAILED is returned, view is left in an indeterminate state. */
DisconnectResult CChainState::DisconnectBlock(const CBlock& block, const CBlockIndex* pindex, CCoinsViewCache& view, std::set<valtype>& unexpiredNames)
{
    bool fClean = true;

    CBlockUndo blockUndo;
    if (!UndoReadFromDisk(blockUndo, pindex)) {
        error("DisconnectBlock(): failure reading undo data");
        return DISCONNECT_FAILED;
    }

    if (blockUndo.vtxundo.size() + 1 != block.vtx.size()) {
        error("DisconnectBlock(): block and undo data inconsistent");
        return DISCONNECT_FAILED;
    }

    /* Undo name expirations.  We use nHeight+1 here in sync with
       the call to ExpireNames, because that's the height at which a
       possible name_update could be (thus it counts for spendability
       of the name).  This is done first to match the order
       in which names are expired when connecting blocks.  */
    if (!UnexpireNames (pindex->nHeight + 1, blockUndo, view, unexpiredNames))
      fClean = false;

    // undo transactions in reverse order
    for (int i = block.vtx.size() - 1; i >= 0; i--) {
        const CTransaction &tx = *(block.vtx[i]);
        uint256 hash = tx.GetHash();
        bool is_coinbase = tx.IsCoinBase();

        // Check that all outputs are available and match the outputs in the block itself
        // exactly.
        for (size_t o = 0; o < tx.vout.size(); o++) {
            if (!tx.vout[o].scriptPubKey.IsUnspendable()) {
                COutPoint out(hash, o);
                Coin coin;
                bool is_spent = view.SpendCoin(out, &coin);
                if (!is_spent || tx.vout[o] != coin.out || pindex->nHeight != coin.nHeight || is_coinbase != coin.fCoinBase) {
                    /* This may be due to a historic bug.  For them, some names
                       are marked immediately as unspendable.  They fail this check
                       when undoing, thus ignore them here.  */
                    CChainParams::BugType type;
                    if (!Params ().IsHistoricBug (tx.GetHash (), pindex->nHeight, type) || type != CChainParams::BUG_FULLY_IGNORE) {
                        fClean = false; // transaction output mismatch
                    }
                }
            }
        }

        // restore inputs
        if (i > 0) { // not coinbases
            CTxUndo &txundo = blockUndo.vtxundo[i-1];
            if (txundo.vprevout.size() != tx.vin.size()) {
                error("DisconnectBlock(): transaction and undo data inconsistent");
                return DISCONNECT_FAILED;
            }
            for (unsigned int j = tx.vin.size(); j-- > 0;) {
                const COutPoint &out = tx.vin[j].prevout;
                int res = ApplyTxInUndo(std::move(txundo.vprevout[j]), view, out);
                if (res == DISCONNECT_FAILED) return DISCONNECT_FAILED;
                fClean = fClean && res != DISCONNECT_UNCLEAN;
            }
            // At this point, all of txundo.vprevout should have been moved out.
        }
    }

    // undo name operations in reverse order
    std::vector<CNameTxUndo>::const_reverse_iterator nameUndoIter;
    for (nameUndoIter = blockUndo.vnameundo.rbegin ();
         nameUndoIter != blockUndo.vnameundo.rend (); ++nameUndoIter)
      nameUndoIter->apply (view);

    // move best block pointer to prevout block
    view.SetBestBlock(pindex->pprev->GetBlockHash());

    return fClean ? DISCONNECT_OK : DISCONNECT_UNCLEAN;
}

static void FlushUndoFile(int block_file, bool finalize = false)
{
    FlatFilePos undo_pos_old(block_file, vinfoBlockFile[block_file].nUndoSize);
    if (!UndoFileSeq().Flush(undo_pos_old, finalize)) {
        AbortNode("Flushing undo file to disk failed. This is likely the result of an I/O error.");
    }
}

static void FlushBlockFile(bool fFinalize = false, bool finalize_undo = false)
{
    LOCK(cs_LastBlockFile);
    FlatFilePos block_pos_old(nLastBlockFile, vinfoBlockFile[nLastBlockFile].nSize);
    if (!BlockFileSeq().Flush(block_pos_old, fFinalize)) {
        AbortNode("Flushing block file to disk failed. This is likely the result of an I/O error.");
    }
    // we do not always flush the undo file, as the chain tip may be lagging behind the incoming blocks,
    // e.g. during IBD or a sync after a node going offline
    if (!fFinalize || finalize_undo) FlushUndoFile(nLastBlockFile, finalize_undo);
}

static bool FindUndoPos(BlockValidationState &state, int nFile, FlatFilePos &pos, unsigned int nAddSize);

static bool WriteUndoDataForBlock(const CBlockUndo& blockundo, BlockValidationState& state, CBlockIndex* pindex, const CChainParams& chainparams)
{
    // Write undo information to disk
    if (pindex->GetUndoPos().IsNull()) {
        FlatFilePos _pos;
        if (!FindUndoPos(state, pindex->nFile, _pos, ::GetSerializeSize(blockundo, CLIENT_VERSION) + 40))
            return error("ConnectBlock(): FindUndoPos failed");
        if (!UndoWriteToDisk(blockundo, _pos, pindex->pprev->GetBlockHash(), chainparams.MessageStart()))
            return AbortNode(state, "Failed to write undo data");
        // rev files are written in block height order, whereas blk files are written as blocks come in (often out of order)
        // we want to flush the rev (undo) file once we've written the last block, which is indicated by the last height
        // in the block file info as below; note that this does not catch the case where the undo writes are keeping up
        // with the block writes (usually when a synced up node is getting newly mined blocks) -- this case is caught in
        // the FindBlockPos function
        if (_pos.nFile < nLastBlockFile && static_cast<uint32_t>(pindex->nHeight) == vinfoBlockFile[_pos.nFile].nHeightLast) {
            FlushUndoFile(_pos.nFile, true);
        }

        // update nUndoPos in block index
        pindex->nUndoPos = _pos.nPos;
        pindex->nStatus |= BLOCK_HAVE_UNDO;
        setDirtyBlockIndex.insert(pindex);
    }

    return true;
}

static CCheckQueue<CScriptCheck> scriptcheckqueue(128);

void ThreadScriptCheck(int worker_num) {
    util::ThreadRename(strprintf("scriptch.%i", worker_num));
    scriptcheckqueue.Thread();
}

VersionBitsCache versionbitscache GUARDED_BY(cs_main);

int32_t ComputeBlockVersion(const CBlockIndex* pindexPrev, const Consensus::Params& params)
{
    LOCK(cs_main);
    int32_t nVersion = VERSIONBITS_TOP_BITS;

    for (int i = 0; i < (int)Consensus::MAX_VERSION_BITS_DEPLOYMENTS; i++) {
        ThresholdState state = VersionBitsState(pindexPrev, params, static_cast<Consensus::DeploymentPos>(i), versionbitscache);
        if (state == ThresholdState::LOCKED_IN || state == ThresholdState::STARTED) {
            nVersion |= VersionBitsMask(params, static_cast<Consensus::DeploymentPos>(i));
        }
    }

    return nVersion;
}

/**
 * Threshold condition checker that triggers when unknown versionbits are seen on the network.
 */
class WarningBitsConditionChecker : public AbstractThresholdConditionChecker
{
private:
    int bit;

public:
    explicit WarningBitsConditionChecker(int bitIn) : bit(bitIn) {}

    int64_t BeginTime(const Consensus::Params& params) const override { return 0; }
    int64_t EndTime(const Consensus::Params& params) const override { return std::numeric_limits<int64_t>::max(); }
    int Period(const Consensus::Params& params) const override { return params.nMinerConfirmationWindow; }
    int Threshold(const Consensus::Params& params) const override { return params.nRuleChangeActivationThreshold; }

    bool Condition(const CBlockIndex* pindex, const Consensus::Params& params) const override
    {
        return pindex->nHeight >= params.MinBIP9WarningHeight &&
               ((pindex->nVersion & VERSIONBITS_TOP_MASK) == VERSIONBITS_TOP_BITS) &&
               ((pindex->nVersion >> bit) & 1) != 0 &&
               ((ComputeBlockVersion(pindex->pprev, params) >> bit) & 1) == 0;
    }
};

static ThresholdConditionCache warningcache[VERSIONBITS_NUM_BITS] GUARDED_BY(cs_main);

static unsigned int GetBlockScriptFlags(const CBlockIndex* pindex, const Consensus::Params& consensusparams) EXCLUSIVE_LOCKS_REQUIRED(cs_main) {
    AssertLockHeld(cs_main);

    unsigned int flags = SCRIPT_VERIFY_NONE;

    if (pindex->nHeight >= consensusparams.BIP16Height) {
        flags |= SCRIPT_VERIFY_P2SH;
    }

    // Start enforcing the DERSIG (BIP66) rule
    if (pindex->nHeight >= consensusparams.BIP66Height) {
        flags |= SCRIPT_VERIFY_DERSIG;
    }

    // Start enforcing CHECKLOCKTIMEVERIFY (BIP65) rule
    if (pindex->nHeight >= consensusparams.BIP65Height) {
        flags |= SCRIPT_VERIFY_CHECKLOCKTIMEVERIFY;
    }

    // Start enforcing BIP112 (CHECKSEQUENCEVERIFY)
    if (pindex->nHeight >= consensusparams.CSVHeight) {
        flags |= SCRIPT_VERIFY_CHECKSEQUENCEVERIFY;
    }

    // Start enforcing BIP147 NULLDUMMY (activated simultaneously with segwit)
    if (IsWitnessEnabled(pindex->pprev, consensusparams)) {
        flags |= SCRIPT_VERIFY_NULLDUMMY;
        flags |= SCRIPT_VERIFY_WITNESS;
    }

    return flags;
}



static int64_t nTimeCheck = 0;
static int64_t nTimeForks = 0;
static int64_t nTimeVerify = 0;
static int64_t nTimeConnect = 0;
static int64_t nTimeIndex = 0;
static int64_t nTimeCallbacks = 0;
static int64_t nTimeTotal = 0;
static int64_t nBlocksTotal = 0;

/** Apply the effects of this block (with given index) on the UTXO set represented by coins.
 *  Validity checks that depend on the UTXO set are also done; ConnectBlock()
 *  can fail if those validity checks fail (among other reasons). */
bool CChainState::ConnectBlock(const CBlock& block, BlockValidationState& state, CBlockIndex* pindex,
                  CCoinsViewCache& view,
                  std::set<valtype>& expiredNames,
                  const CChainParams& chainparams, bool fJustCheck)
{
    AssertLockHeld(cs_main);
    assert(pindex);
    assert(*pindex->phashBlock == block.GetHash());
    int64_t nTimeStart = GetTimeMicros();

    // Check it again in case a previous version let a bad block in
    // NOTE: We don't currently (re-)invoke ContextualCheckBlock() or
    // ContextualCheckBlockHeader() here. This means that if we add a new
    // consensus rule that is enforced in one of those two functions, then we
    // may have let in a block that violates the rule prior to updating the
    // software, and we would NOT be enforcing the rule here. Fully solving
    // upgrade from one software version to the next after a consensus rule
    // change is potentially tricky and issue-specific (see RewindBlockIndex()
    // for one general approach that was used for BIP 141 deployment).
    // Also, currently the rule against blocks more than 2 hours in the future
    // is enforced in ContextualCheckBlockHeader(); we wouldn't want to
    // re-enforce that rule here (at least until we make it impossible for
    // GetAdjustedTime() to go backward).
    if (!CheckBlock(block, state, chainparams.GetConsensus(), !fJustCheck, !fJustCheck)) {
        if (state.GetResult() == BlockValidationResult::BLOCK_MUTATED) {
            // We don't write down blocks to disk if they may have been
            // corrupted, so this should be impossible unless we're having hardware
            // problems.
            return AbortNode(state, "Corrupt block found indicating potential hardware failure; shutting down");
        }
        return error("%s: Consensus::CheckBlock: %s", __func__, state.ToString());
    }

    // verify that the view's current state corresponds to the previous block
    uint256 hashPrevBlock = pindex->pprev == nullptr ? uint256() : pindex->pprev->GetBlockHash();
    assert(hashPrevBlock == view.GetBestBlock());

    nBlocksTotal++;

    // Special case for the genesis block, skipping connection of its transactions
    // (its coinbase is unspendable)
    if (block.GetHash() == chainparams.GetConsensus().hashGenesisBlock) {
        if (!fJustCheck)
            view.SetBestBlock(pindex->GetBlockHash());
        return true;
    }

    bool fScriptChecks = true;
    if (!hashAssumeValid.IsNull()) {
        // We've been configured with the hash of a block which has been externally verified to have a valid history.
        // A suitable default value is included with the software and updated from time to time.  Because validity
        //  relative to a piece of software is an objective fact these defaults can be easily reviewed.
        // This setting doesn't force the selection of any particular chain but makes validating some faster by
        //  effectively caching the result of part of the verification.
        BlockMap::const_iterator  it = m_blockman.m_block_index.find(hashAssumeValid);
        if (it != m_blockman.m_block_index.end()) {
            if (it->second->GetAncestor(pindex->nHeight) == pindex &&
                pindexBestHeader->GetAncestor(pindex->nHeight) == pindex &&
                pindexBestHeader->nChainWork >= nMinimumChainWork) {
                // This block is a member of the assumed verified chain and an ancestor of the best header.
                // Script verification is skipped when connecting blocks under the
                // assumevalid block. Assuming the assumevalid block is valid this
                // is safe because block merkle hashes are still computed and checked,
                // Of course, if an assumed valid block is invalid due to false scriptSigs
                // this optimization would allow an invalid chain to be accepted.
                // The equivalent time check discourages hash power from extorting the network via DOS attack
                //  into accepting an invalid block through telling users they must manually set assumevalid.
                //  Requiring a software change or burying the invalid block, regardless of the setting, makes
                //  it hard to hide the implication of the demand.  This also avoids having release candidates
                //  that are hardly doing any signature verification at all in testing without having to
                //  artificially set the default assumed verified block further back.
                // The test against nMinimumChainWork prevents the skipping when denied access to any chain at
                //  least as good as the expected chain.
                fScriptChecks = (GetBlockProofEquivalentTime(*pindexBestHeader, *pindex, *pindexBestHeader, chainparams.GetConsensus()) <= 60 * 60 * 24 * 7 * 2);
            }
        }
    }

    int64_t nTime1 = GetTimeMicros(); nTimeCheck += nTime1 - nTimeStart;
    LogPrint(BCLog::BENCH, "    - Sanity checks: %.2fms [%.2fs (%.2fms/blk)]\n", MILLI * (nTime1 - nTimeStart), nTimeCheck * MICRO, nTimeCheck * MILLI / nBlocksTotal);

    // Do not allow blocks that contain transactions which 'overwrite' older transactions,
    // unless those are already completely spent.
    // If such overwrites are allowed, coinbases and transactions depending upon those
    // can be duplicated to remove the ability to spend the first instance -- even after
    // being sent to another address.
    // See BIP30, CVE-2012-1909, and http://r6.ca/blog/20120206T005236Z.html for more information.
    // This logic is not necessary for memory pool transactions, as AcceptToMemoryPool
    // already refuses previously-known transaction ids entirely.
    // FIXME: Enable strict check after appropriate fork.
    bool fEnforceBIP30 = (!pindex->phashBlock) || // Enforce on CreateNewBlock invocations which don't have a hash.
                          !(true);
    assert(pindex->pprev);

    if (fEnforceBIP30) {
        for (const auto& tx : block.vtx) {
            for (size_t o = 0; o < tx->vout.size(); o++) {
                if (view.HaveCoin(COutPoint(tx->GetHash(), o))) {
                    LogPrintf("ERROR: ConnectBlock(): tried to overwrite transaction\n");
                    return state.Invalid(BlockValidationResult::BLOCK_CONSENSUS, "bad-txns-BIP30");
                }
            }
        }
    }

    // Start enforcing BIP68 (sequence locks)
    int nLockTimeFlags = 0;
    if (pindex->nHeight >= chainparams.GetConsensus().CSVHeight) {
        nLockTimeFlags |= LOCKTIME_VERIFY_SEQUENCE;
    }

    // Get the script flags for this block
    unsigned int flags = GetBlockScriptFlags(pindex, chainparams.GetConsensus());

    int64_t nTime2 = GetTimeMicros(); nTimeForks += nTime2 - nTime1;
    LogPrint(BCLog::BENCH, "    - Fork checks: %.2fms [%.2fs (%.2fms/blk)]\n", MILLI * (nTime2 - nTime1), nTimeForks * MICRO, nTimeForks * MILLI / nBlocksTotal);

    CBlockUndo blockundo;

    // Precomputed transaction data pointers must not be invalidated
    // until after `control` has run the script checks (potentially
    // in multiple threads). Preallocate the vector size so a new allocation
    // doesn't invalidate pointers into the vector, and keep txsdata in scope
    // for as long as `control`.
    CCheckQueueControl<CScriptCheck> control(fScriptChecks && g_parallel_script_checks ? &scriptcheckqueue : nullptr);
    std::vector<PrecomputedTransactionData> txsdata(block.vtx.size());

    std::vector<int> prevheights;
    CAmount nFees = 0;
    int nInputs = 0;
    int64_t nSigOpsCost = 0;
    blockundo.vtxundo.reserve(block.vtx.size() - 1);
    for (unsigned int i = 0; i < block.vtx.size(); i++)
    {
        const CTransaction &tx = *(block.vtx[i]);

        nInputs += tx.vin.size();

        if (!tx.IsCoinBase())
        {
            CAmount txfee = 0;
            TxValidationState tx_state;
            if (!Consensus::CheckTxInputs(tx, tx_state, view, pindex->nHeight, flags, txfee)) {
                // Any transaction validation failure in ConnectBlock is a block consensus failure
                state.Invalid(BlockValidationResult::BLOCK_CONSENSUS,
                            tx_state.GetRejectReason(), tx_state.GetDebugMessage());
                return error("%s: Consensus::CheckTxInputs: %s, %s", __func__, tx.GetHash().ToString(), state.ToString());
            }
            nFees += txfee;
            if (!MoneyRange(nFees)) {
                LogPrintf("ERROR: %s: accumulated fee in the block out of range.\n", __func__);
                return state.Invalid(BlockValidationResult::BLOCK_CONSENSUS, "bad-txns-accumulated-fee-outofrange");
            }

            // Check that transaction is BIP68 final
            // BIP68 lock checks (as opposed to nLockTime checks) must
            // be in ConnectBlock because they require the UTXO set
            prevheights.resize(tx.vin.size());
            for (size_t j = 0; j < tx.vin.size(); j++) {
                prevheights[j] = view.AccessCoin(tx.vin[j].prevout).nHeight;
            }

            if (!SequenceLocks(tx, nLockTimeFlags, prevheights, *pindex)) {
                LogPrintf("ERROR: %s: contains a non-BIP68-final transaction\n", __func__);
                return state.Invalid(BlockValidationResult::BLOCK_CONSENSUS, "bad-txns-nonfinal");
            }
        }

        // GetTransactionSigOpCost counts 3 types of sigops:
        // * legacy (always)
        // * p2sh (when P2SH enabled in flags and excludes coinbase)
        // * witness (when witness enabled in flags and excludes coinbase)
        nSigOpsCost += GetTransactionSigOpCost(tx, view, flags);
        if (nSigOpsCost > MAX_BLOCK_SIGOPS_COST) {
            LogPrintf("ERROR: ConnectBlock(): too many sigops\n");
            return state.Invalid(BlockValidationResult::BLOCK_CONSENSUS, "bad-blk-sigops");
        }

        if (!tx.IsCoinBase())
        {
            std::vector<CScriptCheck> vChecks;
            bool fCacheResults = fJustCheck; /* Don't cache results if we're actually connecting blocks (still consult the cache, though) */
            TxValidationState tx_state;
            if (fScriptChecks && !CheckInputScripts(tx, tx_state, view, flags, fCacheResults, fCacheResults, txsdata[i], g_parallel_script_checks ? &vChecks : nullptr)) {
                // Any transaction validation failure in ConnectBlock is a block consensus failure
                state.Invalid(BlockValidationResult::BLOCK_CONSENSUS,
                              tx_state.GetRejectReason(), tx_state.GetDebugMessage());
                return error("ConnectBlock(): CheckInputScripts on %s failed with %s",
                    tx.GetHash().ToString(), state.ToString());
            }
            control.Add(vChecks);
        }

        CTxUndo undoDummy;
        if (i > 0) {
            blockundo.vtxundo.push_back(CTxUndo());
        }
        UpdateCoins(tx, view, i == 0 ? undoDummy : blockundo.vtxundo.back(), pindex->nHeight);
        ApplyNameTransaction(tx, pindex->nHeight, view, blockundo);
    }
    int64_t nTime3 = GetTimeMicros(); nTimeConnect += nTime3 - nTime2;
    LogPrint(BCLog::BENCH, "      - Connect %u transactions: %.2fms (%.3fms/tx, %.3fms/txin) [%.2fs (%.2fms/blk)]\n", (unsigned)block.vtx.size(), MILLI * (nTime3 - nTime2), MILLI * (nTime3 - nTime2) / block.vtx.size(), nInputs <= 1 ? 0 : MILLI * (nTime3 - nTime2) / (nInputs-1), nTimeConnect * MICRO, nTimeConnect * MILLI / nBlocksTotal);

    CAmount blockReward = nFees + GetBlockSubsidy(pindex->nHeight, chainparams.GetConsensus());
    if (block.vtx[0]->GetValueOut() > blockReward) {
        LogPrintf("ERROR: ConnectBlock(): coinbase pays too much (actual=%d vs limit=%d)\n", block.vtx[0]->GetValueOut(), blockReward);
        return state.Invalid(BlockValidationResult::BLOCK_CONSENSUS, "bad-cb-amount");
    }

    if (!control.Wait()) {
        LogPrintf("ERROR: %s: CheckQueue failed\n", __func__);
        return state.Invalid(BlockValidationResult::BLOCK_CONSENSUS, "block-validation-failed");
    }
    int64_t nTime4 = GetTimeMicros(); nTimeVerify += nTime4 - nTime2;
    LogPrint(BCLog::BENCH, "    - Verify %u txins: %.2fms (%.3fms/txin) [%.2fs (%.2fms/blk)]\n", nInputs - 1, MILLI * (nTime4 - nTime2), nInputs <= 1 ? 0 : MILLI * (nTime4 - nTime2) / (nInputs-1), nTimeVerify * MICRO, nTimeVerify * MILLI / nBlocksTotal);

    if (fJustCheck)
        return true;

    /* Remove expired names from the UTXO set.  They become permanently
       unspendable.  Note that we use nHeight+1 here because a possible
       spending transaction would be at least at that height.  This has
       to be done after checking the transactions themselves, because
       spending a name would still be valid in the current block.  */
    if (!ExpireNames(pindex->nHeight + 1, view, blockundo, expiredNames))
        return error("%s : ExpireNames failed", __func__);

    if (!WriteUndoDataForBlock(blockundo, state, pindex, chainparams))
        return false;

    if (!pindex->IsValid(BLOCK_VALID_SCRIPTS)) {
        pindex->RaiseValidity(BLOCK_VALID_SCRIPTS);
        setDirtyBlockIndex.insert(pindex);
    }

    assert(pindex->phashBlock);
    // add this block to the view's block chain
    view.SetBestBlock(pindex->GetBlockHash());

    int64_t nTime5 = GetTimeMicros(); nTimeIndex += nTime5 - nTime4;
    LogPrint(BCLog::BENCH, "    - Index writing: %.2fms [%.2fs (%.2fms/blk)]\n", MILLI * (nTime5 - nTime4), nTimeIndex * MICRO, nTimeIndex * MILLI / nBlocksTotal);

    int64_t nTime6 = GetTimeMicros(); nTimeCallbacks += nTime6 - nTime5;
    LogPrint(BCLog::BENCH, "    - Callbacks: %.2fms [%.2fs (%.2fms/blk)]\n", MILLI * (nTime6 - nTime5), nTimeCallbacks * MICRO, nTimeCallbacks * MILLI / nBlocksTotal);

    return true;
}

CoinsCacheSizeState CChainState::GetCoinsCacheSizeState(const CTxMemPool* tx_pool)
{
    return this->GetCoinsCacheSizeState(
        tx_pool,
        m_coinstip_cache_size_bytes,
        gArgs.GetArg("-maxmempool", DEFAULT_MAX_MEMPOOL_SIZE) * 1000000);
}

CoinsCacheSizeState CChainState::GetCoinsCacheSizeState(
    const CTxMemPool* tx_pool,
    size_t max_coins_cache_size_bytes,
    size_t max_mempool_size_bytes)
{
    const int64_t nMempoolUsage = tx_pool ? tx_pool->DynamicMemoryUsage() : 0;
    int64_t cacheSize = CoinsTip().DynamicMemoryUsage();
    int64_t nTotalSpace =
        max_coins_cache_size_bytes + std::max<int64_t>(max_mempool_size_bytes - nMempoolUsage, 0);

    //! No need to periodic flush if at least this much space still available.
    static constexpr int64_t MAX_BLOCK_COINSDB_USAGE_BYTES = 10 * 1024 * 1024;  // 10MB
    int64_t large_threshold =
        std::max((9 * nTotalSpace) / 10, nTotalSpace - MAX_BLOCK_COINSDB_USAGE_BYTES);

    if (cacheSize > nTotalSpace) {
        LogPrintf("Cache size (%s) exceeds total space (%s)\n", cacheSize, nTotalSpace);
        return CoinsCacheSizeState::CRITICAL;
    } else if (cacheSize > large_threshold) {
        return CoinsCacheSizeState::LARGE;
    }
    return CoinsCacheSizeState::OK;
}

bool CChainState::FlushStateToDisk(
    const CChainParams& chainparams,
    BlockValidationState &state,
    FlushStateMode mode,
    int nManualPruneHeight)
{
    LOCK(cs_main);
    assert(this->CanFlushToDisk());
    static std::chrono::microseconds nLastWrite{0};
    static std::chrono::microseconds nLastFlush{0};
    std::set<int> setFilesToPrune;
    bool full_flush_completed = false;

    const size_t coins_count = CoinsTip().GetCacheSize();
    const size_t coins_mem_usage = CoinsTip().DynamicMemoryUsage();

    try {
    {
        bool fFlushForPrune = false;
        bool fDoFullFlush = false;
        CoinsCacheSizeState cache_state = GetCoinsCacheSizeState(&m_mempool);
        LOCK(cs_LastBlockFile);
        if (fPruneMode && (fCheckForPruning || nManualPruneHeight > 0) && !fReindex) {
            if (nManualPruneHeight > 0) {
                LOG_TIME_MILLIS_WITH_CATEGORY("find files to prune (manual)", BCLog::BENCH);

                FindFilesToPruneManual(g_chainman, setFilesToPrune, nManualPruneHeight);
            } else {
                LOG_TIME_MILLIS_WITH_CATEGORY("find files to prune", BCLog::BENCH);

                FindFilesToPrune(g_chainman, setFilesToPrune, chainparams.PruneAfterHeight());
                fCheckForPruning = false;
            }
            if (!setFilesToPrune.empty()) {
                fFlushForPrune = true;
                if (!fHavePruned) {
                    pblocktree->WriteFlag("prunedblockfiles", true);
                    fHavePruned = true;
                }
            }
        }
        const auto nNow = GetTime<std::chrono::microseconds>();
        // Avoid writing/flushing immediately after startup.
        if (nLastWrite.count() == 0) {
            nLastWrite = nNow;
        }
        if (nLastFlush.count() == 0) {
            nLastFlush = nNow;
        }
        // The cache is large and we're within 10% and 10 MiB of the limit, but we have time now (not in the middle of a block processing).
        bool fCacheLarge = mode == FlushStateMode::PERIODIC && cache_state >= CoinsCacheSizeState::LARGE;
        // The cache is over the limit, we have to write now.
        bool fCacheCritical = mode == FlushStateMode::IF_NEEDED && cache_state >= CoinsCacheSizeState::CRITICAL;
        // It's been a while since we wrote the block index to disk. Do this frequently, so we don't need to redownload after a crash.
        bool fPeriodicWrite = mode == FlushStateMode::PERIODIC && nNow > nLastWrite + DATABASE_WRITE_INTERVAL;
        // It's been very long since we flushed the cache. Do this infrequently, to optimize cache usage.
        bool fPeriodicFlush = mode == FlushStateMode::PERIODIC && nNow > nLastFlush + DATABASE_FLUSH_INTERVAL;
        // Combine all conditions that result in a full cache flush.
        fDoFullFlush = (mode == FlushStateMode::ALWAYS) || fCacheLarge || fCacheCritical || fPeriodicFlush || fFlushForPrune;
        // Write blocks and block index to disk.
        if (fDoFullFlush || fPeriodicWrite) {
            // Depend on nMinDiskSpace to ensure we can write block index
            if (!CheckDiskSpace(GetBlocksDir())) {
                return AbortNode(state, "Disk space is too low!", _("Disk space is too low!"));
            }
            {
                LOG_TIME_MILLIS_WITH_CATEGORY("write block and undo data to disk", BCLog::BENCH);

                // First make sure all block and undo data is flushed to disk.
                FlushBlockFile();
            }

            // Then update all block file information (which may refer to block and undo files).
            {
                LOG_TIME_MILLIS_WITH_CATEGORY("write block index to disk", BCLog::BENCH);

                std::vector<std::pair<int, const CBlockFileInfo*> > vFiles;
                vFiles.reserve(setDirtyFileInfo.size());
                for (std::set<int>::iterator it = setDirtyFileInfo.begin(); it != setDirtyFileInfo.end(); ) {
                    vFiles.push_back(std::make_pair(*it, &vinfoBlockFile[*it]));
                    setDirtyFileInfo.erase(it++);
                }
                std::vector<const CBlockIndex*> vBlocks;
                vBlocks.reserve(setDirtyBlockIndex.size());
                for (std::set<CBlockIndex*>::iterator it = setDirtyBlockIndex.begin(); it != setDirtyBlockIndex.end(); ) {
                    vBlocks.push_back(*it);
                    setDirtyBlockIndex.erase(it++);
                }
                if (!pblocktree->WriteBatchSync(vFiles, nLastBlockFile, vBlocks)) {
                    return AbortNode(state, "Failed to write to block index database");
                }
            }
            // Finally remove any pruned files
            if (fFlushForPrune) {
                LOG_TIME_MILLIS_WITH_CATEGORY("unlink pruned files", BCLog::BENCH);

                UnlinkPrunedFiles(setFilesToPrune);
            }
            nLastWrite = nNow;
        }
        // Flush best chain related state. This can only be done if the blocks / block index write was also done.
        if (fDoFullFlush && !CoinsTip().GetBestBlock().IsNull()) {
            LOG_TIME_SECONDS(strprintf("write coins cache to disk (%d coins, %.2fkB)",
                coins_count, coins_mem_usage / 1000));

            // Typical Coin structures on disk are around 48 bytes in size.
            // Pushing a new one to the database can cause it to be written
            // twice (once in the log, and once in the tables). This is already
            // an overestimation, as most will delete an existing entry or
            // overwrite one. Still, use a conservative safety factor of 2.
            if (!CheckDiskSpace(GetDataDir(), 48 * 2 * 2 * CoinsTip().GetCacheSize())) {
                return AbortNode(state, "Disk space is too low!", _("Disk space is too low!"));
            }
            // Flush the chainstate (which may refer to block index entries).
            if (!CoinsTip().Flush())
                return AbortNode(state, "Failed to write to coin database");
            nLastFlush = nNow;
            full_flush_completed = true;
        }
    }
    if (full_flush_completed) {
        // Update best block in wallet (so we can detect restored wallets).
        GetMainSignals().ChainStateFlushed(m_chain.GetLocator());
    }
    } catch (const std::runtime_error& e) {
        return AbortNode(state, std::string("System error while flushing: ") + e.what());
    }
    return true;
}

void CChainState::ForceFlushStateToDisk() {
    BlockValidationState state;
    const CChainParams& chainparams = Params();
    if (!this->FlushStateToDisk(chainparams, state, FlushStateMode::ALWAYS)) {
        LogPrintf("%s: failed to flush state (%s)\n", __func__, state.ToString());
    }
}

void CChainState::PruneAndFlush() {
    BlockValidationState state;
    fCheckForPruning = true;
    const CChainParams& chainparams = Params();

    if (!this->FlushStateToDisk(chainparams, state, FlushStateMode::NONE)) {
        LogPrintf("%s: failed to flush state (%s)\n", __func__, state.ToString());
    }
}

static void DoWarning(const bilingual_str& warning)
{
    static bool fWarned = false;
    SetMiscWarning(warning);
    if (!fWarned) {
        AlertNotify(warning.original);
        fWarned = true;
    }
}

/** Private helper function that concatenates warning messages. */
static void AppendWarning(bilingual_str& res, const bilingual_str& warn)
{
    if (!res.empty()) res += Untranslated(", ");
    res += warn;
}

/** Check warning conditions and do some notifications on new chain tip set. */
static void UpdateTip(CTxMemPool& mempool, const CBlockIndex* pindexNew, const CChainParams& chainParams)
    EXCLUSIVE_LOCKS_REQUIRED(::cs_main)
{
    // New best block
    mempool.AddTransactionsUpdated(1);

    {
        LOCK(g_best_block_mutex);
        g_best_block = pindexNew->GetBlockHash();
        g_best_block_cv.notify_all();
    }

    bilingual_str warning_messages;
    if (!::ChainstateActive().IsInitialBlockDownload())
    {
        int nUpgraded = 0;
        const CBlockIndex* pindex = pindexNew;
        for (int bit = 0; bit < VERSIONBITS_NUM_BITS; bit++) {
            WarningBitsConditionChecker checker(bit);
            ThresholdState state = checker.GetStateFor(pindex, chainParams.GetConsensus(), warningcache[bit]);
            if (state == ThresholdState::ACTIVE || state == ThresholdState::LOCKED_IN) {
                const bilingual_str warning = strprintf(_("Warning: unknown new rules activated (versionbit %i)"), bit);
                if (state == ThresholdState::ACTIVE) {
                    DoWarning(warning);
                } else {
                    AppendWarning(warning_messages, warning);
                }
            }
        }
        // Check the version of the last 100 blocks to see if we need to upgrade:
        for (int i = 0; i < 100 && pindex != nullptr; i++)
        {
            int32_t nExpectedVersion = ComputeBlockVersion(pindex->pprev, chainParams.GetConsensus());
            if (pindex->GetBaseVersion() > VERSIONBITS_LAST_OLD_BLOCK_VERSION && (pindex->GetBaseVersion() & ~nExpectedVersion) != 0)
                ++nUpgraded;
            pindex = pindex->pprev;
        }
        if (nUpgraded > 0)
            AppendWarning(warning_messages, strprintf(_("%d of last 100 blocks have unexpected version"), nUpgraded));
    }
    LogPrintf("%s: new best=%s height=%d version=0x%08x log2_work=%f tx=%lu date='%s' progress=%f cache=%.1fMiB(%utxo)%s\n", __func__,
      pindexNew->GetBlockHash().ToString(), pindexNew->nHeight, pindexNew->nVersion,
      log(pindexNew->nChainWork.getdouble())/log(2.0), (unsigned long)pindexNew->nChainTx,
      FormatISO8601DateTime(pindexNew->GetBlockTime()),
      GuessVerificationProgress(chainParams.TxData(), pindexNew), ::ChainstateActive().CoinsTip().DynamicMemoryUsage() * (1.0 / (1<<20)), ::ChainstateActive().CoinsTip().GetCacheSize(),
      !warning_messages.empty() ? strprintf(" warning='%s'", warning_messages.original) : "");
}

/** Disconnect m_chain's tip.
  * After calling, the mempool will be in an inconsistent state, with
  * transactions from disconnected blocks being added to disconnectpool.  You
  * should make the mempool consistent again by calling UpdateMempoolForReorg.
  * with cs_main held.
  *
  * If disconnectpool is nullptr, then no disconnected transactions are added to
  * disconnectpool (note that the caller is responsible for mempool consistency
  * in any case).
  */
bool CChainState::DisconnectTip(BlockValidationState& state, const CChainParams& chainparams, DisconnectedBlockTransactions* disconnectpool)
{
    AssertLockHeld(cs_main);
    AssertLockHeld(m_mempool.cs);

    CBlockIndex *pindexDelete = m_chain.Tip();
    assert(pindexDelete);
    CheckNameDB (g_chainman, true);
    // Read block from disk.
    std::shared_ptr<CBlock> pblock = std::make_shared<CBlock>();
    CBlock& block = *pblock;
    if (!ReadBlockFromDisk(block, pindexDelete, chainparams.GetConsensus()))
        return error("DisconnectTip(): Failed to read block");
    // Apply the block atomically to the chain state.
    std::set<valtype> unexpiredNames;
    int64_t nStart = GetTimeMicros();
    {
        CCoinsViewCache view(&CoinsTip());
        assert(view.GetBestBlock() == pindexDelete->GetBlockHash());
        if (DisconnectBlock(block, pindexDelete, view, unexpiredNames) != DISCONNECT_OK)
            return error("DisconnectTip(): DisconnectBlock %s failed", pindexDelete->GetBlockHash().ToString());
        bool flushed = view.Flush();
        assert(flushed);
    }
    LogPrint(BCLog::BENCH, "- Disconnect block: %.2fms\n", (GetTimeMicros() - nStart) * MILLI);
    // Write the chain state to disk, if necessary.
    if (!FlushStateToDisk(chainparams, state, FlushStateMode::IF_NEEDED))
        return false;

    AssertLockHeld(cs_main);

    // Fix the memool for conflicts due to unexpired names.
    mempool.removeUnexpireConflicts(unexpiredNames);

    if (disconnectpool) {
        // Save transactions to re-add to mempool at end of reorg
        for (auto it = block.vtx.rbegin(); it != block.vtx.rend(); ++it) {
            disconnectpool->addTransaction(*it);
        }
        while (disconnectpool->DynamicMemoryUsage() > MAX_DISCONNECTED_TX_POOL_SIZE * 1000) {
            // Drop the earliest entry, and remove its children from the mempool.
            auto it = disconnectpool->queuedTx.get<insertion_order>().begin();
            m_mempool.removeRecursive(**it, MemPoolRemovalReason::REORG);
            disconnectpool->removeEntry(it);
        }
    }

    m_chain.SetTip(pindexDelete->pprev);

<<<<<<< HEAD
    UpdateTip(pindexDelete->pprev, chainparams);
    CheckNameDB (g_chainman, true);
=======
    UpdateTip(m_mempool, pindexDelete->pprev, chainparams);
>>>>>>> 7a3fbf83
    // Let wallets know transactions went from 1-confirmed to
    // 0-confirmed or conflicted:
    GetMainSignals().BlockDisconnected(pblock, pindexDelete);
    return true;
}

static int64_t nTimeReadFromDisk = 0;
static int64_t nTimeConnectTotal = 0;
static int64_t nTimeFlush = 0;
static int64_t nTimeChainState = 0;
static int64_t nTimePostConnect = 0;

struct PerBlockConnectTrace {
    CBlockIndex* pindex = nullptr;
    std::shared_ptr<const CBlock> pblock;
    PerBlockConnectTrace() {}
};
/**
 * Used to track blocks whose transactions were applied to the UTXO state as a
 * part of a single ActivateBestChainStep call.
 *
 * This class is single-use, once you call GetBlocksConnected() you have to throw
 * it away and make a new one.
 */
class ConnectTrace {
private:
    std::vector<PerBlockConnectTrace> blocksConnected;

public:
    explicit ConnectTrace() : blocksConnected(1) {}

    void BlockConnected(CBlockIndex* pindex, std::shared_ptr<const CBlock> pblock) {
        assert(!blocksConnected.back().pindex);
        assert(pindex);
        assert(pblock);
        blocksConnected.back().pindex = pindex;
        blocksConnected.back().pblock = std::move(pblock);
        blocksConnected.emplace_back();
    }

    std::vector<PerBlockConnectTrace>& GetBlocksConnected() {
        // We always keep one extra block at the end of our list because
        // blocks are added after all the conflicted transactions have
        // been filled in. Thus, the last entry should always be an empty
        // one waiting for the transactions from the next block. We pop
        // the last entry here to make sure the list we return is sane.
        assert(!blocksConnected.back().pindex);
        blocksConnected.pop_back();
        return blocksConnected;
    }
};

/**
 * Connect a new block to m_chain. pblock is either nullptr or a pointer to a CBlock
 * corresponding to pindexNew, to bypass loading it again from disk.
 *
 * The block is added to connectTrace if connection succeeds.
 */
bool CChainState::ConnectTip(BlockValidationState& state, const CChainParams& chainparams, CBlockIndex* pindexNew, const std::shared_ptr<const CBlock>& pblock, ConnectTrace& connectTrace, DisconnectedBlockTransactions &disconnectpool)
{
    AssertLockHeld(cs_main);
    AssertLockHeld(m_mempool.cs);

    assert(pindexNew->pprev == m_chain.Tip());
    CheckNameDB (g_chainman, true);
    // Read block from disk.
    int64_t nTime1 = GetTimeMicros();
    std::shared_ptr<const CBlock> pthisBlock;
    if (!pblock) {
        std::shared_ptr<CBlock> pblockNew = std::make_shared<CBlock>();
        if (!ReadBlockFromDisk(*pblockNew, pindexNew, chainparams.GetConsensus()))
            return AbortNode(state, "Failed to read block");
        pthisBlock = pblockNew;
    } else {
        pthisBlock = pblock;
    }
    const CBlock& blockConnecting = *pthisBlock;
    // Apply the block atomically to the chain state.
    std::set<valtype> expiredNames;
    int64_t nTime2 = GetTimeMicros(); nTimeReadFromDisk += nTime2 - nTime1;
    int64_t nTime3;
    LogPrint(BCLog::BENCH, "  - Load block from disk: %.2fms [%.2fs]\n", (nTime2 - nTime1) * MILLI, nTimeReadFromDisk * MICRO);
    {
        CCoinsViewCache view(&CoinsTip());
        bool rv = ConnectBlock(blockConnecting, state, pindexNew, view, expiredNames, chainparams);
        GetMainSignals().BlockChecked(blockConnecting, state);
        if (!rv) {
            if (state.IsInvalid())
                InvalidBlockFound(pindexNew, state);
            return error("%s: ConnectBlock %s failed, %s", __func__, pindexNew->GetBlockHash().ToString(), state.ToString());
        }
        nTime3 = GetTimeMicros(); nTimeConnectTotal += nTime3 - nTime2;
        assert(nBlocksTotal > 0);
        LogPrint(BCLog::BENCH, "  - Connect total: %.2fms [%.2fs (%.2fms/blk)]\n", (nTime3 - nTime2) * MILLI, nTimeConnectTotal * MICRO, nTimeConnectTotal * MILLI / nBlocksTotal);
        bool flushed = view.Flush();
        assert(flushed);
    }
    int64_t nTime4 = GetTimeMicros(); nTimeFlush += nTime4 - nTime3;
    LogPrint(BCLog::BENCH, "  - Flush: %.2fms [%.2fs (%.2fms/blk)]\n", (nTime4 - nTime3) * MILLI, nTimeFlush * MICRO, nTimeFlush * MILLI / nBlocksTotal);
    // Write the chain state to disk, if necessary.
    if (!FlushStateToDisk(chainparams, state, FlushStateMode::IF_NEEDED))
        return false;
    int64_t nTime5 = GetTimeMicros(); nTimeChainState += nTime5 - nTime4;
    LogPrint(BCLog::BENCH, "  - Writing chainstate: %.2fms [%.2fs (%.2fms/blk)]\n", (nTime5 - nTime4) * MILLI, nTimeChainState * MICRO, nTimeChainState * MILLI / nBlocksTotal);
    // Remove conflicting transactions from the mempool.;
<<<<<<< HEAD
    mempool.removeForBlock(blockConnecting.vtx, pindexNew->nHeight);
    mempool.removeExpireConflicts(expiredNames);
    disconnectpool.removeForBlock(blockConnecting.vtx);
    // Update m_chain & related variables.
    m_chain.SetTip(pindexNew);
    UpdateTip(pindexNew, chainparams);
    CheckNameDB (g_chainman, false);
=======
    m_mempool.removeForBlock(blockConnecting.vtx, pindexNew->nHeight);
    disconnectpool.removeForBlock(blockConnecting.vtx);
    // Update m_chain & related variables.
    m_chain.SetTip(pindexNew);
    UpdateTip(m_mempool, pindexNew, chainparams);
>>>>>>> 7a3fbf83

    int64_t nTime6 = GetTimeMicros(); nTimePostConnect += nTime6 - nTime5; nTimeTotal += nTime6 - nTime1;
    LogPrint(BCLog::BENCH, "  - Connect postprocess: %.2fms [%.2fs (%.2fms/blk)]\n", (nTime6 - nTime5) * MILLI, nTimePostConnect * MICRO, nTimePostConnect * MILLI / nBlocksTotal);
    LogPrint(BCLog::BENCH, "- Connect block: %.2fms [%.2fs (%.2fms/blk)]\n", (nTime6 - nTime1) * MILLI, nTimeTotal * MICRO, nTimeTotal * MILLI / nBlocksTotal);

    connectTrace.BlockConnected(pindexNew, std::move(pthisBlock));
    return true;
}

/**
 * Return the tip of the chain with the most work in it, that isn't
 * known to be invalid (it's however far from certain to be valid).
 */
CBlockIndex* CChainState::FindMostWorkChain() {
    do {
        CBlockIndex *pindexNew = nullptr;

        // Find the best candidate header.
        {
            std::set<CBlockIndex*, CBlockIndexWorkComparator>::reverse_iterator it = setBlockIndexCandidates.rbegin();
            if (it == setBlockIndexCandidates.rend())
                return nullptr;
            pindexNew = *it;
        }

        // Check whether all blocks on the path between the currently active chain and the candidate are valid.
        // Just going until the active chain is an optimization, as we know all blocks in it are valid already.
        CBlockIndex *pindexTest = pindexNew;
        bool fInvalidAncestor = false;
        while (pindexTest && !m_chain.Contains(pindexTest)) {
            assert(pindexTest->HaveTxsDownloaded() || pindexTest->nHeight == 0);

            // Pruned nodes may have entries in setBlockIndexCandidates for
            // which block files have been deleted.  Remove those as candidates
            // for the most work chain if we come across them; we can't switch
            // to a chain unless we have all the non-active-chain parent blocks.
            bool fFailedChain = pindexTest->nStatus & BLOCK_FAILED_MASK;
            bool fMissingData = !(pindexTest->nStatus & BLOCK_HAVE_DATA);
            if (fFailedChain || fMissingData) {
                // Candidate chain is not usable (either invalid or missing data)
                if (fFailedChain && (pindexBestInvalid == nullptr || pindexNew->nChainWork > pindexBestInvalid->nChainWork))
                    pindexBestInvalid = pindexNew;
                CBlockIndex *pindexFailed = pindexNew;
                // Remove the entire chain from the set.
                while (pindexTest != pindexFailed) {
                    if (fFailedChain) {
                        pindexFailed->nStatus |= BLOCK_FAILED_CHILD;
                    } else if (fMissingData) {
                        // If we're missing data, then add back to m_blocks_unlinked,
                        // so that if the block arrives in the future we can try adding
                        // to setBlockIndexCandidates again.
                        m_blockman.m_blocks_unlinked.insert(
                            std::make_pair(pindexFailed->pprev, pindexFailed));
                    }
                    setBlockIndexCandidates.erase(pindexFailed);
                    pindexFailed = pindexFailed->pprev;
                }
                setBlockIndexCandidates.erase(pindexTest);
                fInvalidAncestor = true;
                break;
            }
            pindexTest = pindexTest->pprev;
        }
        if (!fInvalidAncestor)
            return pindexNew;
    } while(true);
}

/** Delete all entries in setBlockIndexCandidates that are worse than the current tip. */
void CChainState::PruneBlockIndexCandidates() {
    // Note that we can't delete the current block itself, as we may need to return to it later in case a
    // reorganization to a better block fails.
    std::set<CBlockIndex*, CBlockIndexWorkComparator>::iterator it = setBlockIndexCandidates.begin();
    while (it != setBlockIndexCandidates.end() && setBlockIndexCandidates.value_comp()(*it, m_chain.Tip())) {
        setBlockIndexCandidates.erase(it++);
    }
    // Either the current tip or a successor of it we're working towards is left in setBlockIndexCandidates.
    assert(!setBlockIndexCandidates.empty());
}

/**
 * Try to make some progress towards making pindexMostWork the active block.
 * pblock is either nullptr or a pointer to a CBlock corresponding to pindexMostWork.
 *
 * @returns true unless a system error occurred
 */
bool CChainState::ActivateBestChainStep(BlockValidationState& state, const CChainParams& chainparams, CBlockIndex* pindexMostWork, const std::shared_ptr<const CBlock>& pblock, bool& fInvalidFound, ConnectTrace& connectTrace)
{
    AssertLockHeld(cs_main);
    AssertLockHeld(m_mempool.cs);

    const CBlockIndex *pindexOldTip = m_chain.Tip();
    const CBlockIndex *pindexFork = m_chain.FindFork(pindexMostWork);

    // Disconnect active blocks which are no longer in the best chain.
    bool fBlocksDisconnected = false;
    DisconnectedBlockTransactions disconnectpool;
    while (m_chain.Tip() && m_chain.Tip() != pindexFork) {
        if (!DisconnectTip(state, chainparams, &disconnectpool)) {
            // This is likely a fatal error, but keep the mempool consistent,
            // just in case. Only remove from the mempool in this case.
            UpdateMempoolForReorg(m_mempool, disconnectpool, false);

            // If we're unable to disconnect a block during normal operation,
            // then that is a failure of our local system -- we should abort
            // rather than stay on a less work chain.
            AbortNode(state, "Failed to disconnect block; see debug.log for details");
            return false;
        }
        fBlocksDisconnected = true;
    }

    // Build list of new blocks to connect.
    std::vector<CBlockIndex*> vpindexToConnect;
    bool fContinue = true;
    int nHeight = pindexFork ? pindexFork->nHeight : -1;
    while (fContinue && nHeight != pindexMostWork->nHeight) {
        // Don't iterate the entire list of potential improvements toward the best tip, as we likely only need
        // a few blocks along the way.
        int nTargetHeight = std::min(nHeight + 32, pindexMostWork->nHeight);
        vpindexToConnect.clear();
        vpindexToConnect.reserve(nTargetHeight - nHeight);
        CBlockIndex *pindexIter = pindexMostWork->GetAncestor(nTargetHeight);
        while (pindexIter && pindexIter->nHeight != nHeight) {
            vpindexToConnect.push_back(pindexIter);
            pindexIter = pindexIter->pprev;
        }
        nHeight = nTargetHeight;

        // Connect new blocks.
        for (CBlockIndex *pindexConnect : reverse_iterate(vpindexToConnect)) {
            if (!ConnectTip(state, chainparams, pindexConnect, pindexConnect == pindexMostWork ? pblock : std::shared_ptr<const CBlock>(), connectTrace, disconnectpool)) {
                if (state.IsInvalid()) {
                    // The block violates a consensus rule.
                    if (state.GetResult() != BlockValidationResult::BLOCK_MUTATED) {
                        InvalidChainFound(vpindexToConnect.front());
                    }
                    state = BlockValidationState();
                    fInvalidFound = true;
                    fContinue = false;
                    break;
                } else {
                    // A system error occurred (disk space, database error, ...).
                    // Make the mempool consistent with the current tip, just in case
                    // any observers try to use it before shutdown.
                    UpdateMempoolForReorg(m_mempool, disconnectpool, false);
                    return false;
                }
            } else {
                PruneBlockIndexCandidates();
                if (!pindexOldTip || m_chain.Tip()->nChainWork > pindexOldTip->nChainWork) {
                    // We're in a better position than we were. Return temporarily to release the lock.
                    fContinue = false;
                    break;
                }
            }
        }
    }

    if (fBlocksDisconnected) {
        // If any blocks were disconnected, disconnectpool may be non empty.  Add
        // any disconnected transactions back to the mempool.
        UpdateMempoolForReorg(m_mempool, disconnectpool, true);
    }
<<<<<<< HEAD
    mempool.check(g_chainman, &CoinsTip());
=======
    m_mempool.check(&CoinsTip());
>>>>>>> 7a3fbf83

    // Callbacks/notifications for a new best chain.
    if (fInvalidFound)
        CheckForkWarningConditionsOnNewFork(vpindexToConnect.back());
    else
        CheckForkWarningConditions();

    return true;
}

static SynchronizationState GetSynchronizationState(bool init)
{
    if (!init) return SynchronizationState::POST_INIT;
    if (::fReindex) return SynchronizationState::INIT_REINDEX;
    return SynchronizationState::INIT_DOWNLOAD;
}

static bool NotifyHeaderTip() LOCKS_EXCLUDED(cs_main) {
    bool fNotify = false;
    bool fInitialBlockDownload = false;
    static CBlockIndex* pindexHeaderOld = nullptr;
    CBlockIndex* pindexHeader = nullptr;
    {
        LOCK(cs_main);
        pindexHeader = pindexBestHeader;

        if (pindexHeader != pindexHeaderOld) {
            fNotify = true;
            fInitialBlockDownload = ::ChainstateActive().IsInitialBlockDownload();
            pindexHeaderOld = pindexHeader;
        }
    }
    // Send block tip changed notifications without cs_main
    if (fNotify) {
        uiInterface.NotifyHeaderTip(GetSynchronizationState(fInitialBlockDownload), pindexHeader);
    }
    return fNotify;
}

static void LimitValidationInterfaceQueue() LOCKS_EXCLUDED(cs_main) {
    AssertLockNotHeld(cs_main);

    if (GetMainSignals().CallbacksPending() > 10) {
        SyncWithValidationInterfaceQueue();
    }
}

bool CChainState::ActivateBestChain(BlockValidationState &state, const CChainParams& chainparams, std::shared_ptr<const CBlock> pblock) {
    // Note that while we're often called here from ProcessNewBlock, this is
    // far from a guarantee. Things in the P2P/RPC will often end up calling
    // us in the middle of ProcessNewBlock - do not assume pblock is set
    // sanely for performance or correctness!
    AssertLockNotHeld(cs_main);

    // ABC maintains a fair degree of expensive-to-calculate internal state
    // because this function periodically releases cs_main so that it does not lock up other threads for too long
    // during large connects - and to allow for e.g. the callback queue to drain
    // we use m_cs_chainstate to enforce mutual exclusion so that only one caller may execute this function at a time
    LOCK(m_cs_chainstate);

    CBlockIndex *pindexMostWork = nullptr;
    CBlockIndex *pindexNewTip = nullptr;
    int nStopAtHeight = gArgs.GetArg("-stopatheight", DEFAULT_STOPATHEIGHT);
    do {
        // Block until the validation queue drains. This should largely
        // never happen in normal operation, however may happen during
        // reindex, causing memory blowup if we run too far ahead.
        // Note that if a validationinterface callback ends up calling
        // ActivateBestChain this may lead to a deadlock! We should
        // probably have a DEBUG_LOCKORDER test for this in the future.
        LimitValidationInterfaceQueue();

        {
            LOCK(cs_main);
            LOCK(m_mempool.cs); // Lock transaction pool for at least as long as it takes for connectTrace to be consumed
            CBlockIndex* starting_tip = m_chain.Tip();
            bool blocks_connected = false;
            do {
                // We absolutely may not unlock cs_main until we've made forward progress
                // (with the exception of shutdown due to hardware issues, low disk space, etc).
                ConnectTrace connectTrace; // Destructed before cs_main is unlocked

                if (pindexMostWork == nullptr) {
                    pindexMostWork = FindMostWorkChain();
                }

                // Whether we have anything to do at all.
                if (pindexMostWork == nullptr || pindexMostWork == m_chain.Tip()) {
                    break;
                }

                bool fInvalidFound = false;
                std::shared_ptr<const CBlock> nullBlockPtr;
                if (!ActivateBestChainStep(state, chainparams, pindexMostWork, pblock && pblock->GetHash() == pindexMostWork->GetBlockHash() ? pblock : nullBlockPtr, fInvalidFound, connectTrace)) {
                    // A system error occurred
                    return false;
                }
                blocks_connected = true;

                if (fInvalidFound) {
                    // Wipe cache, we may need another branch now.
                    pindexMostWork = nullptr;
                }
                pindexNewTip = m_chain.Tip();

                for (const PerBlockConnectTrace& trace : connectTrace.GetBlocksConnected()) {
                    assert(trace.pblock && trace.pindex);
                    GetMainSignals().BlockConnected(trace.pblock, trace.pindex);
                }
            } while (!m_chain.Tip() || (starting_tip && CBlockIndexWorkComparator()(m_chain.Tip(), starting_tip)));
            if (!blocks_connected) return true;

            const CBlockIndex* pindexFork = m_chain.FindFork(starting_tip);
            bool fInitialDownload = IsInitialBlockDownload();

            // Notify external listeners about the new tip.
            // Enqueue while holding cs_main to ensure that UpdatedBlockTip is called in the order in which blocks are connected
            if (pindexFork != pindexNewTip) {
                // Notify ValidationInterface subscribers
                GetMainSignals().UpdatedBlockTip(pindexNewTip, pindexFork, fInitialDownload);

                // Always notify the UI if a new block tip was connected
                uiInterface.NotifyBlockTip(GetSynchronizationState(fInitialDownload), pindexNewTip);
            }
        }
        // When we reach this point, we switched to a new tip (stored in pindexNewTip).

        if (nStopAtHeight && pindexNewTip && pindexNewTip->nHeight >= nStopAtHeight) StartShutdown();

        // We check shutdown only after giving ActivateBestChainStep a chance to run once so that we
        // never shutdown before connecting the genesis block during LoadChainTip(). Previously this
        // caused an assert() failure during shutdown in such cases as the UTXO DB flushing checks
        // that the best block hash is non-null.
        if (ShutdownRequested()) break;
    } while (pindexNewTip != pindexMostWork);
    CheckBlockIndex(chainparams.GetConsensus());

    // Write changes periodically to disk, after relay.
    if (!FlushStateToDisk(chainparams, state, FlushStateMode::PERIODIC)) {
        return false;
    }

    return true;
}

bool ActivateBestChain(BlockValidationState &state, const CChainParams& chainparams, std::shared_ptr<const CBlock> pblock) {
    return ::ChainstateActive().ActivateBestChain(state, chainparams, std::move(pblock));
}

bool CChainState::PreciousBlock(BlockValidationState& state, const CChainParams& params, CBlockIndex *pindex)
{
    {
        LOCK(cs_main);
        if (pindex->nChainWork < m_chain.Tip()->nChainWork) {
            // Nothing to do, this block is not at the tip.
            return true;
        }
        if (m_chain.Tip()->nChainWork > nLastPreciousChainwork) {
            // The chain has been extended since the last call, reset the counter.
            nBlockReverseSequenceId = -1;
        }
        nLastPreciousChainwork = m_chain.Tip()->nChainWork;
        setBlockIndexCandidates.erase(pindex);
        pindex->nSequenceId = nBlockReverseSequenceId;
        if (nBlockReverseSequenceId > std::numeric_limits<int32_t>::min()) {
            // We can't keep reducing the counter if somebody really wants to
            // call preciousblock 2**31-1 times on the same set of tips...
            nBlockReverseSequenceId--;
        }
        if (pindex->IsValid(BLOCK_VALID_TRANSACTIONS) && pindex->HaveTxsDownloaded()) {
            setBlockIndexCandidates.insert(pindex);
            PruneBlockIndexCandidates();
        }
    }

    return ActivateBestChain(state, params, std::shared_ptr<const CBlock>());
}
bool PreciousBlock(BlockValidationState& state, const CChainParams& params, CBlockIndex *pindex) {
    return ::ChainstateActive().PreciousBlock(state, params, pindex);
}

bool CChainState::InvalidateBlock(BlockValidationState& state, const CChainParams& chainparams, CBlockIndex *pindex)
{
    CBlockIndex* to_mark_failed = pindex;
    bool pindex_was_in_chain = false;
    int disconnected = 0;

    // We do not allow ActivateBestChain() to run while InvalidateBlock() is
    // running, as that could cause the tip to change while we disconnect
    // blocks.
    LOCK(m_cs_chainstate);

    // We'll be acquiring and releasing cs_main below, to allow the validation
    // callbacks to run. However, we should keep the block index in a
    // consistent state as we disconnect blocks -- in particular we need to
    // add equal-work blocks to setBlockIndexCandidates as we disconnect.
    // To avoid walking the block index repeatedly in search of candidates,
    // build a map once so that we can look up candidate blocks by chain
    // work as we go.
    std::multimap<const arith_uint256, CBlockIndex *> candidate_blocks_by_work;

    {
        LOCK(cs_main);
        for (const auto& entry : m_blockman.m_block_index) {
            CBlockIndex *candidate = entry.second;
            // We don't need to put anything in our active chain into the
            // multimap, because those candidates will be found and considered
            // as we disconnect.
            // Instead, consider only non-active-chain blocks that have at
            // least as much work as where we expect the new tip to end up.
            if (!m_chain.Contains(candidate) &&
                    !CBlockIndexWorkComparator()(candidate, pindex->pprev) &&
                    candidate->IsValid(BLOCK_VALID_TRANSACTIONS) &&
                    candidate->HaveTxsDownloaded()) {
                candidate_blocks_by_work.insert(std::make_pair(candidate->nChainWork, candidate));
            }
        }
    }

    // Disconnect (descendants of) pindex, and mark them invalid.
    while (true) {
        if (ShutdownRequested()) break;

        // Make sure the queue of validation callbacks doesn't grow unboundedly.
        LimitValidationInterfaceQueue();

        LOCK(cs_main);
        LOCK(m_mempool.cs); // Lock for as long as disconnectpool is in scope to make sure UpdateMempoolForReorg is called after DisconnectTip without unlocking in between
        if (!m_chain.Contains(pindex)) break;
        pindex_was_in_chain = true;
        CBlockIndex *invalid_walk_tip = m_chain.Tip();

        // ActivateBestChain considers blocks already in m_chain
        // unconditionally valid already, so force disconnect away from it.
        DisconnectedBlockTransactions disconnectpool;
        bool ret = DisconnectTip(state, chainparams, &disconnectpool);
        // DisconnectTip will add transactions to disconnectpool.
        // Adjust the mempool to be consistent with the new tip, adding
        // transactions back to the mempool if disconnecting was successful,
        // and we're not doing a very deep invalidation (in which case
        // keeping the mempool up to date is probably futile anyway).
        UpdateMempoolForReorg(m_mempool, disconnectpool, /* fAddToMempool = */ (++disconnected <= 10) && ret);
        if (!ret) return false;
        assert(invalid_walk_tip->pprev == m_chain.Tip());

        // We immediately mark the disconnected blocks as invalid.
        // This prevents a case where pruned nodes may fail to invalidateblock
        // and be left unable to start as they have no tip candidates (as there
        // are no blocks that meet the "have data and are not invalid per
        // nStatus" criteria for inclusion in setBlockIndexCandidates).
        invalid_walk_tip->nStatus |= BLOCK_FAILED_VALID;
        setDirtyBlockIndex.insert(invalid_walk_tip);
        setBlockIndexCandidates.erase(invalid_walk_tip);
        setBlockIndexCandidates.insert(invalid_walk_tip->pprev);
        if (invalid_walk_tip->pprev == to_mark_failed && (to_mark_failed->nStatus & BLOCK_FAILED_VALID)) {
            // We only want to mark the last disconnected block as BLOCK_FAILED_VALID; its children
            // need to be BLOCK_FAILED_CHILD instead.
            to_mark_failed->nStatus = (to_mark_failed->nStatus ^ BLOCK_FAILED_VALID) | BLOCK_FAILED_CHILD;
            setDirtyBlockIndex.insert(to_mark_failed);
        }

        // Add any equal or more work headers to setBlockIndexCandidates
        auto candidate_it = candidate_blocks_by_work.lower_bound(invalid_walk_tip->pprev->nChainWork);
        while (candidate_it != candidate_blocks_by_work.end()) {
            if (!CBlockIndexWorkComparator()(candidate_it->second, invalid_walk_tip->pprev)) {
                setBlockIndexCandidates.insert(candidate_it->second);
                candidate_it = candidate_blocks_by_work.erase(candidate_it);
            } else {
                ++candidate_it;
            }
        }

        // Track the last disconnected block, so we can correct its BLOCK_FAILED_CHILD status in future
        // iterations, or, if it's the last one, call InvalidChainFound on it.
        to_mark_failed = invalid_walk_tip;
    }

    CheckBlockIndex(chainparams.GetConsensus());

    {
        LOCK(cs_main);
        if (m_chain.Contains(to_mark_failed)) {
            // If the to-be-marked invalid block is in the active chain, something is interfering and we can't proceed.
            return false;
        }

        // Mark pindex (or the last disconnected block) as invalid, even when it never was in the main chain
        to_mark_failed->nStatus |= BLOCK_FAILED_VALID;
        setDirtyBlockIndex.insert(to_mark_failed);
        setBlockIndexCandidates.erase(to_mark_failed);
        m_blockman.m_failed_blocks.insert(to_mark_failed);

        // If any new blocks somehow arrived while we were disconnecting
        // (above), then the pre-calculation of what should go into
        // setBlockIndexCandidates may have missed entries. This would
        // technically be an inconsistency in the block index, but if we clean
        // it up here, this should be an essentially unobservable error.
        // Loop back over all block index entries and add any missing entries
        // to setBlockIndexCandidates.
        BlockMap::iterator it = m_blockman.m_block_index.begin();
        while (it != m_blockman.m_block_index.end()) {
            if (it->second->IsValid(BLOCK_VALID_TRANSACTIONS) && it->second->HaveTxsDownloaded() && !setBlockIndexCandidates.value_comp()(it->second, m_chain.Tip())) {
                setBlockIndexCandidates.insert(it->second);
            }
            it++;
        }

        InvalidChainFound(to_mark_failed);
    }

    // Only notify about a new block tip if the active chain was modified.
    if (pindex_was_in_chain) {
        uiInterface.NotifyBlockTip(GetSynchronizationState(IsInitialBlockDownload()), to_mark_failed->pprev);
    }
    return true;
}

bool InvalidateBlock(BlockValidationState& state, const CChainParams& chainparams, CBlockIndex *pindex) {
    return ::ChainstateActive().InvalidateBlock(state, chainparams, pindex);
}

void CChainState::ResetBlockFailureFlags(CBlockIndex *pindex) {
    AssertLockHeld(cs_main);

    int nHeight = pindex->nHeight;

    // Remove the invalidity flag from this block and all its descendants.
    BlockMap::iterator it = m_blockman.m_block_index.begin();
    while (it != m_blockman.m_block_index.end()) {
        if (!it->second->IsValid() && it->second->GetAncestor(nHeight) == pindex) {
            it->second->nStatus &= ~BLOCK_FAILED_MASK;
            setDirtyBlockIndex.insert(it->second);
            if (it->second->IsValid(BLOCK_VALID_TRANSACTIONS) && it->second->HaveTxsDownloaded() && setBlockIndexCandidates.value_comp()(m_chain.Tip(), it->second)) {
                setBlockIndexCandidates.insert(it->second);
            }
            if (it->second == pindexBestInvalid) {
                // Reset invalid block marker if it was pointing to one of those.
                pindexBestInvalid = nullptr;
            }
            m_blockman.m_failed_blocks.erase(it->second);
        }
        it++;
    }

    // Remove the invalidity flag from all ancestors too.
    while (pindex != nullptr) {
        if (pindex->nStatus & BLOCK_FAILED_MASK) {
            pindex->nStatus &= ~BLOCK_FAILED_MASK;
            setDirtyBlockIndex.insert(pindex);
            m_blockman.m_failed_blocks.erase(pindex);
        }
        pindex = pindex->pprev;
    }
}

void ResetBlockFailureFlags(CBlockIndex *pindex) {
    return ::ChainstateActive().ResetBlockFailureFlags(pindex);
}

CBlockIndex* BlockManager::AddToBlockIndex(const CBlockHeader& block)
{
    AssertLockHeld(cs_main);

    // Check for duplicate
    uint256 hash = block.GetHash();
    BlockMap::iterator it = m_block_index.find(hash);
    if (it != m_block_index.end())
        return it->second;

    // Construct new block index object
    CBlockIndex* pindexNew = new CBlockIndex(block);
    // We assign the sequence id to blocks only when the full data is available,
    // to avoid miners withholding blocks but broadcasting headers, to get a
    // competitive advantage.
    pindexNew->nSequenceId = 0;
    BlockMap::iterator mi = m_block_index.insert(std::make_pair(hash, pindexNew)).first;
    pindexNew->phashBlock = &((*mi).first);
    BlockMap::iterator miPrev = m_block_index.find(block.hashPrevBlock);
    if (miPrev != m_block_index.end())
    {
        pindexNew->pprev = (*miPrev).second;
        pindexNew->nHeight = pindexNew->pprev->nHeight + 1;
        pindexNew->BuildSkip();
    }
    pindexNew->nTimeMax = (pindexNew->pprev ? std::max(pindexNew->pprev->nTimeMax, pindexNew->nTime) : pindexNew->nTime);
    pindexNew->nChainWork = (pindexNew->pprev ? pindexNew->pprev->nChainWork : 0) + GetBlockProof(*pindexNew);
    pindexNew->RaiseValidity(BLOCK_VALID_TREE);
    if (pindexBestHeader == nullptr || pindexBestHeader->nChainWork < pindexNew->nChainWork)
        pindexBestHeader = pindexNew;

    setDirtyBlockIndex.insert(pindexNew);

    return pindexNew;
}

/** Mark a block as having its data received and checked (up to BLOCK_VALID_TRANSACTIONS). */
void CChainState::ReceivedBlockTransactions(const CBlock& block, CBlockIndex* pindexNew, const FlatFilePos& pos, const Consensus::Params& consensusParams)
{
    pindexNew->nTx = block.vtx.size();
    pindexNew->nChainTx = 0;
    pindexNew->nFile = pos.nFile;
    pindexNew->nDataPos = pos.nPos;
    pindexNew->nUndoPos = 0;
    pindexNew->nStatus |= BLOCK_HAVE_DATA;
    if (IsWitnessEnabled(pindexNew->pprev, consensusParams)) {
        pindexNew->nStatus |= BLOCK_OPT_WITNESS;
    }
    pindexNew->RaiseValidity(BLOCK_VALID_TRANSACTIONS);
    setDirtyBlockIndex.insert(pindexNew);

    if (pindexNew->pprev == nullptr || pindexNew->pprev->HaveTxsDownloaded()) {
        // If pindexNew is the genesis block or all parents are BLOCK_VALID_TRANSACTIONS.
        std::deque<CBlockIndex*> queue;
        queue.push_back(pindexNew);

        // Recursively process any descendant blocks that now may be eligible to be connected.
        while (!queue.empty()) {
            CBlockIndex *pindex = queue.front();
            queue.pop_front();
            pindex->nChainTx = (pindex->pprev ? pindex->pprev->nChainTx : 0) + pindex->nTx;
            {
                LOCK(cs_nBlockSequenceId);
                pindex->nSequenceId = nBlockSequenceId++;
            }
            if (m_chain.Tip() == nullptr || !setBlockIndexCandidates.value_comp()(pindex, m_chain.Tip())) {
                setBlockIndexCandidates.insert(pindex);
            }
            std::pair<std::multimap<CBlockIndex*, CBlockIndex*>::iterator, std::multimap<CBlockIndex*, CBlockIndex*>::iterator> range = m_blockman.m_blocks_unlinked.equal_range(pindex);
            while (range.first != range.second) {
                std::multimap<CBlockIndex*, CBlockIndex*>::iterator it = range.first;
                queue.push_back(it->second);
                range.first++;
                m_blockman.m_blocks_unlinked.erase(it);
            }
        }
    } else {
        if (pindexNew->pprev && pindexNew->pprev->IsValid(BLOCK_VALID_TREE)) {
            m_blockman.m_blocks_unlinked.insert(std::make_pair(pindexNew->pprev, pindexNew));
        }
    }
}

static bool FindBlockPos(FlatFilePos &pos, unsigned int nAddSize, unsigned int nHeight, uint64_t nTime, bool fKnown = false)
{
    LOCK(cs_LastBlockFile);

    unsigned int nFile = fKnown ? pos.nFile : nLastBlockFile;
    if (vinfoBlockFile.size() <= nFile) {
        vinfoBlockFile.resize(nFile + 1);
    }

    bool finalize_undo = false;
    if (!fKnown) {
        while (vinfoBlockFile[nFile].nSize + nAddSize >= MAX_BLOCKFILE_SIZE) {
            // when the undo file is keeping up with the block file, we want to flush it explicitly
            // when it is lagging behind (more blocks arrive than are being connected), we let the
            // undo block write case handle it
            finalize_undo = (vinfoBlockFile[nFile].nHeightLast == (unsigned int)ChainActive().Tip()->nHeight);
            nFile++;
            if (vinfoBlockFile.size() <= nFile) {
                vinfoBlockFile.resize(nFile + 1);
            }
        }
        pos.nFile = nFile;
        pos.nPos = vinfoBlockFile[nFile].nSize;
    }

    if ((int)nFile != nLastBlockFile) {
        if (!fKnown) {
            LogPrintf("Leaving block file %i: %s\n", nLastBlockFile, vinfoBlockFile[nLastBlockFile].ToString());
        }
        FlushBlockFile(!fKnown, finalize_undo);
        nLastBlockFile = nFile;
    }

    vinfoBlockFile[nFile].AddBlock(nHeight, nTime);
    if (fKnown)
        vinfoBlockFile[nFile].nSize = std::max(pos.nPos + nAddSize, vinfoBlockFile[nFile].nSize);
    else
        vinfoBlockFile[nFile].nSize += nAddSize;

    if (!fKnown) {
        bool out_of_space;
        size_t bytes_allocated = BlockFileSeq().Allocate(pos, nAddSize, out_of_space);
        if (out_of_space) {
            return AbortNode("Disk space is too low!", _("Disk space is too low!"));
        }
        if (bytes_allocated != 0 && fPruneMode) {
            fCheckForPruning = true;
        }
    }

    setDirtyFileInfo.insert(nFile);
    return true;
}

static bool FindUndoPos(BlockValidationState &state, int nFile, FlatFilePos &pos, unsigned int nAddSize)
{
    pos.nFile = nFile;

    LOCK(cs_LastBlockFile);

    pos.nPos = vinfoBlockFile[nFile].nUndoSize;
    vinfoBlockFile[nFile].nUndoSize += nAddSize;
    setDirtyFileInfo.insert(nFile);

    bool out_of_space;
    size_t bytes_allocated = UndoFileSeq().Allocate(pos, nAddSize, out_of_space);
    if (out_of_space) {
        return AbortNode(state, "Disk space is too low!", _("Disk space is too low!"));
    }
    if (bytes_allocated != 0 && fPruneMode) {
        fCheckForPruning = true;
    }

    return true;
}

/* Temporary check that blocks are compatible with BDB's 10,000 lock limit.
   This is based on Bitcoin's commit 8c222dca4f961ad13ec64d690134a40d09b20813.
   Each "object" touched in the DB may cause two locks (one read and one
   write lock).  Objects are transaction IDs and names.  Thus, count the
   total number of transaction IDs (tx themselves plus all distinct inputs).
   In addition, each Namecoin transaction could touch at most one name,
   so add them as well.  */
bool CheckDbLockLimit(const std::vector<CTransactionRef>& vtx)
{
    std::set<uint256> setTxIds;
    unsigned nNames = 0;
    for (const auto& tx : vtx)
    {
        setTxIds.insert(tx->GetHash());
        if (tx->IsNamecoin())
            ++nNames;

        for (const auto& txIn : tx->vin)
            setTxIds.insert(txIn.prevout.hash);
    }

    const unsigned nTotalIds = setTxIds.size() + nNames;
    if (nTotalIds > 4500)
        return error("%s : %u locks estimated, that is too much for BDB",
                     __func__, nTotalIds);

    //LogPrintf ("%s : need %u locks\n", __func__, nTotalIds);
    return true;
}

static bool CheckBlockHeader(const CBlockHeader& block, BlockValidationState& state, const Consensus::Params& consensusParams, bool fCheckPOW = true)
{
    // Check proof of work matches claimed amount
    if (fCheckPOW && !CheckProofOfWork(block, consensusParams))
        return state.Invalid(BlockValidationResult::BLOCK_INVALID_HEADER, "high-hash", "proof of work failed");

    return true;
}

bool CheckBlock(const CBlock& block, BlockValidationState& state, const Consensus::Params& consensusParams, bool fCheckPOW, bool fCheckMerkleRoot)
{
    // These are checks that are independent of context.

    if (block.fChecked)
        return true;

    // Check that the header is valid (particularly PoW).  This is mostly
    // redundant with the call in AcceptBlockHeader.
    if (!CheckBlockHeader(block, state, consensusParams, fCheckPOW))
        return false;

    // Check the merkle root.
    if (fCheckMerkleRoot) {
        bool mutated;
        uint256 hashMerkleRoot2 = BlockMerkleRoot(block, &mutated);
        if (block.hashMerkleRoot != hashMerkleRoot2)
            return state.Invalid(BlockValidationResult::BLOCK_MUTATED, "bad-txnmrklroot", "hashMerkleRoot mismatch");

        // Check for merkle tree malleability (CVE-2012-2459): repeating sequences
        // of transactions in a block without affecting the merkle root of a block,
        // while still invalidating it.
        if (mutated)
            return state.Invalid(BlockValidationResult::BLOCK_MUTATED, "bad-txns-duplicate", "duplicate transaction");
    }

    // All potential-corruption validation must be done before we do any
    // transaction validation, as otherwise we may mark the header as invalid
    // because we receive the wrong transactions for it.
    // Note that witness malleability is checked in ContextualCheckBlock, so no
    // checks that use witness data may be performed here.

    // Size limits
    if (block.vtx.empty() || block.vtx.size() * WITNESS_SCALE_FACTOR > MAX_BLOCK_WEIGHT || ::GetSerializeSize(block, PROTOCOL_VERSION | SERIALIZE_TRANSACTION_NO_WITNESS) * WITNESS_SCALE_FACTOR > MAX_BLOCK_WEIGHT)
        return state.Invalid(BlockValidationResult::BLOCK_CONSENSUS, "bad-blk-length", "size limits failed");

    // Enforce the temporary DB lock limit.
    // TODO: Remove with a hardfork in the future.
    if (!CheckDbLockLimit(block.vtx))
        return state.Invalid(BlockValidationResult::BLOCK_CONSENSUS,
                             "bad-db-locks",
                             "DB lock limit exceeded");

    // First transaction must be coinbase, the rest must not be
    if (block.vtx.empty() || !block.vtx[0]->IsCoinBase())
        return state.Invalid(BlockValidationResult::BLOCK_CONSENSUS, "bad-cb-missing", "first tx is not coinbase");
    for (unsigned int i = 1; i < block.vtx.size(); i++)
        if (block.vtx[i]->IsCoinBase())
            return state.Invalid(BlockValidationResult::BLOCK_CONSENSUS, "bad-cb-multiple", "more than one coinbase");

    // Check transactions
    // Must check for duplicate inputs (see CVE-2018-17144)
    for (const auto& tx : block.vtx) {
        TxValidationState tx_state;
        if (!CheckTransaction(*tx, tx_state)) {
            // CheckBlock() does context-free validation checks. The only
            // possible failures are consensus failures.
            assert(tx_state.GetResult() == TxValidationResult::TX_CONSENSUS);
            return state.Invalid(BlockValidationResult::BLOCK_CONSENSUS, tx_state.GetRejectReason(),
                                 strprintf("Transaction check failed (tx hash %s) %s", tx->GetHash().ToString(), tx_state.GetDebugMessage()));
        }
    }
    unsigned int nSigOps = 0;
    for (const auto& tx : block.vtx)
    {
        nSigOps += GetLegacySigOpCount(*tx);
    }
    if (nSigOps * WITNESS_SCALE_FACTOR > MAX_BLOCK_SIGOPS_COST)
        return state.Invalid(BlockValidationResult::BLOCK_CONSENSUS, "bad-blk-sigops", "out-of-bounds SigOpCount");

    if (fCheckPOW && fCheckMerkleRoot)
        block.fChecked = true;

    return true;
}

bool IsWitnessEnabled(const CBlockIndex* pindexPrev, const Consensus::Params& params)
{
    int height = pindexPrev == nullptr ? 0 : pindexPrev->nHeight + 1;
    return (height >= params.SegwitHeight);
}

int GetWitnessCommitmentIndex(const CBlock& block)
{
    int commitpos = -1;
    if (!block.vtx.empty()) {
        for (size_t o = 0; o < block.vtx[0]->vout.size(); o++) {
            const CTxOut& vout = block.vtx[0]->vout[o];
            if (vout.scriptPubKey.size() >= MINIMUM_WITNESS_COMMITMENT &&
                vout.scriptPubKey[0] == OP_RETURN &&
                vout.scriptPubKey[1] == 0x24 &&
                vout.scriptPubKey[2] == 0xaa &&
                vout.scriptPubKey[3] == 0x21 &&
                vout.scriptPubKey[4] == 0xa9 &&
                vout.scriptPubKey[5] == 0xed) {
                commitpos = o;
            }
        }
    }
    return commitpos;
}

void UpdateUncommittedBlockStructures(CBlock& block, const CBlockIndex* pindexPrev, const Consensus::Params& consensusParams)
{
    int commitpos = GetWitnessCommitmentIndex(block);
    static const std::vector<unsigned char> nonce(32, 0x00);
    if (commitpos != -1 && IsWitnessEnabled(pindexPrev, consensusParams) && !block.vtx[0]->HasWitness()) {
        CMutableTransaction tx(*block.vtx[0]);
        tx.vin[0].scriptWitness.stack.resize(1);
        tx.vin[0].scriptWitness.stack[0] = nonce;
        block.vtx[0] = MakeTransactionRef(std::move(tx));
    }
}

std::vector<unsigned char> GenerateCoinbaseCommitment(CBlock& block, const CBlockIndex* pindexPrev, const Consensus::Params& consensusParams)
{
    std::vector<unsigned char> commitment;
    int commitpos = GetWitnessCommitmentIndex(block);
    std::vector<unsigned char> ret(32, 0x00);
    if (consensusParams.SegwitHeight != std::numeric_limits<int>::max()) {
        if (commitpos == -1) {
            uint256 witnessroot = BlockWitnessMerkleRoot(block, nullptr);
            CHash256().Write(witnessroot).Write(ret).Finalize(witnessroot);
            CTxOut out;
            out.nValue = 0;
            out.scriptPubKey.resize(MINIMUM_WITNESS_COMMITMENT);
            out.scriptPubKey[0] = OP_RETURN;
            out.scriptPubKey[1] = 0x24;
            out.scriptPubKey[2] = 0xaa;
            out.scriptPubKey[3] = 0x21;
            out.scriptPubKey[4] = 0xa9;
            out.scriptPubKey[5] = 0xed;
            memcpy(&out.scriptPubKey[6], witnessroot.begin(), 32);
            commitment = std::vector<unsigned char>(out.scriptPubKey.begin(), out.scriptPubKey.end());
            CMutableTransaction tx(*block.vtx[0]);
            tx.vout.push_back(out);
            block.vtx[0] = MakeTransactionRef(std::move(tx));
        }
    }
    UpdateUncommittedBlockStructures(block, pindexPrev, consensusParams);
    return commitment;
}

//! Returns last CBlockIndex* that is a checkpoint
static CBlockIndex* GetLastCheckpoint(const CCheckpointData& data) EXCLUSIVE_LOCKS_REQUIRED(cs_main)
{
    const MapCheckpoints& checkpoints = data.mapCheckpoints;

    for (const MapCheckpoints::value_type& i : reverse_iterate(checkpoints))
    {
        const uint256& hash = i.second;
        CBlockIndex* pindex = LookupBlockIndex(hash);
        if (pindex) {
            return pindex;
        }
    }
    return nullptr;
}

/** Context-dependent validity checks.
 *  By "context", we mean only the previous block headers, but not the UTXO
 *  set; UTXO-related validity checks are done in ConnectBlock().
 *  NOTE: This function is not currently invoked by ConnectBlock(), so we
 *  should consider upgrade issues if we change which consensus rules are
 *  enforced in this function (eg by adding a new consensus rule). See comment
 *  in ConnectBlock().
 *  Note that -reindex-chainstate skips the validation that happens here!
 */
static bool ContextualCheckBlockHeader(const CBlockHeader& block, BlockValidationState& state, const CChainParams& params, const CBlockIndex* pindexPrev, int64_t nAdjustedTime) EXCLUSIVE_LOCKS_REQUIRED(cs_main)
{
    assert(pindexPrev != nullptr);
    const int nHeight = pindexPrev->nHeight + 1;

    // Disallow legacy blocks after merge-mining start.
    const Consensus::Params& consensusParams = params.GetConsensus();
    if (!consensusParams.AllowLegacyBlocks(nHeight) && block.IsLegacy())
        return state.Invalid(BlockValidationResult::BLOCK_INVALID_HEADER,
                             "late-legacy-block",
                             "legacy block after auxpow start");

    // Check proof of work
    if (block.nBits != GetNextWorkRequired(pindexPrev, &block, consensusParams))
        return state.Invalid(BlockValidationResult::BLOCK_INVALID_HEADER, "bad-diffbits", "incorrect proof of work");

    // Check against checkpoints
    if (fCheckpointsEnabled) {
        // Don't accept any forks from the main chain prior to last checkpoint.
        // GetLastCheckpoint finds the last checkpoint in MapCheckpoints that's in our
        // BlockIndex().
        CBlockIndex* pcheckpoint = GetLastCheckpoint(params.Checkpoints());
        if (pcheckpoint && nHeight < pcheckpoint->nHeight) {
            LogPrintf("ERROR: %s: forked chain older than last checkpoint (height %d)\n", __func__, nHeight);
            return state.Invalid(BlockValidationResult::BLOCK_CHECKPOINT, "bad-fork-prior-to-checkpoint");
        }
    }

    // Check timestamp against prev
    if (block.GetBlockTime() <= pindexPrev->GetMedianTimePast())
        return state.Invalid(BlockValidationResult::BLOCK_INVALID_HEADER, "time-too-old", "block's timestamp is too early");

    // Check timestamp
    if (block.GetBlockTime() > nAdjustedTime + MAX_FUTURE_BLOCK_TIME)
        return state.Invalid(BlockValidationResult::BLOCK_TIME_FUTURE, "time-too-new", "block timestamp too far in the future");

    // Reject outdated version blocks when 95% (75% on testnet) of the network has upgraded:
    // check for version 2, 3 and 4 upgrades
    if((block.GetBaseVersion() < 2 && nHeight >= consensusParams.BIP34Height) ||
       (block.GetBaseVersion() < 3 && nHeight >= consensusParams.BIP66Height) ||
       (block.GetBaseVersion() < 4 && nHeight >= consensusParams.BIP65Height))
            return state.Invalid(BlockValidationResult::BLOCK_INVALID_HEADER, strprintf("bad-version(0x%08x)", block.nVersion),
                                 strprintf("rejected nVersion=0x%08x block", block.nVersion));

    return true;
}

/** NOTE: This function is not currently invoked by ConnectBlock(), so we
 *  should consider upgrade issues if we change which consensus rules are
 *  enforced in this function (eg by adding a new consensus rule). See comment
 *  in ConnectBlock().
 *  Note that -reindex-chainstate skips the validation that happens here!
 */
static bool ContextualCheckBlock(const CBlock& block, BlockValidationState& state, const Consensus::Params& consensusParams, const CBlockIndex* pindexPrev)
{
    const int nHeight = pindexPrev == nullptr ? 0 : pindexPrev->nHeight + 1;

    // Start enforcing BIP113 (Median Time Past).
    int nLockTimeFlags = 0;
    if (nHeight >= consensusParams.CSVHeight) {
        assert(pindexPrev != nullptr);
        nLockTimeFlags |= LOCKTIME_MEDIAN_TIME_PAST;
    }

    int64_t nLockTimeCutoff = (nLockTimeFlags & LOCKTIME_MEDIAN_TIME_PAST)
                              ? pindexPrev->GetMedianTimePast()
                              : block.GetBlockTime();

    // Check that all transactions are finalized
    for (const auto& tx : block.vtx) {
        if (!IsFinalTx(*tx, nHeight, nLockTimeCutoff)) {
            return state.Invalid(BlockValidationResult::BLOCK_CONSENSUS, "bad-txns-nonfinal", "non-final transaction");
        }
    }

    // Enforce rule that the coinbase starts with serialized block height
    if (nHeight >= consensusParams.BIP34Height)
    {
        CScript expect = CScript() << nHeight;
        if (block.vtx[0]->vin[0].scriptSig.size() < expect.size() ||
            !std::equal(expect.begin(), expect.end(), block.vtx[0]->vin[0].scriptSig.begin())) {
            return state.Invalid(BlockValidationResult::BLOCK_CONSENSUS, "bad-cb-height", "block height mismatch in coinbase");
        }
    }

    // Validation for witness commitments.
    // * We compute the witness hash (which is the hash including witnesses) of all the block's transactions, except the
    //   coinbase (where 0x0000....0000 is used instead).
    // * The coinbase scriptWitness is a stack of a single 32-byte vector, containing a witness reserved value (unconstrained).
    // * We build a merkle tree with all those witness hashes as leaves (similar to the hashMerkleRoot in the block header).
    // * There must be at least one output whose scriptPubKey is a single 36-byte push, the first 4 bytes of which are
    //   {0xaa, 0x21, 0xa9, 0xed}, and the following 32 bytes are SHA256^2(witness root, witness reserved value). In case there are
    //   multiple, the last one is used.
    bool fHaveWitness = false;
    if (nHeight >= consensusParams.SegwitHeight) {
        int commitpos = GetWitnessCommitmentIndex(block);
        if (commitpos != -1) {
            bool malleated = false;
            uint256 hashWitness = BlockWitnessMerkleRoot(block, &malleated);
            // The malleation check is ignored; as the transaction tree itself
            // already does not permit it, it is impossible to trigger in the
            // witness tree.
            if (block.vtx[0]->vin[0].scriptWitness.stack.size() != 1 || block.vtx[0]->vin[0].scriptWitness.stack[0].size() != 32) {
                return state.Invalid(BlockValidationResult::BLOCK_MUTATED, "bad-witness-nonce-size", strprintf("%s : invalid witness reserved value size", __func__));
            }
            CHash256().Write(hashWitness).Write(block.vtx[0]->vin[0].scriptWitness.stack[0]).Finalize(hashWitness);
            if (memcmp(hashWitness.begin(), &block.vtx[0]->vout[commitpos].scriptPubKey[6], 32)) {
                return state.Invalid(BlockValidationResult::BLOCK_MUTATED, "bad-witness-merkle-match", strprintf("%s : witness merkle commitment mismatch", __func__));
            }
            fHaveWitness = true;
        }
    }

    // No witness data is allowed in blocks that don't commit to witness data, as this would otherwise leave room for spam
    if (!fHaveWitness) {
      for (const auto& tx : block.vtx) {
            if (tx->HasWitness()) {
                return state.Invalid(BlockValidationResult::BLOCK_MUTATED, "unexpected-witness", strprintf("%s : unexpected witness data found", __func__));
            }
        }
    }

    // After the coinbase witness reserved value and commitment are verified,
    // we can check if the block weight passes (before we've checked the
    // coinbase witness, it would be possible for the weight to be too
    // large by filling up the coinbase witness, which doesn't change
    // the block hash, so we couldn't mark the block as permanently
    // failed).
    if (GetBlockWeight(block) > MAX_BLOCK_WEIGHT) {
        return state.Invalid(BlockValidationResult::BLOCK_CONSENSUS, "bad-blk-weight", strprintf("%s : weight limit failed", __func__));
    }

    return true;
}

bool BlockManager::AcceptBlockHeader(const CBlockHeader& block, BlockValidationState& state, const CChainParams& chainparams, CBlockIndex** ppindex)
{
    AssertLockHeld(cs_main);
    // Check for duplicate
    uint256 hash = block.GetHash();
    BlockMap::iterator miSelf = m_block_index.find(hash);
    CBlockIndex *pindex = nullptr;
    if (hash != chainparams.GetConsensus().hashGenesisBlock) {
        if (miSelf != m_block_index.end()) {
            // Block header is already known.
            pindex = miSelf->second;
            if (ppindex)
                *ppindex = pindex;
            if (pindex->nStatus & BLOCK_FAILED_MASK) {
                LogPrintf("ERROR: %s: block %s is marked invalid\n", __func__, hash.ToString());
                return state.Invalid(BlockValidationResult::BLOCK_CACHED_INVALID, "duplicate");
            }
            return true;
        }

        if (!CheckBlockHeader(block, state, chainparams.GetConsensus())) {
            LogPrint(BCLog::VALIDATION, "%s: Consensus::CheckBlockHeader: %s, %s\n", __func__, hash.ToString(), state.ToString());
            return false;
        }

        // Get prev block index
        CBlockIndex* pindexPrev = nullptr;
        BlockMap::iterator mi = m_block_index.find(block.hashPrevBlock);
        if (mi == m_block_index.end()) {
            LogPrintf("ERROR: %s: prev block not found\n", __func__);
            return state.Invalid(BlockValidationResult::BLOCK_MISSING_PREV, "prev-blk-not-found");
        }
        pindexPrev = (*mi).second;
        if (pindexPrev->nStatus & BLOCK_FAILED_MASK) {
            LogPrintf("ERROR: %s: prev block invalid\n", __func__);
            return state.Invalid(BlockValidationResult::BLOCK_INVALID_PREV, "bad-prevblk");
        }
        if (!ContextualCheckBlockHeader(block, state, chainparams, pindexPrev, GetAdjustedTime()))
            return error("%s: Consensus::ContextualCheckBlockHeader: %s, %s", __func__, hash.ToString(), state.ToString());

        /* Determine if this block descends from any block which has been found
         * invalid (m_failed_blocks), then mark pindexPrev and any blocks between
         * them as failed. For example:
         *
         *                D3
         *              /
         *      B2 - C2
         *    /         \
         *  A             D2 - E2 - F2
         *    \
         *      B1 - C1 - D1 - E1
         *
         * In the case that we attempted to reorg from E1 to F2, only to find
         * C2 to be invalid, we would mark D2, E2, and F2 as BLOCK_FAILED_CHILD
         * but NOT D3 (it was not in any of our candidate sets at the time).
         *
         * In any case D3 will also be marked as BLOCK_FAILED_CHILD at restart
         * in LoadBlockIndex.
         */
        if (!pindexPrev->IsValid(BLOCK_VALID_SCRIPTS)) {
            // The above does not mean "invalid": it checks if the previous block
            // hasn't been validated up to BLOCK_VALID_SCRIPTS. This is a performance
            // optimization, in the common case of adding a new block to the tip,
            // we don't need to iterate over the failed blocks list.
            for (const CBlockIndex* failedit : m_failed_blocks) {
                if (pindexPrev->GetAncestor(failedit->nHeight) == failedit) {
                    assert(failedit->nStatus & BLOCK_FAILED_VALID);
                    CBlockIndex* invalid_walk = pindexPrev;
                    while (invalid_walk != failedit) {
                        invalid_walk->nStatus |= BLOCK_FAILED_CHILD;
                        setDirtyBlockIndex.insert(invalid_walk);
                        invalid_walk = invalid_walk->pprev;
                    }
                    LogPrintf("ERROR: %s: prev block invalid\n", __func__);
                    return state.Invalid(BlockValidationResult::BLOCK_INVALID_PREV, "bad-prevblk");
                }
            }
        }
    }
    if (pindex == nullptr)
        pindex = AddToBlockIndex(block);

    if (ppindex)
        *ppindex = pindex;

    return true;
}

// Exposed wrapper for AcceptBlockHeader
bool ChainstateManager::ProcessNewBlockHeaders(const std::vector<CBlockHeader>& headers, BlockValidationState& state, const CChainParams& chainparams, const CBlockIndex** ppindex)
{
    AssertLockNotHeld(cs_main);
    {
        LOCK(cs_main);
        for (const CBlockHeader& header : headers) {
            CBlockIndex *pindex = nullptr; // Use a temp pindex instead of ppindex to avoid a const_cast
            bool accepted = m_blockman.AcceptBlockHeader(
                header, state, chainparams, &pindex);
            ::ChainstateActive().CheckBlockIndex(chainparams.GetConsensus());

            if (!accepted) {
                return false;
            }
            if (ppindex) {
                *ppindex = pindex;
            }
        }
    }
    if (NotifyHeaderTip()) {
        if (::ChainstateActive().IsInitialBlockDownload() && ppindex && *ppindex) {
            LogPrintf("Synchronizing blockheaders, height: %d (~%.2f%%)\n", (*ppindex)->nHeight, 100.0/((*ppindex)->nHeight+(GetAdjustedTime() - (*ppindex)->GetBlockTime()) / Params().GetConsensus().nPowTargetSpacing) * (*ppindex)->nHeight);
        }
    }
    return true;
}

/** Store block on disk. If dbp is non-nullptr, the file is known to already reside on disk */
static FlatFilePos SaveBlockToDisk(const CBlock& block, int nHeight, const CChainParams& chainparams, const FlatFilePos* dbp) {
    unsigned int nBlockSize = ::GetSerializeSize(block, CLIENT_VERSION);
    FlatFilePos blockPos;
    if (dbp != nullptr)
        blockPos = *dbp;
    if (!FindBlockPos(blockPos, nBlockSize+8, nHeight, block.GetBlockTime(), dbp != nullptr)) {
        error("%s: FindBlockPos failed", __func__);
        return FlatFilePos();
    }
    if (dbp == nullptr) {
        if (!WriteBlockToDisk(block, blockPos, chainparams.MessageStart())) {
            AbortNode("Failed to write block");
            return FlatFilePos();
        }
    }
    return blockPos;
}

/** Store block on disk. If dbp is non-nullptr, the file is known to already reside on disk */
bool CChainState::AcceptBlock(const std::shared_ptr<const CBlock>& pblock, BlockValidationState& state, const CChainParams& chainparams, CBlockIndex** ppindex, bool fRequested, const FlatFilePos* dbp, bool* fNewBlock)
{
    const CBlock& block = *pblock;

    if (fNewBlock) *fNewBlock = false;
    AssertLockHeld(cs_main);

    CBlockIndex *pindexDummy = nullptr;
    CBlockIndex *&pindex = ppindex ? *ppindex : pindexDummy;

    bool accepted_header = m_blockman.AcceptBlockHeader(block, state, chainparams, &pindex);
    CheckBlockIndex(chainparams.GetConsensus());

    if (!accepted_header)
        return false;

    // Try to process all requested blocks that we don't have, but only
    // process an unrequested block if it's new and has enough work to
    // advance our tip, and isn't too many blocks ahead.
    bool fAlreadyHave = pindex->nStatus & BLOCK_HAVE_DATA;
    bool fHasMoreOrSameWork = (m_chain.Tip() ? pindex->nChainWork >= m_chain.Tip()->nChainWork : true);
    // Blocks that are too out-of-order needlessly limit the effectiveness of
    // pruning, because pruning will not delete block files that contain any
    // blocks which are too close in height to the tip.  Apply this test
    // regardless of whether pruning is enabled; it should generally be safe to
    // not process unrequested blocks.
    bool fTooFarAhead = (pindex->nHeight > int(m_chain.Height() + MIN_BLOCKS_TO_KEEP));

    // TODO: Decouple this function from the block download logic by removing fRequested
    // This requires some new chain data structure to efficiently look up if a
    // block is in a chain leading to a candidate for best tip, despite not
    // being such a candidate itself.

    // TODO: deal better with return value and error conditions for duplicate
    // and unrequested blocks.
    if (fAlreadyHave) return true;
    if (!fRequested) {  // If we didn't ask for it:
        if (pindex->nTx != 0) return true;    // This is a previously-processed block that was pruned
        if (!fHasMoreOrSameWork) return true; // Don't process less-work chains
        if (fTooFarAhead) return true;        // Block height is too high

        // Protect against DoS attacks from low-work chains.
        // If our tip is behind, a peer could try to send us
        // low-work blocks on a fake chain that we would never
        // request; don't process these.
        if (pindex->nChainWork < nMinimumChainWork) return true;
    }

    if (!CheckBlock(block, state, chainparams.GetConsensus()) ||
        !ContextualCheckBlock(block, state, chainparams.GetConsensus(), pindex->pprev)) {
        if (state.IsInvalid() && state.GetResult() != BlockValidationResult::BLOCK_MUTATED) {
            pindex->nStatus |= BLOCK_FAILED_VALID;
            setDirtyBlockIndex.insert(pindex);
        }
        return error("%s: %s", __func__, state.ToString());
    }

    // Header is valid/has work, merkle tree and segwit merkle tree are good...RELAY NOW
    // (but if it does not build on our best tip, let the SendMessages loop relay it)
    if (!IsInitialBlockDownload() && m_chain.Tip() == pindex->pprev)
        GetMainSignals().NewPoWValidBlock(pindex, pblock);

    // Write block to history file
    if (fNewBlock) *fNewBlock = true;
    try {
        FlatFilePos blockPos = SaveBlockToDisk(block, pindex->nHeight, chainparams, dbp);
        if (blockPos.IsNull()) {
            state.Error(strprintf("%s: Failed to find position to write new block to disk", __func__));
            return false;
        }
        ReceivedBlockTransactions(block, pindex, blockPos, chainparams.GetConsensus());
    } catch (const std::runtime_error& e) {
        return AbortNode(state, std::string("System error: ") + e.what());
    }

    FlushStateToDisk(chainparams, state, FlushStateMode::NONE);

    CheckBlockIndex(chainparams.GetConsensus());

    return true;
}

bool ChainstateManager::ProcessNewBlock(const CChainParams& chainparams, const std::shared_ptr<const CBlock> pblock, bool fForceProcessing, bool* fNewBlock)
{
    AssertLockNotHeld(cs_main);

    {
        CBlockIndex *pindex = nullptr;
        if (fNewBlock) *fNewBlock = false;
        BlockValidationState state;

        // CheckBlock() does not support multi-threaded block validation because CBlock::fChecked can cause data race.
        // Therefore, the following critical section must include the CheckBlock() call as well.
        LOCK(cs_main);

        // Ensure that CheckBlock() passes before calling AcceptBlock, as
        // belt-and-suspenders.
        bool ret = CheckBlock(*pblock, state, chainparams.GetConsensus());
        if (ret) {
            // Store to disk
            ret = ::ChainstateActive().AcceptBlock(pblock, state, chainparams, &pindex, fForceProcessing, nullptr, fNewBlock);
        }
        if (!ret) {
            GetMainSignals().BlockChecked(*pblock, state);
            return error("%s: AcceptBlock FAILED (%s)", __func__, state.ToString());
        }
    }

    NotifyHeaderTip();

    BlockValidationState state; // Only used to report errors, not invalidity - ignore it
    if (!::ChainstateActive().ActivateBestChain(state, chainparams, pblock))
        return error("%s: ActivateBestChain failed (%s)", __func__, state.ToString());

    return true;
}

bool TestBlockValidity(BlockValidationState& state, const CChainParams& chainparams, const CBlock& block, CBlockIndex* pindexPrev, bool fCheckPOW, bool fCheckMerkleRoot)
{
    AssertLockHeld(cs_main);
    assert(pindexPrev && pindexPrev == ::ChainActive().Tip());
    std::set<valtype> namesDummy;
    CCoinsViewCache viewNew(&::ChainstateActive().CoinsTip());
    uint256 block_hash(block.GetHash());
    CBlockIndex indexDummy(block);
    indexDummy.pprev = pindexPrev;
    indexDummy.nHeight = pindexPrev->nHeight + 1;
    indexDummy.phashBlock = &block_hash;

    // NOTE: CheckBlockHeader is called by CheckBlock
    if (!ContextualCheckBlockHeader(block, state, chainparams, pindexPrev, GetAdjustedTime()))
        return error("%s: Consensus::ContextualCheckBlockHeader: %s", __func__, state.ToString());
    if (!CheckBlock(block, state, chainparams.GetConsensus(), fCheckPOW, fCheckMerkleRoot))
        return error("%s: Consensus::CheckBlock: %s", __func__, state.ToString());
    if (!ContextualCheckBlock(block, state, chainparams.GetConsensus(), pindexPrev))
        return error("%s: Consensus::ContextualCheckBlock: %s", __func__, state.ToString());
    if (!::ChainstateActive().ConnectBlock(block, state, &indexDummy, viewNew, namesDummy, chainparams, true))
        return false;
    assert(state.IsValid());

    return true;
}

/**
 * BLOCK PRUNING CODE
 */

/* Calculate the amount of disk space the block & undo files currently use */
uint64_t CalculateCurrentUsage()
{
    LOCK(cs_LastBlockFile);

    uint64_t retval = 0;
    for (const CBlockFileInfo &file : vinfoBlockFile) {
        retval += file.nSize + file.nUndoSize;
    }
    return retval;
}

void ChainstateManager::PruneOneBlockFile(const int fileNumber)
{
    AssertLockHeld(cs_main);
    LOCK(cs_LastBlockFile);

    for (const auto& entry : m_blockman.m_block_index) {
        CBlockIndex* pindex = entry.second;
        if (pindex->nFile == fileNumber) {
            pindex->nStatus &= ~BLOCK_HAVE_DATA;
            pindex->nStatus &= ~BLOCK_HAVE_UNDO;
            pindex->nFile = 0;
            pindex->nDataPos = 0;
            pindex->nUndoPos = 0;
            setDirtyBlockIndex.insert(pindex);

            // Prune from m_blocks_unlinked -- any block we prune would have
            // to be downloaded again in order to consider its chain, at which
            // point it would be considered as a candidate for
            // m_blocks_unlinked or setBlockIndexCandidates.
            auto range = m_blockman.m_blocks_unlinked.equal_range(pindex->pprev);
            while (range.first != range.second) {
                std::multimap<CBlockIndex *, CBlockIndex *>::iterator _it = range.first;
                range.first++;
                if (_it->second == pindex) {
                    m_blockman.m_blocks_unlinked.erase(_it);
                }
            }
        }
    }

    vinfoBlockFile[fileNumber].SetNull();
    setDirtyFileInfo.insert(fileNumber);
}


void UnlinkPrunedFiles(const std::set<int>& setFilesToPrune)
{
    for (std::set<int>::iterator it = setFilesToPrune.begin(); it != setFilesToPrune.end(); ++it) {
        FlatFilePos pos(*it, 0);
        fs::remove(BlockFileSeq().FileName(pos));
        fs::remove(UndoFileSeq().FileName(pos));
        LogPrintf("Prune: %s deleted blk/rev (%05u)\n", __func__, *it);
    }
}

/* Calculate the block/rev files to delete based on height specified by user with RPC command pruneblockchain */
static void FindFilesToPruneManual(ChainstateManager& chainman, std::set<int>& setFilesToPrune, int nManualPruneHeight)
{
    assert(fPruneMode && nManualPruneHeight > 0);

    LOCK2(cs_main, cs_LastBlockFile);
    if (::ChainActive().Tip() == nullptr)
        return;

    // last block to prune is the lesser of (user-specified height, MIN_BLOCKS_TO_KEEP from the tip)
    unsigned int nLastBlockWeCanPrune = std::min((unsigned)nManualPruneHeight, ::ChainActive().Tip()->nHeight - MIN_BLOCKS_TO_KEEP);
    int count=0;
    for (int fileNumber = 0; fileNumber < nLastBlockFile; fileNumber++) {
        if (vinfoBlockFile[fileNumber].nSize == 0 || vinfoBlockFile[fileNumber].nHeightLast > nLastBlockWeCanPrune)
            continue;
        chainman.PruneOneBlockFile(fileNumber);
        setFilesToPrune.insert(fileNumber);
        count++;
    }
    LogPrintf("Prune (Manual): prune_height=%d removed %d blk/rev pairs\n", nLastBlockWeCanPrune, count);
}

/* This function is called from the RPC code for pruneblockchain */
void PruneBlockFilesManual(int nManualPruneHeight)
{
    BlockValidationState state;
    const CChainParams& chainparams = Params();
    if (!::ChainstateActive().FlushStateToDisk(
            chainparams, state, FlushStateMode::NONE, nManualPruneHeight)) {
        LogPrintf("%s: failed to flush state (%s)\n", __func__, state.ToString());
    }
}

/**
 * Prune block and undo files (blk???.dat and undo???.dat) so that the disk space used is less than a user-defined target.
 * The user sets the target (in MB) on the command line or in config file.  This will be run on startup and whenever new
 * space is allocated in a block or undo file, staying below the target. Changing back to unpruned requires a reindex
 * (which in this case means the blockchain must be re-downloaded.)
 *
 * Pruning functions are called from FlushStateToDisk when the global fCheckForPruning flag has been set.
 * Block and undo files are deleted in lock-step (when blk00003.dat is deleted, so is rev00003.dat.)
 * Pruning cannot take place until the longest chain is at least a certain length (100000 on mainnet, 1000 on testnet, 1000 on regtest).
 * Pruning will never delete a block within a defined distance (currently 288) from the active chain's tip.
 * The block index is updated by unsetting HAVE_DATA and HAVE_UNDO for any blocks that were stored in the deleted files.
 * A db flag records the fact that at least some block files have been pruned.
 *
 * @param[out]   setFilesToPrune   The set of file indices that can be unlinked will be returned
 */
static void FindFilesToPrune(ChainstateManager& chainman, std::set<int>& setFilesToPrune, uint64_t nPruneAfterHeight)
{
    LOCK2(cs_main, cs_LastBlockFile);
    if (::ChainActive().Tip() == nullptr || nPruneTarget == 0) {
        return;
    }
    if ((uint64_t)::ChainActive().Tip()->nHeight <= nPruneAfterHeight) {
        return;
    }

    unsigned int nLastBlockWeCanPrune = ::ChainActive().Tip()->nHeight - MIN_BLOCKS_TO_KEEP;
    uint64_t nCurrentUsage = CalculateCurrentUsage();
    // We don't check to prune until after we've allocated new space for files
    // So we should leave a buffer under our target to account for another allocation
    // before the next pruning.
    uint64_t nBuffer = BLOCKFILE_CHUNK_SIZE + UNDOFILE_CHUNK_SIZE;
    uint64_t nBytesToPrune;
    int count=0;

    if (nCurrentUsage + nBuffer >= nPruneTarget) {
        // On a prune event, the chainstate DB is flushed.
        // To avoid excessive prune events negating the benefit of high dbcache
        // values, we should not prune too rapidly.
        // So when pruning in IBD, increase the buffer a bit to avoid a re-prune too soon.
        if (::ChainstateActive().IsInitialBlockDownload()) {
            // Since this is only relevant during IBD, we use a fixed 10%
            nBuffer += nPruneTarget / 10;
        }

        for (int fileNumber = 0; fileNumber < nLastBlockFile; fileNumber++) {
            nBytesToPrune = vinfoBlockFile[fileNumber].nSize + vinfoBlockFile[fileNumber].nUndoSize;

            if (vinfoBlockFile[fileNumber].nSize == 0)
                continue;

            if (nCurrentUsage + nBuffer < nPruneTarget)  // are we below our target?
                break;

            // don't prune files that could have a block within MIN_BLOCKS_TO_KEEP of the main chain's tip but keep scanning
            if (vinfoBlockFile[fileNumber].nHeightLast > nLastBlockWeCanPrune)
                continue;

            chainman.PruneOneBlockFile(fileNumber);
            // Queue up the files for removal
            setFilesToPrune.insert(fileNumber);
            nCurrentUsage -= nBytesToPrune;
            count++;
        }
    }

    LogPrint(BCLog::PRUNE, "Prune: target=%dMiB actual=%dMiB diff=%dMiB max_prune_height=%d removed %d blk/rev pairs\n",
           nPruneTarget/1024/1024, nCurrentUsage/1024/1024,
           ((int64_t)nPruneTarget - (int64_t)nCurrentUsage)/1024/1024,
           nLastBlockWeCanPrune, count);
}

static FlatFileSeq BlockFileSeq()
{
    return FlatFileSeq(GetBlocksDir(), "blk", BLOCKFILE_CHUNK_SIZE);
}

static FlatFileSeq UndoFileSeq()
{
    return FlatFileSeq(GetBlocksDir(), "rev", UNDOFILE_CHUNK_SIZE);
}

FILE* OpenBlockFile(const FlatFilePos &pos, bool fReadOnly) {
    return BlockFileSeq().Open(pos, fReadOnly);
}

/** Open an undo file (rev?????.dat) */
static FILE* OpenUndoFile(const FlatFilePos &pos, bool fReadOnly) {
    return UndoFileSeq().Open(pos, fReadOnly);
}

fs::path GetBlockPosFilename(const FlatFilePos &pos)
{
    return BlockFileSeq().FileName(pos);
}

CBlockIndex * BlockManager::InsertBlockIndex(const uint256& hash)
{
    AssertLockHeld(cs_main);

    if (hash.IsNull())
        return nullptr;

    // Return existing
    BlockMap::iterator mi = m_block_index.find(hash);
    if (mi != m_block_index.end())
        return (*mi).second;

    // Create new
    CBlockIndex* pindexNew = new CBlockIndex();
    mi = m_block_index.insert(std::make_pair(hash, pindexNew)).first;
    pindexNew->phashBlock = &((*mi).first);

    return pindexNew;
}

bool BlockManager::LoadBlockIndex(
    const Consensus::Params& consensus_params,
    CBlockTreeDB& blocktree,
    std::set<CBlockIndex*, CBlockIndexWorkComparator>& block_index_candidates)
{
    if (!blocktree.LoadBlockIndexGuts(consensus_params, [this](const uint256& hash) EXCLUSIVE_LOCKS_REQUIRED(cs_main) { return this->InsertBlockIndex(hash); }))
        return false;

    // Calculate nChainWork
    std::vector<std::pair<int, CBlockIndex*> > vSortedByHeight;
    vSortedByHeight.reserve(m_block_index.size());
    for (const std::pair<const uint256, CBlockIndex*>& item : m_block_index)
    {
        CBlockIndex* pindex = item.second;
        vSortedByHeight.push_back(std::make_pair(pindex->nHeight, pindex));
    }
    sort(vSortedByHeight.begin(), vSortedByHeight.end());
    for (const std::pair<int, CBlockIndex*>& item : vSortedByHeight)
    {
        if (ShutdownRequested()) return false;
        CBlockIndex* pindex = item.second;
        pindex->nChainWork = (pindex->pprev ? pindex->pprev->nChainWork : 0) + GetBlockProof(*pindex);
        pindex->nTimeMax = (pindex->pprev ? std::max(pindex->pprev->nTimeMax, pindex->nTime) : pindex->nTime);
        // We can link the chain of blocks for which we've received transactions at some point.
        // Pruned nodes may have deleted the block.
        if (pindex->nTx > 0) {
            if (pindex->pprev) {
                if (pindex->pprev->HaveTxsDownloaded()) {
                    pindex->nChainTx = pindex->pprev->nChainTx + pindex->nTx;
                } else {
                    pindex->nChainTx = 0;
                    m_blocks_unlinked.insert(std::make_pair(pindex->pprev, pindex));
                }
            } else {
                pindex->nChainTx = pindex->nTx;
            }
        }
        if (!(pindex->nStatus & BLOCK_FAILED_MASK) && pindex->pprev && (pindex->pprev->nStatus & BLOCK_FAILED_MASK)) {
            pindex->nStatus |= BLOCK_FAILED_CHILD;
            setDirtyBlockIndex.insert(pindex);
        }
        if (pindex->IsValid(BLOCK_VALID_TRANSACTIONS) && (pindex->HaveTxsDownloaded() || pindex->pprev == nullptr)) {
            block_index_candidates.insert(pindex);
        }
        if (pindex->nStatus & BLOCK_FAILED_MASK && (!pindexBestInvalid || pindex->nChainWork > pindexBestInvalid->nChainWork))
            pindexBestInvalid = pindex;
        if (pindex->pprev)
            pindex->BuildSkip();
        if (pindex->IsValid(BLOCK_VALID_TREE) && (pindexBestHeader == nullptr || CBlockIndexWorkComparator()(pindexBestHeader, pindex)))
            pindexBestHeader = pindex;
    }

    return true;
}

void BlockManager::Unload() {
    m_failed_blocks.clear();
    m_blocks_unlinked.clear();

    for (const BlockMap::value_type& entry : m_block_index) {
        delete entry.second;
    }

    m_block_index.clear();
}

bool static LoadBlockIndexDB(ChainstateManager& chainman, const CChainParams& chainparams) EXCLUSIVE_LOCKS_REQUIRED(cs_main)
{
    if (!chainman.m_blockman.LoadBlockIndex(
            chainparams.GetConsensus(), *pblocktree,
            ::ChainstateActive().setBlockIndexCandidates)) {
        return false;
    }

    // Load block file info
    pblocktree->ReadLastBlockFile(nLastBlockFile);
    vinfoBlockFile.resize(nLastBlockFile + 1);
    LogPrintf("%s: last block file = %i\n", __func__, nLastBlockFile);
    for (int nFile = 0; nFile <= nLastBlockFile; nFile++) {
        pblocktree->ReadBlockFileInfo(nFile, vinfoBlockFile[nFile]);
    }
    LogPrintf("%s: last block file info: %s\n", __func__, vinfoBlockFile[nLastBlockFile].ToString());
    for (int nFile = nLastBlockFile + 1; true; nFile++) {
        CBlockFileInfo info;
        if (pblocktree->ReadBlockFileInfo(nFile, info)) {
            vinfoBlockFile.push_back(info);
        } else {
            break;
        }
    }

    // Check presence of blk files
    LogPrintf("Checking all blk files are present...\n");
    std::set<int> setBlkDataFiles;
    for (const std::pair<const uint256, CBlockIndex*>& item : chainman.BlockIndex()) {
        CBlockIndex* pindex = item.second;
        if (pindex->nStatus & BLOCK_HAVE_DATA) {
            setBlkDataFiles.insert(pindex->nFile);
        }
    }
    for (std::set<int>::iterator it = setBlkDataFiles.begin(); it != setBlkDataFiles.end(); it++)
    {
        FlatFilePos pos(*it, 0);
        if (CAutoFile(OpenBlockFile(pos, true), SER_DISK, CLIENT_VERSION).IsNull()) {
            return false;
        }
    }

    // Check whether we have ever pruned block & undo files
    pblocktree->ReadFlag("prunedblockfiles", fHavePruned);
    if (fHavePruned)
        LogPrintf("LoadBlockIndexDB(): Block files have previously been pruned\n");

    // Check whether we need to continue reindexing
    bool fReindexing = false;
    pblocktree->ReadReindexing(fReindexing);
    if(fReindexing) fReindex = true;

    // Check whether we have the name history
    pblocktree->ReadFlag("namehistory", fNameHistory);
    LogPrintf("LoadBlockIndexDB(): name history %s\n", fNameHistory ? "enabled" : "disabled");

    return true;
}

bool CChainState::LoadChainTip(const CChainParams& chainparams)
{
    AssertLockHeld(cs_main);
    const CCoinsViewCache& coins_cache = CoinsTip();
    assert(!coins_cache.GetBestBlock().IsNull()); // Never called when the coins view is empty
    const CBlockIndex* tip = m_chain.Tip();

    if (tip && tip->GetBlockHash() == coins_cache.GetBestBlock()) {
        return true;
    }

    // Load pointer to end of best chain
    CBlockIndex* pindex = LookupBlockIndex(coins_cache.GetBestBlock());
    if (!pindex) {
        return false;
    }
    m_chain.SetTip(pindex);
    PruneBlockIndexCandidates();

    tip = m_chain.Tip();
    LogPrintf("Loaded best chain: hashBestChain=%s height=%d date=%s progress=%f\n",
        tip->GetBlockHash().ToString(),
        m_chain.Height(),
        FormatISO8601DateTime(tip->GetBlockTime()),
        GuessVerificationProgress(chainparams.TxData(), tip));
    return true;
}

CVerifyDB::CVerifyDB()
{
    uiInterface.ShowProgress(_("Verifying blocks...").translated, 0, false);
}

CVerifyDB::~CVerifyDB()
{
    uiInterface.ShowProgress("", 100, false);
}

bool CVerifyDB::VerifyDB(const CChainParams& chainparams, CCoinsView *coinsview, int nCheckLevel, int nCheckDepth)
{
    LOCK(cs_main);
    if (::ChainActive().Tip() == nullptr || ::ChainActive().Tip()->pprev == nullptr)
        return true;

    // Verify blocks in the best chain
    if (nCheckDepth <= 0 || nCheckDepth > ::ChainActive().Height())
        nCheckDepth = ::ChainActive().Height();
    nCheckLevel = std::max(0, std::min(4, nCheckLevel));
    LogPrintf("Verifying last %i blocks at level %i\n", nCheckDepth, nCheckLevel);
    CCoinsViewCache coins(coinsview);
    std::set<valtype> dummyNames;
    CBlockIndex* pindex;
    CBlockIndex* pindexFailure = nullptr;
    int nGoodTransactions = 0;
    BlockValidationState state;
    int reportDone = 0;
    LogPrintf("[0%%]..."); /* Continued */
    for (pindex = ::ChainActive().Tip(); pindex && pindex->pprev; pindex = pindex->pprev) {
        const int percentageDone = std::max(1, std::min(99, (int)(((double)(::ChainActive().Height() - pindex->nHeight)) / (double)nCheckDepth * (nCheckLevel >= 4 ? 50 : 100))));
        if (reportDone < percentageDone/10) {
            // report every 10% step
            LogPrintf("[%d%%]...", percentageDone); /* Continued */
            reportDone = percentageDone/10;
        }
        uiInterface.ShowProgress(_("Verifying blocks...").translated, percentageDone, false);
        if (pindex->nHeight <= ::ChainActive().Height()-nCheckDepth)
            break;
        if (fPruneMode && !(pindex->nStatus & BLOCK_HAVE_DATA)) {
            // If pruning, only go back as far as we have data.
            LogPrintf("VerifyDB(): block verification stopping at height %d (pruning, no data)\n", pindex->nHeight);
            break;
        }
        CBlock block;
        // check level 0: read from disk
        if (!ReadBlockFromDisk(block, pindex, chainparams.GetConsensus()))
            return error("VerifyDB(): *** ReadBlockFromDisk failed at %d, hash=%s", pindex->nHeight, pindex->GetBlockHash().ToString());
        // check level 1: verify block validity
        if (nCheckLevel >= 1 && !CheckBlock(block, state, chainparams.GetConsensus()))
            return error("%s: *** found bad block at %d, hash=%s (%s)\n", __func__,
                         pindex->nHeight, pindex->GetBlockHash().ToString(), state.ToString());
        // check level 2: verify undo validity
        if (nCheckLevel >= 2 && pindex) {
            CBlockUndo undo;
            if (!pindex->GetUndoPos().IsNull()) {
                if (!UndoReadFromDisk(undo, pindex)) {
                    return error("VerifyDB(): *** found bad undo data at %d, hash=%s\n", pindex->nHeight, pindex->GetBlockHash().ToString());
                }
            }
        }
        // check level 3: check for inconsistencies during memory-only disconnect of tip blocks
        if (nCheckLevel >= 3 && (coins.DynamicMemoryUsage() + ::ChainstateActive().CoinsTip().DynamicMemoryUsage()) <= ::ChainstateActive().m_coinstip_cache_size_bytes) {
            assert(coins.GetBestBlock() == pindex->GetBlockHash());
            DisconnectResult res = ::ChainstateActive().DisconnectBlock(block, pindex, coins, dummyNames);
            if (res == DISCONNECT_FAILED) {
                return error("VerifyDB(): *** irrecoverable inconsistency in block data at %d, hash=%s", pindex->nHeight, pindex->GetBlockHash().ToString());
            }
            if (res == DISCONNECT_UNCLEAN) {
                nGoodTransactions = 0;
                pindexFailure = pindex;
            } else {
                nGoodTransactions += block.vtx.size();
            }
        }
        if (ShutdownRequested()) return true;
    }
    if (pindexFailure)
        return error("VerifyDB(): *** coin database inconsistencies found (last %i blocks, %i good transactions before that)\n", ::ChainActive().Height() - pindexFailure->nHeight + 1, nGoodTransactions);

    // store block count as we move pindex at check level >= 4
    int block_count = ::ChainActive().Height() - pindex->nHeight;

    // check level 4: try reconnecting blocks
    if (nCheckLevel >= 4) {
        while (pindex != ::ChainActive().Tip()) {
            const int percentageDone = std::max(1, std::min(99, 100 - (int)(((double)(::ChainActive().Height() - pindex->nHeight)) / (double)nCheckDepth * 50)));
            if (reportDone < percentageDone/10) {
                // report every 10% step
                LogPrintf("[%d%%]...", percentageDone); /* Continued */
                reportDone = percentageDone/10;
            }
            uiInterface.ShowProgress(_("Verifying blocks...").translated, percentageDone, false);
            pindex = ::ChainActive().Next(pindex);
            CBlock block;
            if (!ReadBlockFromDisk(block, pindex, chainparams.GetConsensus()))
                return error("VerifyDB(): *** ReadBlockFromDisk failed at %d, hash=%s", pindex->nHeight, pindex->GetBlockHash().ToString());
            if (!::ChainstateActive().ConnectBlock(block, state, pindex, coins, dummyNames, chainparams))
                return error("VerifyDB(): *** found unconnectable block at %d, hash=%s (%s)", pindex->nHeight, pindex->GetBlockHash().ToString(), state.ToString());
            if (ShutdownRequested()) return true;
        }
    }

    LogPrintf("[DONE].\n");
    LogPrintf("No coin database inconsistencies in last %i blocks (%i transactions)\n", block_count, nGoodTransactions);

    return true;
}

/** Apply the effects of a block on the utxo cache, ignoring that it may already have been applied. */
bool CChainState::RollforwardBlock(const CBlockIndex* pindex, CCoinsViewCache& inputs, const CChainParams& params)
{
    // TODO: merge with ConnectBlock
    CBlock block;
    if (!ReadBlockFromDisk(block, pindex, params.GetConsensus())) {
        return error("ReplayBlock(): ReadBlockFromDisk failed at %d, hash=%s", pindex->nHeight, pindex->GetBlockHash().ToString());
    }

    for (const CTransactionRef& tx : block.vtx) {
        if (!tx->IsCoinBase()) {
            for (const CTxIn &txin : tx->vin) {
                inputs.SpendCoin(txin.prevout);
            }
        }
        // Pass check = true as every addition may be an overwrite.
        AddCoins(inputs, *tx, pindex->nHeight, true);
    }
    return true;
}

bool CChainState::ReplayBlocks(const CChainParams& params)
{
    LOCK(cs_main);

    CCoinsView& db = this->CoinsDB();
    CCoinsViewCache cache(&db);

    std::vector<uint256> hashHeads = db.GetHeadBlocks();
    if (hashHeads.empty()) return true; // We're already in a consistent state.
    if (hashHeads.size() != 2) return error("ReplayBlocks(): unknown inconsistent state");

    uiInterface.ShowProgress(_("Replaying blocks...").translated, 0, false);
    LogPrintf("Replaying blocks\n");

    const CBlockIndex* pindexOld = nullptr;  // Old tip during the interrupted flush.
    const CBlockIndex* pindexNew;            // New tip during the interrupted flush.
    const CBlockIndex* pindexFork = nullptr; // Latest block common to both the old and the new tip.

    if (m_blockman.m_block_index.count(hashHeads[0]) == 0) {
        return error("ReplayBlocks(): reorganization to unknown block requested");
    }
    pindexNew = m_blockman.m_block_index[hashHeads[0]];

    if (!hashHeads[1].IsNull()) { // The old tip is allowed to be 0, indicating it's the first flush.
        if (m_blockman.m_block_index.count(hashHeads[1]) == 0) {
            return error("ReplayBlocks(): reorganization from unknown block requested");
        }
        pindexOld = m_blockman.m_block_index[hashHeads[1]];
        pindexFork = LastCommonAncestor(pindexOld, pindexNew);
        assert(pindexFork != nullptr);
    }

    // Rollback along the old branch.
    while (pindexOld != pindexFork) {
        if (pindexOld->nHeight > 0) { // Never disconnect the genesis block.
            CBlock block;
            if (!ReadBlockFromDisk(block, pindexOld, params.GetConsensus())) {
                return error("RollbackBlock(): ReadBlockFromDisk() failed at %d, hash=%s", pindexOld->nHeight, pindexOld->GetBlockHash().ToString());
            }
            LogPrintf("Rolling back %s (%i)\n", pindexOld->GetBlockHash().ToString(), pindexOld->nHeight);
            std::set<valtype> dummyNames;
            DisconnectResult res = DisconnectBlock(block, pindexOld, cache, dummyNames);
            if (res == DISCONNECT_FAILED) {
                return error("RollbackBlock(): DisconnectBlock failed at %d, hash=%s", pindexOld->nHeight, pindexOld->GetBlockHash().ToString());
            }
            // If DISCONNECT_UNCLEAN is returned, it means a non-existing UTXO was deleted, or an existing UTXO was
            // overwritten. It corresponds to cases where the block-to-be-disconnect never had all its operations
            // applied to the UTXO set. However, as both writing a UTXO and deleting a UTXO are idempotent operations,
            // the result is still a version of the UTXO set with the effects of that block undone.
        }
        pindexOld = pindexOld->pprev;
    }

    // Roll forward from the forking point to the new tip.
    int nForkHeight = pindexFork ? pindexFork->nHeight : 0;
    for (int nHeight = nForkHeight + 1; nHeight <= pindexNew->nHeight; ++nHeight) {
        const CBlockIndex* pindex = pindexNew->GetAncestor(nHeight);
        LogPrintf("Rolling forward %s (%i)\n", pindex->GetBlockHash().ToString(), nHeight);
        uiInterface.ShowProgress(_("Replaying blocks...").translated, (int) ((nHeight - nForkHeight) * 100.0 / (pindexNew->nHeight - nForkHeight)) , false);
        if (!RollforwardBlock(pindex, cache, params)) return false;
    }

    cache.SetBestBlock(pindexNew->GetBlockHash());
    cache.Flush();
    uiInterface.ShowProgress("", 100, false);
    return true;
}

//! Helper for CChainState::RewindBlockIndex
void CChainState::EraseBlockData(CBlockIndex* index)
{
    AssertLockHeld(cs_main);
    assert(!m_chain.Contains(index)); // Make sure this block isn't active

    // Reduce validity
    index->nStatus = std::min<unsigned int>(index->nStatus & BLOCK_VALID_MASK, BLOCK_VALID_TREE) | (index->nStatus & ~BLOCK_VALID_MASK);
    // Remove have-data flags.
    index->nStatus &= ~(BLOCK_HAVE_DATA | BLOCK_HAVE_UNDO);
    // Remove storage location.
    index->nFile = 0;
    index->nDataPos = 0;
    index->nUndoPos = 0;
    // Remove various other things
    index->nTx = 0;
    index->nChainTx = 0;
    index->nSequenceId = 0;
    // Make sure it gets written.
    setDirtyBlockIndex.insert(index);
    // Update indexes
    setBlockIndexCandidates.erase(index);
    auto ret = m_blockman.m_blocks_unlinked.equal_range(index->pprev);
    while (ret.first != ret.second) {
        if (ret.first->second == index) {
            m_blockman.m_blocks_unlinked.erase(ret.first++);
        } else {
            ++ret.first;
        }
    }
    // Mark parent as eligible for main chain again
    if (index->pprev && index->pprev->IsValid(BLOCK_VALID_TRANSACTIONS) && index->pprev->HaveTxsDownloaded()) {
        setBlockIndexCandidates.insert(index->pprev);
    }
}

bool CChainState::RewindBlockIndex(const CChainParams& params)
{
    // Note that during -reindex-chainstate we are called with an empty m_chain!

    // First erase all post-segwit blocks without witness not in the main chain,
    // as this can we done without costly DisconnectTip calls. Active
    // blocks will be dealt with below (releasing cs_main in between).
    {
        LOCK(cs_main);
        for (const auto& entry : m_blockman.m_block_index) {
            if (IsWitnessEnabled(entry.second->pprev, params.GetConsensus()) && !(entry.second->nStatus & BLOCK_OPT_WITNESS) && !m_chain.Contains(entry.second)) {
                EraseBlockData(entry.second);
            }
        }
    }

    // Find what height we need to reorganize to.
    CBlockIndex *tip;
    int nHeight = 1;
    {
        LOCK(cs_main);
        while (nHeight <= m_chain.Height()) {
            // Although SCRIPT_VERIFY_WITNESS is now generally enforced on all
            // blocks in ConnectBlock, we don't need to go back and
            // re-download/re-verify blocks from before segwit actually activated.
            if (IsWitnessEnabled(m_chain[nHeight - 1], params.GetConsensus()) && !(m_chain[nHeight]->nStatus & BLOCK_OPT_WITNESS)) {
                break;
            }
            nHeight++;
        }

        tip = m_chain.Tip();
    }
    // nHeight is now the height of the first insufficiently-validated block, or tipheight + 1

    BlockValidationState state;
    // Loop until the tip is below nHeight, or we reach a pruned block.
    while (!ShutdownRequested()) {
        {
            LOCK(cs_main);
            LOCK(m_mempool.cs);
            // Make sure nothing changed from under us (this won't happen because RewindBlockIndex runs before importing/network are active)
            assert(tip == m_chain.Tip());
            if (tip == nullptr || tip->nHeight < nHeight) break;
            if (fPruneMode && !(tip->nStatus & BLOCK_HAVE_DATA)) {
                // If pruning, don't try rewinding past the HAVE_DATA point;
                // since older blocks can't be served anyway, there's
                // no need to walk further, and trying to DisconnectTip()
                // will fail (and require a needless reindex/redownload
                // of the blockchain).
                break;
            }

            // Disconnect block
            if (!DisconnectTip(state, params, nullptr)) {
                return error("RewindBlockIndex: unable to disconnect block at height %i (%s)", tip->nHeight, state.ToString());
            }

            // Reduce validity flag and have-data flags.
            // We do this after actual disconnecting, otherwise we'll end up writing the lack of data
            // to disk before writing the chainstate, resulting in a failure to continue if interrupted.
            // Note: If we encounter an insufficiently validated block that
            // is on m_chain, it must be because we are a pruning node, and
            // this block or some successor doesn't HAVE_DATA, so we were unable to
            // rewind all the way.  Blocks remaining on m_chain at this point
            // must not have their validity reduced.
            EraseBlockData(tip);

            tip = tip->pprev;
        }
        // Make sure the queue of validation callbacks doesn't grow unboundedly.
        LimitValidationInterfaceQueue();

        // Occasionally flush state to disk.
        if (!FlushStateToDisk(params, state, FlushStateMode::PERIODIC)) {
            LogPrintf("RewindBlockIndex: unable to flush state to disk (%s)\n", state.ToString());
            return false;
        }
    }

    {
        LOCK(cs_main);
        if (m_chain.Tip() != nullptr) {
            // We can't prune block index candidates based on our tip if we have
            // no tip due to m_chain being empty!
            PruneBlockIndexCandidates();

            CheckBlockIndex(params.GetConsensus());

            // FlushStateToDisk can possibly read ::ChainActive(). Be conservative
            // and skip it here, we're about to -reindex-chainstate anyway, so
            // it'll get called a bunch real soon.
            BlockValidationState state;
            if (!FlushStateToDisk(params, state, FlushStateMode::ALWAYS)) {
                LogPrintf("RewindBlockIndex: unable to flush state to disk (%s)\n", state.ToString());
                return false;
            }
        }
    }

    return true;
}

void CChainState::UnloadBlockIndex() {
    nBlockSequenceId = 1;
    setBlockIndexCandidates.clear();
}

// May NOT be used after any connections are up as much
// of the peer-processing logic assumes a consistent
// block index state
void UnloadBlockIndex(CTxMemPool* mempool)
{
    LOCK(cs_main);
    g_chainman.Unload();
    pindexBestInvalid = nullptr;
    pindexBestHeader = nullptr;
    if (mempool) mempool->clear();
    vinfoBlockFile.clear();
    nLastBlockFile = 0;
    setDirtyBlockIndex.clear();
    setDirtyFileInfo.clear();
    versionbitscache.Clear();
    for (int b = 0; b < VERSIONBITS_NUM_BITS; b++) {
        warningcache[b].clear();
    }
    fHavePruned = false;
}

bool ChainstateManager::LoadBlockIndex(const CChainParams& chainparams)
{
    AssertLockHeld(cs_main);
    // Load block index from databases
    bool needs_init = fReindex;
    if (!fReindex) {
        bool ret = LoadBlockIndexDB(*this, chainparams);
        if (!ret) return false;
        needs_init = m_blockman.m_block_index.empty();
    }

    if (needs_init) {
        // Everything here is for *new* reindex/DBs. Thus, though
        // LoadBlockIndexDB may have set fReindex if we shut down
        // mid-reindex previously, we don't check fReindex and
        // instead only check it prior to LoadBlockIndexDB to set
        // needs_init.

        LogPrintf("Initializing databases...\n");
        fNameHistory = gArgs.GetBoolArg("-namehistory", false);
        pblocktree->WriteFlag("namehistory", fNameHistory);
    }
    return true;
}

bool CChainState::LoadGenesisBlock(const CChainParams& chainparams)
{
    LOCK(cs_main);

    // Check whether we're already initialized by checking for genesis in
    // m_blockman.m_block_index. Note that we can't use m_chain here, since it is
    // set based on the coins db, not the block index db, which is the only
    // thing loaded at this point.
    if (m_blockman.m_block_index.count(chainparams.GenesisBlock().GetHash()))
        return true;

    try {
        const CBlock& block = chainparams.GenesisBlock();
        FlatFilePos blockPos = SaveBlockToDisk(block, 0, chainparams, nullptr);
        if (blockPos.IsNull())
            return error("%s: writing genesis block to disk failed", __func__);
        CBlockIndex *pindex = m_blockman.AddToBlockIndex(block);
        ReceivedBlockTransactions(block, pindex, blockPos, chainparams.GetConsensus());
    } catch (const std::runtime_error& e) {
        return error("%s: failed to write genesis block: %s", __func__, e.what());
    }

    return true;
}

bool LoadGenesisBlock(const CChainParams& chainparams)
{
    return ::ChainstateActive().LoadGenesisBlock(chainparams);
}

void LoadExternalBlockFile(const CChainParams& chainparams, FILE* fileIn, FlatFilePos* dbp)
{
    // Map of disk positions for blocks with unknown parent (only used for reindex)
    static std::multimap<uint256, FlatFilePos> mapBlocksUnknownParent;
    int64_t nStart = GetTimeMillis();

    int nLoaded = 0;
    try {
        // This takes over fileIn and calls fclose() on it in the CBufferedFile destructor
        CBufferedFile blkdat(fileIn, 2*MAX_BLOCK_SERIALIZED_SIZE, MAX_BLOCK_SERIALIZED_SIZE+8, SER_DISK, CLIENT_VERSION);
        uint64_t nRewind = blkdat.GetPos();
        while (!blkdat.eof()) {
            if (ShutdownRequested()) return;

            blkdat.SetPos(nRewind);
            nRewind++; // start one byte further next time, in case of failure
            blkdat.SetLimit(); // remove former limit
            unsigned int nSize = 0;
            try {
                // locate a header
                unsigned char buf[CMessageHeader::MESSAGE_START_SIZE];
                blkdat.FindByte(chainparams.MessageStart()[0]);
                nRewind = blkdat.GetPos()+1;
                blkdat >> buf;
                if (memcmp(buf, chainparams.MessageStart(), CMessageHeader::MESSAGE_START_SIZE))
                    continue;
                // read size
                blkdat >> nSize;
                if (nSize < 80 || nSize > MAX_BLOCK_SERIALIZED_SIZE)
                    continue;
            } catch (const std::exception&) {
                // no valid block header found; don't complain
                break;
            }
            try {
                // read block
                uint64_t nBlockPos = blkdat.GetPos();
                if (dbp)
                    dbp->nPos = nBlockPos;
                blkdat.SetLimit(nBlockPos + nSize);
                std::shared_ptr<CBlock> pblock = std::make_shared<CBlock>();
                CBlock& block = *pblock;
                blkdat >> block;
                nRewind = blkdat.GetPos();

                uint256 hash = block.GetHash();
                {
                    LOCK(cs_main);
                    // detect out of order blocks, and store them for later
                    if (hash != chainparams.GetConsensus().hashGenesisBlock && !LookupBlockIndex(block.hashPrevBlock)) {
                        LogPrint(BCLog::REINDEX, "%s: Out of order block %s, parent %s not known\n", __func__, hash.ToString(),
                                block.hashPrevBlock.ToString());
                        if (dbp)
                            mapBlocksUnknownParent.insert(std::make_pair(block.hashPrevBlock, *dbp));
                        continue;
                    }

                    // process in case the block isn't known yet
                    CBlockIndex* pindex = LookupBlockIndex(hash);
                    if (!pindex || (pindex->nStatus & BLOCK_HAVE_DATA) == 0) {
                      BlockValidationState state;
                      if (::ChainstateActive().AcceptBlock(pblock, state, chainparams, nullptr, true, dbp, nullptr)) {
                          nLoaded++;
                      }
                      if (state.IsError()) {
                          break;
                      }
                    } else if (hash != chainparams.GetConsensus().hashGenesisBlock && pindex->nHeight % 1000 == 0) {
                      LogPrint(BCLog::REINDEX, "Block Import: already had block %s at height %d\n", hash.ToString(), pindex->nHeight);
                    }
                }

                // Activate the genesis block so normal node progress can continue
                if (hash == chainparams.GetConsensus().hashGenesisBlock) {
                    BlockValidationState state;
                    if (!ActivateBestChain(state, chainparams, nullptr)) {
                        break;
                    }
                }

                NotifyHeaderTip();

                // Recursively process earlier encountered successors of this block
                std::deque<uint256> queue;
                queue.push_back(hash);
                while (!queue.empty()) {
                    uint256 head = queue.front();
                    queue.pop_front();
                    std::pair<std::multimap<uint256, FlatFilePos>::iterator, std::multimap<uint256, FlatFilePos>::iterator> range = mapBlocksUnknownParent.equal_range(head);
                    while (range.first != range.second) {
                        std::multimap<uint256, FlatFilePos>::iterator it = range.first;
                        std::shared_ptr<CBlock> pblockrecursive = std::make_shared<CBlock>();
                        if (ReadBlockFromDisk(*pblockrecursive, it->second, chainparams.GetConsensus()))
                        {
                            LogPrint(BCLog::REINDEX, "%s: Processing out of order child %s of %s\n", __func__, pblockrecursive->GetHash().ToString(),
                                    head.ToString());
                            LOCK(cs_main);
                            BlockValidationState dummy;
                            if (::ChainstateActive().AcceptBlock(pblockrecursive, dummy, chainparams, nullptr, true, &it->second, nullptr))
                            {
                                nLoaded++;
                                queue.push_back(pblockrecursive->GetHash());
                            }
                        }
                        range.first++;
                        mapBlocksUnknownParent.erase(it);
                        NotifyHeaderTip();
                    }
                }
            } catch (const std::exception& e) {
                LogPrintf("%s: Deserialize or I/O error - %s\n", __func__, e.what());
            }
        }
    } catch (const std::runtime_error& e) {
        AbortNode(std::string("System error: ") + e.what());
    }
    LogPrintf("Loaded %i blocks from external file in %dms\n", nLoaded, GetTimeMillis() - nStart);
}

void CChainState::CheckBlockIndex(const Consensus::Params& consensusParams)
{
    if (!fCheckBlockIndex) {
        return;
    }

    LOCK(cs_main);

    // During a reindex, we read the genesis block and call CheckBlockIndex before ActivateBestChain,
    // so we have the genesis block in m_blockman.m_block_index but no active chain. (A few of the
    // tests when iterating the block tree require that m_chain has been initialized.)
    if (m_chain.Height() < 0) {
        assert(m_blockman.m_block_index.size() <= 1);
        return;
    }

    // Build forward-pointing map of the entire block tree.
    std::multimap<CBlockIndex*,CBlockIndex*> forward;
    for (const std::pair<const uint256, CBlockIndex*>& entry : m_blockman.m_block_index) {
        forward.insert(std::make_pair(entry.second->pprev, entry.second));
    }

    assert(forward.size() == m_blockman.m_block_index.size());

    std::pair<std::multimap<CBlockIndex*,CBlockIndex*>::iterator,std::multimap<CBlockIndex*,CBlockIndex*>::iterator> rangeGenesis = forward.equal_range(nullptr);
    CBlockIndex *pindex = rangeGenesis.first->second;
    rangeGenesis.first++;
    assert(rangeGenesis.first == rangeGenesis.second); // There is only one index entry with parent nullptr.

    // Iterate over the entire block tree, using depth-first search.
    // Along the way, remember whether there are blocks on the path from genesis
    // block being explored which are the first to have certain properties.
    size_t nNodes = 0;
    int nHeight = 0;
    CBlockIndex* pindexFirstInvalid = nullptr; // Oldest ancestor of pindex which is invalid.
    CBlockIndex* pindexFirstMissing = nullptr; // Oldest ancestor of pindex which does not have BLOCK_HAVE_DATA.
    CBlockIndex* pindexFirstNeverProcessed = nullptr; // Oldest ancestor of pindex for which nTx == 0.
    CBlockIndex* pindexFirstNotTreeValid = nullptr; // Oldest ancestor of pindex which does not have BLOCK_VALID_TREE (regardless of being valid or not).
    CBlockIndex* pindexFirstNotTransactionsValid = nullptr; // Oldest ancestor of pindex which does not have BLOCK_VALID_TRANSACTIONS (regardless of being valid or not).
    CBlockIndex* pindexFirstNotChainValid = nullptr; // Oldest ancestor of pindex which does not have BLOCK_VALID_CHAIN (regardless of being valid or not).
    CBlockIndex* pindexFirstNotScriptsValid = nullptr; // Oldest ancestor of pindex which does not have BLOCK_VALID_SCRIPTS (regardless of being valid or not).
    while (pindex != nullptr) {
        nNodes++;
        if (pindexFirstInvalid == nullptr && pindex->nStatus & BLOCK_FAILED_VALID) pindexFirstInvalid = pindex;
        if (pindexFirstMissing == nullptr && !(pindex->nStatus & BLOCK_HAVE_DATA)) pindexFirstMissing = pindex;
        if (pindexFirstNeverProcessed == nullptr && pindex->nTx == 0) pindexFirstNeverProcessed = pindex;
        if (pindex->pprev != nullptr && pindexFirstNotTreeValid == nullptr && (pindex->nStatus & BLOCK_VALID_MASK) < BLOCK_VALID_TREE) pindexFirstNotTreeValid = pindex;
        if (pindex->pprev != nullptr && pindexFirstNotTransactionsValid == nullptr && (pindex->nStatus & BLOCK_VALID_MASK) < BLOCK_VALID_TRANSACTIONS) pindexFirstNotTransactionsValid = pindex;
        if (pindex->pprev != nullptr && pindexFirstNotChainValid == nullptr && (pindex->nStatus & BLOCK_VALID_MASK) < BLOCK_VALID_CHAIN) pindexFirstNotChainValid = pindex;
        if (pindex->pprev != nullptr && pindexFirstNotScriptsValid == nullptr && (pindex->nStatus & BLOCK_VALID_MASK) < BLOCK_VALID_SCRIPTS) pindexFirstNotScriptsValid = pindex;

        // Begin: actual consistency checks.
        if (pindex->pprev == nullptr) {
            // Genesis block checks.
            assert(pindex->GetBlockHash() == consensusParams.hashGenesisBlock); // Genesis block's hash must match.
            assert(pindex == m_chain.Genesis()); // The current active chain's genesis block must be this block.
        }
        if (!pindex->HaveTxsDownloaded()) assert(pindex->nSequenceId <= 0); // nSequenceId can't be set positive for blocks that aren't linked (negative is used for preciousblock)
        // VALID_TRANSACTIONS is equivalent to nTx > 0 for all nodes (whether or not pruning has occurred).
        // HAVE_DATA is only equivalent to nTx > 0 (or VALID_TRANSACTIONS) if no pruning has occurred.
        if (!fHavePruned) {
            // If we've never pruned, then HAVE_DATA should be equivalent to nTx > 0
            assert(!(pindex->nStatus & BLOCK_HAVE_DATA) == (pindex->nTx == 0));
            assert(pindexFirstMissing == pindexFirstNeverProcessed);
        } else {
            // If we have pruned, then we can only say that HAVE_DATA implies nTx > 0
            if (pindex->nStatus & BLOCK_HAVE_DATA) assert(pindex->nTx > 0);
        }
        if (pindex->nStatus & BLOCK_HAVE_UNDO) assert(pindex->nStatus & BLOCK_HAVE_DATA);
        assert(((pindex->nStatus & BLOCK_VALID_MASK) >= BLOCK_VALID_TRANSACTIONS) == (pindex->nTx > 0)); // This is pruning-independent.
        // All parents having had data (at some point) is equivalent to all parents being VALID_TRANSACTIONS, which is equivalent to HaveTxsDownloaded().
        assert((pindexFirstNeverProcessed == nullptr) == pindex->HaveTxsDownloaded());
        assert((pindexFirstNotTransactionsValid == nullptr) == pindex->HaveTxsDownloaded());
        assert(pindex->nHeight == nHeight); // nHeight must be consistent.
        assert(pindex->pprev == nullptr || pindex->nChainWork >= pindex->pprev->nChainWork); // For every block except the genesis block, the chainwork must be larger than the parent's.
        assert(nHeight < 2 || (pindex->pskip && (pindex->pskip->nHeight < nHeight))); // The pskip pointer must point back for all but the first 2 blocks.
        assert(pindexFirstNotTreeValid == nullptr); // All m_blockman.m_block_index entries must at least be TREE valid
        if ((pindex->nStatus & BLOCK_VALID_MASK) >= BLOCK_VALID_TREE) assert(pindexFirstNotTreeValid == nullptr); // TREE valid implies all parents are TREE valid
        if ((pindex->nStatus & BLOCK_VALID_MASK) >= BLOCK_VALID_CHAIN) assert(pindexFirstNotChainValid == nullptr); // CHAIN valid implies all parents are CHAIN valid
        if ((pindex->nStatus & BLOCK_VALID_MASK) >= BLOCK_VALID_SCRIPTS) assert(pindexFirstNotScriptsValid == nullptr); // SCRIPTS valid implies all parents are SCRIPTS valid
        if (pindexFirstInvalid == nullptr) {
            // Checks for not-invalid blocks.
            assert((pindex->nStatus & BLOCK_FAILED_MASK) == 0); // The failed mask cannot be set for blocks without invalid parents.
        }
        if (!CBlockIndexWorkComparator()(pindex, m_chain.Tip()) && pindexFirstNeverProcessed == nullptr) {
            if (pindexFirstInvalid == nullptr) {
                // If this block sorts at least as good as the current tip and
                // is valid and we have all data for its parents, it must be in
                // setBlockIndexCandidates.  m_chain.Tip() must also be there
                // even if some data has been pruned.
                if (pindexFirstMissing == nullptr || pindex == m_chain.Tip()) {
                    assert(setBlockIndexCandidates.count(pindex));
                }
                // If some parent is missing, then it could be that this block was in
                // setBlockIndexCandidates but had to be removed because of the missing data.
                // In this case it must be in m_blocks_unlinked -- see test below.
            }
        } else { // If this block sorts worse than the current tip or some ancestor's block has never been seen, it cannot be in setBlockIndexCandidates.
            assert(setBlockIndexCandidates.count(pindex) == 0);
        }
        // Check whether this block is in m_blocks_unlinked.
        std::pair<std::multimap<CBlockIndex*,CBlockIndex*>::iterator,std::multimap<CBlockIndex*,CBlockIndex*>::iterator> rangeUnlinked = m_blockman.m_blocks_unlinked.equal_range(pindex->pprev);
        bool foundInUnlinked = false;
        while (rangeUnlinked.first != rangeUnlinked.second) {
            assert(rangeUnlinked.first->first == pindex->pprev);
            if (rangeUnlinked.first->second == pindex) {
                foundInUnlinked = true;
                break;
            }
            rangeUnlinked.first++;
        }
        if (pindex->pprev && (pindex->nStatus & BLOCK_HAVE_DATA) && pindexFirstNeverProcessed != nullptr && pindexFirstInvalid == nullptr) {
            // If this block has block data available, some parent was never received, and has no invalid parents, it must be in m_blocks_unlinked.
            assert(foundInUnlinked);
        }
        if (!(pindex->nStatus & BLOCK_HAVE_DATA)) assert(!foundInUnlinked); // Can't be in m_blocks_unlinked if we don't HAVE_DATA
        if (pindexFirstMissing == nullptr) assert(!foundInUnlinked); // We aren't missing data for any parent -- cannot be in m_blocks_unlinked.
        if (pindex->pprev && (pindex->nStatus & BLOCK_HAVE_DATA) && pindexFirstNeverProcessed == nullptr && pindexFirstMissing != nullptr) {
            // We HAVE_DATA for this block, have received data for all parents at some point, but we're currently missing data for some parent.
            assert(fHavePruned); // We must have pruned.
            // This block may have entered m_blocks_unlinked if:
            //  - it has a descendant that at some point had more work than the
            //    tip, and
            //  - we tried switching to that descendant but were missing
            //    data for some intermediate block between m_chain and the
            //    tip.
            // So if this block is itself better than m_chain.Tip() and it wasn't in
            // setBlockIndexCandidates, then it must be in m_blocks_unlinked.
            if (!CBlockIndexWorkComparator()(pindex, m_chain.Tip()) && setBlockIndexCandidates.count(pindex) == 0) {
                if (pindexFirstInvalid == nullptr) {
                    assert(foundInUnlinked);
                }
            }
        }
        // assert(pindex->GetBlockHash() == pindex->GetBlockHeader().GetHash()); // Perhaps too slow
        // End: actual consistency checks.

        // Try descending into the first subnode.
        std::pair<std::multimap<CBlockIndex*,CBlockIndex*>::iterator,std::multimap<CBlockIndex*,CBlockIndex*>::iterator> range = forward.equal_range(pindex);
        if (range.first != range.second) {
            // A subnode was found.
            pindex = range.first->second;
            nHeight++;
            continue;
        }
        // This is a leaf node.
        // Move upwards until we reach a node of which we have not yet visited the last child.
        while (pindex) {
            // We are going to either move to a parent or a sibling of pindex.
            // If pindex was the first with a certain property, unset the corresponding variable.
            if (pindex == pindexFirstInvalid) pindexFirstInvalid = nullptr;
            if (pindex == pindexFirstMissing) pindexFirstMissing = nullptr;
            if (pindex == pindexFirstNeverProcessed) pindexFirstNeverProcessed = nullptr;
            if (pindex == pindexFirstNotTreeValid) pindexFirstNotTreeValid = nullptr;
            if (pindex == pindexFirstNotTransactionsValid) pindexFirstNotTransactionsValid = nullptr;
            if (pindex == pindexFirstNotChainValid) pindexFirstNotChainValid = nullptr;
            if (pindex == pindexFirstNotScriptsValid) pindexFirstNotScriptsValid = nullptr;
            // Find our parent.
            CBlockIndex* pindexPar = pindex->pprev;
            // Find which child we just visited.
            std::pair<std::multimap<CBlockIndex*,CBlockIndex*>::iterator,std::multimap<CBlockIndex*,CBlockIndex*>::iterator> rangePar = forward.equal_range(pindexPar);
            while (rangePar.first->second != pindex) {
                assert(rangePar.first != rangePar.second); // Our parent must have at least the node we're coming from as child.
                rangePar.first++;
            }
            // Proceed to the next one.
            rangePar.first++;
            if (rangePar.first != rangePar.second) {
                // Move to the sibling.
                pindex = rangePar.first->second;
                break;
            } else {
                // Move up further.
                pindex = pindexPar;
                nHeight--;
                continue;
            }
        }
    }

    // Check that we actually traversed the entire map.
    assert(nNodes == forward.size());
}

std::string CChainState::ToString()
{
    CBlockIndex* tip = m_chain.Tip();
    return strprintf("Chainstate [%s] @ height %d (%s)",
        m_from_snapshot_blockhash.IsNull() ? "ibd" : "snapshot",
        tip ? tip->nHeight : -1, tip ? tip->GetBlockHash().ToString() : "null");
}

bool CChainState::ResizeCoinsCaches(size_t coinstip_size, size_t coinsdb_size)
{
    if (coinstip_size == m_coinstip_cache_size_bytes &&
            coinsdb_size == m_coinsdb_cache_size_bytes) {
        // Cache sizes are unchanged, no need to continue.
        return true;
    }
    size_t old_coinstip_size = m_coinstip_cache_size_bytes;
    m_coinstip_cache_size_bytes = coinstip_size;
    m_coinsdb_cache_size_bytes = coinsdb_size;
    CoinsDB().ResizeCache(coinsdb_size);

    LogPrintf("[%s] resized coinsdb cache to %.1f MiB\n",
        this->ToString(), coinsdb_size * (1.0 / 1024 / 1024));
    LogPrintf("[%s] resized coinstip cache to %.1f MiB\n",
        this->ToString(), coinstip_size * (1.0 / 1024 / 1024));

    BlockValidationState state;
    const CChainParams& chainparams = Params();

    bool ret;

    if (coinstip_size > old_coinstip_size) {
        // Likely no need to flush if cache sizes have grown.
        ret = FlushStateToDisk(chainparams, state, FlushStateMode::IF_NEEDED);
    } else {
        // Otherwise, flush state to disk and deallocate the in-memory coins map.
        ret = FlushStateToDisk(chainparams, state, FlushStateMode::ALWAYS);
        CoinsTip().ReallocateCache();
    }
    return ret;
}

std::string CBlockFileInfo::ToString() const
{
    return strprintf("CBlockFileInfo(blocks=%u, size=%u, heights=%u...%u, time=%s...%s)", nBlocks, nSize, nHeightFirst, nHeightLast, FormatISO8601Date(nTimeFirst), FormatISO8601Date(nTimeLast));
}

CBlockFileInfo* GetBlockFileInfo(size_t n)
{
    LOCK(cs_LastBlockFile);

    return &vinfoBlockFile.at(n);
}

ThresholdState VersionBitsTipState(const Consensus::Params& params, Consensus::DeploymentPos pos)
{
    LOCK(cs_main);
    return VersionBitsState(::ChainActive().Tip(), params, pos, versionbitscache);
}

BIP9Stats VersionBitsTipStatistics(const Consensus::Params& params, Consensus::DeploymentPos pos)
{
    LOCK(cs_main);
    return VersionBitsStatistics(::ChainActive().Tip(), params, pos);
}

int VersionBitsTipStateSinceHeight(const Consensus::Params& params, Consensus::DeploymentPos pos)
{
    LOCK(cs_main);
    return VersionBitsStateSinceHeight(::ChainActive().Tip(), params, pos, versionbitscache);
}

static const uint64_t MEMPOOL_DUMP_VERSION = 1;

bool LoadMempool(CTxMemPool& pool)
{
    const CChainParams& chainparams = Params();
    int64_t nExpiryTimeout = gArgs.GetArg("-mempoolexpiry", DEFAULT_MEMPOOL_EXPIRY) * 60 * 60;
    FILE* filestr = fsbridge::fopen(GetDataDir() / "mempool.dat", "rb");
    CAutoFile file(filestr, SER_DISK, CLIENT_VERSION);
    if (file.IsNull()) {
        LogPrintf("Failed to open mempool file from disk. Continuing anyway.\n");
        return false;
    }

    int64_t count = 0;
    int64_t expired = 0;
    int64_t failed = 0;
    int64_t already_there = 0;
    int64_t unbroadcast = 0;
    int64_t nNow = GetTime();

    try {
        uint64_t version;
        file >> version;
        if (version != MEMPOOL_DUMP_VERSION) {
            return false;
        }
        uint64_t num;
        file >> num;
        while (num--) {
            CTransactionRef tx;
            int64_t nTime;
            int64_t nFeeDelta;
            file >> tx;
            file >> nTime;
            file >> nFeeDelta;

            CAmount amountdelta = nFeeDelta;
            if (amountdelta) {
                pool.PrioritiseTransaction(tx->GetHash(), amountdelta);
            }
            TxValidationState state;
            if (nTime + nExpiryTimeout > nNow) {
                LOCK(cs_main);
                AcceptToMemoryPoolWithTime(chainparams, pool, state, tx, nTime,
                                           nullptr /* plTxnReplaced */, false /* bypass_limits */, 0 /* nAbsurdFee */,
                                           false /* test_accept */);
                if (state.IsValid()) {
                    ++count;
                } else {
                    // mempool may contain the transaction already, e.g. from
                    // wallet(s) having loaded it while we were processing
                    // mempool transactions; consider these as valid, instead of
                    // failed, but mark them as 'already there'
                    if (pool.exists(tx->GetHash())) {
                        ++already_there;
                    } else {
                        ++failed;
                    }
                }
            } else {
                ++expired;
            }
            if (ShutdownRequested())
                return false;
        }
        std::map<uint256, CAmount> mapDeltas;
        file >> mapDeltas;

        for (const auto& i : mapDeltas) {
            pool.PrioritiseTransaction(i.first, i.second);
        }

        // TODO: remove this try except in v0.22
        std::map<uint256, uint256> unbroadcast_txids;
        try {
          file >> unbroadcast_txids;
          unbroadcast = unbroadcast_txids.size();
        } catch (const std::exception&) {
          // mempool.dat files created prior to v0.21 will not have an
          // unbroadcast set. No need to log a failure if parsing fails here.
        }
        for (const auto& elem : unbroadcast_txids) {
            // Don't add unbroadcast transactions that didn't get back into the
            // mempool.
            const CTransactionRef& added_tx = pool.get(elem.first);
            if (added_tx != nullptr) {
                pool.AddUnbroadcastTx(elem.first, added_tx->GetWitnessHash());
            }
        }
    } catch (const std::exception& e) {
        LogPrintf("Failed to deserialize mempool data on disk: %s. Continuing anyway.\n", e.what());
        return false;
    }

    LogPrintf("Imported mempool transactions from disk: %i succeeded, %i failed, %i expired, %i already there, %i waiting for initial broadcast\n", count, failed, expired, already_there, unbroadcast);
    return true;
}

bool DumpMempool(const CTxMemPool& pool)
{
    int64_t start = GetTimeMicros();

    std::map<uint256, CAmount> mapDeltas;
    std::vector<TxMempoolInfo> vinfo;
    std::map<uint256, uint256> unbroadcast_txids;

    static Mutex dump_mutex;
    LOCK(dump_mutex);

    {
        LOCK(pool.cs);
        for (const auto &i : pool.mapDeltas) {
            mapDeltas[i.first] = i.second;
        }
        vinfo = pool.infoAll();
        unbroadcast_txids = pool.GetUnbroadcastTxs();
    }

    int64_t mid = GetTimeMicros();

    try {
        FILE* filestr = fsbridge::fopen(GetDataDir() / "mempool.dat.new", "wb");
        if (!filestr) {
            return false;
        }

        CAutoFile file(filestr, SER_DISK, CLIENT_VERSION);

        uint64_t version = MEMPOOL_DUMP_VERSION;
        file << version;

        file << (uint64_t)vinfo.size();
        for (const auto& i : vinfo) {
            file << *(i.tx);
            file << int64_t{count_seconds(i.m_time)};
            file << int64_t{i.nFeeDelta};
            mapDeltas.erase(i.tx->GetHash());
        }

        file << mapDeltas;

        LogPrintf("Writing %d unbroadcast transactions to disk.\n", unbroadcast_txids.size());
        file << unbroadcast_txids;

        if (!FileCommit(file.Get()))
            throw std::runtime_error("FileCommit failed");
        file.fclose();
        RenameOver(GetDataDir() / "mempool.dat.new", GetDataDir() / "mempool.dat");
        int64_t last = GetTimeMicros();
        LogPrintf("Dumped mempool: %gs to copy, %gs to dump\n", (mid-start)*MICRO, (last-mid)*MICRO);
    } catch (const std::exception& e) {
        LogPrintf("Failed to dump mempool: %s. Continuing anyway.\n", e.what());
        return false;
    }
    return true;
}

//! Guess how far we are in the verification process at the given block index
//! require cs_main if pindex has not been validated yet (because nChainTx might be unset)
double GuessVerificationProgress(const ChainTxData& data, const CBlockIndex *pindex) {
    if (pindex == nullptr)
        return 0.0;

    int64_t nNow = time(nullptr);

    double fTxTotal;

    if (pindex->nChainTx <= data.nTxCount) {
        fTxTotal = data.nTxCount + (nNow - data.nTime) * data.dTxRate;
    } else {
        fTxTotal = pindex->nChainTx + (nNow - pindex->GetBlockTime()) * data.dTxRate;
    }

    return std::min<double>(pindex->nChainTx / fTxTotal, 1.0);
}

class CMainCleanup
{
public:
    CMainCleanup() {}
    ~CMainCleanup() {
        // block headers
        BlockMap::iterator it1 = g_chainman.BlockIndex().begin();
        for (; it1 != g_chainman.BlockIndex().end(); it1++)
            delete (*it1).second;
        g_chainman.BlockIndex().clear();
    }
};
static CMainCleanup instance_of_cmaincleanup;

Optional<uint256> ChainstateManager::SnapshotBlockhash() const {
    if (m_active_chainstate != nullptr) {
        // If a snapshot chainstate exists, it will always be our active.
        return m_active_chainstate->m_from_snapshot_blockhash;
    }
    return {};
}

std::vector<CChainState*> ChainstateManager::GetAll()
{
    std::vector<CChainState*> out;

    if (!IsSnapshotValidated() && m_ibd_chainstate) {
        out.push_back(m_ibd_chainstate.get());
    }

    if (m_snapshot_chainstate) {
        out.push_back(m_snapshot_chainstate.get());
    }

    return out;
}

CChainState& ChainstateManager::InitializeChainstate(CTxMemPool& mempool, const uint256& snapshot_blockhash)
{
    bool is_snapshot = !snapshot_blockhash.IsNull();
    std::unique_ptr<CChainState>& to_modify =
        is_snapshot ? m_snapshot_chainstate : m_ibd_chainstate;

    if (to_modify) {
        throw std::logic_error("should not be overwriting a chainstate");
    }
    to_modify.reset(new CChainState(mempool, m_blockman, snapshot_blockhash));

    // Snapshot chainstates and initial IBD chaintates always become active.
    if (is_snapshot || (!is_snapshot && !m_active_chainstate)) {
        LogPrintf("Switching active chainstate to %s\n", to_modify->ToString());
        m_active_chainstate = to_modify.get();
    } else {
        throw std::logic_error("unexpected chainstate activation");
    }

    return *to_modify;
}

CChainState& ChainstateManager::ActiveChainstate() const
{
    assert(m_active_chainstate);
    return *m_active_chainstate;
}

bool ChainstateManager::IsSnapshotActive() const
{
    return m_snapshot_chainstate && m_active_chainstate == m_snapshot_chainstate.get();
}

CChainState& ChainstateManager::ValidatedChainstate() const
{
    if (m_snapshot_chainstate && IsSnapshotValidated()) {
        return *m_snapshot_chainstate.get();
    }
    assert(m_ibd_chainstate);
    return *m_ibd_chainstate.get();
}

bool ChainstateManager::IsBackgroundIBD(CChainState* chainstate) const
{
    return (m_snapshot_chainstate && chainstate == m_ibd_chainstate.get());
}

void ChainstateManager::Unload()
{
    for (CChainState* chainstate : this->GetAll()) {
        chainstate->m_chain.SetTip(nullptr);
        chainstate->UnloadBlockIndex();
    }

    m_blockman.Unload();
}

void ChainstateManager::Reset()
{
    m_ibd_chainstate.reset();
    m_snapshot_chainstate.reset();
    m_active_chainstate = nullptr;
    m_snapshot_validated = false;
}

void ChainstateManager::MaybeRebalanceCaches()
{
    if (m_ibd_chainstate && !m_snapshot_chainstate) {
        LogPrintf("[snapshot] allocating all cache to the IBD chainstate\n");
        // Allocate everything to the IBD chainstate.
        m_ibd_chainstate->ResizeCoinsCaches(m_total_coinstip_cache, m_total_coinsdb_cache);
    }
    else if (m_snapshot_chainstate && !m_ibd_chainstate) {
        LogPrintf("[snapshot] allocating all cache to the snapshot chainstate\n");
        // Allocate everything to the snapshot chainstate.
        m_snapshot_chainstate->ResizeCoinsCaches(m_total_coinstip_cache, m_total_coinsdb_cache);
    }
    else if (m_ibd_chainstate && m_snapshot_chainstate) {
        // If both chainstates exist, determine who needs more cache based on IBD status.
        //
        // Note: shrink caches first so that we don't inadvertently overwhelm available memory.
        if (m_snapshot_chainstate->IsInitialBlockDownload()) {
            m_ibd_chainstate->ResizeCoinsCaches(
                m_total_coinstip_cache * 0.05, m_total_coinsdb_cache * 0.05);
            m_snapshot_chainstate->ResizeCoinsCaches(
                m_total_coinstip_cache * 0.95, m_total_coinsdb_cache * 0.95);
        } else {
            m_snapshot_chainstate->ResizeCoinsCaches(
                m_total_coinstip_cache * 0.05, m_total_coinsdb_cache * 0.05);
            m_ibd_chainstate->ResizeCoinsCaches(
                m_total_coinstip_cache * 0.95, m_total_coinsdb_cache * 0.95);
        }
    }
}<|MERGE_RESOLUTION|>--- conflicted
+++ resolved
@@ -2570,12 +2570,8 @@
 
     m_chain.SetTip(pindexDelete->pprev);
 
-<<<<<<< HEAD
-    UpdateTip(pindexDelete->pprev, chainparams);
+    UpdateTip(m_mempool, pindexDelete->pprev, chainparams);
     CheckNameDB (g_chainman, true);
-=======
-    UpdateTip(m_mempool, pindexDelete->pprev, chainparams);
->>>>>>> 7a3fbf83
     // Let wallets know transactions went from 1-confirmed to
     // 0-confirmed or conflicted:
     GetMainSignals().BlockDisconnected(pblock, pindexDelete);
@@ -2681,21 +2677,13 @@
     int64_t nTime5 = GetTimeMicros(); nTimeChainState += nTime5 - nTime4;
     LogPrint(BCLog::BENCH, "  - Writing chainstate: %.2fms [%.2fs (%.2fms/blk)]\n", (nTime5 - nTime4) * MILLI, nTimeChainState * MICRO, nTimeChainState * MILLI / nBlocksTotal);
     // Remove conflicting transactions from the mempool.;
-<<<<<<< HEAD
-    mempool.removeForBlock(blockConnecting.vtx, pindexNew->nHeight);
-    mempool.removeExpireConflicts(expiredNames);
-    disconnectpool.removeForBlock(blockConnecting.vtx);
-    // Update m_chain & related variables.
-    m_chain.SetTip(pindexNew);
-    UpdateTip(pindexNew, chainparams);
-    CheckNameDB (g_chainman, false);
-=======
     m_mempool.removeForBlock(blockConnecting.vtx, pindexNew->nHeight);
+    m_mempool.removeExpireConflicts(expiredNames);
     disconnectpool.removeForBlock(blockConnecting.vtx);
     // Update m_chain & related variables.
     m_chain.SetTip(pindexNew);
     UpdateTip(m_mempool, pindexNew, chainparams);
->>>>>>> 7a3fbf83
+    CheckNameDB (g_chainman, false);
 
     int64_t nTime6 = GetTimeMicros(); nTimePostConnect += nTime6 - nTime5; nTimeTotal += nTime6 - nTime1;
     LogPrint(BCLog::BENCH, "  - Connect postprocess: %.2fms [%.2fs (%.2fms/blk)]\n", (nTime6 - nTime5) * MILLI, nTimePostConnect * MICRO, nTimePostConnect * MILLI / nBlocksTotal);
@@ -2860,11 +2848,7 @@
         // any disconnected transactions back to the mempool.
         UpdateMempoolForReorg(m_mempool, disconnectpool, true);
     }
-<<<<<<< HEAD
-    mempool.check(g_chainman, &CoinsTip());
-=======
-    m_mempool.check(&CoinsTip());
->>>>>>> 7a3fbf83
+    m_mempool.check(g_chainman, &CoinsTip());
 
     // Callbacks/notifications for a new best chain.
     if (fInvalidFound)
