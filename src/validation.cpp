// Copyright (c) 2009-2010 Satoshi Nakamoto
// Copyright (c) 2009-2021 The Bitcoin Core developers
// Distributed under the MIT software license, see the accompanying
// file COPYING or http://www.opensource.org/licenses/mit-license.php.

#include <validation.h>

#include <arith_uint256.h>
#include <chain.h>
#include <chainparams.h>
#include <checkqueue.h>
#include <consensus/amount.h>
#include <consensus/consensus.h>
#include <consensus/merkle.h>
#include <consensus/tx_check.h>
#include <consensus/tx_verify.h>
#include <consensus/validation.h>
#include <cuckoocache.h>
#include <deploymentstatus.h>
#include <flatfile.h>
#include <hash.h>
#include <index/blockfilterindex.h>
#include <logging.h>
#include <logging/timer.h>
#include <names/main.h>
#include <names/mempool.h>
#include <node/blockstorage.h>
#include <node/coinstats.h>
#include <node/ui_interface.h>
#include <node/utxo_snapshot.h>
#include <policy/policy.h>
#include <policy/rbf.h>
#include <policy/settings.h>
#include <pow.h>
#include <primitives/block.h>
#include <primitives/transaction.h>
#include <random.h>
#include <reverse_iterator.h>
#include <script/script.h>
#include <script/sigcache.h>
#include <shutdown.h>
#include <signet.h>
#include <timedata.h>
#include <tinyformat.h>
#include <txdb.h>
#include <txmempool.h>
#include <uint256.h>
#include <undo.h>
#include <util/check.h> // For NDEBUG compile time check
#include <util/hasher.h>
#include <util/moneystr.h>
#include <util/rbf.h>
#include <util/strencodings.h>
#include <util/system.h>
#include <util/trace.h>
#include <util/translation.h>
#include <validationinterface.h>
#include <warnings.h>

#include <algorithm>
#include <numeric>
#include <optional>
#include <string>

#include <boost/algorithm/string/replace.hpp>

using node::BLOCKFILE_CHUNK_SIZE;
using node::BlockManager;
using node::BlockMap;
using node::CBlockIndexWorkComparator;
using node::CCoinsStats;
using node::CoinStatsHashType;
using node::GetUTXOStats;
using node::OpenBlockFile;
using node::ReadBlockFromDisk;
using node::SnapshotMetadata;
using node::UNDOFILE_CHUNK_SIZE;
using node::UndoReadFromDisk;
using node::UnlinkPrunedFiles;
using node::fHavePruned;
using node::fImporting;
using node::fPruneMode;
using node::fReindex;
using node::nPruneTarget;

#define MICRO 0.000001
#define MILLI 0.001

/**
 * An extra transaction can be added to a package, as long as it only has one
 * ancestor and is no larger than this. Not really any reason to make this
 * configurable as it doesn't materially change DoS parameters.
 */
static const unsigned int EXTRA_DESCENDANT_TX_SIZE_LIMIT = 10000;
/** Maximum kilobytes for transactions to store for processing during reorg */
static const unsigned int MAX_DISCONNECTED_TX_POOL_SIZE = 20000;
/** Time to wait between writing blocks/block index to disk. */
static constexpr std::chrono::hours DATABASE_WRITE_INTERVAL{1};
/** Time to wait between flushing chainstate to disk. */
static constexpr std::chrono::hours DATABASE_FLUSH_INTERVAL{24};
/** Maximum age of our tip for us to be considered current for fee estimation */
static constexpr std::chrono::hours MAX_FEE_ESTIMATION_TIP_AGE{3};
const std::vector<std::string> CHECKLEVEL_DOC {
    "level 0 reads the blocks from disk",
    "level 1 verifies block validity",
    "level 2 verifies undo data",
    "level 3 checks disconnection of tip blocks",
    "level 4 tries to reconnect the blocks",
    "each level includes the checks of the previous levels",
};

bool CBlockIndexWorkComparator::operator()(const CBlockIndex *pa, const CBlockIndex *pb) const {
    // First sort by most total work, ...
    if (pa->nChainWork > pb->nChainWork) return false;
    if (pa->nChainWork < pb->nChainWork) return true;

    // ... then by earliest time received, ...
    if (pa->nSequenceId < pb->nSequenceId) return false;
    if (pa->nSequenceId > pb->nSequenceId) return true;

    // Use pointer address as tie breaker (should only happen with blocks
    // loaded from disk, as those all have id 0).
    if (pa < pb) return false;
    if (pa > pb) return true;

    // Identical blocks.
    return false;
}

/**
 * Mutex to guard access to validation specific variables, such as reading
 * or changing the chainstate.
 *
 * This may also need to be locked when updating the transaction pool, e.g. on
 * AcceptToMemoryPool. See CTxMemPool::cs comment for details.
 *
 * The transaction pool has a separate lock to allow reading from it and the
 * chainstate at the same time.
 */
RecursiveMutex cs_main;

CBlockIndex *pindexBestHeader = nullptr;
Mutex g_best_block_mutex;
std::condition_variable g_best_block_cv;
uint256 g_best_block;
bool g_parallel_script_checks{false};
bool fRequireStandard = true;
bool fCheckBlockIndex = false;
bool fCheckpointsEnabled = DEFAULT_CHECKPOINTS_ENABLED;
int64_t nMaxTipAge = DEFAULT_MAX_TIP_AGE;

uint256 hashAssumeValid;
arith_uint256 nMinimumChainWork;

CFeeRate minRelayTxFee = CFeeRate(DEFAULT_MIN_RELAY_TX_FEE);

CBlockIndex* CChainState::FindForkInGlobalIndex(const CBlockLocator& locator) const
{
    AssertLockHeld(cs_main);

    // Find the latest block common to locator and chain - we expect that
    // locator.vHave is sorted descending by height.
    for (const uint256& hash : locator.vHave) {
        CBlockIndex* pindex{m_blockman.LookupBlockIndex(hash)};
        if (pindex) {
            if (m_chain.Contains(pindex)) {
                return pindex;
            }
            if (pindex->GetAncestor(m_chain.Height()) == m_chain.Tip()) {
                return m_chain.Tip();
            }
        }
    }
    return m_chain.Genesis();
}

bool CheckInputScripts(const CTransaction& tx, TxValidationState& state,
                       const CCoinsViewCache& inputs, unsigned int flags, bool cacheSigStore,
                       bool cacheFullScriptStore, PrecomputedTransactionData& txdata,
                       std::vector<CScriptCheck>* pvChecks = nullptr)
                       EXCLUSIVE_LOCKS_REQUIRED(cs_main);

bool CheckFinalTx(const CBlockIndex* active_chain_tip, const CTransaction &tx, int flags)
{
    AssertLockHeld(cs_main);
    assert(active_chain_tip); // TODO: Make active_chain_tip a reference

    // By convention a negative value for flags indicates that the
    // current network-enforced consensus rules should be used. In
    // a future soft-fork scenario that would mean checking which
    // rules would be enforced for the next block and setting the
    // appropriate flags. At the present time no soft-forks are
    // scheduled, so no flags are set.
    flags = std::max(flags, 0);

    // CheckFinalTx() uses active_chain_tip.Height()+1 to evaluate
    // nLockTime because when IsFinalTx() is called within
    // AcceptBlock(), the height of the block *being*
    // evaluated is what is used. Thus if we want to know if a
    // transaction can be part of the *next* block, we need to call
    // IsFinalTx() with one more than active_chain_tip.Height().
    const int nBlockHeight = active_chain_tip->nHeight + 1;

    // BIP113 requires that time-locked transactions have nLockTime set to
    // less than the median time of the previous block they're contained in.
    // When the next block is created its previous block will be the current
    // chain tip, so we use that to calculate the median time passed to
    // IsFinalTx() if LOCKTIME_MEDIAN_TIME_PAST is set.
    const int64_t nBlockTime = (flags & LOCKTIME_MEDIAN_TIME_PAST)
                             ? active_chain_tip->GetMedianTimePast()
                             : GetAdjustedTime();

    return IsFinalTx(tx, nBlockHeight, nBlockTime);
}

bool CheckSequenceLocks(CBlockIndex* tip,
                        const CCoinsView& coins_view,
                        const CTransaction& tx,
                        int flags,
                        LockPoints* lp,
                        bool useExistingLockPoints)
{
    assert(tip != nullptr);

    CBlockIndex index;
    index.pprev = tip;
    // CheckSequenceLocks() uses active_chainstate.m_chain.Height()+1 to evaluate
    // height based locks because when SequenceLocks() is called within
    // ConnectBlock(), the height of the block *being*
    // evaluated is what is used.
    // Thus if we want to know if a transaction can be part of the
    // *next* block, we need to use one more than active_chainstate.m_chain.Height()
    index.nHeight = tip->nHeight + 1;

    std::pair<int, int64_t> lockPair;
    if (useExistingLockPoints) {
        assert(lp);
        lockPair.first = lp->height;
        lockPair.second = lp->time;
    }
    else {
        std::vector<int> prevheights;
        prevheights.resize(tx.vin.size());
        for (size_t txinIndex = 0; txinIndex < tx.vin.size(); txinIndex++) {
            const CTxIn& txin = tx.vin[txinIndex];
            Coin coin;
            if (!coins_view.GetCoin(txin.prevout, coin)) {
                return error("%s: Missing input", __func__);
            }
            if (coin.nHeight == MEMPOOL_HEIGHT) {
                // Assume all mempool transaction confirm in the next block
                prevheights[txinIndex] = tip->nHeight + 1;
            } else {
                prevheights[txinIndex] = coin.nHeight;
            }
        }
        lockPair = CalculateSequenceLocks(tx, flags, prevheights, index);
        if (lp) {
            lp->height = lockPair.first;
            lp->time = lockPair.second;
            // Also store the hash of the block with the highest height of
            // all the blocks which have sequence locked prevouts.
            // This hash needs to still be on the chain
            // for these LockPoint calculations to be valid
            // Note: It is impossible to correctly calculate a maxInputBlock
            // if any of the sequence locked inputs depend on unconfirmed txs,
            // except in the special case where the relative lock time/height
            // is 0, which is equivalent to no sequence lock. Since we assume
            // input height of tip+1 for mempool txs and test the resulting
            // lockPair from CalculateSequenceLocks against tip+1.  We know
            // EvaluateSequenceLocks will fail if there was a non-zero sequence
            // lock on a mempool input, so we can use the return value of
            // CheckSequenceLocks to indicate the LockPoints validity
            int maxInputHeight = 0;
            for (const int height : prevheights) {
                // Can ignore mempool inputs since we'll fail if they had non-zero locks
                if (height != tip->nHeight+1) {
                    maxInputHeight = std::max(maxInputHeight, height);
                }
            }
            lp->maxInputBlock = tip->GetAncestor(maxInputHeight);
        }
    }
    return EvaluateSequenceLocks(index, lockPair);
}

// Returns the script flags which should be checked for a given block
static unsigned int GetBlockScriptFlags(const CBlockIndex* pindex, const Consensus::Params& chainparams);

static void LimitMempoolSize(CTxMemPool& pool, CCoinsViewCache& coins_cache, size_t limit, std::chrono::seconds age)
    EXCLUSIVE_LOCKS_REQUIRED(pool.cs, ::cs_main)
{
    int expired = pool.Expire(GetTime<std::chrono::seconds>() - age);
    if (expired != 0) {
        LogPrint(BCLog::MEMPOOL, "Expired %i transactions from the memory pool\n", expired);
    }

    std::vector<COutPoint> vNoSpendsRemaining;
    pool.TrimToSize(limit, &vNoSpendsRemaining);
    for (const COutPoint& removed : vNoSpendsRemaining)
        coins_cache.Uncache(removed);
}

static bool IsCurrentForFeeEstimation(CChainState& active_chainstate) EXCLUSIVE_LOCKS_REQUIRED(cs_main)
{
    AssertLockHeld(cs_main);
    if (active_chainstate.IsInitialBlockDownload())
        return false;
    if (active_chainstate.m_chain.Tip()->GetBlockTime() < count_seconds(GetTime<std::chrono::seconds>() - MAX_FEE_ESTIMATION_TIP_AGE))
        return false;
    if (active_chainstate.m_chain.Height() < pindexBestHeader->nHeight - 1)
        return false;
    return true;
}

void CChainState::MaybeUpdateMempoolForReorg(
    DisconnectedBlockTransactions& disconnectpool,
    bool fAddToMempool)
{
    if (!m_mempool) return;

    AssertLockHeld(cs_main);
    AssertLockHeld(m_mempool->cs);
    std::vector<uint256> vHashUpdate;
    // disconnectpool's insertion_order index sorts the entries from
    // oldest to newest, but the oldest entry will be the last tx from the
    // latest mined block that was disconnected.
    // Iterate disconnectpool in reverse, so that we add transactions
    // back to the mempool starting with the earliest transaction that had
    // been previously seen in a block.
    auto it = disconnectpool.queuedTx.get<insertion_order>().rbegin();
    while (it != disconnectpool.queuedTx.get<insertion_order>().rend()) {
        // ignore validation errors in resurrected transactions
        if (!fAddToMempool || (*it)->IsCoinBase() ||
            AcceptToMemoryPool(*this, *it, GetTime(),
                /*bypass_limits=*/true, /*test_accept=*/false).m_result_type !=
                    MempoolAcceptResult::ResultType::VALID) {
            // If the transaction doesn't make it in to the mempool, remove any
            // transactions that depend on it (which would now be orphans).
            m_mempool->removeRecursive(**it, MemPoolRemovalReason::REORG);
        } else if (m_mempool->exists(GenTxid::Txid((*it)->GetHash()))) {
            vHashUpdate.push_back((*it)->GetHash());
        }
        ++it;
    }
    disconnectpool.queuedTx.clear();
    // AcceptToMemoryPool/addUnchecked all assume that new mempool entries have
    // no in-mempool children, which is generally not true when adding
    // previously-confirmed transactions back to the mempool.
    // UpdateTransactionsFromBlock finds descendants of any transactions in
    // the disconnectpool that were added back and cleans up the mempool state.
    m_mempool->UpdateTransactionsFromBlock(vHashUpdate);

    // Predicate to use for filtering transactions in removeForReorg.
    // Checks whether the transaction is still final and, if it spends a coinbase output, mature.
    // Also updates valid entries' cached LockPoints if needed.
    // If false, the tx is still valid and its lockpoints are updated.
    // If true, the tx would be invalid in the next block; remove this entry and all of its descendants.
    const auto filter_final_and_mature = [this, flags=STANDARD_LOCKTIME_VERIFY_FLAGS](CTxMemPool::txiter it)
        EXCLUSIVE_LOCKS_REQUIRED(m_mempool->cs, ::cs_main) {
        AssertLockHeld(m_mempool->cs);
        AssertLockHeld(::cs_main);
        const CTransaction& tx = it->GetTx();

        // The transaction must be final.
        if (!CheckFinalTx(m_chain.Tip(), tx, flags)) return true;
        LockPoints lp = it->GetLockPoints();
        const bool validLP{TestLockPointValidity(m_chain, lp)};
        CCoinsViewMemPool view_mempool(&CoinsTip(), *m_mempool);
        // CheckSequenceLocks checks if the transaction will be final in the next block to be
        // created on top of the new chain. We use useExistingLockPoints=false so that, instead of
        // using the information in lp (which might now refer to a block that no longer exists in
        // the chain), it will update lp to contain LockPoints relevant to the new chain.
        if (!CheckSequenceLocks(m_chain.Tip(), view_mempool, tx, flags, &lp, validLP)) {
            // If CheckSequenceLocks fails, remove the tx and don't depend on the LockPoints.
            return true;
        } else if (!validLP) {
            // If CheckSequenceLocks succeeded, it also updated the LockPoints.
            // Now update the mempool entry lockpoints as well.
            m_mempool->mapTx.modify(it, [&lp](CTxMemPoolEntry& e) { e.UpdateLockPoints(lp); });
        }

        // If the transaction spends any coinbase outputs, it must be mature.
        if (it->GetSpendsCoinbase()) {
            for (const CTxIn& txin : tx.vin) {
                auto it2 = m_mempool->mapTx.find(txin.prevout.hash);
                if (it2 != m_mempool->mapTx.end())
                    continue;
                const Coin &coin = CoinsTip().AccessCoin(txin.prevout);
                assert(!coin.IsSpent());
                const auto mempool_spend_height{m_chain.Tip()->nHeight + 1};
                if (coin.IsSpent() || (coin.IsCoinBase() && mempool_spend_height - coin.nHeight < COINBASE_MATURITY)) {
                    return true;
                }
            }
        }
        // Transaction is still valid and cached LockPoints are updated.
        return false;
    };

    // We also need to remove any now-immature transactions
    m_mempool->removeForReorg(m_chain, filter_final_and_mature);
    // Re-limit mempool size, in case we added any transactions
    LimitMempoolSize(
        *m_mempool,
        this->CoinsTip(),
        gArgs.GetIntArg("-maxmempool", DEFAULT_MAX_MEMPOOL_SIZE) * 1000000,
        std::chrono::hours{gArgs.GetIntArg("-mempoolexpiry", DEFAULT_MEMPOOL_EXPIRY)});
}

/**
* Checks to avoid mempool polluting consensus critical paths since cached
* signature and script validity results will be reused if we validate this
* transaction again during block validation.
* */
static bool CheckInputsFromMempoolAndCache(const CTransaction& tx, TxValidationState& state,
                const CCoinsViewCache& view, const CTxMemPool& pool,
                unsigned int flags, PrecomputedTransactionData& txdata, CCoinsViewCache& coins_tip)
                EXCLUSIVE_LOCKS_REQUIRED(cs_main, pool.cs)
{
    AssertLockHeld(cs_main);
    AssertLockHeld(pool.cs);

    assert(!tx.IsCoinBase());
    for (const CTxIn& txin : tx.vin) {
        const Coin& coin = view.AccessCoin(txin.prevout);

        // This coin was checked in PreChecks and MemPoolAccept
        // has been holding cs_main since then.
        Assume(!coin.IsSpent());
        if (coin.IsSpent()) return false;

        // If the Coin is available, there are 2 possibilities:
        // it is available in our current ChainstateActive UTXO set,
        // or it's a UTXO provided by a transaction in our mempool.
        // Ensure the scriptPubKeys in Coins from CoinsView are correct.
        const CTransactionRef& txFrom = pool.get(txin.prevout.hash);
        if (txFrom) {
            assert(txFrom->GetHash() == txin.prevout.hash);
            assert(txFrom->vout.size() > txin.prevout.n);
            assert(txFrom->vout[txin.prevout.n] == coin.out);
        } else {
            const Coin& coinFromUTXOSet = coins_tip.AccessCoin(txin.prevout);
            assert(!coinFromUTXOSet.IsSpent());
            assert(coinFromUTXOSet.out == coin.out);
        }
    }

    // Call CheckInputScripts() to cache signature and script validity against current tip consensus rules.
    return CheckInputScripts(tx, state, view, flags, /* cacheSigStore= */ true, /* cacheFullScriptStore= */ true, txdata);
}

namespace {

class MemPoolAccept
{
public:
    explicit MemPoolAccept(CTxMemPool& mempool, CChainState& active_chainstate) : m_pool(mempool), m_view(&m_dummy), m_viewmempool(&active_chainstate.CoinsTip(), m_pool), m_active_chainstate(active_chainstate),
        m_limit_ancestors(gArgs.GetIntArg("-limitancestorcount", DEFAULT_ANCESTOR_LIMIT)),
        m_limit_ancestor_size(gArgs.GetIntArg("-limitancestorsize", DEFAULT_ANCESTOR_SIZE_LIMIT)*1000),
        m_limit_descendants(gArgs.GetIntArg("-limitdescendantcount", DEFAULT_DESCENDANT_LIMIT)),
        m_limit_descendant_size(gArgs.GetIntArg("-limitdescendantsize", DEFAULT_DESCENDANT_SIZE_LIMIT)*1000) {
    }

    // We put the arguments we're handed into a struct, so we can pass them
    // around easier.
    struct ATMPArgs {
        const CChainParams& m_chainparams;
        const int64_t m_accept_time;
        const bool m_bypass_limits;
        /*
         * Return any outpoints which were not previously present in the coins
         * cache, but were added as a result of validating the tx for mempool
         * acceptance. This allows the caller to optionally remove the cache
         * additions if the associated transaction ends up being rejected by
         * the mempool.
         */
        std::vector<COutPoint>& m_coins_to_uncache;
        const bool m_test_accept;
        /** Whether we allow transactions to replace mempool transactions by BIP125 rules. If false,
         * any transaction spending the same inputs as a transaction in the mempool is considered
         * a conflict. */
        const bool m_allow_bip125_replacement;
        /** When true, the mempool will not be trimmed when individual transactions are submitted in
         * Finalize(). Instead, limits should be enforced at the end to ensure the package is not
         * partially submitted.
         */
        const bool m_package_submission;

        /** Parameters for single transaction mempool validation. */
        static ATMPArgs SingleAccept(const CChainParams& chainparams, int64_t accept_time,
                                     bool bypass_limits, std::vector<COutPoint>& coins_to_uncache,
                                     bool test_accept) {
            return ATMPArgs{/* m_chainparams */ chainparams,
                            /* m_accept_time */ accept_time,
                            /* m_bypass_limits */ bypass_limits,
                            /* m_coins_to_uncache */ coins_to_uncache,
                            /* m_test_accept */ test_accept,
                            /* m_allow_bip125_replacement */ true,
                            /* m_package_submission */ false,
            };
        }

        /** Parameters for test package mempool validation through testmempoolaccept. */
        static ATMPArgs PackageTestAccept(const CChainParams& chainparams, int64_t accept_time,
                                          std::vector<COutPoint>& coins_to_uncache) {
            return ATMPArgs{/* m_chainparams */ chainparams,
                            /* m_accept_time */ accept_time,
                            /* m_bypass_limits */ false,
                            /* m_coins_to_uncache */ coins_to_uncache,
                            /* m_test_accept */ true,
                            /* m_allow_bip125_replacement */ false,
                            /* m_package_submission */ false, // not submitting to mempool
            };
        }

        /** Parameters for child-with-unconfirmed-parents package validation. */
        static ATMPArgs PackageChildWithParents(const CChainParams& chainparams, int64_t accept_time,
                                                std::vector<COutPoint>& coins_to_uncache) {
            return ATMPArgs{/* m_chainparams */ chainparams,
                            /* m_accept_time */ accept_time,
                            /* m_bypass_limits */ false,
                            /* m_coins_to_uncache */ coins_to_uncache,
                            /* m_test_accept */ false,
                            /* m_allow_bip125_replacement */ false,
                            /* m_package_submission */ true,
            };
        }
        // No default ctor to avoid exposing details to clients and allowing the possibility of
        // mixing up the order of the arguments. Use static functions above instead.
        ATMPArgs() = delete;
    };

    // Single transaction acceptance
    MempoolAcceptResult AcceptSingleTransaction(const CTransactionRef& ptx, ATMPArgs& args) EXCLUSIVE_LOCKS_REQUIRED(cs_main);

    /**
    * Multiple transaction acceptance. Transactions may or may not be interdependent, but must not
    * conflict with each other, and the transactions cannot already be in the mempool. Parents must
    * come before children if any dependencies exist.
    */
    PackageMempoolAcceptResult AcceptMultipleTransactions(const std::vector<CTransactionRef>& txns, ATMPArgs& args) EXCLUSIVE_LOCKS_REQUIRED(cs_main);

    /**
     * Package (more specific than just multiple transactions) acceptance. Package must be a child
     * with all of its unconfirmed parents, and topologically sorted.
     */
    PackageMempoolAcceptResult AcceptPackage(const Package& package, ATMPArgs& args) EXCLUSIVE_LOCKS_REQUIRED(cs_main);

private:
    // All the intermediate state that gets passed between the various levels
    // of checking a given transaction.
    struct Workspace {
        explicit Workspace(const CTransactionRef& ptx) : m_ptx(ptx), m_hash(ptx->GetHash()) {}
        /** Txids of mempool transactions that this transaction directly conflicts with. */
        std::set<uint256> m_conflicts;
        /** Iterators to mempool entries that this transaction directly conflicts with. */
        CTxMemPool::setEntries m_iters_conflicting;
        /** Iterators to all mempool entries that would be replaced by this transaction, including
         * those it directly conflicts with and their descendants. */
        CTxMemPool::setEntries m_all_conflicting;
        /** All mempool ancestors of this transaction. */
        CTxMemPool::setEntries m_ancestors;
        /** Mempool entry constructed for this transaction. Constructed in PreChecks() but not
         * inserted into the mempool until Finalize(). */
        std::unique_ptr<CTxMemPoolEntry> m_entry;
        /** Pointers to the transactions that have been removed from the mempool and replaced by
         * this transaction, used to return to the MemPoolAccept caller. Only populated if
         * validation is successful and the original transactions are removed. */
        std::list<CTransactionRef> m_replaced_transactions;

        /** Virtual size of the transaction as used by the mempool, calculated using serialized size
         * of the transaction and sigops. */
        int64_t m_vsize;
        /** Fees paid by this transaction: total input amounts subtracted by total output amounts. */
        CAmount m_base_fees;
        /** Base fees + any fee delta set by the user with prioritisetransaction. */
        CAmount m_modified_fees;
        /** Total modified fees of all transactions being replaced. */
        CAmount m_conflicting_fees{0};
        /** Total virtual size of all transactions being replaced. */
        size_t m_conflicting_size{0};

        const CTransactionRef& m_ptx;
        /** Txid. */
        const uint256& m_hash;
        TxValidationState m_state;
        /** A temporary cache containing serialized transaction data for signature verification.
         * Reused across PolicyScriptChecks and ConsensusScriptChecks. */
        PrecomputedTransactionData m_precomputed_txdata;
    };

    // Run the policy checks on a given transaction, excluding any script checks.
    // Looks up inputs, calculates feerate, considers replacement, evaluates
    // package limits, etc. As this function can be invoked for "free" by a peer,
    // only tests that are fast should be done here (to avoid CPU DoS).
    bool PreChecks(ATMPArgs& args, Workspace& ws) EXCLUSIVE_LOCKS_REQUIRED(cs_main, m_pool.cs);

    // Run checks for mempool replace-by-fee.
    bool ReplacementChecks(Workspace& ws) EXCLUSIVE_LOCKS_REQUIRED(cs_main, m_pool.cs);

    // Enforce package mempool ancestor/descendant limits (distinct from individual
    // ancestor/descendant limits done in PreChecks).
    bool PackageMempoolChecks(const std::vector<CTransactionRef>& txns,
                              PackageValidationState& package_state) EXCLUSIVE_LOCKS_REQUIRED(cs_main, m_pool.cs);

    // Run the script checks using our policy flags. As this can be slow, we should
    // only invoke this on transactions that have otherwise passed policy checks.
    bool PolicyScriptChecks(const ATMPArgs& args, Workspace& ws) EXCLUSIVE_LOCKS_REQUIRED(cs_main, m_pool.cs);

    // Re-run the script checks, using consensus flags, and try to cache the
    // result in the scriptcache. This should be done after
    // PolicyScriptChecks(). This requires that all inputs either be in our
    // utxo set or in the mempool.
    bool ConsensusScriptChecks(const ATMPArgs& args, Workspace& ws) EXCLUSIVE_LOCKS_REQUIRED(cs_main, m_pool.cs);

    // Try to add the transaction to the mempool, removing any conflicts first.
    // Returns true if the transaction is in the mempool after any size
    // limiting is performed, false otherwise.
    bool Finalize(const ATMPArgs& args, Workspace& ws) EXCLUSIVE_LOCKS_REQUIRED(cs_main, m_pool.cs);

    // Submit all transactions to the mempool and call ConsensusScriptChecks to add to the script
    // cache - should only be called after successful validation of all transactions in the package.
    // The package may end up partially-submitted after size limitting; returns true if all
    // transactions are successfully added to the mempool, false otherwise.
    bool FinalizePackage(const ATMPArgs& args, std::vector<Workspace>& workspaces, PackageValidationState& package_state,
                         std::map<const uint256, const MempoolAcceptResult>& results)
         EXCLUSIVE_LOCKS_REQUIRED(cs_main, m_pool.cs);

    // Compare a package's feerate against minimum allowed.
    bool CheckFeeRate(size_t package_size, CAmount package_fee, TxValidationState& state) EXCLUSIVE_LOCKS_REQUIRED(cs_main, m_pool.cs)
    {
        CAmount mempoolRejectFee = m_pool.GetMinFee(gArgs.GetIntArg("-maxmempool", DEFAULT_MAX_MEMPOOL_SIZE) * 1000000).GetFee(package_size);
        if (mempoolRejectFee > 0 && package_fee < mempoolRejectFee) {
            return state.Invalid(TxValidationResult::TX_MEMPOOL_POLICY, "mempool min fee not met", strprintf("%d < %d", package_fee, mempoolRejectFee));
        }

        if (package_fee < ::minRelayTxFee.GetFee(package_size)) {
            return state.Invalid(TxValidationResult::TX_MEMPOOL_POLICY, "min relay fee not met", strprintf("%d < %d", package_fee, ::minRelayTxFee.GetFee(package_size)));
        }
        return true;
    }

private:
    CTxMemPool& m_pool;
    CCoinsViewCache m_view;
    CCoinsViewMemPool m_viewmempool;
    CCoinsView m_dummy;

    CChainState& m_active_chainstate;

    // The package limits in effect at the time of invocation.
    const size_t m_limit_ancestors;
    const size_t m_limit_ancestor_size;
    // These may be modified while evaluating a transaction (eg to account for
    // in-mempool conflicts; see below).
    size_t m_limit_descendants;
    size_t m_limit_descendant_size;

    /** Whether the transaction(s) would replace any mempool transactions. If so, RBF rules apply. */
    bool m_rbf{false};
};

bool MemPoolAccept::PreChecks(ATMPArgs& args, Workspace& ws)
{
    const CTransactionRef& ptx = ws.m_ptx;
    const CTransaction& tx = *ws.m_ptx;
    const uint256& hash = ws.m_hash;

    // Copy/alias what we need out of args
    const int64_t nAcceptTime = args.m_accept_time;
    const bool bypass_limits = args.m_bypass_limits;
    std::vector<COutPoint>& coins_to_uncache = args.m_coins_to_uncache;

    // Alias what we need out of ws
    TxValidationState& state = ws.m_state;
    std::unique_ptr<CTxMemPoolEntry>& entry = ws.m_entry;

    if (!CheckTransaction(tx, state)) {
        return false; // state filled in by CheckTransaction
    }

    // Coinbase is only valid in a block, not as a loose transaction
    if (tx.IsCoinBase())
        return state.Invalid(TxValidationResult::TX_CONSENSUS, "coinbase");

    // Rather not work on nonstandard transactions (unless -testnet/-regtest)
    std::string reason;
    if (fRequireStandard && !IsStandardTx(tx, reason))
        return state.Invalid(TxValidationResult::TX_NOT_STANDARD, reason);

    // Do not work on transactions that are too small.
    // A transaction with 1 segwit input and 1 P2WPHK output has non-witness size of 82 bytes.
    // Transactions smaller than this are not relayed to mitigate CVE-2017-12842 by not relaying
    // 64-byte transactions.
    if (::GetSerializeSize(tx, PROTOCOL_VERSION | SERIALIZE_TRANSACTION_NO_WITNESS) < MIN_STANDARD_TX_NONWITNESS_SIZE)
        return state.Invalid(TxValidationResult::TX_NOT_STANDARD, "tx-size-small");

    // Only accept nLockTime-using transactions that can be mined in the next
    // block; we don't want our mempool filled up with transactions that can't
    // be mined yet.
    if (!CheckFinalTx(m_active_chainstate.m_chain.Tip(), tx, STANDARD_LOCKTIME_VERIFY_FLAGS))
        return state.Invalid(TxValidationResult::TX_PREMATURE_SPEND, "non-final");

    if (m_pool.exists(GenTxid::Wtxid(tx.GetWitnessHash()))) {
        // Exact transaction already exists in the mempool.
        return state.Invalid(TxValidationResult::TX_CONFLICT, "txn-already-in-mempool");
    } else if (m_pool.exists(GenTxid::Txid(tx.GetHash()))) {
        // Transaction with the same non-witness data but different witness (same txid, different
        // wtxid) already exists in the mempool.
        return state.Invalid(TxValidationResult::TX_CONFLICT, "txn-same-nonwitness-data-in-mempool");
    }

    // Check for conflicts with in-memory transactions
    for (const CTxIn &txin : tx.vin)
    {
        const CTransaction* ptxConflicting = m_pool.GetConflictTx(txin.prevout);
        if (ptxConflicting) {
            if (!args.m_allow_bip125_replacement) {
                // Transaction conflicts with a mempool tx, but we're not allowing replacements.
                return state.Invalid(TxValidationResult::TX_MEMPOOL_POLICY, "bip125-replacement-disallowed");
            }
            if (!ws.m_conflicts.count(ptxConflicting->GetHash()))
            {
                // Transactions that don't explicitly signal replaceability are
                // *not* replaceable with the current logic, even if one of their
                // unconfirmed ancestors signals replaceability. This diverges
                // from BIP125's inherited signaling description (see CVE-2021-31876).
                // Applications relying on first-seen mempool behavior should
                // check all unconfirmed ancestors; otherwise an opt-in ancestor
                // might be replaced, causing removal of this descendant.
                if (!SignalsOptInRBF(*ptxConflicting)) {
                    return state.Invalid(TxValidationResult::TX_MEMPOOL_POLICY, "txn-mempool-conflict");
                }

                ws.m_conflicts.insert(ptxConflicting->GetHash());
            }
        }
    }

    if (!m_pool.checkNameOps(tx))
        return state.Invalid(TxValidationResult::TX_CONFLICT,
                             "txn-mempool-name-error");

    LockPoints lp;
    m_view.SetBackend(m_viewmempool);

    const CCoinsViewCache& coins_cache = m_active_chainstate.CoinsTip();
    // do all inputs exist?
    for (const CTxIn& txin : tx.vin) {
        if (!coins_cache.HaveCoinInCache(txin.prevout)) {
            coins_to_uncache.push_back(txin.prevout);
        }

        // Note: this call may add txin.prevout to the coins cache
        // (coins_cache.cacheCoins) by way of FetchCoin(). It should be removed
        // later (via coins_to_uncache) if this tx turns out to be invalid.
        if (!m_view.HaveCoin(txin.prevout)) {
            // Are inputs missing because we already have the tx?
            for (size_t out = 0; out < tx.vout.size(); out++) {
                // See if we have any output in the UTXO set.
                if (coins_cache.HaveCoin(COutPoint(hash, out))) {
                    return state.Invalid(TxValidationResult::TX_CONFLICT, "txn-already-known");
                }
            }
            // Otherwise assume this might be an orphan tx for which we just haven't seen parents yet
            return state.Invalid(TxValidationResult::TX_MISSING_INPUTS, "bad-txns-inputs-missingorspent");
        }
    }

    // This is const, but calls into the back end CoinsViews. The CCoinsViewDB at the bottom of the
    // hierarchy brings the best block into scope. See CCoinsViewDB::GetBestBlock().
    m_view.GetBestBlock();

    /* If this is a name update (or firstupdate), make sure that the
       existing name entry (if any) is in the dummy cache.  Otherwise
       tx validation done below (in CheckInputs) will not be correct.  */
    for (const auto& txout : tx.vout)
    {
        const CNameScript nameOp(txout.scriptPubKey);
        if (nameOp.isNameOp() && nameOp.isAnyUpdate())
        {
            const valtype& name = nameOp.getOpName();
            CNameData data;
            if (m_view.GetName(name, data))
                m_view.SetName(name, data, false);
        }
    }

    // we have all inputs cached now, so switch back to dummy (to protect
    // against bugs where we pull more inputs from disk that miss being added
    // to coins_to_uncache)
    m_view.SetBackend(m_dummy);

    assert(m_active_chainstate.m_blockman.LookupBlockIndex(m_view.GetBestBlock()) == m_active_chainstate.m_chain.Tip());

    // Only accept BIP68 sequence locked transactions that can be mined in the next
    // block; we don't want our mempool filled up with transactions that can't
    // be mined yet.
    // Pass in m_view which has all of the relevant inputs cached. Note that, since m_view's
    // backend was removed, it no longer pulls coins from the mempool.
    if (!CheckSequenceLocks(m_active_chainstate.m_chain.Tip(), m_view, tx, STANDARD_LOCKTIME_VERIFY_FLAGS, &lp))
        return state.Invalid(TxValidationResult::TX_PREMATURE_SPEND, "non-BIP68-final");

    // The mempool holds txs for the next block, so pass height+1 to CheckTxInputs
    if (!Consensus::CheckTxInputs(tx, state, m_view, m_active_chainstate.m_chain.Height() + 1, ws.m_base_fees)) {
        return false; // state filled in by CheckTxInputs
    }

    // Check for non-standard pay-to-script-hash in inputs
    if (fRequireStandard && !AreInputsStandard(tx, m_view)) {
        return state.Invalid(TxValidationResult::TX_INPUTS_NOT_STANDARD, "bad-txns-nonstandard-inputs");
    }

    // Check for non-standard witnesses.
    if (tx.HasWitness() && fRequireStandard && !IsWitnessStandard(tx, m_view))
        return state.Invalid(TxValidationResult::TX_WITNESS_MUTATED, "bad-witness-nonstandard");

    int64_t nSigOpsCost = GetTransactionSigOpCost(tx, m_view, STANDARD_SCRIPT_VERIFY_FLAGS);

    // ws.m_modified_fees includes any fee deltas from PrioritiseTransaction
    ws.m_modified_fees = ws.m_base_fees;
    m_pool.ApplyDelta(hash, ws.m_modified_fees);

    // Keep track of transactions that spend a coinbase, which we re-scan
    // during reorgs to ensure COINBASE_MATURITY is still met.
    bool fSpendsCoinbase = false;
    for (const CTxIn &txin : tx.vin) {
        const Coin &coin = m_view.AccessCoin(txin.prevout);
        if (coin.IsCoinBase()) {
            fSpendsCoinbase = true;
            break;
        }
    }

    entry.reset(new CTxMemPoolEntry(ptx, ws.m_base_fees, nAcceptTime, m_active_chainstate.m_chain.Height(),
            fSpendsCoinbase, nSigOpsCost, lp));
    ws.m_vsize = entry->GetTxSize();

    if (nSigOpsCost > MAX_STANDARD_TX_SIGOPS_COST)
        return state.Invalid(TxValidationResult::TX_NOT_STANDARD, "bad-txns-too-many-sigops",
                strprintf("%d", nSigOpsCost));

    // No transactions are allowed below minRelayTxFee except from disconnected
    // blocks
    if (!bypass_limits && !CheckFeeRate(ws.m_vsize, ws.m_modified_fees, state)) return false;

    ws.m_iters_conflicting = m_pool.GetIterSet(ws.m_conflicts);
    // Calculate in-mempool ancestors, up to a limit.
    if (ws.m_conflicts.size() == 1) {
        // In general, when we receive an RBF transaction with mempool conflicts, we want to know whether we
        // would meet the chain limits after the conflicts have been removed. However, there isn't a practical
        // way to do this short of calculating the ancestor and descendant sets with an overlay cache of
        // changed mempool entries. Due to both implementation and runtime complexity concerns, this isn't
        // very realistic, thus we only ensure a limited set of transactions are RBF'able despite mempool
        // conflicts here. Importantly, we need to ensure that some transactions which were accepted using
        // the below carve-out are able to be RBF'ed, without impacting the security the carve-out provides
        // for off-chain contract systems (see link in the comment below).
        //
        // Specifically, the subset of RBF transactions which we allow despite chain limits are those which
        // conflict directly with exactly one other transaction (but may evict children of said transaction),
        // and which are not adding any new mempool dependencies. Note that the "no new mempool dependencies"
        // check is accomplished later, so we don't bother doing anything about it here, but if BIP 125 is
        // amended, we may need to move that check to here instead of removing it wholesale.
        //
        // Such transactions are clearly not merging any existing packages, so we are only concerned with
        // ensuring that (a) no package is growing past the package size (not count) limits and (b) we are
        // not allowing something to effectively use the (below) carve-out spot when it shouldn't be allowed
        // to.
        //
        // To check these we first check if we meet the RBF criteria, above, and increment the descendant
        // limits by the direct conflict and its descendants (as these are recalculated in
        // CalculateMempoolAncestors by assuming the new transaction being added is a new descendant, with no
        // removals, of each parent's existing dependent set). The ancestor count limits are unmodified (as
        // the ancestor limits should be the same for both our new transaction and any conflicts).
        // We don't bother incrementing m_limit_descendants by the full removal count as that limit never comes
        // into force here (as we're only adding a single transaction).
        assert(ws.m_iters_conflicting.size() == 1);
        CTxMemPool::txiter conflict = *ws.m_iters_conflicting.begin();

        m_limit_descendants += 1;
        m_limit_descendant_size += conflict->GetSizeWithDescendants();
    }

    std::string errString;
    if (!m_pool.CalculateMemPoolAncestors(*entry, ws.m_ancestors, m_limit_ancestors, m_limit_ancestor_size, m_limit_descendants, m_limit_descendant_size, errString)) {
        ws.m_ancestors.clear();
        // If CalculateMemPoolAncestors fails second time, we want the original error string.
        std::string dummy_err_string;
        // Contracting/payment channels CPFP carve-out:
        // If the new transaction is relatively small (up to 40k weight)
        // and has at most one ancestor (ie ancestor limit of 2, including
        // the new transaction), allow it if its parent has exactly the
        // descendant limit descendants.
        //
        // This allows protocols which rely on distrusting counterparties
        // being able to broadcast descendants of an unconfirmed transaction
        // to be secure by simply only having two immediately-spendable
        // outputs - one for each counterparty. For more info on the uses for
        // this, see https://lists.linuxfoundation.org/pipermail/bitcoin-dev/2018-November/016518.html
        if (ws.m_vsize > EXTRA_DESCENDANT_TX_SIZE_LIMIT ||
                !m_pool.CalculateMemPoolAncestors(*entry, ws.m_ancestors, 2, m_limit_ancestor_size, m_limit_descendants + 1, m_limit_descendant_size + EXTRA_DESCENDANT_TX_SIZE_LIMIT, dummy_err_string)) {
            return state.Invalid(TxValidationResult::TX_MEMPOOL_POLICY, "too-long-mempool-chain", errString);
        }
    }

    // A transaction that spends outputs that would be replaced by it is invalid. Now
    // that we have the set of all ancestors we can detect this
    // pathological case by making sure ws.m_conflicts and ws.m_ancestors don't
    // intersect.
    if (const auto err_string{EntriesAndTxidsDisjoint(ws.m_ancestors, ws.m_conflicts, hash)}) {
        // We classify this as a consensus error because a transaction depending on something it
        // conflicts with would be inconsistent.
        return state.Invalid(TxValidationResult::TX_CONSENSUS, "bad-txns-spends-conflicting-tx", *err_string);
    }

    m_rbf = !ws.m_conflicts.empty();
    return true;
}

bool MemPoolAccept::ReplacementChecks(Workspace& ws)
{
    AssertLockHeld(cs_main);
    AssertLockHeld(m_pool.cs);

    const CTransaction& tx = *ws.m_ptx;
    const uint256& hash = ws.m_hash;
    TxValidationState& state = ws.m_state;

    CFeeRate newFeeRate(ws.m_modified_fees, ws.m_vsize);
    // It's possible that the replacement pays more fees than its direct conflicts but not more
    // than all conflicts (i.e. the direct conflicts have high-fee descendants). However, if the
    // replacement doesn't pay more fees than its direct conflicts, then we can be sure it's not
    // more economically rational to mine. Before we go digging through the mempool for all
    // transactions that would need to be removed (direct conflicts and all descendants), check
    // that the replacement transaction pays more than its direct conflicts.
    if (const auto err_string{PaysMoreThanConflicts(ws.m_iters_conflicting, newFeeRate, hash)}) {
        return state.Invalid(TxValidationResult::TX_MEMPOOL_POLICY, "insufficient fee", *err_string);
    }

    // Calculate all conflicting entries and enforce BIP125 Rule #5.
    if (const auto err_string{GetEntriesForConflicts(tx, m_pool, ws.m_iters_conflicting, ws.m_all_conflicting)}) {
        return state.Invalid(TxValidationResult::TX_MEMPOOL_POLICY,
                             "too many potential replacements", *err_string);
    }
    // Enforce BIP125 Rule #2.
    if (const auto err_string{HasNoNewUnconfirmed(tx, m_pool, ws.m_iters_conflicting)}) {
        return state.Invalid(TxValidationResult::TX_MEMPOOL_POLICY,
                             "replacement-adds-unconfirmed", *err_string);
    }
    // Check if it's economically rational to mine this transaction rather than the ones it
    // replaces and pays for its own relay fees. Enforce BIP125 Rules #3 and #4.
    for (CTxMemPool::txiter it : ws.m_all_conflicting) {
        ws.m_conflicting_fees += it->GetModifiedFee();
        ws.m_conflicting_size += it->GetTxSize();
    }
    if (const auto err_string{PaysForRBF(ws.m_conflicting_fees, ws.m_modified_fees, ws.m_vsize,
                                         ::incrementalRelayFee, hash)}) {
        return state.Invalid(TxValidationResult::TX_MEMPOOL_POLICY, "insufficient fee", *err_string);
    }
    return true;
}

bool MemPoolAccept::PackageMempoolChecks(const std::vector<CTransactionRef>& txns,
                                         PackageValidationState& package_state)
{
    AssertLockHeld(cs_main);
    AssertLockHeld(m_pool.cs);

    // CheckPackageLimits expects the package transactions to not already be in the mempool.
    assert(std::all_of(txns.cbegin(), txns.cend(), [this](const auto& tx)
                       { return !m_pool.exists(GenTxid::Txid(tx->GetHash()));}));

    std::string err_string;
    if (!m_pool.CheckPackageLimits(txns, m_limit_ancestors, m_limit_ancestor_size, m_limit_descendants,
                                   m_limit_descendant_size, err_string)) {
        // This is a package-wide error, separate from an individual transaction error.
        return package_state.Invalid(PackageValidationResult::PCKG_POLICY, "package-mempool-limits", err_string);
    }
   return true;
}

bool MemPoolAccept::PolicyScriptChecks(const ATMPArgs& args, Workspace& ws)
{
    const CTransaction& tx = *ws.m_ptx;
    TxValidationState& state = ws.m_state;

    constexpr unsigned int scriptVerifyFlags = STANDARD_SCRIPT_VERIFY_FLAGS;

    // Check input scripts and signatures.
    // This is done last to help prevent CPU exhaustion denial-of-service attacks.
    if (!CheckInputScripts(tx, state, m_view, scriptVerifyFlags, true, false, ws.m_precomputed_txdata)) {
        // SCRIPT_VERIFY_CLEANSTACK requires SCRIPT_VERIFY_WITNESS, so we
        // need to turn both off, and compare against just turning off CLEANSTACK
        // to see if the failure is specifically due to witness validation.
        TxValidationState state_dummy; // Want reported failures to be from first CheckInputScripts
        if (!tx.HasWitness() && CheckInputScripts(tx, state_dummy, m_view, scriptVerifyFlags & ~(SCRIPT_VERIFY_WITNESS | SCRIPT_VERIFY_CLEANSTACK), true, false, ws.m_precomputed_txdata) &&
                !CheckInputScripts(tx, state_dummy, m_view, scriptVerifyFlags & ~SCRIPT_VERIFY_CLEANSTACK, true, false, ws.m_precomputed_txdata)) {
            // Only the witness is missing, so the transaction itself may be fine.
            state.Invalid(TxValidationResult::TX_WITNESS_STRIPPED,
                    state.GetRejectReason(), state.GetDebugMessage());
        }
        return false; // state filled in by CheckInputScripts
    }

    return true;
}

bool MemPoolAccept::ConsensusScriptChecks(const ATMPArgs& args, Workspace& ws)
{
    const CTransaction& tx = *ws.m_ptx;
    const uint256& hash = ws.m_hash;
    TxValidationState& state = ws.m_state;
    const CChainParams& chainparams = args.m_chainparams;

    // Check again against the current block tip's script verification
    // flags to cache our script execution flags. This is, of course,
    // useless if the next block has different script flags from the
    // previous one, but because the cache tracks script flags for us it
    // will auto-invalidate and we'll just have a few blocks of extra
    // misses on soft-fork activation.
    //
    // This is also useful in case of bugs in the standard flags that cause
    // transactions to pass as valid when they're actually invalid. For
    // instance the STRICTENC flag was incorrectly allowing certain
    // CHECKSIG NOT scripts to pass, even though they were invalid.
    //
    // There is a similar check in CreateNewBlock() to prevent creating
    // invalid blocks (using TestBlockValidity), however allowing such
    // transactions into the mempool can be exploited as a DoS attack.
    unsigned int currentBlockScriptVerifyFlags = GetBlockScriptFlags(m_active_chainstate.m_chain.Tip(), chainparams.GetConsensus());
    if (!CheckInputsFromMempoolAndCache(tx, state, m_view, m_pool, currentBlockScriptVerifyFlags,
                                        ws.m_precomputed_txdata, m_active_chainstate.CoinsTip())) {
        LogPrintf("BUG! PLEASE REPORT THIS! CheckInputScripts failed against latest-block but not STANDARD flags %s, %s\n", hash.ToString(), state.ToString());
        return Assume(false);
    }

    return true;
}

bool MemPoolAccept::Finalize(const ATMPArgs& args, Workspace& ws)
{
    const CTransaction& tx = *ws.m_ptx;
    const uint256& hash = ws.m_hash;
    TxValidationState& state = ws.m_state;
    const bool bypass_limits = args.m_bypass_limits;

    std::unique_ptr<CTxMemPoolEntry>& entry = ws.m_entry;

    // Remove conflicting transactions from the mempool
    for (CTxMemPool::txiter it : ws.m_all_conflicting)
    {
        LogPrint(BCLog::MEMPOOL, "replacing tx %s with %s for %s additional fees, %d delta bytes\n",
                it->GetTx().GetHash().ToString(),
                hash.ToString(),
                FormatMoney(ws.m_modified_fees - ws.m_conflicting_fees),
                (int)entry->GetTxSize() - (int)ws.m_conflicting_size);
        ws.m_replaced_transactions.push_back(it->GetSharedTx());
    }
    m_pool.RemoveStaged(ws.m_all_conflicting, false, MemPoolRemovalReason::REPLACED);

    // This transaction should only count for fee estimation if:
    // - it's not being re-added during a reorg which bypasses typical mempool fee limits
    // - the node is not behind
    // - the transaction is not dependent on any other transactions in the mempool
    // - it's not part of a package. Since package relay is not currently supported, this
    // transaction has not necessarily been accepted to miners' mempools.
    bool validForFeeEstimation = !bypass_limits && !args.m_package_submission && IsCurrentForFeeEstimation(m_active_chainstate) && m_pool.HasNoInputsOf(tx);

    // Store transaction in memory
    m_pool.addUnchecked(*entry, ws.m_ancestors, validForFeeEstimation);

    // trim mempool and check if tx was trimmed
    // If we are validating a package, don't trim here because we could evict a previous transaction
    // in the package. LimitMempoolSize() should be called at the very end to make sure the mempool
    // is still within limits and package submission happens atomically.
    if (!args.m_package_submission && !bypass_limits) {
        LimitMempoolSize(m_pool, m_active_chainstate.CoinsTip(), gArgs.GetIntArg("-maxmempool", DEFAULT_MAX_MEMPOOL_SIZE) * 1000000, std::chrono::hours{gArgs.GetIntArg("-mempoolexpiry", DEFAULT_MEMPOOL_EXPIRY)});
        if (!m_pool.exists(GenTxid::Txid(hash)))
            return state.Invalid(TxValidationResult::TX_MEMPOOL_POLICY, "mempool full");
    }
    return true;
}

bool MemPoolAccept::FinalizePackage(const ATMPArgs& args, std::vector<Workspace>& workspaces,
                                    PackageValidationState& package_state,
                                    std::map<const uint256, const MempoolAcceptResult>& results)
{
    AssertLockHeld(cs_main);
    AssertLockHeld(m_pool.cs);
    bool all_submitted = true;
    // ConsensusScriptChecks adds to the script cache and is therefore consensus-critical;
    // CheckInputsFromMempoolAndCache asserts that transactions only spend coins available from the
    // mempool or UTXO set. Submit each transaction to the mempool immediately after calling
    // ConsensusScriptChecks to make the outputs available for subsequent transactions.
    for (Workspace& ws : workspaces) {
        if (!ConsensusScriptChecks(args, ws)) {
            results.emplace(ws.m_ptx->GetWitnessHash(), MempoolAcceptResult::Failure(ws.m_state));
            // Since PolicyScriptChecks() passed, this should never fail.
            all_submitted = Assume(false);
        }

        // Re-calculate mempool ancestors to call addUnchecked(). They may have changed since the
        // last calculation done in PreChecks, since package ancestors have already been submitted.
        std::string err_string;
        if(!m_pool.CalculateMemPoolAncestors(*ws.m_entry, ws.m_ancestors, m_limit_ancestors,
                                             m_limit_ancestor_size, m_limit_descendants,
                                             m_limit_descendant_size, err_string)) {
            results.emplace(ws.m_ptx->GetWitnessHash(), MempoolAcceptResult::Failure(ws.m_state));
            // Since PreChecks() and PackageMempoolChecks() both enforce limits, this should never fail.
            all_submitted = Assume(false);
        }
        // If we call LimitMempoolSize() for each individual Finalize(), the mempool will not take
        // the transaction's descendant feerate into account because it hasn't seen them yet. Also,
        // we risk evicting a transaction that a subsequent package transaction depends on. Instead,
        // allow the mempool to temporarily bypass limits, the maximum package size) while
        // submitting transactions individually and then trim at the very end.
        if (!Finalize(args, ws)) {
            results.emplace(ws.m_ptx->GetWitnessHash(), MempoolAcceptResult::Failure(ws.m_state));
            // Since LimitMempoolSize() won't be called, this should never fail.
            all_submitted = Assume(false);
        }
    }

    // It may or may not be the case that all the transactions made it into the mempool. Regardless,
    // make sure we haven't exceeded max mempool size.
    LimitMempoolSize(m_pool, m_active_chainstate.CoinsTip(),
                     gArgs.GetIntArg("-maxmempool", DEFAULT_MAX_MEMPOOL_SIZE) * 1000000,
                     std::chrono::hours{gArgs.GetIntArg("-mempoolexpiry", DEFAULT_MEMPOOL_EXPIRY)});
    if (!all_submitted) return false;

    // Find the wtxids of the transactions that made it into the mempool. Allow partial submission,
    // but don't report success unless they all made it into the mempool.
    for (Workspace& ws : workspaces) {
        if (m_pool.exists(GenTxid::Wtxid(ws.m_ptx->GetWitnessHash()))) {
            results.emplace(ws.m_ptx->GetWitnessHash(),
                MempoolAcceptResult::Success(std::move(ws.m_replaced_transactions), ws.m_vsize, ws.m_base_fees));
            GetMainSignals().TransactionAddedToMempool(ws.m_ptx, m_pool.GetAndIncrementSequence());
        } else {
            all_submitted = false;
            ws.m_state.Invalid(TxValidationResult::TX_MEMPOOL_POLICY, "mempool full");
            results.emplace(ws.m_ptx->GetWitnessHash(), MempoolAcceptResult::Failure(ws.m_state));
        }
    }
    return all_submitted;
}

MempoolAcceptResult MemPoolAccept::AcceptSingleTransaction(const CTransactionRef& ptx, ATMPArgs& args)
{
    AssertLockHeld(cs_main);
    LOCK(m_pool.cs); // mempool "read lock" (held through GetMainSignals().TransactionAddedToMempool())

    Workspace ws(ptx);

    if (!PreChecks(args, ws)) return MempoolAcceptResult::Failure(ws.m_state);

    if (m_rbf && !ReplacementChecks(ws)) return MempoolAcceptResult::Failure(ws.m_state);

    // Perform the inexpensive checks first and avoid hashing and signature verification unless
    // those checks pass, to mitigate CPU exhaustion denial-of-service attacks.
    if (!PolicyScriptChecks(args, ws)) return MempoolAcceptResult::Failure(ws.m_state);

    if (!ConsensusScriptChecks(args, ws)) return MempoolAcceptResult::Failure(ws.m_state);

    // Tx was accepted, but not added
    if (args.m_test_accept) {
        return MempoolAcceptResult::Success(std::move(ws.m_replaced_transactions), ws.m_vsize, ws.m_base_fees);
    }

    if (!Finalize(args, ws)) return MempoolAcceptResult::Failure(ws.m_state);

    GetMainSignals().TransactionAddedToMempool(ptx, m_pool.GetAndIncrementSequence());

    return MempoolAcceptResult::Success(std::move(ws.m_replaced_transactions), ws.m_vsize, ws.m_base_fees);
}

PackageMempoolAcceptResult MemPoolAccept::AcceptMultipleTransactions(const std::vector<CTransactionRef>& txns, ATMPArgs& args)
{
    AssertLockHeld(cs_main);

    // These context-free package limits can be done before taking the mempool lock.
    PackageValidationState package_state;
    if (!CheckPackage(txns, package_state)) return PackageMempoolAcceptResult(package_state, {});

    std::vector<Workspace> workspaces{};
    workspaces.reserve(txns.size());
    std::transform(txns.cbegin(), txns.cend(), std::back_inserter(workspaces),
                   [](const auto& tx) { return Workspace(tx); });
    std::map<const uint256, const MempoolAcceptResult> results;

    LOCK(m_pool.cs);

    // Do all PreChecks first and fail fast to avoid running expensive script checks when unnecessary.
    for (Workspace& ws : workspaces) {
        if (!PreChecks(args, ws)) {
            package_state.Invalid(PackageValidationResult::PCKG_TX, "transaction failed");
            // Exit early to avoid doing pointless work. Update the failed tx result; the rest are unfinished.
            results.emplace(ws.m_ptx->GetWitnessHash(), MempoolAcceptResult::Failure(ws.m_state));
            return PackageMempoolAcceptResult(package_state, std::move(results));
        }
        // Make the coins created by this transaction available for subsequent transactions in the
        // package to spend. Since we already checked conflicts in the package and we don't allow
        // replacements, we don't need to track the coins spent. Note that this logic will need to be
        // updated if package replace-by-fee is allowed in the future.
        assert(!args.m_allow_bip125_replacement);
        m_viewmempool.PackageAddTransaction(ws.m_ptx);
    }

    // Apply package mempool ancestor/descendant limits. Skip if there is only one transaction,
    // because it's unnecessary. Also, CPFP carve out can increase the limit for individual
    // transactions, but this exemption is not extended to packages in CheckPackageLimits().
    std::string err_string;
    if (txns.size() > 1 && !PackageMempoolChecks(txns, package_state)) {
        return PackageMempoolAcceptResult(package_state, std::move(results));
    }

    for (Workspace& ws : workspaces) {
        if (!PolicyScriptChecks(args, ws)) {
            // Exit early to avoid doing pointless work. Update the failed tx result; the rest are unfinished.
            package_state.Invalid(PackageValidationResult::PCKG_TX, "transaction failed");
            results.emplace(ws.m_ptx->GetWitnessHash(), MempoolAcceptResult::Failure(ws.m_state));
            return PackageMempoolAcceptResult(package_state, std::move(results));
        }
        if (args.m_test_accept) {
            // When test_accept=true, transactions that pass PolicyScriptChecks are valid because there are
            // no further mempool checks (passing PolicyScriptChecks implies passing ConsensusScriptChecks).
            results.emplace(ws.m_ptx->GetWitnessHash(),
                            MempoolAcceptResult::Success(std::move(ws.m_replaced_transactions),
                                                         ws.m_vsize, ws.m_base_fees));
        }
    }

    if (args.m_test_accept) return PackageMempoolAcceptResult(package_state, std::move(results));

    if (!FinalizePackage(args, workspaces, package_state, results)) {
        package_state.Invalid(PackageValidationResult::PCKG_TX, "submission failed");
        return PackageMempoolAcceptResult(package_state, std::move(results));
    }

    return PackageMempoolAcceptResult(package_state, std::move(results));
}

PackageMempoolAcceptResult MemPoolAccept::AcceptPackage(const Package& package, ATMPArgs& args)
{
    AssertLockHeld(cs_main);
    PackageValidationState package_state;

    // Check that the package is well-formed. If it isn't, we won't try to validate any of the
    // transactions and thus won't return any MempoolAcceptResults, just a package-wide error.

    // Context-free package checks.
    if (!CheckPackage(package, package_state)) return PackageMempoolAcceptResult(package_state, {});

    // All transactions in the package must be a parent of the last transaction. This is just an
    // opportunity for us to fail fast on a context-free check without taking the mempool lock.
    if (!IsChildWithParents(package)) {
        package_state.Invalid(PackageValidationResult::PCKG_POLICY, "package-not-child-with-parents");
        return PackageMempoolAcceptResult(package_state, {});
    }

    const auto& child = package[package.size() - 1];
    // The package must be 1 child with all of its unconfirmed parents. The package is expected to
    // be sorted, so the last transaction is the child.
    std::unordered_set<uint256, SaltedTxidHasher> unconfirmed_parent_txids;
    std::transform(package.cbegin(), package.end() - 1,
                   std::inserter(unconfirmed_parent_txids, unconfirmed_parent_txids.end()),
                   [](const auto& tx) { return tx->GetHash(); });

    // All child inputs must refer to a preceding package transaction or a confirmed UTXO. The only
    // way to verify this is to look up the child's inputs in our current coins view (not including
    // mempool), and enforce that all parents not present in the package be available at chain tip.
    // Since this check can bring new coins into the coins cache, keep track of these coins and
    // uncache them if we don't end up submitting this package to the mempool.
    const CCoinsViewCache& coins_tip_cache = m_active_chainstate.CoinsTip();
    for (const auto& input : child->vin) {
        if (!coins_tip_cache.HaveCoinInCache(input.prevout)) {
            args.m_coins_to_uncache.push_back(input.prevout);
        }
    }
    // Using the MemPoolAccept m_view cache allows us to look up these same coins faster later.
    // This should be connecting directly to CoinsTip, not to m_viewmempool, because we specifically
    // require inputs to be confirmed if they aren't in the package.
    m_view.SetBackend(m_active_chainstate.CoinsTip());
    const auto package_or_confirmed = [this, &unconfirmed_parent_txids](const auto& input) {
         return unconfirmed_parent_txids.count(input.prevout.hash) > 0 || m_view.HaveCoin(input.prevout);
    };
    if (!std::all_of(child->vin.cbegin(), child->vin.cend(), package_or_confirmed)) {
        package_state.Invalid(PackageValidationResult::PCKG_POLICY, "package-not-child-with-unconfirmed-parents");
        return PackageMempoolAcceptResult(package_state, {});
    }
    // Protect against bugs where we pull more inputs from disk that miss being added to
    // coins_to_uncache. The backend will be connected again when needed in PreChecks.
    m_view.SetBackend(m_dummy);

    LOCK(m_pool.cs);
    std::map<const uint256, const MempoolAcceptResult> results;
    // As node operators are free to set their mempool policies however they please, it's possible
    // for package transaction(s) to already be in the mempool, and we don't want to reject the
    // entire package in that case (as that could be a censorship vector).  Filter the transactions
    // that are already in mempool and add their information to results, since we already have them.
    std::vector<CTransactionRef> txns_new;
    for (const auto& tx : package) {
        const auto& wtxid = tx->GetWitnessHash();
        const auto& txid = tx->GetHash();
        // There are 3 possibilities: already in mempool, same-txid-diff-wtxid already in mempool,
        // or not in mempool. An already confirmed tx is treated as one not in mempool, because all
        // we know is that the inputs aren't available.
        if (m_pool.exists(GenTxid::Wtxid(wtxid))) {
            // Exact transaction already exists in the mempool.
            auto iter = m_pool.GetIter(wtxid);
            assert(iter != std::nullopt);
            results.emplace(wtxid, MempoolAcceptResult::MempoolTx(iter.value()->GetTxSize(), iter.value()->GetFee()));
        } else if (m_pool.exists(GenTxid::Txid(txid))) {
            // Transaction with the same non-witness data but different witness (same txid,
            // different wtxid) already exists in the mempool.
            //
            // We don't allow replacement transactions right now, so just swap the package
            // transaction for the mempool one. Note that we are ignoring the validity of the
            // package transaction passed in.
            // TODO: allow witness replacement in packages.
            auto iter = m_pool.GetIter(wtxid);
            assert(iter != std::nullopt);
            results.emplace(txid, MempoolAcceptResult::MempoolTx(iter.value()->GetTxSize(), iter.value()->GetFee()));
        } else {
            // Transaction does not already exist in the mempool.
            txns_new.push_back(tx);
        }
    }

    // Nothing to do if the entire package has already been submitted.
    if (txns_new.empty()) return PackageMempoolAcceptResult(package_state, std::move(results));
    // Validate the (deduplicated) transactions as a package.
    auto submission_result = AcceptMultipleTransactions(txns_new, args);
    // Include already-in-mempool transaction results in the final result.
    for (const auto& [wtxid, mempoolaccept_res] : results) {
        submission_result.m_tx_results.emplace(wtxid, mempoolaccept_res);
    }
    return submission_result;
}

} // anon namespace

MempoolAcceptResult AcceptToMemoryPool(CChainState& active_chainstate, const CTransactionRef& tx,
                                       int64_t accept_time, bool bypass_limits, bool test_accept)
    EXCLUSIVE_LOCKS_REQUIRED(cs_main)
{
    const CChainParams& chainparams{active_chainstate.m_params};
    assert(active_chainstate.GetMempool() != nullptr);
    CTxMemPool& pool{*active_chainstate.GetMempool()};

    std::vector<COutPoint> coins_to_uncache;
    auto args = MemPoolAccept::ATMPArgs::SingleAccept(chainparams, accept_time, bypass_limits, coins_to_uncache, test_accept);
    const MempoolAcceptResult result = MemPoolAccept(pool, active_chainstate).AcceptSingleTransaction(tx, args);
    if (result.m_result_type != MempoolAcceptResult::ResultType::VALID) {
        // Remove coins that were not present in the coins cache before calling
        // AcceptSingleTransaction(); this is to prevent memory DoS in case we receive a large
        // number of invalid transactions that attempt to overrun the in-memory coins cache
        // (`CCoinsViewCache::cacheCoins`).

        for (const COutPoint& hashTx : coins_to_uncache)
            active_chainstate.CoinsTip().Uncache(hashTx);
    }
    // After we've (potentially) uncached entries, ensure our coins cache is still within its size limits
    BlockValidationState state_dummy;
    active_chainstate.FlushStateToDisk(state_dummy, FlushStateMode::PERIODIC);
    return result;
}

PackageMempoolAcceptResult ProcessNewPackage(CChainState& active_chainstate, CTxMemPool& pool,
                                                   const Package& package, bool test_accept)
{
    AssertLockHeld(cs_main);
    assert(!package.empty());
    assert(std::all_of(package.cbegin(), package.cend(), [](const auto& tx){return tx != nullptr;}));

    std::vector<COutPoint> coins_to_uncache;
    const CChainParams& chainparams = Params();
    const auto result = [&]() EXCLUSIVE_LOCKS_REQUIRED(cs_main) {
        AssertLockHeld(cs_main);
        if (test_accept) {
            auto args = MemPoolAccept::ATMPArgs::PackageTestAccept(chainparams, GetTime(), coins_to_uncache);
            return MemPoolAccept(pool, active_chainstate).AcceptMultipleTransactions(package, args);
        } else {
            auto args = MemPoolAccept::ATMPArgs::PackageChildWithParents(chainparams, GetTime(), coins_to_uncache);
            return MemPoolAccept(pool, active_chainstate).AcceptPackage(package, args);
        }
    }();

    // Uncache coins pertaining to transactions that were not submitted to the mempool.
    // Ensure the coins cache is still within limits.
    if (test_accept || result.m_state.IsInvalid()) {
        for (const COutPoint& hashTx : coins_to_uncache) {
            active_chainstate.CoinsTip().Uncache(hashTx);
        }
    }
    BlockValidationState state_dummy;
    active_chainstate.FlushStateToDisk(state_dummy, FlushStateMode::PERIODIC);
    return result;
}

//////////////////////////////////////////////////////////////////////////////
//
// CBlock and CBlockIndex
//

bool CheckProofOfWork(const CBlockHeader& block, const Consensus::Params& params)
{
    if (!block.pow.isValid (block.GetHash(), params))
        return error("%s : proof of work failed", __func__);
    return true;
}

CAmount GetBlockSubsidy(int nHeight, const Consensus::Params& consensusParams)
{
    /* Special rule:  Before the post-ICO fork, the block reward is always set
       to 1 CHI except for regtest net.  (The latter exception is so that
       we do not have to update many magic values in tests.)  */
    if (!consensusParams.fPowNoRetargeting
          && !consensusParams.rules->ForkInEffect (Consensus::Fork::POST_ICO,
                                                   nHeight))
        return COIN;

    int halvings = nHeight / consensusParams.nSubsidyHalvingInterval;
    // Force block reward to zero when right shift is undefined.
    if (halvings >= 64)
        return 0;

    CAmount nSubsidy = consensusParams.initialSubsidy;
    // Subsidy is cut in half every 2,100,000 blocks which will occur approximately every 4 years.
    nSubsidy >>= halvings;
    return nSubsidy;
}

CoinsViews::CoinsViews(
    std::string ldb_name,
    size_t cache_size_bytes,
    bool in_memory,
    bool should_wipe) : m_dbview(
                            gArgs.GetDataDirNet() / ldb_name, cache_size_bytes, in_memory, should_wipe),
                        m_catcherview(&m_dbview) {}

void CoinsViews::InitCache()
{
    m_cacheview = std::make_unique<CCoinsViewCache>(&m_catcherview);
}

CChainState::CChainState(
    CTxMemPool* mempool,
    BlockManager& blockman,
    ChainstateManager& chainman,
    std::optional<uint256> from_snapshot_blockhash)
    : m_mempool(mempool),
      m_blockman(blockman),
      m_params(::Params()),
      m_chainman(chainman),
      m_from_snapshot_blockhash(from_snapshot_blockhash) {}

void CChainState::InitCoinsDB(
    size_t cache_size_bytes,
    bool in_memory,
    bool should_wipe,
    std::string leveldb_name)
{
    if (m_from_snapshot_blockhash) {
        leveldb_name += "_" + m_from_snapshot_blockhash->ToString();
    }

    m_coins_views = std::make_unique<CoinsViews>(
        leveldb_name, cache_size_bytes, in_memory, should_wipe);
}

void CChainState::InitCoinsCache(size_t cache_size_bytes)
{
    assert(m_coins_views != nullptr);
    m_coinstip_cache_size_bytes = cache_size_bytes;
    m_coins_views->InitCache();
}

// Note that though this is marked const, we may end up modifying `m_cached_finished_ibd`, which
// is a performance-related implementation detail. This function must be marked
// `const` so that `CValidationInterface` clients (which are given a `const CChainState*`)
// can call it.
//
bool CChainState::IsInitialBlockDownload() const
{
    // Optimization: pre-test latch before taking the lock.
    if (m_cached_finished_ibd.load(std::memory_order_relaxed))
        return false;

    LOCK(cs_main);
    if (m_cached_finished_ibd.load(std::memory_order_relaxed))
        return false;
    if (fImporting || fReindex)
        return true;
    if (m_chain.Tip() == nullptr)
        return true;
    if (m_chain.Tip()->nChainWork < nMinimumChainWork)
        return true;
    if (m_chain.Tip()->GetBlockTime() < (GetTime() - nMaxTipAge))
        return true;
    LogPrintf("Leaving InitialBlockDownload (latching to false)\n");
    m_cached_finished_ibd.store(true, std::memory_order_relaxed);
    return false;
}

static void AlertNotify(const std::string& strMessage)
{
    uiInterface.NotifyAlertChanged();
#if HAVE_SYSTEM
    std::string strCmd = gArgs.GetArg("-alertnotify", "");
    if (strCmd.empty()) return;

    // Alert text should be plain ascii coming from a trusted source, but to
    // be safe we first strip anything not in safeChars, then add single quotes around
    // the whole string before passing it to the shell:
    std::string singleQuote("'");
    std::string safeStatus = SanitizeString(strMessage);
    safeStatus = singleQuote+safeStatus+singleQuote;
    boost::replace_all(strCmd, "%s", safeStatus);

    std::thread t(runCommand, strCmd);
    t.detach(); // thread runs free
#endif
}

void CChainState::CheckForkWarningConditions()
{
    AssertLockHeld(cs_main);

    // Before we get past initial download, we cannot reliably alert about forks
    // (we assume we don't get stuck on a fork before finishing our initial sync)
    if (IsInitialBlockDownload()) {
        return;
    }

    if (m_chainman.m_best_invalid && m_chainman.m_best_invalid->nChainWork > m_chain.Tip()->nChainWork + (GetBlockProof(*m_chain.Tip()) * 6)) {
        LogPrintf("%s: Warning: Found invalid chain at least ~6 blocks longer than our best chain.\nChain state database corruption likely.\n", __func__);
        SetfLargeWorkInvalidChainFound(true);
    } else {
        SetfLargeWorkInvalidChainFound(false);
    }
}

// Called both upon regular invalid block discovery *and* InvalidateBlock
void CChainState::InvalidChainFound(CBlockIndex* pindexNew)
{
    if (!m_chainman.m_best_invalid || pindexNew->nChainWork > m_chainman.m_best_invalid->nChainWork) {
        m_chainman.m_best_invalid = pindexNew;
    }
    if (pindexBestHeader != nullptr && pindexBestHeader->GetAncestor(pindexNew->nHeight) == pindexNew) {
        pindexBestHeader = m_chain.Tip();
    }

    LogPrintf("%s: invalid block=%s  height=%d  log2_work=%f  date=%s\n", __func__,
      pindexNew->GetBlockHash().ToString(), pindexNew->nHeight,
      log(pindexNew->nChainWork.getdouble())/log(2.0), FormatISO8601DateTime(pindexNew->GetBlockTime()));
    CBlockIndex *tip = m_chain.Tip();
    assert (tip);
    LogPrintf("%s:  current best=%s  height=%d  log2_work=%f  date=%s\n", __func__,
      tip->GetBlockHash().ToString(), m_chain.Height(), log(tip->nChainWork.getdouble())/log(2.0),
      FormatISO8601DateTime(tip->GetBlockTime()));
    CheckForkWarningConditions();
}

// Same as InvalidChainFound, above, except not called directly from InvalidateBlock,
// which does its own setBlockIndexCandidates management.
void CChainState::InvalidBlockFound(CBlockIndex* pindex, const BlockValidationState& state)
{
    if (state.GetResult() != BlockValidationResult::BLOCK_MUTATED) {
        pindex->nStatus |= BLOCK_FAILED_VALID;
        m_chainman.m_failed_blocks.insert(pindex);
        m_blockman.m_dirty_blockindex.insert(pindex);
        setBlockIndexCandidates.erase(pindex);
        InvalidChainFound(pindex);
    }
}

void UpdateCoins(const CTransaction& tx, CCoinsViewCache& inputs, CTxUndo &txundo, int nHeight)
{
    // mark inputs spent
    if (!tx.IsCoinBase()) {
        txundo.vprevout.reserve(tx.vin.size());
        for (const CTxIn &txin : tx.vin) {
            txundo.vprevout.emplace_back();
            bool is_spent = inputs.SpendCoin(txin.prevout, &txundo.vprevout.back());
            assert(is_spent);
        }
    }
    // add outputs
    AddCoins(inputs, tx, nHeight);
}

bool CScriptCheck::operator()() {
    const CScript &scriptSig = ptxTo->vin[nIn].scriptSig;
    const CScriptWitness *witness = &ptxTo->vin[nIn].scriptWitness;
    return VerifyScript(scriptSig, m_tx_out.scriptPubKey, witness, nFlags, CachingTransactionSignatureChecker(ptxTo, nIn, m_tx_out.nValue, cacheStore, *txdata), &error);
}

static CuckooCache::cache<uint256, SignatureCacheHasher> g_scriptExecutionCache;
static CSHA256 g_scriptExecutionCacheHasher;

void InitScriptExecutionCache() {
    // Setup the salted hasher
    uint256 nonce = GetRandHash();
    // We want the nonce to be 64 bytes long to force the hasher to process
    // this chunk, which makes later hash computations more efficient. We
    // just write our 32-byte entropy twice to fill the 64 bytes.
    g_scriptExecutionCacheHasher.Write(nonce.begin(), 32);
    g_scriptExecutionCacheHasher.Write(nonce.begin(), 32);
    // nMaxCacheSize is unsigned. If -maxsigcachesize is set to zero,
    // setup_bytes creates the minimum possible cache (2 elements).
    size_t nMaxCacheSize = std::min(std::max((int64_t)0, gArgs.GetIntArg("-maxsigcachesize", DEFAULT_MAX_SIG_CACHE_SIZE) / 2), MAX_MAX_SIG_CACHE_SIZE) * ((size_t) 1 << 20);
    size_t nElems = g_scriptExecutionCache.setup_bytes(nMaxCacheSize);
    LogPrintf("Using %zu MiB out of %zu/2 requested for script execution cache, able to store %zu elements\n",
            (nElems*sizeof(uint256)) >>20, (nMaxCacheSize*2)>>20, nElems);
}

/**
 * Check whether all of this transaction's input scripts succeed.
 *
 * This involves ECDSA signature checks so can be computationally intensive. This function should
 * only be called after the cheap sanity checks in CheckTxInputs passed.
 *
 * If pvChecks is not nullptr, script checks are pushed onto it instead of being performed inline. Any
 * script checks which are not necessary (eg due to script execution cache hits) are, obviously,
 * not pushed onto pvChecks/run.
 *
 * Setting cacheSigStore/cacheFullScriptStore to false will remove elements from the corresponding cache
 * which are matched. This is useful for checking blocks where we will likely never need the cache
 * entry again.
 *
 * Note that we may set state.reason to NOT_STANDARD for extra soft-fork flags in flags, block-checking
 * callers should probably reset it to CONSENSUS in such cases.
 *
 * Non-static (and re-declared) in src/test/txvalidationcache_tests.cpp
 */
bool CheckInputScripts(const CTransaction& tx, TxValidationState& state,
                       const CCoinsViewCache& inputs, unsigned int flags, bool cacheSigStore,
                       bool cacheFullScriptStore, PrecomputedTransactionData& txdata,
                       std::vector<CScriptCheck>* pvChecks)
{
    if (tx.IsCoinBase()) return true;

    if (pvChecks) {
        pvChecks->reserve(tx.vin.size());
    }

    // First check if script executions have been cached with the same
    // flags. Note that this assumes that the inputs provided are
    // correct (ie that the transaction hash which is in tx's prevouts
    // properly commits to the scriptPubKey in the inputs view of that
    // transaction).
    uint256 hashCacheEntry;
    CSHA256 hasher = g_scriptExecutionCacheHasher;
    hasher.Write(tx.GetWitnessHash().begin(), 32).Write((unsigned char*)&flags, sizeof(flags)).Finalize(hashCacheEntry.begin());
    AssertLockHeld(cs_main); //TODO: Remove this requirement by making CuckooCache not require external locks
    if (g_scriptExecutionCache.contains(hashCacheEntry, !cacheFullScriptStore)) {
        return true;
    }

    if (!txdata.m_spent_outputs_ready) {
        std::vector<CTxOut> spent_outputs;
        spent_outputs.reserve(tx.vin.size());

        for (const auto& txin : tx.vin) {
            const COutPoint& prevout = txin.prevout;
            const Coin& coin = inputs.AccessCoin(prevout);
            assert(!coin.IsSpent());
            spent_outputs.emplace_back(coin.out);
        }
        txdata.Init(tx, std::move(spent_outputs));
    }
    assert(txdata.m_spent_outputs.size() == tx.vin.size());

    for (unsigned int i = 0; i < tx.vin.size(); i++) {

        // We very carefully only pass in things to CScriptCheck which
        // are clearly committed to by tx' witness hash. This provides
        // a sanity check that our caching is not introducing consensus
        // failures through additional data in, eg, the coins being
        // spent being checked as a part of CScriptCheck.

        // Verify signature
        CScriptCheck check(txdata.m_spent_outputs[i], tx, i, flags, cacheSigStore, &txdata);
        if (pvChecks) {
            pvChecks->push_back(CScriptCheck());
            check.swap(pvChecks->back());
        } else if (!check()) {
            if (flags & STANDARD_NOT_MANDATORY_VERIFY_FLAGS) {
                // Check whether the failure was caused by a
                // non-mandatory script verification check, such as
                // non-standard DER encodings or non-null dummy
                // arguments; if so, ensure we return NOT_STANDARD
                // instead of CONSENSUS to avoid downstream users
                // splitting the network between upgraded and
                // non-upgraded nodes by banning CONSENSUS-failing
                // data providers.
                CScriptCheck check2(txdata.m_spent_outputs[i], tx, i,
                        flags & ~STANDARD_NOT_MANDATORY_VERIFY_FLAGS, cacheSigStore, &txdata);
                if (check2())
                    return state.Invalid(TxValidationResult::TX_NOT_STANDARD, strprintf("non-mandatory-script-verify-flag (%s)", ScriptErrorString(check.GetScriptError())));
            }
            // MANDATORY flag failures correspond to
            // TxValidationResult::TX_CONSENSUS. Because CONSENSUS
            // failures are the most serious case of validation
            // failures, we may need to consider using
            // RECENT_CONSENSUS_CHANGE for any script failure that
            // could be due to non-upgraded nodes which we may want to
            // support, to avoid splitting the network (but this
            // depends on the details of how net_processing handles
            // such errors).
            return state.Invalid(TxValidationResult::TX_CONSENSUS, strprintf("mandatory-script-verify-flag-failed (%s)", ScriptErrorString(check.GetScriptError())));
        }
    }

    if (cacheFullScriptStore && !pvChecks) {
        // We executed all of the provided scripts, and were told to
        // cache the result. Do so now.
        g_scriptExecutionCache.insert(hashCacheEntry);
    }

    return true;
}

bool AbortNode(BlockValidationState& state, const std::string& strMessage, const bilingual_str& userMessage)
{
    AbortNode(strMessage, userMessage);
    return state.Error(strMessage);
}

/**
 * Restore the UTXO in a Coin at a given COutPoint
 * @param undo The Coin to be restored.
 * @param view The coins view to which to apply the changes.
 * @param out The out point that corresponds to the tx input.
 * @return A DisconnectResult as an int
 */
int ApplyTxInUndo(Coin&& undo, CCoinsViewCache& view, const COutPoint& out)
{
    bool fClean = true;

    if (view.HaveCoin(out)) fClean = false; // overwriting transaction output

    // The potential_overwrite parameter to AddCoin is only allowed to be false if we know for
    // sure that the coin did not already exist in the cache. As we have queried for that above
    // using HaveCoin, we don't need to guess. When fClean is false, a coin already existed and
    // it is an overwrite.
    view.AddCoin(out, std::move(undo), !fClean);

    return fClean ? DISCONNECT_OK : DISCONNECT_UNCLEAN;
}

/** Undo the effects of this block (with given index) on the UTXO set represented by coins.
 *  When FAILED is returned, view is left in an indeterminate state. */
DisconnectResult CChainState::DisconnectBlock(const CBlock& block, const CBlockIndex* pindex, CCoinsViewCache& view)
{
    AssertLockHeld(::cs_main);
    bool fClean = true;

    CBlockUndo blockUndo;
    if (!UndoReadFromDisk(blockUndo, pindex)) {
        error("DisconnectBlock(): failure reading undo data");
        return DISCONNECT_FAILED;
    }

    if (blockUndo.vtxundo.size() + 1 != block.vtx.size()) {
        error("DisconnectBlock(): block and undo data inconsistent");
        return DISCONNECT_FAILED;
    }

    // undo transactions in reverse order
    for (int i = block.vtx.size() - 1; i >= 0; i--) {
        const CTransaction &tx = *(block.vtx[i]);
        uint256 hash = tx.GetHash();
        bool is_coinbase = tx.IsCoinBase();

        // Check that all outputs are available and match the outputs in the block itself
        // exactly.
        for (size_t o = 0; o < tx.vout.size(); o++) {
            if (!tx.vout[o].scriptPubKey.IsUnspendable()) {
                COutPoint out(hash, o);
                Coin coin;
                bool is_spent = view.SpendCoin(out, &coin);
                if (!is_spent || tx.vout[o] != coin.out || pindex->nHeight != coin.nHeight || is_coinbase != coin.fCoinBase) {
                    fClean = false;
                }
            }
        }

        // restore inputs
        if (i > 0) { // not coinbases
            CTxUndo &txundo = blockUndo.vtxundo[i-1];
            if (txundo.vprevout.size() != tx.vin.size()) {
                error("DisconnectBlock(): transaction and undo data inconsistent");
                return DISCONNECT_FAILED;
            }
            for (unsigned int j = tx.vin.size(); j-- > 0;) {
                const COutPoint &out = tx.vin[j].prevout;
                int res = ApplyTxInUndo(std::move(txundo.vprevout[j]), view, out);
                if (res == DISCONNECT_FAILED) return DISCONNECT_FAILED;
                fClean = fClean && res != DISCONNECT_UNCLEAN;
            }
            // At this point, all of txundo.vprevout should have been moved out.
        }
    }

    // undo name operations in reverse order
    std::vector<CNameTxUndo>::const_reverse_iterator nameUndoIter;
    for (nameUndoIter = blockUndo.vnameundo.rbegin ();
         nameUndoIter != blockUndo.vnameundo.rend (); ++nameUndoIter)
      nameUndoIter->apply (view);

    // move best block pointer to prevout block
    view.SetBestBlock(pindex->pprev->GetBlockHash());

    return fClean ? DISCONNECT_OK : DISCONNECT_UNCLEAN;
}

static CCheckQueue<CScriptCheck> scriptcheckqueue(128);

void StartScriptCheckWorkerThreads(int threads_num)
{
    scriptcheckqueue.StartWorkerThreads(threads_num);
}

void StopScriptCheckWorkerThreads()
{
    scriptcheckqueue.StopWorkerThreads();
}

/**
 * Threshold condition checker that triggers when unknown versionbits are seen on the network.
 */
class WarningBitsConditionChecker : public AbstractThresholdConditionChecker
{
private:
    int bit;

public:
    explicit WarningBitsConditionChecker(int bitIn) : bit(bitIn) {}

    int64_t BeginTime(const Consensus::Params& params) const override { return 0; }
    int64_t EndTime(const Consensus::Params& params) const override { return std::numeric_limits<int64_t>::max(); }
    int Period(const Consensus::Params& params) const override { return params.nMinerConfirmationWindow; }
    int Threshold(const Consensus::Params& params) const override { return params.nRuleChangeActivationThreshold; }

    bool Condition(const CBlockIndex* pindex, const Consensus::Params& params) const override
    {
        return pindex->nHeight >= params.MinBIP9WarningHeight &&
               ((pindex->nVersion & VERSIONBITS_TOP_MASK) == VERSIONBITS_TOP_BITS) &&
               ((pindex->nVersion >> bit) & 1) != 0 &&
               ((g_versionbitscache.ComputeBlockVersion(pindex->pprev, params) >> bit) & 1) == 0;
    }
};

static ThresholdConditionCache warningcache[VERSIONBITS_NUM_BITS] GUARDED_BY(cs_main);

static unsigned int GetBlockScriptFlags(const CBlockIndex* pindex, const Consensus::Params& consensusparams)
{
    unsigned int flags = SCRIPT_VERIFY_NONE;

    if (DeploymentActiveAt(*pindex, consensusparams, Consensus::DEPLOYMENT_P2SH)) {
        flags |= SCRIPT_VERIFY_P2SH;
    }

    // Enforce the DERSIG (BIP66) rule
    if (DeploymentActiveAt(*pindex, consensusparams, Consensus::DEPLOYMENT_DERSIG)) {
        flags |= SCRIPT_VERIFY_DERSIG;
    }

    // Enforce CHECKLOCKTIMEVERIFY (BIP65)
    if (DeploymentActiveAt(*pindex, consensusparams, Consensus::DEPLOYMENT_CLTV)) {
        flags |= SCRIPT_VERIFY_CHECKLOCKTIMEVERIFY;
    }

    // Enforce CHECKSEQUENCEVERIFY (BIP112)
    if (DeploymentActiveAt(*pindex, consensusparams, Consensus::DEPLOYMENT_CSV)) {
        flags |= SCRIPT_VERIFY_CHECKSEQUENCEVERIFY;
    }

    // Enforce Taproot (BIP340-BIP342)
    if (DeploymentActiveAt(*pindex, consensusparams, Consensus::DEPLOYMENT_TAPROOT)) {
        flags |= SCRIPT_VERIFY_TAPROOT;
    }

    // Enforce BIP147 NULLDUMMY (activated simultaneously with segwit)
    if (DeploymentActiveAt(*pindex, consensusparams, Consensus::DEPLOYMENT_SEGWIT)) {
        flags |= SCRIPT_VERIFY_NULLDUMMY;
        flags |= SCRIPT_VERIFY_WITNESS;
    }

    return flags;
}



static int64_t nTimeCheck = 0;
static int64_t nTimeForks = 0;
static int64_t nTimeVerify = 0;
static int64_t nTimeConnect = 0;
static int64_t nTimeIndex = 0;
static int64_t nTimeTotal = 0;
static int64_t nBlocksTotal = 0;

/** Apply the effects of this block (with given index) on the UTXO set represented by coins.
 *  Validity checks that depend on the UTXO set are also done; ConnectBlock()
 *  can fail if those validity checks fail (among other reasons). */
bool CChainState::ConnectBlock(const CBlock& block, BlockValidationState& state, CBlockIndex* pindex,
                               CCoinsViewCache& view,
                               bool fJustCheck)
{
    AssertLockHeld(cs_main);
    assert(pindex);
    assert(*pindex->phashBlock == block.GetHash());
    int64_t nTimeStart = GetTimeMicros();

    // Check it again in case a previous version let a bad block in
    // NOTE: We don't currently (re-)invoke ContextualCheckBlock() or
    // ContextualCheckBlockHeader() here. This means that if we add a new
    // consensus rule that is enforced in one of those two functions, then we
    // may have let in a block that violates the rule prior to updating the
    // software, and we would NOT be enforcing the rule here. Fully solving
    // upgrade from one software version to the next after a consensus rule
    // change is potentially tricky and issue-specific (see NeedsRedownload()
    // for one approach that was used for BIP 141 deployment).
    // Also, currently the rule against blocks more than 2 hours in the future
    // is enforced in ContextualCheckBlockHeader(); we wouldn't want to
    // re-enforce that rule here (at least until we make it impossible for
    // GetAdjustedTime() to go backward).
    if (!CheckBlock(block, state, m_params.GetConsensus(), !fJustCheck, !fJustCheck)) {
        if (state.GetResult() == BlockValidationResult::BLOCK_MUTATED) {
            // We don't write down blocks to disk if they may have been
            // corrupted, so this should be impossible unless we're having hardware
            // problems.
            return AbortNode(state, "Corrupt block found indicating potential hardware failure; shutting down");
        }
        return error("%s: Consensus::CheckBlock: %s", __func__, state.ToString());
    }

    // verify that the view's current state corresponds to the previous block
    uint256 hashPrevBlock = pindex->pprev == nullptr ? uint256() : pindex->pprev->GetBlockHash();
    assert(hashPrevBlock == view.GetBestBlock());

    nBlocksTotal++;

    /* In Xaya, the genesis block tx is spendable (premine).  Thus no
       special rule is needed here (as in Bitcoin and Namecoin).  */

    bool fScriptChecks = true;
    if (!hashAssumeValid.IsNull()) {
        // We've been configured with the hash of a block which has been externally verified to have a valid history.
        // A suitable default value is included with the software and updated from time to time.  Because validity
        //  relative to a piece of software is an objective fact these defaults can be easily reviewed.
        // This setting doesn't force the selection of any particular chain but makes validating some faster by
        //  effectively caching the result of part of the verification.
        BlockMap::const_iterator  it = m_blockman.m_block_index.find(hashAssumeValid);
        if (it != m_blockman.m_block_index.end()) {
            if (it->second->GetAncestor(pindex->nHeight) == pindex &&
                pindexBestHeader->GetAncestor(pindex->nHeight) == pindex &&
                pindexBestHeader->nChainWork >= nMinimumChainWork) {
                // This block is a member of the assumed verified chain and an ancestor of the best header.
                // Script verification is skipped when connecting blocks under the
                // assumevalid block. Assuming the assumevalid block is valid this
                // is safe because block merkle hashes are still computed and checked,
                // Of course, if an assumed valid block is invalid due to false scriptSigs
                // this optimization would allow an invalid chain to be accepted.
                // The equivalent time check discourages hash power from extorting the network via DOS attack
                //  into accepting an invalid block through telling users they must manually set assumevalid.
                //  Requiring a software change or burying the invalid block, regardless of the setting, makes
                //  it hard to hide the implication of the demand.  This also avoids having release candidates
                //  that are hardly doing any signature verification at all in testing without having to
                //  artificially set the default assumed verified block further back.
                // The test against nMinimumChainWork prevents the skipping when denied access to any chain at
                //  least as good as the expected chain.
                fScriptChecks = (GetBlockProofEquivalentTime(*pindexBestHeader, *pindex, *pindexBestHeader, m_params.GetConsensus()) <= 60 * 60 * 12);
            }
        }
    }

    int64_t nTime1 = GetTimeMicros(); nTimeCheck += nTime1 - nTimeStart;
    LogPrint(BCLog::BENCH, "    - Sanity checks: %.2fms [%.2fs (%.2fms/blk)]\n", MILLI * (nTime1 - nTimeStart), nTimeCheck * MICRO, nTimeCheck * MILLI / nBlocksTotal);

    // Xaya has BIP34 activated from the start, so there's no need for the
    // BIP30 checks.

    // Enforce BIP68 (sequence locks)
    int nLockTimeFlags = 0;
    if (DeploymentActiveAt(*pindex, m_params.GetConsensus(), Consensus::DEPLOYMENT_CSV)) {
        nLockTimeFlags |= LOCKTIME_VERIFY_SEQUENCE;
    }

    // Get the script flags for this block
    unsigned int flags = GetBlockScriptFlags(pindex, m_params.GetConsensus());

    int64_t nTime2 = GetTimeMicros(); nTimeForks += nTime2 - nTime1;
    LogPrint(BCLog::BENCH, "    - Fork checks: %.2fms [%.2fs (%.2fms/blk)]\n", MILLI * (nTime2 - nTime1), nTimeForks * MICRO, nTimeForks * MILLI / nBlocksTotal);

    CBlockUndo blockundo;

    // Precomputed transaction data pointers must not be invalidated
    // until after `control` has run the script checks (potentially
    // in multiple threads). Preallocate the vector size so a new allocation
    // doesn't invalidate pointers into the vector, and keep txsdata in scope
    // for as long as `control`.
    CCheckQueueControl<CScriptCheck> control(fScriptChecks && g_parallel_script_checks ? &scriptcheckqueue : nullptr);
    std::vector<PrecomputedTransactionData> txsdata(block.vtx.size());

    std::vector<int> prevheights;
    CAmount nFees = 0;
    int nInputs = 0;
    int64_t nSigOpsCost = 0;
    blockundo.vtxundo.reserve(block.vtx.size() - 1);
    for (unsigned int i = 0; i < block.vtx.size(); i++)
    {
        const CTransaction &tx = *(block.vtx[i]);

        nInputs += tx.vin.size();

        if (!tx.IsCoinBase())
        {
            CAmount txfee = 0;
            TxValidationState tx_state;
            if (!Consensus::CheckTxInputs(tx, tx_state, view, pindex->nHeight, txfee)) {
                // Any transaction validation failure in ConnectBlock is a block consensus failure
                state.Invalid(BlockValidationResult::BLOCK_CONSENSUS,
                            tx_state.GetRejectReason(), tx_state.GetDebugMessage());
                return error("%s: Consensus::CheckTxInputs: %s, %s", __func__, tx.GetHash().ToString(), state.ToString());
            }
            nFees += txfee;
            if (!MoneyRange(nFees)) {
                LogPrintf("ERROR: %s: accumulated fee in the block out of range.\n", __func__);
                return state.Invalid(BlockValidationResult::BLOCK_CONSENSUS, "bad-txns-accumulated-fee-outofrange");
            }

            // Check that transaction is BIP68 final
            // BIP68 lock checks (as opposed to nLockTime checks) must
            // be in ConnectBlock because they require the UTXO set
            prevheights.resize(tx.vin.size());
            for (size_t j = 0; j < tx.vin.size(); j++) {
                prevheights[j] = view.AccessCoin(tx.vin[j].prevout).nHeight;
            }

            if (!SequenceLocks(tx, nLockTimeFlags, prevheights, *pindex)) {
                LogPrintf("ERROR: %s: contains a non-BIP68-final transaction\n", __func__);
                return state.Invalid(BlockValidationResult::BLOCK_CONSENSUS, "bad-txns-nonfinal");
            }
        }

        // GetTransactionSigOpCost counts 3 types of sigops:
        // * legacy (always)
        // * p2sh (when P2SH enabled in flags and excludes coinbase)
        // * witness (when witness enabled in flags and excludes coinbase)
        nSigOpsCost += GetTransactionSigOpCost(tx, view, flags);
        if (nSigOpsCost > MAX_BLOCK_SIGOPS_COST) {
            LogPrintf("ERROR: ConnectBlock(): too many sigops\n");
            return state.Invalid(BlockValidationResult::BLOCK_CONSENSUS, "bad-blk-sigops");
        }

        if (!tx.IsCoinBase())
        {
            std::vector<CScriptCheck> vChecks;
            bool fCacheResults = fJustCheck; /* Don't cache results if we're actually connecting blocks (still consult the cache, though) */
            TxValidationState tx_state;
            if (fScriptChecks && !CheckInputScripts(tx, tx_state, view, flags, fCacheResults, fCacheResults, txsdata[i], g_parallel_script_checks ? &vChecks : nullptr)) {
                // Any transaction validation failure in ConnectBlock is a block consensus failure
                state.Invalid(BlockValidationResult::BLOCK_CONSENSUS,
                              tx_state.GetRejectReason(), tx_state.GetDebugMessage());
                return error("ConnectBlock(): CheckInputScripts on %s failed with %s",
                    tx.GetHash().ToString(), state.ToString());
            }
            control.Add(vChecks);
        }

        CTxUndo undoDummy;
        if (i > 0) {
            blockundo.vtxundo.push_back(CTxUndo());
        }
        UpdateCoins(tx, view, i == 0 ? undoDummy : blockundo.vtxundo.back(), pindex->nHeight);
        ApplyNameTransaction(tx, pindex->nHeight, view, blockundo);
    }
    int64_t nTime3 = GetTimeMicros(); nTimeConnect += nTime3 - nTime2;
    LogPrint(BCLog::BENCH, "      - Connect %u transactions: %.2fms (%.3fms/tx, %.3fms/txin) [%.2fs (%.2fms/blk)]\n", (unsigned)block.vtx.size(), MILLI * (nTime3 - nTime2), MILLI * (nTime3 - nTime2) / block.vtx.size(), nInputs <= 1 ? 0 : MILLI * (nTime3 - nTime2) / (nInputs-1), nTimeConnect * MICRO, nTimeConnect * MILLI / nBlocksTotal);

    /* Special rule:  Allow too high payout for genesis blocks.  They are used
       to add the premine coins.  */
    CAmount blockReward = nFees + GetBlockSubsidy(pindex->nHeight, m_params.GetConsensus());
    const bool isGenesis = (block.GetHash () == m_params.GetConsensus ().hashGenesisBlock);
    if (!isGenesis && block.vtx[0]->GetValueOut() > blockReward) {
        LogPrintf("ERROR: ConnectBlock(): coinbase pays too much (actual=%d vs limit=%d)\n", block.vtx[0]->GetValueOut(), blockReward);
        return state.Invalid(BlockValidationResult::BLOCK_CONSENSUS, "bad-cb-amount");
    }

    if (!control.Wait()) {
        LogPrintf("ERROR: %s: CheckQueue failed\n", __func__);
        return state.Invalid(BlockValidationResult::BLOCK_CONSENSUS, "block-validation-failed");
    }
    int64_t nTime4 = GetTimeMicros(); nTimeVerify += nTime4 - nTime2;
    LogPrint(BCLog::BENCH, "    - Verify %u txins: %.2fms (%.3fms/txin) [%.2fs (%.2fms/blk)]\n", nInputs - 1, MILLI * (nTime4 - nTime2), nInputs <= 1 ? 0 : MILLI * (nTime4 - nTime2) / (nInputs-1), nTimeVerify * MICRO, nTimeVerify * MILLI / nBlocksTotal);

    if (fJustCheck)
        return true;

    if (!isGenesis && !m_blockman.WriteUndoDataForBlock(blockundo, state, pindex, m_params)) {
        return false;
    }

    if (!pindex->IsValid(BLOCK_VALID_SCRIPTS)) {
        pindex->RaiseValidity(BLOCK_VALID_SCRIPTS);
        m_blockman.m_dirty_blockindex.insert(pindex);
    }

    assert(pindex->phashBlock);
    // add this block to the view's block chain
    view.SetBestBlock(pindex->GetBlockHash());

    int64_t nTime5 = GetTimeMicros(); nTimeIndex += nTime5 - nTime4;
    LogPrint(BCLog::BENCH, "    - Index writing: %.2fms [%.2fs (%.2fms/blk)]\n", MILLI * (nTime5 - nTime4), nTimeIndex * MICRO, nTimeIndex * MILLI / nBlocksTotal);

    TRACE6(validation, block_connected,
        block.GetHash().data(),
        pindex->nHeight,
        block.vtx.size(),
        nInputs,
        nSigOpsCost,
        GetTimeMicros() - nTimeStart // in microseconds (µs)
    );

    return true;
}

CoinsCacheSizeState CChainState::GetCoinsCacheSizeState()
{
    return this->GetCoinsCacheSizeState(
        m_coinstip_cache_size_bytes,
        gArgs.GetIntArg("-maxmempool", DEFAULT_MAX_MEMPOOL_SIZE) * 1000000);
}

CoinsCacheSizeState CChainState::GetCoinsCacheSizeState(
    size_t max_coins_cache_size_bytes,
    size_t max_mempool_size_bytes)
{
    const int64_t nMempoolUsage = m_mempool ? m_mempool->DynamicMemoryUsage() : 0;
    int64_t cacheSize = CoinsTip().DynamicMemoryUsage();
    int64_t nTotalSpace =
        max_coins_cache_size_bytes + std::max<int64_t>(int64_t(max_mempool_size_bytes) - nMempoolUsage, 0);

    //! No need to periodic flush if at least this much space still available.
    static constexpr int64_t MAX_BLOCK_COINSDB_USAGE_BYTES = 10 * 1024 * 1024;  // 10MB
    int64_t large_threshold =
        std::max((9 * nTotalSpace) / 10, nTotalSpace - MAX_BLOCK_COINSDB_USAGE_BYTES);

    if (cacheSize > nTotalSpace) {
        LogPrintf("Cache size (%s) exceeds total space (%s)\n", cacheSize, nTotalSpace);
        return CoinsCacheSizeState::CRITICAL;
    } else if (cacheSize > large_threshold) {
        return CoinsCacheSizeState::LARGE;
    }
    return CoinsCacheSizeState::OK;
}

bool CChainState::FlushStateToDisk(
    BlockValidationState &state,
    FlushStateMode mode,
    int nManualPruneHeight)
{
    LOCK(cs_main);
    assert(this->CanFlushToDisk());
    static std::chrono::microseconds nLastWrite{0};
    static std::chrono::microseconds nLastFlush{0};
    std::set<int> setFilesToPrune;
    bool full_flush_completed = false;

    const size_t coins_count = CoinsTip().GetCacheSize();
    const size_t coins_mem_usage = CoinsTip().DynamicMemoryUsage();

    try {
    {
        bool fFlushForPrune = false;
        bool fDoFullFlush = false;

        CoinsCacheSizeState cache_state = GetCoinsCacheSizeState();
        LOCK(m_blockman.cs_LastBlockFile);
        if (fPruneMode && (m_blockman.m_check_for_pruning || nManualPruneHeight > 0) && !fReindex) {
            // make sure we don't prune above the blockfilterindexes bestblocks
            // pruning is height-based
            int last_prune = m_chain.Height(); // last height we can prune
            ForEachBlockFilterIndex([&](BlockFilterIndex& index) {
               last_prune = std::max(1, std::min(last_prune, index.GetSummary().best_block_height));
            });

            if (nManualPruneHeight > 0) {
                LOG_TIME_MILLIS_WITH_CATEGORY("find files to prune (manual)", BCLog::BENCH);

                m_blockman.FindFilesToPruneManual(setFilesToPrune, std::min(last_prune, nManualPruneHeight), m_chain.Height());
            } else {
                LOG_TIME_MILLIS_WITH_CATEGORY("find files to prune", BCLog::BENCH);

                m_blockman.FindFilesToPrune(setFilesToPrune, m_params.PruneAfterHeight(), m_chain.Height(), last_prune, IsInitialBlockDownload());
                m_blockman.m_check_for_pruning = false;
            }
            if (!setFilesToPrune.empty()) {
                fFlushForPrune = true;
                if (!fHavePruned) {
                    m_blockman.m_block_tree_db->WriteFlag("prunedblockfiles", true);
                    fHavePruned = true;
                }
            }
        }
        const auto nNow = GetTime<std::chrono::microseconds>();
        // Avoid writing/flushing immediately after startup.
        if (nLastWrite.count() == 0) {
            nLastWrite = nNow;
        }
        if (nLastFlush.count() == 0) {
            nLastFlush = nNow;
        }
        // The cache is large and we're within 10% and 10 MiB of the limit, but we have time now (not in the middle of a block processing).
        bool fCacheLarge = mode == FlushStateMode::PERIODIC && cache_state >= CoinsCacheSizeState::LARGE;
        // The cache is over the limit, we have to write now.
        bool fCacheCritical = mode == FlushStateMode::IF_NEEDED && cache_state >= CoinsCacheSizeState::CRITICAL;
        // It's been a while since we wrote the block index to disk. Do this frequently, so we don't need to redownload after a crash.
        bool fPeriodicWrite = mode == FlushStateMode::PERIODIC && nNow > nLastWrite + DATABASE_WRITE_INTERVAL;
        // It's been very long since we flushed the cache. Do this infrequently, to optimize cache usage.
        bool fPeriodicFlush = mode == FlushStateMode::PERIODIC && nNow > nLastFlush + DATABASE_FLUSH_INTERVAL;
        // Combine all conditions that result in a full cache flush.
        fDoFullFlush = (mode == FlushStateMode::ALWAYS) || fCacheLarge || fCacheCritical || fPeriodicFlush || fFlushForPrune;
        // Write blocks and block index to disk.
        if (fDoFullFlush || fPeriodicWrite) {
            // Ensure we can write block index
            if (!CheckDiskSpace(gArgs.GetBlocksDirPath())) {
                return AbortNode(state, "Disk space is too low!", _("Disk space is too low!"));
            }
            {
                LOG_TIME_MILLIS_WITH_CATEGORY("write block and undo data to disk", BCLog::BENCH);

                // First make sure all block and undo data is flushed to disk.
                m_blockman.FlushBlockFile();
            }

            // Then update all block file information (which may refer to block and undo files).
            {
                LOG_TIME_MILLIS_WITH_CATEGORY("write block index to disk", BCLog::BENCH);

                if (!m_blockman.WriteBlockIndexDB()) {
                    return AbortNode(state, "Failed to write to block index database");
                }
            }
            // Finally remove any pruned files
            if (fFlushForPrune) {
                LOG_TIME_MILLIS_WITH_CATEGORY("unlink pruned files", BCLog::BENCH);

                UnlinkPrunedFiles(setFilesToPrune);
            }
            nLastWrite = nNow;
        }
        // Flush best chain related state. This can only be done if the blocks / block index write was also done.
        if (fDoFullFlush && !CoinsTip().GetBestBlock().IsNull()) {
            LOG_TIME_MILLIS_WITH_CATEGORY(strprintf("write coins cache to disk (%d coins, %.2fkB)",
                coins_count, coins_mem_usage / 1000), BCLog::BENCH);

            // Typical Coin structures on disk are around 48 bytes in size.
            // Pushing a new one to the database can cause it to be written
            // twice (once in the log, and once in the tables). This is already
            // an overestimation, as most will delete an existing entry or
            // overwrite one. Still, use a conservative safety factor of 2.
            if (!CheckDiskSpace(gArgs.GetDataDirNet(), 48 * 2 * 2 * CoinsTip().GetCacheSize())) {
                return AbortNode(state, "Disk space is too low!", _("Disk space is too low!"));
            }
            // Flush the chainstate (which may refer to block index entries).
            if (!CoinsTip().Flush())
                return AbortNode(state, "Failed to write to coin database");
            nLastFlush = nNow;
            full_flush_completed = true;
        }
        TRACE6(utxocache, flush,
               (int64_t)(GetTimeMicros() - nNow.count()), // in microseconds (µs)
               (u_int32_t)mode,
               (u_int64_t)coins_count,
               (u_int64_t)coins_mem_usage,
               (bool)fFlushForPrune,
               (bool)fDoFullFlush);
    }
    if (full_flush_completed) {
        // Update best block in wallet (so we can detect restored wallets).
        GetMainSignals().ChainStateFlushed(m_chain.GetLocator());
    }
    } catch (const std::runtime_error& e) {
        return AbortNode(state, std::string("System error while flushing: ") + e.what());
    }
    return true;
}

void CChainState::ForceFlushStateToDisk()
{
    BlockValidationState state;
    if (!this->FlushStateToDisk(state, FlushStateMode::ALWAYS)) {
        LogPrintf("%s: failed to flush state (%s)\n", __func__, state.ToString());
    }
}

void CChainState::PruneAndFlush()
{
    BlockValidationState state;
    m_blockman.m_check_for_pruning = true;
    if (!this->FlushStateToDisk(state, FlushStateMode::NONE)) {
        LogPrintf("%s: failed to flush state (%s)\n", __func__, state.ToString());
    }
}

static void DoWarning(const bilingual_str& warning)
{
    static bool fWarned = false;
    SetMiscWarning(warning);
    if (!fWarned) {
        AlertNotify(warning.original);
        fWarned = true;
    }
}

/** Private helper function that concatenates warning messages. */
static void AppendWarning(bilingual_str& res, const bilingual_str& warn)
{
    if (!res.empty()) res += Untranslated(", ");
    res += warn;
}

static void UpdateTipLog(
    const CCoinsViewCache& coins_tip,
    const CBlockIndex* tip,
    const CChainParams& params,
    const std::string& func_name,
    const std::string& prefix,
    const std::string& warning_messages) EXCLUSIVE_LOCKS_REQUIRED(::cs_main)
{

    AssertLockHeld(::cs_main);
    LogPrintf("%s%s: new best=%s height=%d version=0x%08x log2_work=%f tx=%lu date='%s' progress=%f cache=%.1fMiB(%utxo)%s\n",
        prefix, func_name,
        tip->GetBlockHash().ToString(), tip->nHeight, tip->nVersion,
        log(tip->nChainWork.getdouble()) / log(2.0), (unsigned long)tip->nChainTx,
        FormatISO8601DateTime(tip->GetBlockTime()),
        GuessVerificationProgress(params.TxData(), tip),
        coins_tip.DynamicMemoryUsage() * (1.0 / (1 << 20)),
        coins_tip.GetCacheSize(),
        !warning_messages.empty() ? strprintf(" warning='%s'", warning_messages) : "");
}

void CChainState::UpdateTip(const CBlockIndex* pindexNew)
{
    const auto& coins_tip = this->CoinsTip();

    // The remainder of the function isn't relevant if we are not acting on
    // the active chainstate, so return if need be.
    if (this != &m_chainman.ActiveChainstate()) {
        // Only log every so often so that we don't bury log messages at the tip.
        constexpr int BACKGROUND_LOG_INTERVAL = 2000;
        if (pindexNew->nHeight % BACKGROUND_LOG_INTERVAL == 0) {
            UpdateTipLog(coins_tip, pindexNew, m_params, __func__, "[background validation] ", "");
        }
        return;
    }

    // New best block
    if (m_mempool) {
        m_mempool->AddTransactionsUpdated(1);
    }

    {
        LOCK(g_best_block_mutex);
        g_best_block = pindexNew->GetBlockHash();
        g_best_block_cv.notify_all();
    }

    bilingual_str warning_messages;
    if (!this->IsInitialBlockDownload()) {
        const CBlockIndex* pindex = pindexNew;
        for (int bit = 0; bit < VERSIONBITS_NUM_BITS; bit++) {
            WarningBitsConditionChecker checker(bit);
            ThresholdState state = checker.GetStateFor(pindex, m_params.GetConsensus(), warningcache[bit]);
            if (state == ThresholdState::ACTIVE || state == ThresholdState::LOCKED_IN) {
                const bilingual_str warning = strprintf(_("Unknown new rules activated (versionbit %i)"), bit);
                if (state == ThresholdState::ACTIVE) {
                    DoWarning(warning);
                } else {
                    AppendWarning(warning_messages, warning);
                }
            }
        }
    }
    UpdateTipLog(coins_tip, pindexNew, m_params, __func__, "", warning_messages.original);
}

/** Disconnect m_chain's tip.
  * After calling, the mempool will be in an inconsistent state, with
  * transactions from disconnected blocks being added to disconnectpool.  You
  * should make the mempool consistent again by calling MaybeUpdateMempoolForReorg.
  * with cs_main held.
  *
  * If disconnectpool is nullptr, then no disconnected transactions are added to
  * disconnectpool (note that the caller is responsible for mempool consistency
  * in any case).
  */
bool CChainState::DisconnectTip(BlockValidationState& state, DisconnectedBlockTransactions* disconnectpool)
{
    AssertLockHeld(cs_main);
    if (m_mempool) AssertLockHeld(m_mempool->cs);

    CBlockIndex *pindexDelete = m_chain.Tip();
    assert(pindexDelete);
    CheckNameDB (*this, true);
    // Read block from disk.
    std::shared_ptr<CBlock> pblock = std::make_shared<CBlock>();
    CBlock& block = *pblock;
    if (!ReadBlockFromDisk(block, pindexDelete, m_params.GetConsensus())) {
        return error("DisconnectTip(): Failed to read block");
    }
    // Apply the block atomically to the chain state.
    int64_t nStart = GetTimeMicros();
    {
        CCoinsViewCache view(&CoinsTip());
        assert(view.GetBestBlock() == pindexDelete->GetBlockHash());
        if (DisconnectBlock(block, pindexDelete, view) != DISCONNECT_OK)
            return error("DisconnectTip(): DisconnectBlock %s failed", pindexDelete->GetBlockHash().ToString());
        bool flushed = view.Flush();
        assert(flushed);
    }
    LogPrint(BCLog::BENCH, "- Disconnect block: %.2fms\n", (GetTimeMicros() - nStart) * MILLI);
    // Write the chain state to disk, if necessary.
    if (!FlushStateToDisk(state, FlushStateMode::IF_NEEDED)) {
        return false;
    }

    if (disconnectpool && m_mempool) {
        // Save transactions to re-add to mempool at end of reorg
        for (auto it = block.vtx.rbegin(); it != block.vtx.rend(); ++it) {
            disconnectpool->addTransaction(*it);
        }
        while (disconnectpool->DynamicMemoryUsage() > MAX_DISCONNECTED_TX_POOL_SIZE * 1000) {
            // Drop the earliest entry, and remove its children from the mempool.
            auto it = disconnectpool->queuedTx.get<insertion_order>().begin();
            m_mempool->removeRecursive(**it, MemPoolRemovalReason::REORG);
            disconnectpool->removeEntry(it);
        }
    }

    m_chain.SetTip(pindexDelete->pprev);

    UpdateTip(pindexDelete->pprev);
    CheckNameDB (*this, true);
    // Let wallets know transactions went from 1-confirmed to
    // 0-confirmed or conflicted:
    GetMainSignals().BlockDisconnected(pblock, pindexDelete);
    return true;
}

static int64_t nTimeReadFromDisk = 0;
static int64_t nTimeConnectTotal = 0;
static int64_t nTimeFlush = 0;
static int64_t nTimeChainState = 0;
static int64_t nTimePostConnect = 0;

struct PerBlockConnectTrace {
    CBlockIndex* pindex = nullptr;
    std::shared_ptr<const CBlock> pblock;
    PerBlockConnectTrace() {}
};
/**
 * Used to track blocks whose transactions were applied to the UTXO state as a
 * part of a single ActivateBestChainStep call.
 *
 * This class is single-use, once you call GetBlocksConnected() you have to throw
 * it away and make a new one.
 */
class ConnectTrace {
private:
    std::vector<PerBlockConnectTrace> blocksConnected;

public:
    explicit ConnectTrace() : blocksConnected(1) {}

    void BlockConnected(CBlockIndex* pindex, std::shared_ptr<const CBlock> pblock) {
        assert(!blocksConnected.back().pindex);
        assert(pindex);
        assert(pblock);
        blocksConnected.back().pindex = pindex;
        blocksConnected.back().pblock = std::move(pblock);
        blocksConnected.emplace_back();
    }

    std::vector<PerBlockConnectTrace>& GetBlocksConnected() {
        // We always keep one extra block at the end of our list because
        // blocks are added after all the conflicted transactions have
        // been filled in. Thus, the last entry should always be an empty
        // one waiting for the transactions from the next block. We pop
        // the last entry here to make sure the list we return is sane.
        assert(!blocksConnected.back().pindex);
        blocksConnected.pop_back();
        return blocksConnected;
    }
};

/**
 * Connect a new block to m_chain. pblock is either nullptr or a pointer to a CBlock
 * corresponding to pindexNew, to bypass loading it again from disk.
 *
 * The block is added to connectTrace if connection succeeds.
 */
bool CChainState::ConnectTip(BlockValidationState& state, CBlockIndex* pindexNew, const std::shared_ptr<const CBlock>& pblock, ConnectTrace& connectTrace, DisconnectedBlockTransactions& disconnectpool)
{
    AssertLockHeld(cs_main);
    if (m_mempool) AssertLockHeld(m_mempool->cs);

    assert(pindexNew->pprev == m_chain.Tip());
    CheckNameDB (*this, true);
    // Read block from disk.
    int64_t nTime1 = GetTimeMicros();
    std::shared_ptr<const CBlock> pthisBlock;
    if (!pblock) {
        std::shared_ptr<CBlock> pblockNew = std::make_shared<CBlock>();
        if (!ReadBlockFromDisk(*pblockNew, pindexNew, m_params.GetConsensus())) {
            return AbortNode(state, "Failed to read block");
        }
        pthisBlock = pblockNew;
    } else {
        pthisBlock = pblock;
    }
    const CBlock& blockConnecting = *pthisBlock;
    // Apply the block atomically to the chain state.
    int64_t nTime2 = GetTimeMicros(); nTimeReadFromDisk += nTime2 - nTime1;
    int64_t nTime3;
    LogPrint(BCLog::BENCH, "  - Load block from disk: %.2fms [%.2fs]\n", (nTime2 - nTime1) * MILLI, nTimeReadFromDisk * MICRO);
    {
        CCoinsViewCache view(&CoinsTip());
        bool rv = ConnectBlock(blockConnecting, state, pindexNew, view);
        GetMainSignals().BlockChecked(blockConnecting, state);
        if (!rv) {
            if (state.IsInvalid())
                InvalidBlockFound(pindexNew, state);
            return error("%s: ConnectBlock %s failed, %s", __func__, pindexNew->GetBlockHash().ToString(), state.ToString());
        }
        nTime3 = GetTimeMicros(); nTimeConnectTotal += nTime3 - nTime2;
        assert(nBlocksTotal > 0);
        LogPrint(BCLog::BENCH, "  - Connect total: %.2fms [%.2fs (%.2fms/blk)]\n", (nTime3 - nTime2) * MILLI, nTimeConnectTotal * MICRO, nTimeConnectTotal * MILLI / nBlocksTotal);
        bool flushed = view.Flush();
        assert(flushed);
    }
    int64_t nTime4 = GetTimeMicros(); nTimeFlush += nTime4 - nTime3;
    LogPrint(BCLog::BENCH, "  - Flush: %.2fms [%.2fs (%.2fms/blk)]\n", (nTime4 - nTime3) * MILLI, nTimeFlush * MICRO, nTimeFlush * MILLI / nBlocksTotal);
    // Write the chain state to disk, if necessary.
    if (!FlushStateToDisk(state, FlushStateMode::IF_NEEDED)) {
        return false;
    }
    int64_t nTime5 = GetTimeMicros(); nTimeChainState += nTime5 - nTime4;
    LogPrint(BCLog::BENCH, "  - Writing chainstate: %.2fms [%.2fs (%.2fms/blk)]\n", (nTime5 - nTime4) * MILLI, nTimeChainState * MICRO, nTimeChainState * MILLI / nBlocksTotal);
    // Remove conflicting transactions from the mempool.;
    if (m_mempool) {
        m_mempool->removeForBlock(blockConnecting.vtx, pindexNew->nHeight);
        disconnectpool.removeForBlock(blockConnecting.vtx);
    }
    // Update m_chain & related variables.
    m_chain.SetTip(pindexNew);
    UpdateTip(pindexNew);
    CheckNameDB (*this, false);

    int64_t nTime6 = GetTimeMicros(); nTimePostConnect += nTime6 - nTime5; nTimeTotal += nTime6 - nTime1;
    LogPrint(BCLog::BENCH, "  - Connect postprocess: %.2fms [%.2fs (%.2fms/blk)]\n", (nTime6 - nTime5) * MILLI, nTimePostConnect * MICRO, nTimePostConnect * MILLI / nBlocksTotal);
    LogPrint(BCLog::BENCH, "- Connect block: %.2fms [%.2fs (%.2fms/blk)]\n", (nTime6 - nTime1) * MILLI, nTimeTotal * MICRO, nTimeTotal * MILLI / nBlocksTotal);

    connectTrace.BlockConnected(pindexNew, std::move(pthisBlock));
    return true;
}

/**
 * Return the tip of the chain with the most work in it, that isn't
 * known to be invalid (it's however far from certain to be valid).
 */
CBlockIndex* CChainState::FindMostWorkChain() {
    do {
        CBlockIndex *pindexNew = nullptr;

        // Find the best candidate header.
        {
            std::set<CBlockIndex*, CBlockIndexWorkComparator>::reverse_iterator it = setBlockIndexCandidates.rbegin();
            if (it == setBlockIndexCandidates.rend())
                return nullptr;
            pindexNew = *it;
        }

        // Check whether all blocks on the path between the currently active chain and the candidate are valid.
        // Just going until the active chain is an optimization, as we know all blocks in it are valid already.
        CBlockIndex *pindexTest = pindexNew;
        bool fInvalidAncestor = false;
        while (pindexTest && !m_chain.Contains(pindexTest)) {
            assert(pindexTest->HaveTxsDownloaded() || pindexTest->nHeight == 0);

            // Pruned nodes may have entries in setBlockIndexCandidates for
            // which block files have been deleted.  Remove those as candidates
            // for the most work chain if we come across them; we can't switch
            // to a chain unless we have all the non-active-chain parent blocks.
            bool fFailedChain = pindexTest->nStatus & BLOCK_FAILED_MASK;
            bool fMissingData = !(pindexTest->nStatus & BLOCK_HAVE_DATA);
            if (fFailedChain || fMissingData) {
                // Candidate chain is not usable (either invalid or missing data)
                if (fFailedChain && (m_chainman.m_best_invalid == nullptr || pindexNew->nChainWork > m_chainman.m_best_invalid->nChainWork)) {
                    m_chainman.m_best_invalid = pindexNew;
                }
                CBlockIndex *pindexFailed = pindexNew;
                // Remove the entire chain from the set.
                while (pindexTest != pindexFailed) {
                    if (fFailedChain) {
                        pindexFailed->nStatus |= BLOCK_FAILED_CHILD;
                    } else if (fMissingData) {
                        // If we're missing data, then add back to m_blocks_unlinked,
                        // so that if the block arrives in the future we can try adding
                        // to setBlockIndexCandidates again.
                        m_blockman.m_blocks_unlinked.insert(
                            std::make_pair(pindexFailed->pprev, pindexFailed));
                    }
                    setBlockIndexCandidates.erase(pindexFailed);
                    pindexFailed = pindexFailed->pprev;
                }
                setBlockIndexCandidates.erase(pindexTest);
                fInvalidAncestor = true;
                break;
            }
            pindexTest = pindexTest->pprev;
        }
        if (!fInvalidAncestor)
            return pindexNew;
    } while(true);
}

/** Delete all entries in setBlockIndexCandidates that are worse than the current tip. */
void CChainState::PruneBlockIndexCandidates() {
    // Note that we can't delete the current block itself, as we may need to return to it later in case a
    // reorganization to a better block fails.
    std::set<CBlockIndex*, CBlockIndexWorkComparator>::iterator it = setBlockIndexCandidates.begin();
    while (it != setBlockIndexCandidates.end() && setBlockIndexCandidates.value_comp()(*it, m_chain.Tip())) {
        setBlockIndexCandidates.erase(it++);
    }
    // Either the current tip or a successor of it we're working towards is left in setBlockIndexCandidates.
    assert(!setBlockIndexCandidates.empty());
}

/**
 * Try to make some progress towards making pindexMostWork the active block.
 * pblock is either nullptr or a pointer to a CBlock corresponding to pindexMostWork.
 *
 * @returns true unless a system error occurred
 */
bool CChainState::ActivateBestChainStep(BlockValidationState& state, CBlockIndex* pindexMostWork, const std::shared_ptr<const CBlock>& pblock, bool& fInvalidFound, ConnectTrace& connectTrace)
{
    AssertLockHeld(cs_main);
    if (m_mempool) AssertLockHeld(m_mempool->cs);

    const CBlockIndex* pindexOldTip = m_chain.Tip();
    const CBlockIndex* pindexFork = m_chain.FindFork(pindexMostWork);

    // Disconnect active blocks which are no longer in the best chain.
    bool fBlocksDisconnected = false;
    DisconnectedBlockTransactions disconnectpool;
    while (m_chain.Tip() && m_chain.Tip() != pindexFork) {
        if (!DisconnectTip(state, &disconnectpool)) {
            // This is likely a fatal error, but keep the mempool consistent,
            // just in case. Only remove from the mempool in this case.
            MaybeUpdateMempoolForReorg(disconnectpool, false);

            // If we're unable to disconnect a block during normal operation,
            // then that is a failure of our local system -- we should abort
            // rather than stay on a less work chain.
            AbortNode(state, "Failed to disconnect block; see debug.log for details");
            return false;
        }
        fBlocksDisconnected = true;
    }

    // Build list of new blocks to connect (in descending height order).
    std::vector<CBlockIndex*> vpindexToConnect;
    bool fContinue = true;
    int nHeight = pindexFork ? pindexFork->nHeight : -1;
    while (fContinue && nHeight != pindexMostWork->nHeight) {
        // Don't iterate the entire list of potential improvements toward the best tip, as we likely only need
        // a few blocks along the way.
        int nTargetHeight = std::min(nHeight + 32, pindexMostWork->nHeight);
        vpindexToConnect.clear();
        vpindexToConnect.reserve(nTargetHeight - nHeight);
        CBlockIndex* pindexIter = pindexMostWork->GetAncestor(nTargetHeight);
        while (pindexIter && pindexIter->nHeight != nHeight) {
            vpindexToConnect.push_back(pindexIter);
            pindexIter = pindexIter->pprev;
        }
        nHeight = nTargetHeight;

        // Connect new blocks.
        for (CBlockIndex* pindexConnect : reverse_iterate(vpindexToConnect)) {
            if (!ConnectTip(state, pindexConnect, pindexConnect == pindexMostWork ? pblock : std::shared_ptr<const CBlock>(), connectTrace, disconnectpool)) {
                if (state.IsInvalid()) {
                    // The block violates a consensus rule.
                    if (state.GetResult() != BlockValidationResult::BLOCK_MUTATED) {
                        InvalidChainFound(vpindexToConnect.front());
                    }
                    state = BlockValidationState();
                    fInvalidFound = true;
                    fContinue = false;
                    break;
                } else {
                    // A system error occurred (disk space, database error, ...).
                    // Make the mempool consistent with the current tip, just in case
                    // any observers try to use it before shutdown.
                    MaybeUpdateMempoolForReorg(disconnectpool, false);
                    return false;
                }
            } else {
                PruneBlockIndexCandidates();
                if (!pindexOldTip || m_chain.Tip()->nChainWork > pindexOldTip->nChainWork) {
                    // We're in a better position than we were. Return temporarily to release the lock.
                    fContinue = false;
                    break;
                }
            }
        }
    }

    if (fBlocksDisconnected) {
        // If any blocks were disconnected, disconnectpool may be non empty.  Add
        // any disconnected transactions back to the mempool.
        MaybeUpdateMempoolForReorg(disconnectpool, true);
    }
    if (m_mempool) m_mempool->check(this->CoinsTip(), this->m_chain.Height() + 1);

    CheckForkWarningConditions();

    return true;
}

static SynchronizationState GetSynchronizationState(bool init)
{
    if (!init) return SynchronizationState::POST_INIT;
    if (::fReindex) return SynchronizationState::INIT_REINDEX;
    return SynchronizationState::INIT_DOWNLOAD;
}

static bool NotifyHeaderTip(CChainState& chainstate) LOCKS_EXCLUDED(cs_main) {
    bool fNotify = false;
    bool fInitialBlockDownload = false;
    static CBlockIndex* pindexHeaderOld = nullptr;
    CBlockIndex* pindexHeader = nullptr;
    {
        LOCK(cs_main);
        pindexHeader = pindexBestHeader;

        if (pindexHeader != pindexHeaderOld) {
            fNotify = true;
            fInitialBlockDownload = chainstate.IsInitialBlockDownload();
            pindexHeaderOld = pindexHeader;
        }
    }
    // Send block tip changed notifications without cs_main
    if (fNotify) {
        uiInterface.NotifyHeaderTip(GetSynchronizationState(fInitialBlockDownload), pindexHeader);
    }
    return fNotify;
}

static void LimitValidationInterfaceQueue() LOCKS_EXCLUDED(cs_main) {
    AssertLockNotHeld(cs_main);

    if (GetMainSignals().CallbacksPending() > 10) {
        SyncWithValidationInterfaceQueue();
    }
}

bool CChainState::ActivateBestChain(BlockValidationState& state, std::shared_ptr<const CBlock> pblock)
{
    // Note that while we're often called here from ProcessNewBlock, this is
    // far from a guarantee. Things in the P2P/RPC will often end up calling
    // us in the middle of ProcessNewBlock - do not assume pblock is set
    // sanely for performance or correctness!
    AssertLockNotHeld(cs_main);

    // ABC maintains a fair degree of expensive-to-calculate internal state
    // because this function periodically releases cs_main so that it does not lock up other threads for too long
    // during large connects - and to allow for e.g. the callback queue to drain
    // we use m_cs_chainstate to enforce mutual exclusion so that only one caller may execute this function at a time
    LOCK(m_cs_chainstate);

    CBlockIndex *pindexMostWork = nullptr;
    CBlockIndex *pindexNewTip = nullptr;
    int nStopAtHeight = gArgs.GetIntArg("-stopatheight", DEFAULT_STOPATHEIGHT);
    do {
        // Block until the validation queue drains. This should largely
        // never happen in normal operation, however may happen during
        // reindex, causing memory blowup if we run too far ahead.
        // Note that if a validationinterface callback ends up calling
        // ActivateBestChain this may lead to a deadlock! We should
        // probably have a DEBUG_LOCKORDER test for this in the future.
        LimitValidationInterfaceQueue();

        {
            LOCK(cs_main);
            // Lock transaction pool for at least as long as it takes for connectTrace to be consumed
            LOCK(MempoolMutex());
            CBlockIndex* starting_tip = m_chain.Tip();
            bool blocks_connected = false;
            do {
                // We absolutely may not unlock cs_main until we've made forward progress
                // (with the exception of shutdown due to hardware issues, low disk space, etc).
                ConnectTrace connectTrace; // Destructed before cs_main is unlocked

                if (pindexMostWork == nullptr) {
                    pindexMostWork = FindMostWorkChain();
                }

                // Whether we have anything to do at all.
                if (pindexMostWork == nullptr || pindexMostWork == m_chain.Tip()) {
                    break;
                }

                bool fInvalidFound = false;
                std::shared_ptr<const CBlock> nullBlockPtr;
                if (!ActivateBestChainStep(state, pindexMostWork, pblock && pblock->GetHash() == pindexMostWork->GetBlockHash() ? pblock : nullBlockPtr, fInvalidFound, connectTrace)) {
                    // A system error occurred
                    return false;
                }
                blocks_connected = true;

                if (fInvalidFound) {
                    // Wipe cache, we may need another branch now.
                    pindexMostWork = nullptr;
                }
                pindexNewTip = m_chain.Tip();

                for (const PerBlockConnectTrace& trace : connectTrace.GetBlocksConnected()) {
                    assert(trace.pblock && trace.pindex);
                    GetMainSignals().BlockConnected(trace.pblock, trace.pindex);
                }
            } while (!m_chain.Tip() || (starting_tip && CBlockIndexWorkComparator()(m_chain.Tip(), starting_tip)));
            if (!blocks_connected) return true;

            const CBlockIndex* pindexFork = m_chain.FindFork(starting_tip);
            bool fInitialDownload = IsInitialBlockDownload();

            // Notify external listeners about the new tip.
            // Enqueue while holding cs_main to ensure that UpdatedBlockTip is called in the order in which blocks are connected
            if (pindexFork != pindexNewTip) {
                // Notify ValidationInterface subscribers
                GetMainSignals().UpdatedBlockTip(pindexNewTip, pindexFork, fInitialDownload);

                // Always notify the UI if a new block tip was connected
                uiInterface.NotifyBlockTip(GetSynchronizationState(fInitialDownload), pindexNewTip);
            }
        }
        // When we reach this point, we switched to a new tip (stored in pindexNewTip).

        if (nStopAtHeight && pindexNewTip && pindexNewTip->nHeight >= nStopAtHeight) StartShutdown();

        // We check shutdown only after giving ActivateBestChainStep a chance to run once so that we
        // never shutdown before connecting the genesis block during LoadChainTip(). Previously this
        // caused an assert() failure during shutdown in such cases as the UTXO DB flushing checks
        // that the best block hash is non-null.
        if (ShutdownRequested()) break;
    } while (pindexNewTip != pindexMostWork);
    CheckBlockIndex();

    // Write changes periodically to disk, after relay.
    if (!FlushStateToDisk(state, FlushStateMode::PERIODIC)) {
        return false;
    }

    return true;
}

bool CChainState::PreciousBlock(BlockValidationState& state, CBlockIndex* pindex)
{
    {
        LOCK(cs_main);
        if (pindex->nChainWork < m_chain.Tip()->nChainWork) {
            // Nothing to do, this block is not at the tip.
            return true;
        }
        if (m_chain.Tip()->nChainWork > nLastPreciousChainwork) {
            // The chain has been extended since the last call, reset the counter.
            nBlockReverseSequenceId = -1;
        }
        nLastPreciousChainwork = m_chain.Tip()->nChainWork;
        setBlockIndexCandidates.erase(pindex);
        pindex->nSequenceId = nBlockReverseSequenceId;
        if (nBlockReverseSequenceId > std::numeric_limits<int32_t>::min()) {
            // We can't keep reducing the counter if somebody really wants to
            // call preciousblock 2**31-1 times on the same set of tips...
            nBlockReverseSequenceId--;
        }
        if (pindex->IsValid(BLOCK_VALID_TRANSACTIONS) && pindex->HaveTxsDownloaded()) {
            setBlockIndexCandidates.insert(pindex);
            PruneBlockIndexCandidates();
        }
    }

    return ActivateBestChain(state, std::shared_ptr<const CBlock>());
}

bool CChainState::InvalidateBlock(BlockValidationState& state, CBlockIndex* pindex)
{
    // Genesis block can't be invalidated
    assert(pindex);
    if (pindex->nHeight == 0) return false;

    CBlockIndex* to_mark_failed = pindex;
    bool pindex_was_in_chain = false;
    int disconnected = 0;

    // We do not allow ActivateBestChain() to run while InvalidateBlock() is
    // running, as that could cause the tip to change while we disconnect
    // blocks.
    LOCK(m_cs_chainstate);

    // We'll be acquiring and releasing cs_main below, to allow the validation
    // callbacks to run. However, we should keep the block index in a
    // consistent state as we disconnect blocks -- in particular we need to
    // add equal-work blocks to setBlockIndexCandidates as we disconnect.
    // To avoid walking the block index repeatedly in search of candidates,
    // build a map once so that we can look up candidate blocks by chain
    // work as we go.
    std::multimap<const arith_uint256, CBlockIndex *> candidate_blocks_by_work;

    {
        LOCK(cs_main);
        for (const auto& entry : m_blockman.m_block_index) {
            CBlockIndex *candidate = entry.second;
            // We don't need to put anything in our active chain into the
            // multimap, because those candidates will be found and considered
            // as we disconnect.
            // Instead, consider only non-active-chain blocks that have at
            // least as much work as where we expect the new tip to end up.
            if (!m_chain.Contains(candidate) &&
                    !CBlockIndexWorkComparator()(candidate, pindex->pprev) &&
                    candidate->IsValid(BLOCK_VALID_TRANSACTIONS) &&
                    candidate->HaveTxsDownloaded()) {
                candidate_blocks_by_work.insert(std::make_pair(candidate->nChainWork, candidate));
            }
        }
    }

    // Disconnect (descendants of) pindex, and mark them invalid.
    while (true) {
        if (ShutdownRequested()) break;

        // Make sure the queue of validation callbacks doesn't grow unboundedly.
        LimitValidationInterfaceQueue();

        LOCK(cs_main);
        // Lock for as long as disconnectpool is in scope to make sure MaybeUpdateMempoolForReorg is
        // called after DisconnectTip without unlocking in between
        LOCK(MempoolMutex());
        if (!m_chain.Contains(pindex)) break;
        pindex_was_in_chain = true;
        CBlockIndex *invalid_walk_tip = m_chain.Tip();

        // ActivateBestChain considers blocks already in m_chain
        // unconditionally valid already, so force disconnect away from it.
        DisconnectedBlockTransactions disconnectpool;
        bool ret = DisconnectTip(state, &disconnectpool);
        // DisconnectTip will add transactions to disconnectpool.
        // Adjust the mempool to be consistent with the new tip, adding
        // transactions back to the mempool if disconnecting was successful,
        // and we're not doing a very deep invalidation (in which case
        // keeping the mempool up to date is probably futile anyway).
        MaybeUpdateMempoolForReorg(disconnectpool, /* fAddToMempool = */ (++disconnected <= 10) && ret);
        if (!ret) return false;
        assert(invalid_walk_tip->pprev == m_chain.Tip());

        // We immediately mark the disconnected blocks as invalid.
        // This prevents a case where pruned nodes may fail to invalidateblock
        // and be left unable to start as they have no tip candidates (as there
        // are no blocks that meet the "have data and are not invalid per
        // nStatus" criteria for inclusion in setBlockIndexCandidates).
        invalid_walk_tip->nStatus |= BLOCK_FAILED_VALID;
        m_blockman.m_dirty_blockindex.insert(invalid_walk_tip);
        setBlockIndexCandidates.erase(invalid_walk_tip);
        setBlockIndexCandidates.insert(invalid_walk_tip->pprev);
        if (invalid_walk_tip->pprev == to_mark_failed && (to_mark_failed->nStatus & BLOCK_FAILED_VALID)) {
            // We only want to mark the last disconnected block as BLOCK_FAILED_VALID; its children
            // need to be BLOCK_FAILED_CHILD instead.
            to_mark_failed->nStatus = (to_mark_failed->nStatus ^ BLOCK_FAILED_VALID) | BLOCK_FAILED_CHILD;
            m_blockman.m_dirty_blockindex.insert(to_mark_failed);
        }

        // Add any equal or more work headers to setBlockIndexCandidates
        auto candidate_it = candidate_blocks_by_work.lower_bound(invalid_walk_tip->pprev->nChainWork);
        while (candidate_it != candidate_blocks_by_work.end()) {
            if (!CBlockIndexWorkComparator()(candidate_it->second, invalid_walk_tip->pprev)) {
                setBlockIndexCandidates.insert(candidate_it->second);
                candidate_it = candidate_blocks_by_work.erase(candidate_it);
            } else {
                ++candidate_it;
            }
        }

        // Track the last disconnected block, so we can correct its BLOCK_FAILED_CHILD status in future
        // iterations, or, if it's the last one, call InvalidChainFound on it.
        to_mark_failed = invalid_walk_tip;
    }

    CheckBlockIndex();

    {
        LOCK(cs_main);
        if (m_chain.Contains(to_mark_failed)) {
            // If the to-be-marked invalid block is in the active chain, something is interfering and we can't proceed.
            return false;
        }

        // Mark pindex (or the last disconnected block) as invalid, even when it never was in the main chain
        to_mark_failed->nStatus |= BLOCK_FAILED_VALID;
        m_blockman.m_dirty_blockindex.insert(to_mark_failed);
        setBlockIndexCandidates.erase(to_mark_failed);
        m_chainman.m_failed_blocks.insert(to_mark_failed);

        // If any new blocks somehow arrived while we were disconnecting
        // (above), then the pre-calculation of what should go into
        // setBlockIndexCandidates may have missed entries. This would
        // technically be an inconsistency in the block index, but if we clean
        // it up here, this should be an essentially unobservable error.
        // Loop back over all block index entries and add any missing entries
        // to setBlockIndexCandidates.
        BlockMap::iterator it = m_blockman.m_block_index.begin();
        while (it != m_blockman.m_block_index.end()) {
            if (it->second->IsValid(BLOCK_VALID_TRANSACTIONS) && it->second->HaveTxsDownloaded() && !setBlockIndexCandidates.value_comp()(it->second, m_chain.Tip())) {
                setBlockIndexCandidates.insert(it->second);
            }
            it++;
        }

        InvalidChainFound(to_mark_failed);
    }

    // Only notify about a new block tip if the active chain was modified.
    if (pindex_was_in_chain) {
        uiInterface.NotifyBlockTip(GetSynchronizationState(IsInitialBlockDownload()), to_mark_failed->pprev);
    }
    return true;
}

void CChainState::ResetBlockFailureFlags(CBlockIndex *pindex) {
    AssertLockHeld(cs_main);

    int nHeight = pindex->nHeight;

    // Remove the invalidity flag from this block and all its descendants.
    BlockMap::iterator it = m_blockman.m_block_index.begin();
    while (it != m_blockman.m_block_index.end()) {
        if (!it->second->IsValid() && it->second->GetAncestor(nHeight) == pindex) {
            it->second->nStatus &= ~BLOCK_FAILED_MASK;
            m_blockman.m_dirty_blockindex.insert(it->second);
            if (it->second->IsValid(BLOCK_VALID_TRANSACTIONS) && it->second->HaveTxsDownloaded() && setBlockIndexCandidates.value_comp()(m_chain.Tip(), it->second)) {
                setBlockIndexCandidates.insert(it->second);
            }
            if (it->second == m_chainman.m_best_invalid) {
                // Reset invalid block marker if it was pointing to one of those.
                m_chainman.m_best_invalid = nullptr;
            }
            m_chainman.m_failed_blocks.erase(it->second);
        }
        it++;
    }

    // Remove the invalidity flag from all ancestors too.
    while (pindex != nullptr) {
        if (pindex->nStatus & BLOCK_FAILED_MASK) {
            pindex->nStatus &= ~BLOCK_FAILED_MASK;
            m_blockman.m_dirty_blockindex.insert(pindex);
            m_chainman.m_failed_blocks.erase(pindex);
        }
        pindex = pindex->pprev;
    }
}

/** Mark a block as having its data received and checked (up to BLOCK_VALID_TRANSACTIONS). */
void CChainState::ReceivedBlockTransactions(const CBlock& block, CBlockIndex* pindexNew, const FlatFilePos& pos)
{
    pindexNew->nTx = block.vtx.size();
    pindexNew->nChainTx = 0;
    pindexNew->nFile = pos.nFile;
    pindexNew->nDataPos = pos.nPos;
    pindexNew->nUndoPos = 0;
    pindexNew->nStatus |= BLOCK_HAVE_DATA;
    if (DeploymentActiveAt(*pindexNew, m_params.GetConsensus(), Consensus::DEPLOYMENT_SEGWIT)) {
        pindexNew->nStatus |= BLOCK_OPT_WITNESS;
    }
    pindexNew->RaiseValidity(BLOCK_VALID_TRANSACTIONS);
    m_blockman.m_dirty_blockindex.insert(pindexNew);

    if (pindexNew->pprev == nullptr || pindexNew->pprev->HaveTxsDownloaded()) {
        // If pindexNew is the genesis block or all parents are BLOCK_VALID_TRANSACTIONS.
        std::deque<CBlockIndex*> queue;
        queue.push_back(pindexNew);

        // Recursively process any descendant blocks that now may be eligible to be connected.
        while (!queue.empty()) {
            CBlockIndex *pindex = queue.front();
            queue.pop_front();
            pindex->nChainTx = (pindex->pprev ? pindex->pprev->nChainTx : 0) + pindex->nTx;
            pindex->nSequenceId = nBlockSequenceId++;
            if (m_chain.Tip() == nullptr || !setBlockIndexCandidates.value_comp()(pindex, m_chain.Tip())) {
                setBlockIndexCandidates.insert(pindex);
            }
            std::pair<std::multimap<CBlockIndex*, CBlockIndex*>::iterator, std::multimap<CBlockIndex*, CBlockIndex*>::iterator> range = m_blockman.m_blocks_unlinked.equal_range(pindex);
            while (range.first != range.second) {
                std::multimap<CBlockIndex*, CBlockIndex*>::iterator it = range.first;
                queue.push_back(it->second);
                range.first++;
                m_blockman.m_blocks_unlinked.erase(it);
            }
        }
    } else {
        if (pindexNew->pprev && pindexNew->pprev->IsValid(BLOCK_VALID_TREE)) {
            m_blockman.m_blocks_unlinked.insert(std::make_pair(pindexNew->pprev, pindexNew));
        }
    }
}

static bool CheckBlockHeader(const CBlockHeader& block, BlockValidationState& state, const Consensus::Params& consensusParams, bool fCheckPOW = true)
{
    // Check proof of work matches claimed amount
    if (fCheckPOW && !CheckProofOfWork(block, consensusParams))
        return state.Invalid(BlockValidationResult::BLOCK_INVALID_HEADER, "high-hash", "proof of work failed");

    return true;
}

bool CheckBlock(const CBlock& block, BlockValidationState& state, const Consensus::Params& consensusParams, bool fCheckPOW, bool fCheckMerkleRoot)
{
    // These are checks that are independent of context.

    if (block.fChecked)
        return true;

    // Check that the header is valid (particularly PoW).  This is mostly
    // redundant with the call in AcceptBlockHeader.
    if (!CheckBlockHeader(block, state, consensusParams, fCheckPOW))
        return false;

    // Signet only: check block solution
    if (consensusParams.signet_blocks && fCheckPOW && !CheckSignetBlockSolution(block, consensusParams)) {
        return state.Invalid(BlockValidationResult::BLOCK_CONSENSUS, "bad-signet-blksig", "signet block signature validation failure");
    }

    // Check the merkle root.
    if (fCheckMerkleRoot) {
        bool mutated;
        uint256 hashMerkleRoot2 = BlockMerkleRoot(block, &mutated);
        if (block.hashMerkleRoot != hashMerkleRoot2)
            return state.Invalid(BlockValidationResult::BLOCK_MUTATED, "bad-txnmrklroot", "hashMerkleRoot mismatch");

        // Check for merkle tree malleability (CVE-2012-2459): repeating sequences
        // of transactions in a block without affecting the merkle root of a block,
        // while still invalidating it.
        if (mutated)
            return state.Invalid(BlockValidationResult::BLOCK_MUTATED, "bad-txns-duplicate", "duplicate transaction");
    }

    // All potential-corruption validation must be done before we do any
    // transaction validation, as otherwise we may mark the header as invalid
    // because we receive the wrong transactions for it.
    // Note that witness malleability is checked in ContextualCheckBlock, so no
    // checks that use witness data may be performed here.

    // Size limits
    if (block.vtx.empty() || block.vtx.size() * WITNESS_SCALE_FACTOR > MAX_BLOCK_WEIGHT || ::GetSerializeSize(block, PROTOCOL_VERSION | SERIALIZE_TRANSACTION_NO_WITNESS) * WITNESS_SCALE_FACTOR > MAX_BLOCK_WEIGHT)
        return state.Invalid(BlockValidationResult::BLOCK_CONSENSUS, "bad-blk-length", "size limits failed");

    // First transaction must be coinbase, the rest must not be
    if (block.vtx.empty() || !block.vtx[0]->IsCoinBase())
        return state.Invalid(BlockValidationResult::BLOCK_CONSENSUS, "bad-cb-missing", "first tx is not coinbase");
    for (unsigned int i = 1; i < block.vtx.size(); i++)
        if (block.vtx[i]->IsCoinBase())
            return state.Invalid(BlockValidationResult::BLOCK_CONSENSUS, "bad-cb-multiple", "more than one coinbase");

    // Check transactions
    // Must check for duplicate inputs (see CVE-2018-17144)
    for (const auto& tx : block.vtx) {
        TxValidationState tx_state;
        if (!CheckTransaction(*tx, tx_state)) {
            // CheckBlock() does context-free validation checks. The only
            // possible failures are consensus failures.
            assert(tx_state.GetResult() == TxValidationResult::TX_CONSENSUS);
            return state.Invalid(BlockValidationResult::BLOCK_CONSENSUS, tx_state.GetRejectReason(),
                                 strprintf("Transaction check failed (tx hash %s) %s", tx->GetHash().ToString(), tx_state.GetDebugMessage()));
        }
    }
    unsigned int nSigOps = 0;
    for (const auto& tx : block.vtx)
    {
        nSigOps += GetLegacySigOpCount(*tx);
    }
    if (nSigOps * WITNESS_SCALE_FACTOR > MAX_BLOCK_SIGOPS_COST)
        return state.Invalid(BlockValidationResult::BLOCK_CONSENSUS, "bad-blk-sigops", "out-of-bounds SigOpCount");

    if (fCheckPOW && fCheckMerkleRoot)
        block.fChecked = true;

    return true;
}

void UpdateUncommittedBlockStructures(CBlock& block, const CBlockIndex* pindexPrev, const Consensus::Params& consensusParams)
{
    int commitpos = GetWitnessCommitmentIndex(block);
    static const std::vector<unsigned char> nonce(32, 0x00);
    if (commitpos != NO_WITNESS_COMMITMENT && DeploymentActiveAfter(pindexPrev, consensusParams, Consensus::DEPLOYMENT_SEGWIT) && !block.vtx[0]->HasWitness()) {
        CMutableTransaction tx(*block.vtx[0]);
        tx.vin[0].scriptWitness.stack.resize(1);
        tx.vin[0].scriptWitness.stack[0] = nonce;
        block.vtx[0] = MakeTransactionRef(std::move(tx));
    }
}

std::vector<unsigned char> GenerateCoinbaseCommitment(CBlock& block, const CBlockIndex* pindexPrev, const Consensus::Params& consensusParams)
{
    std::vector<unsigned char> commitment;
    int commitpos = GetWitnessCommitmentIndex(block);
    std::vector<unsigned char> ret(32, 0x00);
    if (commitpos == NO_WITNESS_COMMITMENT) {
        uint256 witnessroot = BlockWitnessMerkleRoot(block, nullptr);
        CHash256().Write(witnessroot).Write(ret).Finalize(witnessroot);
        CTxOut out;
        out.nValue = 0;
        out.scriptPubKey.resize(MINIMUM_WITNESS_COMMITMENT);
        out.scriptPubKey[0] = OP_RETURN;
        out.scriptPubKey[1] = 0x24;
        out.scriptPubKey[2] = 0xaa;
        out.scriptPubKey[3] = 0x21;
        out.scriptPubKey[4] = 0xa9;
        out.scriptPubKey[5] = 0xed;
        memcpy(&out.scriptPubKey[6], witnessroot.begin(), 32);
        commitment = std::vector<unsigned char>(out.scriptPubKey.begin(), out.scriptPubKey.end());
        CMutableTransaction tx(*block.vtx[0]);
        tx.vout.push_back(out);
        block.vtx[0] = MakeTransactionRef(std::move(tx));
    }
    UpdateUncommittedBlockStructures(block, pindexPrev, consensusParams);
    return commitment;
}

/** Context-dependent validity checks.
 *  By "context", we mean only the previous block headers, but not the UTXO
 *  set; UTXO-related validity checks are done in ConnectBlock().
 *  NOTE: This function is not currently invoked by ConnectBlock(), so we
 *  should consider upgrade issues if we change which consensus rules are
 *  enforced in this function (eg by adding a new consensus rule). See comment
 *  in ConnectBlock().
 *  Note that -reindex-chainstate skips the validation that happens here!
 */
static bool ContextualCheckBlockHeader(const CBlockHeader& block, BlockValidationState& state, BlockManager& blockman, const CChainParams& params, const CBlockIndex* pindexPrev, int64_t nAdjustedTime, const bool fCheckBits) EXCLUSIVE_LOCKS_REQUIRED(cs_main)
{
    assert(pindexPrev != nullptr);
    const int nHeight = pindexPrev->nHeight + 1;

    /* Verify Xaya's requirement that the main block header must have zero bits
       (the difficulty is in the powdata instead).  */
    if (block.nBits != 0)
        return state.Invalid(BlockValidationResult::BLOCK_INVALID_HEADER,
                             "nonzero-bits",
                             "block header has non-zero bit");

    // Check proof of work
    const Consensus::Params& consensusParams = params.GetConsensus();
    if (fCheckBits && block.pow.getBits() != GetNextWorkRequired(block.pow.getCoreAlgo(), pindexPrev, consensusParams))
        return state.Invalid(BlockValidationResult::BLOCK_INVALID_HEADER, "bad-diffbits", "incorrect proof of work");

    // Check against checkpoints
    if (fCheckpointsEnabled) {
        // Don't accept any forks from the main chain prior to last checkpoint.
        // GetLastCheckpoint finds the last checkpoint in MapCheckpoints that's in our
        // BlockIndex().
        CBlockIndex* pcheckpoint = blockman.GetLastCheckpoint(params.Checkpoints());
        if (pcheckpoint && nHeight < pcheckpoint->nHeight) {
            LogPrintf("ERROR: %s: forked chain older than last checkpoint (height %d)\n", __func__, nHeight);
            return state.Invalid(BlockValidationResult::BLOCK_CHECKPOINT, "bad-fork-prior-to-checkpoint");
        }
    }

    // Check timestamp against prev
    if (block.GetBlockTime() <= pindexPrev->GetMedianTimePast())
        return state.Invalid(BlockValidationResult::BLOCK_INVALID_HEADER, "time-too-old", "block's timestamp is too early");

    // Check timestamp
    if (block.GetBlockTime() > nAdjustedTime + MAX_FUTURE_BLOCK_TIME)
        return state.Invalid(BlockValidationResult::BLOCK_TIME_FUTURE, "time-too-new", "block timestamp too far in the future");

    // Reject blocks with outdated version
    if ((block.nVersion < 2 && DeploymentActiveAfter(pindexPrev, consensusParams, Consensus::DEPLOYMENT_HEIGHTINCB)) ||
        (block.nVersion < 3 && DeploymentActiveAfter(pindexPrev, consensusParams, Consensus::DEPLOYMENT_DERSIG)) ||
        (block.nVersion < 4 && DeploymentActiveAfter(pindexPrev, consensusParams, Consensus::DEPLOYMENT_CLTV))) {
            return state.Invalid(BlockValidationResult::BLOCK_INVALID_HEADER, strprintf("bad-version(0x%08x)", block.nVersion),
                                 strprintf("rejected nVersion=0x%08x block", block.nVersion));
    }

    return true;
}

/** NOTE: This function is not currently invoked by ConnectBlock(), so we
 *  should consider upgrade issues if we change which consensus rules are
 *  enforced in this function (eg by adding a new consensus rule). See comment
 *  in ConnectBlock().
 *  Note that -reindex-chainstate skips the validation that happens here!
 */
static bool ContextualCheckBlock(const CBlock& block, BlockValidationState& state, const Consensus::Params& consensusParams, const CBlockIndex* pindexPrev)
{
    const int nHeight = pindexPrev == nullptr ? 0 : pindexPrev->nHeight + 1;

    // Enforce BIP113 (Median Time Past).
    int nLockTimeFlags = 0;
    if (DeploymentActiveAfter(pindexPrev, consensusParams, Consensus::DEPLOYMENT_CSV)) {
        assert(pindexPrev != nullptr);
        nLockTimeFlags |= LOCKTIME_MEDIAN_TIME_PAST;
    }

    int64_t nLockTimeCutoff = (nLockTimeFlags & LOCKTIME_MEDIAN_TIME_PAST)
                              ? pindexPrev->GetMedianTimePast()
                              : block.GetBlockTime();

    // Check that all transactions are finalized
    for (const auto& tx : block.vtx) {
        if (!IsFinalTx(*tx, nHeight, nLockTimeCutoff)) {
            return state.Invalid(BlockValidationResult::BLOCK_CONSENSUS, "bad-txns-nonfinal", "non-final transaction");
        }
    }

    // Enforce rule that the coinbase starts with serialized block height
    if (DeploymentActiveAfter(pindexPrev, consensusParams, Consensus::DEPLOYMENT_HEIGHTINCB))
    {
        CScript expect = CScript() << nHeight;
        if (block.vtx[0]->vin[0].scriptSig.size() < expect.size() ||
            !std::equal(expect.begin(), expect.end(), block.vtx[0]->vin[0].scriptSig.begin())) {
            return state.Invalid(BlockValidationResult::BLOCK_CONSENSUS, "bad-cb-height", "block height mismatch in coinbase");
        }
    }

    // Validation for witness commitments.
    // * We compute the witness hash (which is the hash including witnesses) of all the block's transactions, except the
    //   coinbase (where 0x0000....0000 is used instead).
    // * The coinbase scriptWitness is a stack of a single 32-byte vector, containing a witness reserved value (unconstrained).
    // * We build a merkle tree with all those witness hashes as leaves (similar to the hashMerkleRoot in the block header).
    // * There must be at least one output whose scriptPubKey is a single 36-byte push, the first 4 bytes of which are
    //   {0xaa, 0x21, 0xa9, 0xed}, and the following 32 bytes are SHA256^2(witness root, witness reserved value). In case there are
    //   multiple, the last one is used.
    bool fHaveWitness = false;
    if (DeploymentActiveAfter(pindexPrev, consensusParams, Consensus::DEPLOYMENT_SEGWIT)) {
        int commitpos = GetWitnessCommitmentIndex(block);
        if (commitpos != NO_WITNESS_COMMITMENT) {
            bool malleated = false;
            uint256 hashWitness = BlockWitnessMerkleRoot(block, &malleated);
            // The malleation check is ignored; as the transaction tree itself
            // already does not permit it, it is impossible to trigger in the
            // witness tree.
            if (block.vtx[0]->vin[0].scriptWitness.stack.size() != 1 || block.vtx[0]->vin[0].scriptWitness.stack[0].size() != 32) {
                return state.Invalid(BlockValidationResult::BLOCK_MUTATED, "bad-witness-nonce-size", strprintf("%s : invalid witness reserved value size", __func__));
            }
            CHash256().Write(hashWitness).Write(block.vtx[0]->vin[0].scriptWitness.stack[0]).Finalize(hashWitness);
            if (memcmp(hashWitness.begin(), &block.vtx[0]->vout[commitpos].scriptPubKey[6], 32)) {
                return state.Invalid(BlockValidationResult::BLOCK_MUTATED, "bad-witness-merkle-match", strprintf("%s : witness merkle commitment mismatch", __func__));
            }
            fHaveWitness = true;
        }
    }

    // No witness data is allowed in blocks that don't commit to witness data, as this would otherwise leave room for spam
    if (!fHaveWitness) {
      for (const auto& tx : block.vtx) {
            if (tx->HasWitness()) {
                return state.Invalid(BlockValidationResult::BLOCK_MUTATED, "unexpected-witness", strprintf("%s : unexpected witness data found", __func__));
            }
        }
    }

    // After the coinbase witness reserved value and commitment are verified,
    // we can check if the block weight passes (before we've checked the
    // coinbase witness, it would be possible for the weight to be too
    // large by filling up the coinbase witness, which doesn't change
    // the block hash, so we couldn't mark the block as permanently
    // failed).
    if (GetBlockWeight(block) > MAX_BLOCK_WEIGHT) {
        return state.Invalid(BlockValidationResult::BLOCK_CONSENSUS, "bad-blk-weight", strprintf("%s : weight limit failed", __func__));
    }

    return true;
}

bool ChainstateManager::AcceptBlockHeader(const CBlockHeader& block, BlockValidationState& state, const CChainParams& chainparams, CBlockIndex** ppindex)
{
    AssertLockHeld(cs_main);
    // Check for duplicate
    uint256 hash = block.GetHash();
    BlockMap::iterator miSelf{m_blockman.m_block_index.find(hash)};
    if (hash != chainparams.GetConsensus().hashGenesisBlock) {
        if (miSelf != m_blockman.m_block_index.end()) {
            // Block header is already known.
            CBlockIndex* pindex = miSelf->second;
            if (ppindex)
                *ppindex = pindex;
            if (pindex->nStatus & BLOCK_FAILED_MASK) {
                LogPrint(BCLog::VALIDATION, "%s: block %s is marked invalid\n", __func__, hash.ToString());
                return state.Invalid(BlockValidationResult::BLOCK_CACHED_INVALID, "duplicate");
            }
            return true;
        }

        if (!CheckBlockHeader(block, state, chainparams.GetConsensus())) {
            LogPrint(BCLog::VALIDATION, "%s: Consensus::CheckBlockHeader: %s, %s\n", __func__, hash.ToString(), state.ToString());
            return false;
        }

        // Get prev block index
        CBlockIndex* pindexPrev = nullptr;
        BlockMap::iterator mi{m_blockman.m_block_index.find(block.hashPrevBlock)};
        if (mi == m_blockman.m_block_index.end()) {
            LogPrint(BCLog::VALIDATION, "%s: %s prev block not found\n", __func__, hash.ToString());
            return state.Invalid(BlockValidationResult::BLOCK_MISSING_PREV, "prev-blk-not-found");
        }
        pindexPrev = (*mi).second;
        if (pindexPrev->nStatus & BLOCK_FAILED_MASK) {
            LogPrint(BCLog::VALIDATION, "%s: %s prev block invalid\n", __func__, hash.ToString());
            return state.Invalid(BlockValidationResult::BLOCK_INVALID_PREV, "bad-prevblk");
        }
        if (!ContextualCheckBlockHeader(block, state, m_blockman, chainparams, pindexPrev, GetAdjustedTime(), true)) {
            LogPrint(BCLog::VALIDATION, "%s: Consensus::ContextualCheckBlockHeader: %s, %s\n", __func__, hash.ToString(), state.ToString());
            return false;
        }

        /* Determine if this block descends from any block which has been found
         * invalid (m_failed_blocks), then mark pindexPrev and any blocks between
         * them as failed. For example:
         *
         *                D3
         *              /
         *      B2 - C2
         *    /         \
         *  A             D2 - E2 - F2
         *    \
         *      B1 - C1 - D1 - E1
         *
         * In the case that we attempted to reorg from E1 to F2, only to find
         * C2 to be invalid, we would mark D2, E2, and F2 as BLOCK_FAILED_CHILD
         * but NOT D3 (it was not in any of our candidate sets at the time).
         *
         * In any case D3 will also be marked as BLOCK_FAILED_CHILD at restart
         * in LoadBlockIndex.
         */
        if (!pindexPrev->IsValid(BLOCK_VALID_SCRIPTS)) {
            // The above does not mean "invalid": it checks if the previous block
            // hasn't been validated up to BLOCK_VALID_SCRIPTS. This is a performance
            // optimization, in the common case of adding a new block to the tip,
            // we don't need to iterate over the failed blocks list.
            for (const CBlockIndex* failedit : m_failed_blocks) {
                if (pindexPrev->GetAncestor(failedit->nHeight) == failedit) {
                    assert(failedit->nStatus & BLOCK_FAILED_VALID);
                    CBlockIndex* invalid_walk = pindexPrev;
                    while (invalid_walk != failedit) {
                        invalid_walk->nStatus |= BLOCK_FAILED_CHILD;
                        m_blockman.m_dirty_blockindex.insert(invalid_walk);
                        invalid_walk = invalid_walk->pprev;
                    }
                    LogPrint(BCLog::VALIDATION, "%s: %s prev block invalid\n", __func__, hash.ToString());
                    return state.Invalid(BlockValidationResult::BLOCK_INVALID_PREV, "bad-prevblk");
                }
            }
        }
    }
    CBlockIndex* pindex{m_blockman.AddToBlockIndex(block)};

    if (ppindex)
        *ppindex = pindex;

    return true;
}

// Exposed wrapper for AcceptBlockHeader
bool ChainstateManager::ProcessNewBlockHeaders(const std::vector<CBlockHeader>& headers, BlockValidationState& state, const CChainParams& chainparams, const CBlockIndex** ppindex)
{
    AssertLockNotHeld(cs_main);
    {
        LOCK(cs_main);
        for (const CBlockHeader& header : headers) {
            CBlockIndex *pindex = nullptr; // Use a temp pindex instead of ppindex to avoid a const_cast
            bool accepted{AcceptBlockHeader(header, state, chainparams, &pindex)};
            ActiveChainstate().CheckBlockIndex();

            if (!accepted) {
                return false;
            }
            if (ppindex) {
                *ppindex = pindex;
            }
        }
    }
    if (NotifyHeaderTip(ActiveChainstate())) {
        if (ActiveChainstate().IsInitialBlockDownload() && ppindex && *ppindex) {
<<<<<<< HEAD
            LogPrintf("Synchronizing blockheaders, height: %d (~%.2f%%)\n", (*ppindex)->nHeight, 100.0/((*ppindex)->nHeight+(GetAdjustedTime() - (*ppindex)->GetBlockTime()) / AvgTargetSpacing(Params().GetConsensus(), (*ppindex)->nHeight)) * (*ppindex)->nHeight);
=======
            const CBlockIndex& last_accepted{**ppindex};
            const int64_t blocks_left{(GetTime() - last_accepted.GetBlockTime()) / chainparams.GetConsensus().nPowTargetSpacing};
            const double progress{100.0 * last_accepted.nHeight / (last_accepted.nHeight + blocks_left)};
            LogPrintf("Synchronizing blockheaders, height: %d (~%.2f%%)\n", last_accepted.nHeight, progress);
>>>>>>> 7addef80
        }
    }
    return true;
}

/** Store block on disk. If dbp is non-nullptr, the file is known to already reside on disk */
bool CChainState::AcceptBlock(const std::shared_ptr<const CBlock>& pblock, BlockValidationState& state, CBlockIndex** ppindex, bool fRequested, const FlatFilePos* dbp, bool* fNewBlock)
{
    const CBlock& block = *pblock;

    if (fNewBlock) *fNewBlock = false;
    AssertLockHeld(cs_main);

    CBlockIndex *pindexDummy = nullptr;
    CBlockIndex *&pindex = ppindex ? *ppindex : pindexDummy;

    bool accepted_header{m_chainman.AcceptBlockHeader(block, state, m_params, &pindex)};
    CheckBlockIndex();

    if (!accepted_header)
        return false;

    // Try to process all requested blocks that we don't have, but only
    // process an unrequested block if it's new and has enough work to
    // advance our tip, and isn't too many blocks ahead.
    bool fAlreadyHave = pindex->nStatus & BLOCK_HAVE_DATA;
    bool fHasMoreOrSameWork = (m_chain.Tip() ? pindex->nChainWork >= m_chain.Tip()->nChainWork : true);
    // Blocks that are too out-of-order needlessly limit the effectiveness of
    // pruning, because pruning will not delete block files that contain any
    // blocks which are too close in height to the tip.  Apply this test
    // regardless of whether pruning is enabled; it should generally be safe to
    // not process unrequested blocks.
    bool fTooFarAhead{pindex->nHeight > m_chain.Height() + int(MIN_BLOCKS_TO_KEEP)};

    // TODO: Decouple this function from the block download logic by removing fRequested
    // This requires some new chain data structure to efficiently look up if a
    // block is in a chain leading to a candidate for best tip, despite not
    // being such a candidate itself.
    // Note that this would break the getblockfrompeer RPC

    // TODO: deal better with return value and error conditions for duplicate
    // and unrequested blocks.
    if (fAlreadyHave) return true;
    if (!fRequested) {  // If we didn't ask for it:
        if (pindex->nTx != 0) return true;    // This is a previously-processed block that was pruned
        if (!fHasMoreOrSameWork) return true; // Don't process less-work chains
        if (fTooFarAhead) return true;        // Block height is too high

        // Protect against DoS attacks from low-work chains.
        // If our tip is behind, a peer could try to send us
        // low-work blocks on a fake chain that we would never
        // request; don't process these.
        if (pindex->nChainWork < nMinimumChainWork) return true;
    }

    if (!CheckBlock(block, state, m_params.GetConsensus()) ||
        !ContextualCheckBlock(block, state, m_params.GetConsensus(), pindex->pprev)) {
        if (state.IsInvalid() && state.GetResult() != BlockValidationResult::BLOCK_MUTATED) {
            pindex->nStatus |= BLOCK_FAILED_VALID;
            m_blockman.m_dirty_blockindex.insert(pindex);
        }
        return error("%s: %s", __func__, state.ToString());
    }

    // Header is valid/has work, merkle tree and segwit merkle tree are good...RELAY NOW
    // (but if it does not build on our best tip, let the SendMessages loop relay it)
    if (!IsInitialBlockDownload() && m_chain.Tip() == pindex->pprev)
        GetMainSignals().NewPoWValidBlock(pindex, pblock);

    // Write block to history file
    if (fNewBlock) *fNewBlock = true;
    try {
        FlatFilePos blockPos{m_blockman.SaveBlockToDisk(block, pindex->nHeight, m_chain, m_params, dbp)};
        if (blockPos.IsNull()) {
            state.Error(strprintf("%s: Failed to find position to write new block to disk", __func__));
            return false;
        }
        ReceivedBlockTransactions(block, pindex, blockPos);
    } catch (const std::runtime_error& e) {
        return AbortNode(state, std::string("System error: ") + e.what());
    }

    FlushStateToDisk(state, FlushStateMode::NONE);

    CheckBlockIndex();

    return true;
}

bool ChainstateManager::ProcessNewBlock(const CChainParams& chainparams, const std::shared_ptr<const CBlock>& block, bool force_processing, bool* new_block)
{
    AssertLockNotHeld(cs_main);

    {
        CBlockIndex *pindex = nullptr;
        if (new_block) *new_block = false;
        BlockValidationState state;

        // CheckBlock() does not support multi-threaded block validation because CBlock::fChecked can cause data race.
        // Therefore, the following critical section must include the CheckBlock() call as well.
        LOCK(cs_main);

        // Skipping AcceptBlock() for CheckBlock() failures means that we will never mark a block as invalid if
        // CheckBlock() fails.  This is protective against consensus failure if there are any unknown forms of block
        // malleability that cause CheckBlock() to fail; see e.g. CVE-2012-2459 and
        // https://lists.linuxfoundation.org/pipermail/bitcoin-dev/2019-February/016697.html.  Because CheckBlock() is
        // not very expensive, the anti-DoS benefits of caching failure (of a definitely-invalid block) are not substantial.
        bool ret = CheckBlock(*block, state, chainparams.GetConsensus());
        if (ret) {
            // Store to disk
            ret = ActiveChainstate().AcceptBlock(block, state, &pindex, force_processing, nullptr, new_block);
        }
        if (!ret) {
            GetMainSignals().BlockChecked(*block, state);
            return error("%s: AcceptBlock FAILED (%s)", __func__, state.ToString());
        }
    }

    NotifyHeaderTip(ActiveChainstate());

    BlockValidationState state; // Only used to report errors, not invalidity - ignore it
    if (!ActiveChainstate().ActivateBestChain(state, block)) {
        return error("%s: ActivateBestChain failed (%s)", __func__, state.ToString());
    }

    return true;
}

MempoolAcceptResult ChainstateManager::ProcessTransaction(const CTransactionRef& tx, bool test_accept)
{
    CChainState& active_chainstate = ActiveChainstate();
    if (!active_chainstate.GetMempool()) {
        TxValidationState state;
        state.Invalid(TxValidationResult::TX_NO_MEMPOOL, "no-mempool");
        return MempoolAcceptResult::Failure(state);
    }
    auto result = AcceptToMemoryPool(active_chainstate, tx, GetTime(), /*bypass_limits=*/ false, test_accept);
    active_chainstate.GetMempool()->check(active_chainstate.CoinsTip(), active_chainstate.m_chain.Height() + 1);
    return result;
}

bool TestBlockValidity(BlockValidationState& state,
                       const CChainParams& chainparams,
                       CChainState& chainstate,
                       const CBlock& block,
                       CBlockIndex* pindexPrev,
                       bool fCheckPOW,
                       bool fCheckBits,
                       bool fCheckMerkleRoot)
{
    AssertLockHeld(cs_main);
    assert(pindexPrev && pindexPrev == chainstate.m_chain.Tip());
    CCoinsViewCache viewNew(&chainstate.CoinsTip());
    uint256 block_hash(block.GetHash());
    CBlockIndex indexDummy(block);
    indexDummy.pprev = pindexPrev;
    indexDummy.nHeight = pindexPrev->nHeight + 1;
    indexDummy.phashBlock = &block_hash;

    // NOTE: CheckBlockHeader is called by CheckBlock
    if (!ContextualCheckBlockHeader(block, state, chainstate.m_blockman, chainparams, pindexPrev, GetAdjustedTime(), fCheckBits))
        return error("%s: Consensus::ContextualCheckBlockHeader: %s", __func__, state.ToString());
    if (!CheckBlock(block, state, chainparams.GetConsensus(), fCheckPOW, fCheckMerkleRoot))
        return error("%s: Consensus::CheckBlock: %s", __func__, state.ToString());
    if (!ContextualCheckBlock(block, state, chainparams.GetConsensus(), pindexPrev))
        return error("%s: Consensus::ContextualCheckBlock: %s", __func__, state.ToString());
    if (!chainstate.ConnectBlock(block, state, &indexDummy, viewNew, true)) {
        return false;
    }
    assert(state.IsValid());

    return true;
}

/* This function is called from the RPC code for pruneblockchain */
void PruneBlockFilesManual(CChainState& active_chainstate, int nManualPruneHeight)
{
    BlockValidationState state;
    if (!active_chainstate.FlushStateToDisk(
            state, FlushStateMode::NONE, nManualPruneHeight)) {
        LogPrintf("%s: failed to flush state (%s)\n", __func__, state.ToString());
    }
}

void CChainState::LoadMempool(const ArgsManager& args)
{
    if (!m_mempool) return;
    if (args.GetBoolArg("-persistmempool", DEFAULT_PERSIST_MEMPOOL)) {
        ::LoadMempool(*m_mempool, *this);
    }
    m_mempool->SetIsLoaded(!ShutdownRequested());
}

bool CChainState::LoadChainTip()
{
    AssertLockHeld(cs_main);
    const CCoinsViewCache& coins_cache = CoinsTip();
    assert(!coins_cache.GetBestBlock().IsNull()); // Never called when the coins view is empty
    const CBlockIndex* tip = m_chain.Tip();

    if (tip && tip->GetBlockHash() == coins_cache.GetBestBlock()) {
        return true;
    }

    // Load pointer to end of best chain
    CBlockIndex* pindex = m_blockman.LookupBlockIndex(coins_cache.GetBestBlock());
    if (!pindex) {
        return false;
    }
    m_chain.SetTip(pindex);
    PruneBlockIndexCandidates();

    tip = m_chain.Tip();
    LogPrintf("Loaded best chain: hashBestChain=%s height=%d date=%s progress=%f\n",
              tip->GetBlockHash().ToString(),
              m_chain.Height(),
              FormatISO8601DateTime(tip->GetBlockTime()),
              GuessVerificationProgress(m_params.TxData(), tip));
    return true;
}

CVerifyDB::CVerifyDB()
{
    uiInterface.ShowProgress(_("Verifying blocks…").translated, 0, false);
}

CVerifyDB::~CVerifyDB()
{
    uiInterface.ShowProgress("", 100, false);
}

bool CVerifyDB::VerifyDB(
    CChainState& chainstate,
    const Consensus::Params& consensus_params,
    CCoinsView& coinsview,
    int nCheckLevel, int nCheckDepth)
{
    AssertLockHeld(cs_main);

    if (chainstate.m_chain.Tip() == nullptr || chainstate.m_chain.Tip()->pprev == nullptr)
        return true;

    // Verify blocks in the best chain
    if (nCheckDepth <= 0 || nCheckDepth > chainstate.m_chain.Height())
        nCheckDepth = chainstate.m_chain.Height();
    nCheckLevel = std::max(0, std::min(4, nCheckLevel));
    LogPrintf("Verifying last %i blocks at level %i\n", nCheckDepth, nCheckLevel);
    CCoinsViewCache coins(&coinsview);
    CBlockIndex* pindex;
    CBlockIndex* pindexFailure = nullptr;
    int nGoodTransactions = 0;
    BlockValidationState state;
    int reportDone = 0;
    LogPrintf("[0%%]..."); /* Continued */

    const bool is_snapshot_cs{!chainstate.m_from_snapshot_blockhash};

    for (pindex = chainstate.m_chain.Tip(); pindex && pindex->pprev; pindex = pindex->pprev) {
        const int percentageDone = std::max(1, std::min(99, (int)(((double)(chainstate.m_chain.Height() - pindex->nHeight)) / (double)nCheckDepth * (nCheckLevel >= 4 ? 50 : 100))));
        if (reportDone < percentageDone/10) {
            // report every 10% step
            LogPrintf("[%d%%]...", percentageDone); /* Continued */
            reportDone = percentageDone/10;
        }
        uiInterface.ShowProgress(_("Verifying blocks…").translated, percentageDone, false);
        if (pindex->nHeight <= chainstate.m_chain.Height()-nCheckDepth)
            break;
        if ((fPruneMode || is_snapshot_cs) && !(pindex->nStatus & BLOCK_HAVE_DATA)) {
            // If pruning or running under an assumeutxo snapshot, only go
            // back as far as we have data.
            LogPrintf("VerifyDB(): block verification stopping at height %d (pruning, no data)\n", pindex->nHeight);
            break;
        }
        CBlock block;
        // check level 0: read from disk
        if (!ReadBlockFromDisk(block, pindex, consensus_params))
            return error("VerifyDB(): *** ReadBlockFromDisk failed at %d, hash=%s", pindex->nHeight, pindex->GetBlockHash().ToString());
        // check level 1: verify block validity
        if (nCheckLevel >= 1 && !CheckBlock(block, state, consensus_params))
            return error("%s: *** found bad block at %d, hash=%s (%s)\n", __func__,
                         pindex->nHeight, pindex->GetBlockHash().ToString(), state.ToString());
        // check level 2: verify undo validity
        if (nCheckLevel >= 2 && pindex) {
            CBlockUndo undo;
            if (!pindex->GetUndoPos().IsNull()) {
                if (!UndoReadFromDisk(undo, pindex)) {
                    return error("VerifyDB(): *** found bad undo data at %d, hash=%s\n", pindex->nHeight, pindex->GetBlockHash().ToString());
                }
            }
        }
        // check level 3: check for inconsistencies during memory-only disconnect of tip blocks
        size_t curr_coins_usage = coins.DynamicMemoryUsage() + chainstate.CoinsTip().DynamicMemoryUsage();

        if (nCheckLevel >= 3 && curr_coins_usage <= chainstate.m_coinstip_cache_size_bytes) {
            assert(coins.GetBestBlock() == pindex->GetBlockHash());
            DisconnectResult res = chainstate.DisconnectBlock(block, pindex, coins);
            if (res == DISCONNECT_FAILED) {
                return error("VerifyDB(): *** irrecoverable inconsistency in block data at %d, hash=%s", pindex->nHeight, pindex->GetBlockHash().ToString());
            }
            if (res == DISCONNECT_UNCLEAN) {
                nGoodTransactions = 0;
                pindexFailure = pindex;
            } else {
                nGoodTransactions += block.vtx.size();
            }
        }
        if (ShutdownRequested()) return true;
    }
    if (pindexFailure)
        return error("VerifyDB(): *** coin database inconsistencies found (last %i blocks, %i good transactions before that)\n", chainstate.m_chain.Height() - pindexFailure->nHeight + 1, nGoodTransactions);

    // store block count as we move pindex at check level >= 4
    int block_count = chainstate.m_chain.Height() - pindex->nHeight;

    // check level 4: try reconnecting blocks
    if (nCheckLevel >= 4) {
        while (pindex != chainstate.m_chain.Tip()) {
            const int percentageDone = std::max(1, std::min(99, 100 - (int)(((double)(chainstate.m_chain.Height() - pindex->nHeight)) / (double)nCheckDepth * 50)));
            if (reportDone < percentageDone/10) {
                // report every 10% step
                LogPrintf("[%d%%]...", percentageDone); /* Continued */
                reportDone = percentageDone/10;
            }
            uiInterface.ShowProgress(_("Verifying blocks…").translated, percentageDone, false);
            pindex = chainstate.m_chain.Next(pindex);
            CBlock block;
            if (!ReadBlockFromDisk(block, pindex, consensus_params))
                return error("VerifyDB(): *** ReadBlockFromDisk failed at %d, hash=%s", pindex->nHeight, pindex->GetBlockHash().ToString());
            if (!chainstate.ConnectBlock(block, state, pindex, coins)) {
                return error("VerifyDB(): *** found unconnectable block at %d, hash=%s (%s)", pindex->nHeight, pindex->GetBlockHash().ToString(), state.ToString());
            }
            if (ShutdownRequested()) return true;
        }
    }

    LogPrintf("[DONE].\n");
    LogPrintf("No coin database inconsistencies in last %i blocks (%i transactions)\n", block_count, nGoodTransactions);

    return true;
}

/** Apply the effects of a block on the utxo cache, ignoring that it may already have been applied. */
bool CChainState::RollforwardBlock(const CBlockIndex* pindex, CCoinsViewCache& inputs)
{
    // TODO: merge with ConnectBlock
    CBlock block;
    if (!ReadBlockFromDisk(block, pindex, m_params.GetConsensus())) {
        return error("ReplayBlock(): ReadBlockFromDisk failed at %d, hash=%s", pindex->nHeight, pindex->GetBlockHash().ToString());
    }

    for (const CTransactionRef& tx : block.vtx) {
        if (!tx->IsCoinBase()) {
            for (const CTxIn &txin : tx->vin) {
                inputs.SpendCoin(txin.prevout);
            }
        }
        // Pass check = true as every addition may be an overwrite.
        AddCoins(inputs, *tx, pindex->nHeight, true);
    }
    return true;
}

bool CChainState::ReplayBlocks()
{
    LOCK(cs_main);

    CCoinsView& db = this->CoinsDB();
    CCoinsViewCache cache(&db);

    std::vector<uint256> hashHeads = db.GetHeadBlocks();
    if (hashHeads.empty()) return true; // We're already in a consistent state.
    if (hashHeads.size() != 2) return error("ReplayBlocks(): unknown inconsistent state");

    uiInterface.ShowProgress(_("Replaying blocks…").translated, 0, false);
    LogPrintf("Replaying blocks\n");

    const CBlockIndex* pindexOld = nullptr;  // Old tip during the interrupted flush.
    const CBlockIndex* pindexNew;            // New tip during the interrupted flush.
    const CBlockIndex* pindexFork = nullptr; // Latest block common to both the old and the new tip.

    if (m_blockman.m_block_index.count(hashHeads[0]) == 0) {
        return error("ReplayBlocks(): reorganization to unknown block requested");
    }
    pindexNew = m_blockman.m_block_index[hashHeads[0]];

    if (!hashHeads[1].IsNull()) { // The old tip is allowed to be 0, indicating it's the first flush.
        if (m_blockman.m_block_index.count(hashHeads[1]) == 0) {
            return error("ReplayBlocks(): reorganization from unknown block requested");
        }
        pindexOld = m_blockman.m_block_index[hashHeads[1]];
        pindexFork = LastCommonAncestor(pindexOld, pindexNew);
        assert(pindexFork != nullptr);
    }

    // Rollback along the old branch.
    while (pindexOld != pindexFork) {
        if (pindexOld->nHeight > 0) { // Never disconnect the genesis block.
            CBlock block;
            if (!ReadBlockFromDisk(block, pindexOld, m_params.GetConsensus())) {
                return error("RollbackBlock(): ReadBlockFromDisk() failed at %d, hash=%s", pindexOld->nHeight, pindexOld->GetBlockHash().ToString());
            }
            LogPrintf("Rolling back %s (%i)\n", pindexOld->GetBlockHash().ToString(), pindexOld->nHeight);
            DisconnectResult res = DisconnectBlock(block, pindexOld, cache);
            if (res == DISCONNECT_FAILED) {
                return error("RollbackBlock(): DisconnectBlock failed at %d, hash=%s", pindexOld->nHeight, pindexOld->GetBlockHash().ToString());
            }
            // If DISCONNECT_UNCLEAN is returned, it means a non-existing UTXO was deleted, or an existing UTXO was
            // overwritten. It corresponds to cases where the block-to-be-disconnect never had all its operations
            // applied to the UTXO set. However, as both writing a UTXO and deleting a UTXO are idempotent operations,
            // the result is still a version of the UTXO set with the effects of that block undone.
        }
        pindexOld = pindexOld->pprev;
    }

    // Roll forward from the forking point to the new tip.
    int nForkHeight = pindexFork ? pindexFork->nHeight : 0;
    for (int nHeight = nForkHeight + 1; nHeight <= pindexNew->nHeight; ++nHeight) {
        const CBlockIndex* pindex = pindexNew->GetAncestor(nHeight);
        LogPrintf("Rolling forward %s (%i)\n", pindex->GetBlockHash().ToString(), nHeight);
        uiInterface.ShowProgress(_("Replaying blocks…").translated, (int) ((nHeight - nForkHeight) * 100.0 / (pindexNew->nHeight - nForkHeight)) , false);
        if (!RollforwardBlock(pindex, cache)) return false;
    }

    cache.SetBestBlock(pindexNew->GetBlockHash());
    cache.Flush();
    uiInterface.ShowProgress("", 100, false);
    return true;
}

bool CChainState::NeedsRedownload() const
{
    AssertLockHeld(cs_main);

    // At and above m_params.SegwitHeight, segwit consensus rules must be validated
    CBlockIndex* block{m_chain.Tip()};

    while (block != nullptr && DeploymentActiveAt(*block, m_params.GetConsensus(), Consensus::DEPLOYMENT_SEGWIT)) {
        if (!(block->nStatus & BLOCK_OPT_WITNESS)) {
            // block is insufficiently validated for a segwit client
            return true;
        }
        block = block->pprev;
    }

    return false;
}

void CChainState::UnloadBlockIndex() {
    nBlockSequenceId = 1;
    setBlockIndexCandidates.clear();
}

// May NOT be used after any connections are up as much
// of the peer-processing logic assumes a consistent
// block index state
void UnloadBlockIndex(CTxMemPool* mempool, ChainstateManager& chainman)
{
    LOCK(cs_main);
    chainman.Unload();
    pindexBestHeader = nullptr;
    if (mempool) mempool->clear();
    g_versionbitscache.Clear();
    for (int b = 0; b < VERSIONBITS_NUM_BITS; b++) {
        warningcache[b].clear();
    }
    fHavePruned = false;
}

bool ChainstateManager::LoadBlockIndex()
{
    AssertLockHeld(cs_main);
    // Load block index from databases
    bool needs_init = fReindex;
    if (!fReindex) {
        bool ret = m_blockman.LoadBlockIndexDB(*this);
        if (!ret) return false;
        needs_init = m_blockman.m_block_index.empty();
    }

    if (needs_init) {
        // Everything here is for *new* reindex/DBs. Thus, though
        // LoadBlockIndexDB may have set fReindex if we shut down
        // mid-reindex previously, we don't check fReindex and
        // instead only check it prior to LoadBlockIndexDB to set
        // needs_init.

        LogPrintf("Initializing databases...\n");
        fNameHistory = gArgs.GetBoolArg("-namehistory", false);
        m_blockman.m_block_tree_db->WriteFlag("namehistory", fNameHistory);
    }
    return true;
}

bool CChainState::LoadGenesisBlock()
{
    LOCK(cs_main);

    // Check whether we're already initialized by checking for genesis in
    // m_blockman.m_block_index. Note that we can't use m_chain here, since it is
    // set based on the coins db, not the block index db, which is the only
    // thing loaded at this point.
    if (m_blockman.m_block_index.count(m_params.GenesisBlock().GetHash()))
        return true;

    try {
        const CBlock& block = m_params.GenesisBlock();
        FlatFilePos blockPos{m_blockman.SaveBlockToDisk(block, 0, m_chain, m_params, nullptr)};
        if (blockPos.IsNull()) {
            return error("%s: writing genesis block to disk failed", __func__);
        }
        CBlockIndex *pindex = m_blockman.AddToBlockIndex(block);
        ReceivedBlockTransactions(block, pindex, blockPos);
    } catch (const std::runtime_error& e) {
        return error("%s: failed to write genesis block: %s", __func__, e.what());
    }

    return true;
}

void CChainState::LoadExternalBlockFile(FILE* fileIn, FlatFilePos* dbp)
{
    // Map of disk positions for blocks with unknown parent (only used for reindex)
    static std::multimap<uint256, FlatFilePos> mapBlocksUnknownParent;
    int64_t nStart = GetTimeMillis();

    int nLoaded = 0;
    try {
        // This takes over fileIn and calls fclose() on it in the CBufferedFile destructor
        CBufferedFile blkdat(fileIn, 2*MAX_BLOCK_SERIALIZED_SIZE, MAX_BLOCK_SERIALIZED_SIZE+8, SER_DISK, CLIENT_VERSION);
        uint64_t nRewind = blkdat.GetPos();
        while (!blkdat.eof()) {
            if (ShutdownRequested()) return;

            blkdat.SetPos(nRewind);
            nRewind++; // start one byte further next time, in case of failure
            blkdat.SetLimit(); // remove former limit
            unsigned int nSize = 0;
            try {
                // locate a header
                unsigned char buf[CMessageHeader::MESSAGE_START_SIZE];
                blkdat.FindByte(char(m_params.MessageStart()[0]));
                nRewind = blkdat.GetPos() + 1;
                blkdat >> buf;
                if (memcmp(buf, m_params.MessageStart(), CMessageHeader::MESSAGE_START_SIZE)) {
                    continue;
                }
                // read size
                blkdat >> nSize;
                if (nSize < 80 || nSize > MAX_BLOCK_SERIALIZED_SIZE)
                    continue;
            } catch (const std::exception&) {
                // no valid block header found; don't complain
                break;
            }
            try {
                // read block
                uint64_t nBlockPos = blkdat.GetPos();
                if (dbp)
                    dbp->nPos = nBlockPos;
                blkdat.SetLimit(nBlockPos + nSize);
                std::shared_ptr<CBlock> pblock = std::make_shared<CBlock>();
                CBlock& block = *pblock;
                blkdat >> block;
                nRewind = blkdat.GetPos();

                uint256 hash = block.GetHash();
                {
                    LOCK(cs_main);
                    // detect out of order blocks, and store them for later
                    if (hash != m_params.GetConsensus().hashGenesisBlock && !m_blockman.LookupBlockIndex(block.hashPrevBlock)) {
                        LogPrint(BCLog::REINDEX, "%s: Out of order block %s, parent %s not known\n", __func__, hash.ToString(),
                                block.hashPrevBlock.ToString());
                        if (dbp)
                            mapBlocksUnknownParent.insert(std::make_pair(block.hashPrevBlock, *dbp));
                        continue;
                    }

                    // process in case the block isn't known yet
                    CBlockIndex* pindex = m_blockman.LookupBlockIndex(hash);
                    if (!pindex || (pindex->nStatus & BLOCK_HAVE_DATA) == 0) {
                      BlockValidationState state;
                      if (AcceptBlock(pblock, state, nullptr, true, dbp, nullptr)) {
                          nLoaded++;
                      }
                      if (state.IsError()) {
                          break;
                      }
                    } else if (hash != m_params.GetConsensus().hashGenesisBlock && pindex->nHeight % 1000 == 0) {
                        LogPrint(BCLog::REINDEX, "Block Import: already had block %s at height %d\n", hash.ToString(), pindex->nHeight);
                    }
                }

                // Activate the genesis block so normal node progress can continue
                if (hash == m_params.GetConsensus().hashGenesisBlock) {
                    BlockValidationState state;
                    if (!ActivateBestChain(state, nullptr)) {
                        break;
                    }
                }

                NotifyHeaderTip(*this);

                // Recursively process earlier encountered successors of this block
                std::deque<uint256> queue;
                queue.push_back(hash);
                while (!queue.empty()) {
                    uint256 head = queue.front();
                    queue.pop_front();
                    std::pair<std::multimap<uint256, FlatFilePos>::iterator, std::multimap<uint256, FlatFilePos>::iterator> range = mapBlocksUnknownParent.equal_range(head);
                    while (range.first != range.second) {
                        std::multimap<uint256, FlatFilePos>::iterator it = range.first;
                        std::shared_ptr<CBlock> pblockrecursive = std::make_shared<CBlock>();
                        if (ReadBlockFromDisk(*pblockrecursive, it->second, m_params.GetConsensus())) {
                            LogPrint(BCLog::REINDEX, "%s: Processing out of order child %s of %s\n", __func__, pblockrecursive->GetHash().ToString(),
                                    head.ToString());
                            LOCK(cs_main);
                            BlockValidationState dummy;
                            if (AcceptBlock(pblockrecursive, dummy, nullptr, true, &it->second, nullptr)) {
                                nLoaded++;
                                queue.push_back(pblockrecursive->GetHash());
                            }
                        }
                        range.first++;
                        mapBlocksUnknownParent.erase(it);
                        NotifyHeaderTip(*this);
                    }
                }
            } catch (const std::exception& e) {
                LogPrintf("%s: Deserialize or I/O error - %s\n", __func__, e.what());
            }
        }
    } catch (const std::runtime_error& e) {
        AbortNode(std::string("System error: ") + e.what());
    }
    LogPrintf("Loaded %i blocks from external file in %dms\n", nLoaded, GetTimeMillis() - nStart);
}

void CChainState::CheckBlockIndex()
{
    if (!fCheckBlockIndex) {
        return;
    }

    LOCK(cs_main);

    // During a reindex, we read the genesis block and call CheckBlockIndex before ActivateBestChain,
    // so we have the genesis block in m_blockman.m_block_index but no active chain. (A few of the
    // tests when iterating the block tree require that m_chain has been initialized.)
    if (m_chain.Height() < 0) {
        assert(m_blockman.m_block_index.size() <= 1);
        return;
    }

    // Build forward-pointing map of the entire block tree.
    std::multimap<CBlockIndex*,CBlockIndex*> forward;
    for (const std::pair<const uint256, CBlockIndex*>& entry : m_blockman.m_block_index) {
        forward.insert(std::make_pair(entry.second->pprev, entry.second));
    }

    assert(forward.size() == m_blockman.m_block_index.size());

    std::pair<std::multimap<CBlockIndex*,CBlockIndex*>::iterator,std::multimap<CBlockIndex*,CBlockIndex*>::iterator> rangeGenesis = forward.equal_range(nullptr);
    CBlockIndex *pindex = rangeGenesis.first->second;
    rangeGenesis.first++;
    assert(rangeGenesis.first == rangeGenesis.second); // There is only one index entry with parent nullptr.

    // Iterate over the entire block tree, using depth-first search.
    // Along the way, remember whether there are blocks on the path from genesis
    // block being explored which are the first to have certain properties.
    size_t nNodes = 0;
    int nHeight = 0;
    CBlockIndex* pindexFirstInvalid = nullptr; // Oldest ancestor of pindex which is invalid.
    CBlockIndex* pindexFirstMissing = nullptr; // Oldest ancestor of pindex which does not have BLOCK_HAVE_DATA.
    CBlockIndex* pindexFirstNeverProcessed = nullptr; // Oldest ancestor of pindex for which nTx == 0.
    CBlockIndex* pindexFirstNotTreeValid = nullptr; // Oldest ancestor of pindex which does not have BLOCK_VALID_TREE (regardless of being valid or not).
    CBlockIndex* pindexFirstNotTransactionsValid = nullptr; // Oldest ancestor of pindex which does not have BLOCK_VALID_TRANSACTIONS (regardless of being valid or not).
    CBlockIndex* pindexFirstNotChainValid = nullptr; // Oldest ancestor of pindex which does not have BLOCK_VALID_CHAIN (regardless of being valid or not).
    CBlockIndex* pindexFirstNotScriptsValid = nullptr; // Oldest ancestor of pindex which does not have BLOCK_VALID_SCRIPTS (regardless of being valid or not).
    while (pindex != nullptr) {
        nNodes++;
        if (pindexFirstInvalid == nullptr && pindex->nStatus & BLOCK_FAILED_VALID) pindexFirstInvalid = pindex;
        // Assumed-valid index entries will not have data since we haven't downloaded the
        // full block yet.
        if (pindexFirstMissing == nullptr && !(pindex->nStatus & BLOCK_HAVE_DATA) && !pindex->IsAssumedValid()) {
            pindexFirstMissing = pindex;
        }
        if (pindexFirstNeverProcessed == nullptr && pindex->nTx == 0) pindexFirstNeverProcessed = pindex;
        if (pindex->pprev != nullptr && pindexFirstNotTreeValid == nullptr && (pindex->nStatus & BLOCK_VALID_MASK) < BLOCK_VALID_TREE) pindexFirstNotTreeValid = pindex;

        if (pindex->pprev != nullptr && !pindex->IsAssumedValid()) {
            // Skip validity flag checks for BLOCK_ASSUMED_VALID index entries, since these
            // *_VALID_MASK flags will not be present for index entries we are temporarily assuming
            // valid.
            if (pindexFirstNotTransactionsValid == nullptr &&
                    (pindex->nStatus & BLOCK_VALID_MASK) < BLOCK_VALID_TRANSACTIONS) {
                pindexFirstNotTransactionsValid = pindex;
            }

            if (pindexFirstNotChainValid == nullptr &&
                    (pindex->nStatus & BLOCK_VALID_MASK) < BLOCK_VALID_CHAIN) {
                pindexFirstNotChainValid = pindex;
            }

            if (pindexFirstNotScriptsValid == nullptr &&
                    (pindex->nStatus & BLOCK_VALID_MASK) < BLOCK_VALID_SCRIPTS) {
                pindexFirstNotScriptsValid = pindex;
            }
        }

        // Begin: actual consistency checks.
        if (pindex->pprev == nullptr) {
            // Genesis block checks.
            assert(pindex->GetBlockHash() == m_params.GetConsensus().hashGenesisBlock); // Genesis block's hash must match.
            assert(pindex == m_chain.Genesis()); // The current active chain's genesis block must be this block.
        }
        if (!pindex->HaveTxsDownloaded()) assert(pindex->nSequenceId <= 0); // nSequenceId can't be set positive for blocks that aren't linked (negative is used for preciousblock)
        // VALID_TRANSACTIONS is equivalent to nTx > 0 for all nodes (whether or not pruning has occurred).
        // HAVE_DATA is only equivalent to nTx > 0 (or VALID_TRANSACTIONS) if no pruning has occurred.
        // Unless these indexes are assumed valid and pending block download on a
        // background chainstate.
        if (!fHavePruned && !pindex->IsAssumedValid()) {
            // If we've never pruned, then HAVE_DATA should be equivalent to nTx > 0
            assert(!(pindex->nStatus & BLOCK_HAVE_DATA) == (pindex->nTx == 0));
            assert(pindexFirstMissing == pindexFirstNeverProcessed);
        } else {
            // If we have pruned, then we can only say that HAVE_DATA implies nTx > 0
            if (pindex->nStatus & BLOCK_HAVE_DATA) assert(pindex->nTx > 0);
        }
        if (pindex->nStatus & BLOCK_HAVE_UNDO) assert(pindex->nStatus & BLOCK_HAVE_DATA);
        if (pindex->IsAssumedValid()) {
            // Assumed-valid blocks should have some nTx value.
            assert(pindex->nTx > 0);
            // Assumed-valid blocks should connect to the main chain.
            assert((pindex->nStatus & BLOCK_VALID_MASK) >= BLOCK_VALID_TREE);
        } else {
            // Otherwise there should only be an nTx value if we have
            // actually seen a block's transactions.
            assert(((pindex->nStatus & BLOCK_VALID_MASK) >= BLOCK_VALID_TRANSACTIONS) == (pindex->nTx > 0)); // This is pruning-independent.
        }
        // All parents having had data (at some point) is equivalent to all parents being VALID_TRANSACTIONS, which is equivalent to HaveTxsDownloaded().
        assert((pindexFirstNeverProcessed == nullptr) == pindex->HaveTxsDownloaded());
        assert((pindexFirstNotTransactionsValid == nullptr) == pindex->HaveTxsDownloaded());
        assert(pindex->nHeight == nHeight); // nHeight must be consistent.
        assert(pindex->pprev == nullptr || pindex->nChainWork >= pindex->pprev->nChainWork); // For every block except the genesis block, the chainwork must be larger than the parent's.
        assert(nHeight < 2 || (pindex->pskip && (pindex->pskip->nHeight < nHeight))); // The pskip pointer must point back for all but the first 2 blocks.
        assert(pindexFirstNotTreeValid == nullptr); // All m_blockman.m_block_index entries must at least be TREE valid
        if ((pindex->nStatus & BLOCK_VALID_MASK) >= BLOCK_VALID_TREE) assert(pindexFirstNotTreeValid == nullptr); // TREE valid implies all parents are TREE valid
        if ((pindex->nStatus & BLOCK_VALID_MASK) >= BLOCK_VALID_CHAIN) assert(pindexFirstNotChainValid == nullptr); // CHAIN valid implies all parents are CHAIN valid
        if ((pindex->nStatus & BLOCK_VALID_MASK) >= BLOCK_VALID_SCRIPTS) assert(pindexFirstNotScriptsValid == nullptr); // SCRIPTS valid implies all parents are SCRIPTS valid
        if (pindexFirstInvalid == nullptr) {
            // Checks for not-invalid blocks.
            assert((pindex->nStatus & BLOCK_FAILED_MASK) == 0); // The failed mask cannot be set for blocks without invalid parents.
        }
        if (!CBlockIndexWorkComparator()(pindex, m_chain.Tip()) && pindexFirstNeverProcessed == nullptr) {
            if (pindexFirstInvalid == nullptr) {
                const bool is_active = this == &m_chainman.ActiveChainstate();

                // If this block sorts at least as good as the current tip and
                // is valid and we have all data for its parents, it must be in
                // setBlockIndexCandidates.  m_chain.Tip() must also be there
                // even if some data has been pruned.
                //
                // Don't perform this check for the background chainstate since
                // its setBlockIndexCandidates shouldn't have some entries (i.e. those past the
                // snapshot block) which do exist in the block index for the active chainstate.
                if (is_active && (pindexFirstMissing == nullptr || pindex == m_chain.Tip())) {
                    assert(setBlockIndexCandidates.count(pindex));
                }
                // If some parent is missing, then it could be that this block was in
                // setBlockIndexCandidates but had to be removed because of the missing data.
                // In this case it must be in m_blocks_unlinked -- see test below.
            }
        } else { // If this block sorts worse than the current tip or some ancestor's block has never been seen, it cannot be in setBlockIndexCandidates.
            assert(setBlockIndexCandidates.count(pindex) == 0);
        }
        // Check whether this block is in m_blocks_unlinked.
        std::pair<std::multimap<CBlockIndex*,CBlockIndex*>::iterator,std::multimap<CBlockIndex*,CBlockIndex*>::iterator> rangeUnlinked = m_blockman.m_blocks_unlinked.equal_range(pindex->pprev);
        bool foundInUnlinked = false;
        while (rangeUnlinked.first != rangeUnlinked.second) {
            assert(rangeUnlinked.first->first == pindex->pprev);
            if (rangeUnlinked.first->second == pindex) {
                foundInUnlinked = true;
                break;
            }
            rangeUnlinked.first++;
        }
        if (pindex->pprev && (pindex->nStatus & BLOCK_HAVE_DATA) && pindexFirstNeverProcessed != nullptr && pindexFirstInvalid == nullptr) {
            // If this block has block data available, some parent was never received, and has no invalid parents, it must be in m_blocks_unlinked.
            assert(foundInUnlinked);
        }
        if (!(pindex->nStatus & BLOCK_HAVE_DATA)) assert(!foundInUnlinked); // Can't be in m_blocks_unlinked if we don't HAVE_DATA
        if (pindexFirstMissing == nullptr) assert(!foundInUnlinked); // We aren't missing data for any parent -- cannot be in m_blocks_unlinked.
        if (pindex->pprev && (pindex->nStatus & BLOCK_HAVE_DATA) && pindexFirstNeverProcessed == nullptr && pindexFirstMissing != nullptr) {
            // We HAVE_DATA for this block, have received data for all parents at some point, but we're currently missing data for some parent.
            assert(fHavePruned); // We must have pruned.
            // This block may have entered m_blocks_unlinked if:
            //  - it has a descendant that at some point had more work than the
            //    tip, and
            //  - we tried switching to that descendant but were missing
            //    data for some intermediate block between m_chain and the
            //    tip.
            // So if this block is itself better than m_chain.Tip() and it wasn't in
            // setBlockIndexCandidates, then it must be in m_blocks_unlinked.
            if (!CBlockIndexWorkComparator()(pindex, m_chain.Tip()) && setBlockIndexCandidates.count(pindex) == 0) {
                if (pindexFirstInvalid == nullptr) {
                    assert(foundInUnlinked);
                }
            }
        }
        // assert(pindex->GetBlockHash() == pindex->GetBlockHeader().GetHash()); // Perhaps too slow
        // End: actual consistency checks.

        // Try descending into the first subnode.
        std::pair<std::multimap<CBlockIndex*,CBlockIndex*>::iterator,std::multimap<CBlockIndex*,CBlockIndex*>::iterator> range = forward.equal_range(pindex);
        if (range.first != range.second) {
            // A subnode was found.
            pindex = range.first->second;
            nHeight++;
            continue;
        }
        // This is a leaf node.
        // Move upwards until we reach a node of which we have not yet visited the last child.
        while (pindex) {
            // We are going to either move to a parent or a sibling of pindex.
            // If pindex was the first with a certain property, unset the corresponding variable.
            if (pindex == pindexFirstInvalid) pindexFirstInvalid = nullptr;
            if (pindex == pindexFirstMissing) pindexFirstMissing = nullptr;
            if (pindex == pindexFirstNeverProcessed) pindexFirstNeverProcessed = nullptr;
            if (pindex == pindexFirstNotTreeValid) pindexFirstNotTreeValid = nullptr;
            if (pindex == pindexFirstNotTransactionsValid) pindexFirstNotTransactionsValid = nullptr;
            if (pindex == pindexFirstNotChainValid) pindexFirstNotChainValid = nullptr;
            if (pindex == pindexFirstNotScriptsValid) pindexFirstNotScriptsValid = nullptr;
            // Find our parent.
            CBlockIndex* pindexPar = pindex->pprev;
            // Find which child we just visited.
            std::pair<std::multimap<CBlockIndex*,CBlockIndex*>::iterator,std::multimap<CBlockIndex*,CBlockIndex*>::iterator> rangePar = forward.equal_range(pindexPar);
            while (rangePar.first->second != pindex) {
                assert(rangePar.first != rangePar.second); // Our parent must have at least the node we're coming from as child.
                rangePar.first++;
            }
            // Proceed to the next one.
            rangePar.first++;
            if (rangePar.first != rangePar.second) {
                // Move to the sibling.
                pindex = rangePar.first->second;
                break;
            } else {
                // Move up further.
                pindex = pindexPar;
                nHeight--;
                continue;
            }
        }
    }

    // Check that we actually traversed the entire map.
    assert(nNodes == forward.size());
}

std::string CChainState::ToString()
{
    CBlockIndex* tip = m_chain.Tip();
    return strprintf("Chainstate [%s] @ height %d (%s)",
                     m_from_snapshot_blockhash ? "snapshot" : "ibd",
                     tip ? tip->nHeight : -1, tip ? tip->GetBlockHash().ToString() : "null");
}

bool CChainState::ResizeCoinsCaches(size_t coinstip_size, size_t coinsdb_size)
{
    if (coinstip_size == m_coinstip_cache_size_bytes &&
            coinsdb_size == m_coinsdb_cache_size_bytes) {
        // Cache sizes are unchanged, no need to continue.
        return true;
    }
    size_t old_coinstip_size = m_coinstip_cache_size_bytes;
    m_coinstip_cache_size_bytes = coinstip_size;
    m_coinsdb_cache_size_bytes = coinsdb_size;
    CoinsDB().ResizeCache(coinsdb_size);

    LogPrintf("[%s] resized coinsdb cache to %.1f MiB\n",
        this->ToString(), coinsdb_size * (1.0 / 1024 / 1024));
    LogPrintf("[%s] resized coinstip cache to %.1f MiB\n",
        this->ToString(), coinstip_size * (1.0 / 1024 / 1024));

    BlockValidationState state;
    bool ret;

    if (coinstip_size > old_coinstip_size) {
        // Likely no need to flush if cache sizes have grown.
        ret = FlushStateToDisk(state, FlushStateMode::IF_NEEDED);
    } else {
        // Otherwise, flush state to disk and deallocate the in-memory coins map.
        ret = FlushStateToDisk(state, FlushStateMode::ALWAYS);
        CoinsTip().ReallocateCache();
    }
    return ret;
}

static const uint64_t MEMPOOL_DUMP_VERSION = 1;

bool LoadMempool(CTxMemPool& pool, CChainState& active_chainstate, FopenFn mockable_fopen_function)
{
    int64_t nExpiryTimeout = gArgs.GetIntArg("-mempoolexpiry", DEFAULT_MEMPOOL_EXPIRY) * 60 * 60;
    FILE* filestr{mockable_fopen_function(gArgs.GetDataDirNet() / "mempool.dat", "rb")};
    CAutoFile file(filestr, SER_DISK, CLIENT_VERSION);
    if (file.IsNull()) {
        LogPrintf("Failed to open mempool file from disk. Continuing anyway.\n");
        return false;
    }

    int64_t count = 0;
    int64_t expired = 0;
    int64_t failed = 0;
    int64_t already_there = 0;
    int64_t unbroadcast = 0;
    int64_t nNow = GetTime();

    try {
        uint64_t version;
        file >> version;
        if (version != MEMPOOL_DUMP_VERSION) {
            return false;
        }
        uint64_t num;
        file >> num;
        while (num--) {
            CTransactionRef tx;
            int64_t nTime;
            int64_t nFeeDelta;
            file >> tx;
            file >> nTime;
            file >> nFeeDelta;

            CAmount amountdelta = nFeeDelta;
            if (amountdelta) {
                pool.PrioritiseTransaction(tx->GetHash(), amountdelta);
            }
            if (nTime > nNow - nExpiryTimeout) {
                LOCK(cs_main);
                const auto& accepted = AcceptToMemoryPool(active_chainstate, tx, nTime, /*bypass_limits=*/false, /*test_accept=*/false);
                if (accepted.m_result_type == MempoolAcceptResult::ResultType::VALID) {
                    ++count;
                } else {
                    // mempool may contain the transaction already, e.g. from
                    // wallet(s) having loaded it while we were processing
                    // mempool transactions; consider these as valid, instead of
                    // failed, but mark them as 'already there'
                    if (pool.exists(GenTxid::Txid(tx->GetHash()))) {
                        ++already_there;
                    } else {
                        ++failed;
                    }
                }
            } else {
                ++expired;
            }
            if (ShutdownRequested())
                return false;
        }
        std::map<uint256, CAmount> mapDeltas;
        file >> mapDeltas;

        for (const auto& i : mapDeltas) {
            pool.PrioritiseTransaction(i.first, i.second);
        }

        std::set<uint256> unbroadcast_txids;
        file >> unbroadcast_txids;
        unbroadcast = unbroadcast_txids.size();
        for (const auto& txid : unbroadcast_txids) {
            // Ensure transactions were accepted to mempool then add to
            // unbroadcast set.
            if (pool.get(txid) != nullptr) pool.AddUnbroadcastTx(txid);
        }
    } catch (const std::exception& e) {
        LogPrintf("Failed to deserialize mempool data on disk: %s. Continuing anyway.\n", e.what());
        return false;
    }

    LogPrintf("Imported mempool transactions from disk: %i succeeded, %i failed, %i expired, %i already there, %i waiting for initial broadcast\n", count, failed, expired, already_there, unbroadcast);
    return true;
}

bool DumpMempool(const CTxMemPool& pool, FopenFn mockable_fopen_function, bool skip_file_commit)
{
    int64_t start = GetTimeMicros();

    std::map<uint256, CAmount> mapDeltas;
    std::vector<TxMempoolInfo> vinfo;
    std::set<uint256> unbroadcast_txids;

    static Mutex dump_mutex;
    LOCK(dump_mutex);

    {
        LOCK(pool.cs);
        for (const auto &i : pool.mapDeltas) {
            mapDeltas[i.first] = i.second;
        }
        vinfo = pool.infoAll();
        unbroadcast_txids = pool.GetUnbroadcastTxs();
    }

    int64_t mid = GetTimeMicros();

    try {
        FILE* filestr{mockable_fopen_function(gArgs.GetDataDirNet() / "mempool.dat.new", "wb")};
        if (!filestr) {
            return false;
        }

        CAutoFile file(filestr, SER_DISK, CLIENT_VERSION);

        uint64_t version = MEMPOOL_DUMP_VERSION;
        file << version;

        file << (uint64_t)vinfo.size();
        for (const auto& i : vinfo) {
            file << *(i.tx);
            file << int64_t{count_seconds(i.m_time)};
            file << int64_t{i.nFeeDelta};
            mapDeltas.erase(i.tx->GetHash());
        }

        file << mapDeltas;

        LogPrintf("Writing %d unbroadcast transactions to disk.\n", unbroadcast_txids.size());
        file << unbroadcast_txids;

        if (!skip_file_commit && !FileCommit(file.Get()))
            throw std::runtime_error("FileCommit failed");
        file.fclose();
        if (!RenameOver(gArgs.GetDataDirNet() / "mempool.dat.new", gArgs.GetDataDirNet() / "mempool.dat")) {
            throw std::runtime_error("Rename failed");
        }
        int64_t last = GetTimeMicros();
        LogPrintf("Dumped mempool: %gs to copy, %gs to dump\n", (mid-start)*MICRO, (last-mid)*MICRO);
    } catch (const std::exception& e) {
        LogPrintf("Failed to dump mempool: %s. Continuing anyway.\n", e.what());
        return false;
    }
    return true;
}

//! Guess how far we are in the verification process at the given block index
//! require cs_main if pindex has not been validated yet (because nChainTx might be unset)
double GuessVerificationProgress(const ChainTxData& data, const CBlockIndex *pindex) {
    if (pindex == nullptr)
        return 0.0;

    int64_t nNow = time(nullptr);

    double fTxTotal;

    if (pindex->nChainTx <= data.nTxCount) {
        fTxTotal = data.nTxCount + (nNow - data.nTime) * data.dTxRate;
    } else {
        fTxTotal = pindex->nChainTx + (nNow - pindex->GetBlockTime()) * data.dTxRate;
    }

    return std::min<double>(pindex->nChainTx / fTxTotal, 1.0);
}

std::optional<uint256> ChainstateManager::SnapshotBlockhash() const
{
    LOCK(::cs_main);
    if (m_active_chainstate && m_active_chainstate->m_from_snapshot_blockhash) {
        // If a snapshot chainstate exists, it will always be our active.
        return m_active_chainstate->m_from_snapshot_blockhash;
    }
    return std::nullopt;
}

std::vector<CChainState*> ChainstateManager::GetAll()
{
    LOCK(::cs_main);
    std::vector<CChainState*> out;

    if (!IsSnapshotValidated() && m_ibd_chainstate) {
        out.push_back(m_ibd_chainstate.get());
    }

    if (m_snapshot_chainstate) {
        out.push_back(m_snapshot_chainstate.get());
    }

    return out;
}

CChainState& ChainstateManager::InitializeChainstate(
    CTxMemPool* mempool, const std::optional<uint256>& snapshot_blockhash)
{
    bool is_snapshot = snapshot_blockhash.has_value();
    std::unique_ptr<CChainState>& to_modify =
        is_snapshot ? m_snapshot_chainstate : m_ibd_chainstate;

    if (to_modify) {
        throw std::logic_error("should not be overwriting a chainstate");
    }
    to_modify.reset(new CChainState(mempool, m_blockman, *this, snapshot_blockhash));

    // Snapshot chainstates and initial IBD chaintates always become active.
    if (is_snapshot || (!is_snapshot && !m_active_chainstate)) {
        LogPrintf("Switching active chainstate to %s\n", to_modify->ToString());
        m_active_chainstate = to_modify.get();
    } else {
        throw std::logic_error("unexpected chainstate activation");
    }

    return *to_modify;
}

const AssumeutxoData* ExpectedAssumeutxo(
    const int height, const CChainParams& chainparams)
{
    const MapAssumeutxo& valid_assumeutxos_map = chainparams.Assumeutxo();
    const auto assumeutxo_found = valid_assumeutxos_map.find(height);

    if (assumeutxo_found != valid_assumeutxos_map.end()) {
        return &assumeutxo_found->second;
    }
    return nullptr;
}

bool ChainstateManager::ActivateSnapshot(
        CAutoFile& coins_file,
        const SnapshotMetadata& metadata,
        bool in_memory)
{
    uint256 base_blockhash = metadata.m_base_blockhash;

    if (this->SnapshotBlockhash()) {
        LogPrintf("[snapshot] can't activate a snapshot-based chainstate more than once\n");
        return false;
    }

    int64_t current_coinsdb_cache_size{0};
    int64_t current_coinstip_cache_size{0};

    // Cache percentages to allocate to each chainstate.
    //
    // These particular percentages don't matter so much since they will only be
    // relevant during snapshot activation; caches are rebalanced at the conclusion of
    // this function. We want to give (essentially) all available cache capacity to the
    // snapshot to aid the bulk load later in this function.
    static constexpr double IBD_CACHE_PERC = 0.01;
    static constexpr double SNAPSHOT_CACHE_PERC = 0.99;

    {
        LOCK(::cs_main);
        // Resize the coins caches to ensure we're not exceeding memory limits.
        //
        // Allocate the majority of the cache to the incoming snapshot chainstate, since
        // (optimistically) getting to its tip will be the top priority. We'll need to call
        // `MaybeRebalanceCaches()` once we're done with this function to ensure
        // the right allocation (including the possibility that no snapshot was activated
        // and that we should restore the active chainstate caches to their original size).
        //
        current_coinsdb_cache_size = this->ActiveChainstate().m_coinsdb_cache_size_bytes;
        current_coinstip_cache_size = this->ActiveChainstate().m_coinstip_cache_size_bytes;

        // Temporarily resize the active coins cache to make room for the newly-created
        // snapshot chain.
        this->ActiveChainstate().ResizeCoinsCaches(
            static_cast<size_t>(current_coinstip_cache_size * IBD_CACHE_PERC),
            static_cast<size_t>(current_coinsdb_cache_size * IBD_CACHE_PERC));
    }

    auto snapshot_chainstate = WITH_LOCK(::cs_main,
        return std::make_unique<CChainState>(
            /* mempool */ nullptr, m_blockman, *this, base_blockhash));

    {
        LOCK(::cs_main);
        snapshot_chainstate->InitCoinsDB(
            static_cast<size_t>(current_coinsdb_cache_size * SNAPSHOT_CACHE_PERC),
            in_memory, false, "chainstate");
        snapshot_chainstate->InitCoinsCache(
            static_cast<size_t>(current_coinstip_cache_size * SNAPSHOT_CACHE_PERC));
    }

    const bool snapshot_ok = this->PopulateAndValidateSnapshot(
        *snapshot_chainstate, coins_file, metadata);

    if (!snapshot_ok) {
        WITH_LOCK(::cs_main, this->MaybeRebalanceCaches());
        return false;
    }

    {
        LOCK(::cs_main);
        assert(!m_snapshot_chainstate);
        m_snapshot_chainstate.swap(snapshot_chainstate);
        const bool chaintip_loaded = m_snapshot_chainstate->LoadChainTip();
        assert(chaintip_loaded);

        m_active_chainstate = m_snapshot_chainstate.get();

        LogPrintf("[snapshot] successfully activated snapshot %s\n", base_blockhash.ToString());
        LogPrintf("[snapshot] (%.2f MB)\n",
            m_snapshot_chainstate->CoinsTip().DynamicMemoryUsage() / (1000 * 1000));

        this->MaybeRebalanceCaches();
    }
    return true;
}

static void FlushSnapshotToDisk(CCoinsViewCache& coins_cache, bool snapshot_loaded)
{
    LOG_TIME_MILLIS_WITH_CATEGORY_MSG_ONCE(
        strprintf("%s (%.2f MB)",
                  snapshot_loaded ? "saving snapshot chainstate" : "flushing coins cache",
                  coins_cache.DynamicMemoryUsage() / (1000 * 1000)),
        BCLog::LogFlags::ALL);

    coins_cache.Flush();
}

bool ChainstateManager::PopulateAndValidateSnapshot(
    CChainState& snapshot_chainstate,
    CAutoFile& coins_file,
    const SnapshotMetadata& metadata)
{
    // It's okay to release cs_main before we're done using `coins_cache` because we know
    // that nothing else will be referencing the newly created snapshot_chainstate yet.
    CCoinsViewCache& coins_cache = *WITH_LOCK(::cs_main, return &snapshot_chainstate.CoinsTip());

    uint256 base_blockhash = metadata.m_base_blockhash;

    CBlockIndex* snapshot_start_block = WITH_LOCK(::cs_main, return m_blockman.LookupBlockIndex(base_blockhash));

    if (!snapshot_start_block) {
        // Needed for GetUTXOStats and ExpectedAssumeutxo to determine the height and to avoid a crash when base_blockhash.IsNull()
        LogPrintf("[snapshot] Did not find snapshot start blockheader %s\n",
                  base_blockhash.ToString());
        return false;
    }

    int base_height = snapshot_start_block->nHeight;
    auto maybe_au_data = ExpectedAssumeutxo(base_height, ::Params());

    if (!maybe_au_data) {
        LogPrintf("[snapshot] assumeutxo height in snapshot metadata not recognized " /* Continued */
                  "(%d) - refusing to load snapshot\n", base_height);
        return false;
    }

    const AssumeutxoData& au_data = *maybe_au_data;

    COutPoint outpoint;
    Coin coin;
    const uint64_t coins_count = metadata.m_coins_count;
    uint64_t coins_left = metadata.m_coins_count;

    LogPrintf("[snapshot] loading coins from snapshot %s\n", base_blockhash.ToString());
    int64_t coins_processed{0};

    while (coins_left > 0) {
        try {
            coins_file >> outpoint;
            coins_file >> coin;
        } catch (const std::ios_base::failure&) {
            LogPrintf("[snapshot] bad snapshot format or truncated snapshot after deserializing %d coins\n",
                      coins_count - coins_left);
            return false;
        }
        if (coin.nHeight > base_height ||
            outpoint.n >= std::numeric_limits<decltype(outpoint.n)>::max() // Avoid integer wrap-around in coinstats.cpp:ApplyHash
        ) {
            LogPrintf("[snapshot] bad snapshot data after deserializing %d coins\n",
                      coins_count - coins_left);
            return false;
        }

        coins_cache.EmplaceCoinInternalDANGER(std::move(outpoint), std::move(coin));

        --coins_left;
        ++coins_processed;

        if (coins_processed % 1000000 == 0) {
            LogPrintf("[snapshot] %d coins loaded (%.2f%%, %.2f MB)\n",
                coins_processed,
                static_cast<float>(coins_processed) * 100 / static_cast<float>(coins_count),
                coins_cache.DynamicMemoryUsage() / (1000 * 1000));
        }

        // Batch write and flush (if we need to) every so often.
        //
        // If our average Coin size is roughly 41 bytes, checking every 120,000 coins
        // means <5MB of memory imprecision.
        if (coins_processed % 120000 == 0) {
            if (ShutdownRequested()) {
                return false;
            }

            const auto snapshot_cache_state = WITH_LOCK(::cs_main,
                return snapshot_chainstate.GetCoinsCacheSizeState());

            if (snapshot_cache_state >= CoinsCacheSizeState::CRITICAL) {
                // This is a hack - we don't know what the actual best block is, but that
                // doesn't matter for the purposes of flushing the cache here. We'll set this
                // to its correct value (`base_blockhash`) below after the coins are loaded.
                coins_cache.SetBestBlock(GetRandHash());

                // No need to acquire cs_main since this chainstate isn't being used yet.
                FlushSnapshotToDisk(coins_cache, /*snapshot_loaded=*/false);
            }
        }
    }

    // Important that we set this. This and the coins_cache accesses above are
    // sort of a layer violation, but either we reach into the innards of
    // CCoinsViewCache here or we have to invert some of the CChainState to
    // embed them in a snapshot-activation-specific CCoinsViewCache bulk load
    // method.
    coins_cache.SetBestBlock(base_blockhash);

    bool out_of_coins{false};
    try {
        coins_file >> outpoint;
    } catch (const std::ios_base::failure&) {
        // We expect an exception since we should be out of coins.
        out_of_coins = true;
    }
    if (!out_of_coins) {
        LogPrintf("[snapshot] bad snapshot - coins left over after deserializing %d coins\n",
            coins_count);
        return false;
    }

    LogPrintf("[snapshot] loaded %d (%.2f MB) coins from snapshot %s\n",
        coins_count,
        coins_cache.DynamicMemoryUsage() / (1000 * 1000),
        base_blockhash.ToString());

    // No need to acquire cs_main since this chainstate isn't being used yet.
    FlushSnapshotToDisk(coins_cache, /*snapshot_loaded=*/true);

    assert(coins_cache.GetBestBlock() == base_blockhash);

    CCoinsStats stats{CoinStatsHashType::HASH_SERIALIZED};
    auto breakpoint_fnc = [] { /* TODO insert breakpoint here? */ };

    // As above, okay to immediately release cs_main here since no other context knows
    // about the snapshot_chainstate.
    CCoinsViewDB* snapshot_coinsdb = WITH_LOCK(::cs_main, return &snapshot_chainstate.CoinsDB());

    if (!GetUTXOStats(snapshot_coinsdb, m_blockman, stats, breakpoint_fnc)) {
        LogPrintf("[snapshot] failed to generate coins stats\n");
        return false;
    }

    // Assert that the deserialized chainstate contents match the expected assumeutxo value.
    if (AssumeutxoHash{stats.hashSerialized} != au_data.hash_serialized) {
        LogPrintf("[snapshot] bad snapshot content hash: expected %s, got %s\n",
            au_data.hash_serialized.ToString(), stats.hashSerialized.ToString());
        return false;
    }

    snapshot_chainstate.m_chain.SetTip(snapshot_start_block);

    // The remainder of this function requires modifying data protected by cs_main.
    LOCK(::cs_main);

    // Fake various pieces of CBlockIndex state:
    CBlockIndex* index = nullptr;

    // Don't make any modifications to the genesis block.
    // This is especially important because we don't want to erroneously
    // apply BLOCK_ASSUMED_VALID to genesis, which would happen if we didn't skip
    // it here (since it apparently isn't BLOCK_VALID_SCRIPTS).
    constexpr int AFTER_GENESIS_START{1};

    for (int i = AFTER_GENESIS_START; i <= snapshot_chainstate.m_chain.Height(); ++i) {
        index = snapshot_chainstate.m_chain[i];

        // Fake nTx so that LoadBlockIndex() loads assumed-valid CBlockIndex
        // entries (among other things)
        if (!index->nTx) {
            index->nTx = 1;
        }
        // Fake nChainTx so that GuessVerificationProgress reports accurately
        index->nChainTx = index->pprev->nChainTx + index->nTx;

        // Mark unvalidated block index entries beneath the snapshot base block as assumed-valid.
        if (!index->IsValid(BLOCK_VALID_SCRIPTS)) {
            // This flag will be removed once the block is fully validated by a
            // background chainstate.
            index->nStatus |= BLOCK_ASSUMED_VALID;
        }

        // Fake BLOCK_OPT_WITNESS so that CChainState::NeedsRedownload()
        // won't ask to rewind the entire assumed-valid chain on startup.
        if (DeploymentActiveAt(*index, ::Params().GetConsensus(), Consensus::DEPLOYMENT_SEGWIT)) {
            index->nStatus |= BLOCK_OPT_WITNESS;
        }

        m_blockman.m_dirty_blockindex.insert(index);
        // Changes to the block index will be flushed to disk after this call
        // returns in `ActivateSnapshot()`, when `MaybeRebalanceCaches()` is
        // called, since we've added a snapshot chainstate and therefore will
        // have to downsize the IBD chainstate, which will result in a call to
        // `FlushStateToDisk(ALWAYS)`.
    }

    assert(index);
    index->nChainTx = au_data.nChainTx;
    snapshot_chainstate.setBlockIndexCandidates.insert(snapshot_start_block);

    LogPrintf("[snapshot] validated snapshot (%.2f MB)\n",
        coins_cache.DynamicMemoryUsage() / (1000 * 1000));
    return true;
}

CChainState& ChainstateManager::ActiveChainstate() const
{
    LOCK(::cs_main);
    assert(m_active_chainstate);
    return *m_active_chainstate;
}

bool ChainstateManager::IsSnapshotActive() const
{
    LOCK(::cs_main);
    return m_snapshot_chainstate && m_active_chainstate == m_snapshot_chainstate.get();
}

void ChainstateManager::Unload()
{
    for (CChainState* chainstate : this->GetAll()) {
        chainstate->m_chain.SetTip(nullptr);
        chainstate->UnloadBlockIndex();
    }

    m_failed_blocks.clear();
    m_blockman.Unload();
    m_best_invalid = nullptr;
}

void ChainstateManager::Reset()
{
    LOCK(::cs_main);
    m_ibd_chainstate.reset();
    m_snapshot_chainstate.reset();
    m_active_chainstate = nullptr;
    m_snapshot_validated = false;
}

void ChainstateManager::MaybeRebalanceCaches()
{
    if (m_ibd_chainstate && !m_snapshot_chainstate) {
        LogPrintf("[snapshot] allocating all cache to the IBD chainstate\n");
        // Allocate everything to the IBD chainstate.
        m_ibd_chainstate->ResizeCoinsCaches(m_total_coinstip_cache, m_total_coinsdb_cache);
    }
    else if (m_snapshot_chainstate && !m_ibd_chainstate) {
        LogPrintf("[snapshot] allocating all cache to the snapshot chainstate\n");
        // Allocate everything to the snapshot chainstate.
        m_snapshot_chainstate->ResizeCoinsCaches(m_total_coinstip_cache, m_total_coinsdb_cache);
    }
    else if (m_ibd_chainstate && m_snapshot_chainstate) {
        // If both chainstates exist, determine who needs more cache based on IBD status.
        //
        // Note: shrink caches first so that we don't inadvertently overwhelm available memory.
        if (m_snapshot_chainstate->IsInitialBlockDownload()) {
            m_ibd_chainstate->ResizeCoinsCaches(
                m_total_coinstip_cache * 0.05, m_total_coinsdb_cache * 0.05);
            m_snapshot_chainstate->ResizeCoinsCaches(
                m_total_coinstip_cache * 0.95, m_total_coinsdb_cache * 0.95);
        } else {
            m_snapshot_chainstate->ResizeCoinsCaches(
                m_total_coinstip_cache * 0.05, m_total_coinsdb_cache * 0.05);
            m_ibd_chainstate->ResizeCoinsCaches(
                m_total_coinstip_cache * 0.95, m_total_coinsdb_cache * 0.95);
        }
    }
}<|MERGE_RESOLUTION|>--- conflicted
+++ resolved
@@ -3495,14 +3495,10 @@
     }
     if (NotifyHeaderTip(ActiveChainstate())) {
         if (ActiveChainstate().IsInitialBlockDownload() && ppindex && *ppindex) {
-<<<<<<< HEAD
-            LogPrintf("Synchronizing blockheaders, height: %d (~%.2f%%)\n", (*ppindex)->nHeight, 100.0/((*ppindex)->nHeight+(GetAdjustedTime() - (*ppindex)->GetBlockTime()) / AvgTargetSpacing(Params().GetConsensus(), (*ppindex)->nHeight)) * (*ppindex)->nHeight);
-=======
             const CBlockIndex& last_accepted{**ppindex};
-            const int64_t blocks_left{(GetTime() - last_accepted.GetBlockTime()) / chainparams.GetConsensus().nPowTargetSpacing};
+            const int64_t blocks_left{(GetTime() - last_accepted.GetBlockTime()) / AvgTargetSpacing(Params().GetConsensus(), (*ppindex)->nHeight)};
             const double progress{100.0 * last_accepted.nHeight / (last_accepted.nHeight + blocks_left)};
             LogPrintf("Synchronizing blockheaders, height: %d (~%.2f%%)\n", last_accepted.nHeight, progress);
->>>>>>> 7addef80
         }
     }
     return true;
