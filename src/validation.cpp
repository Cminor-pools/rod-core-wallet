// Copyright (c) 2009-2010 Satoshi Nakamoto
// Copyright (c) 2009-2020 The Bitcoin Core developers
// Distributed under the MIT software license, see the accompanying
// file COPYING or http://www.opensource.org/licenses/mit-license.php.

#include <validation.h>

#include <arith_uint256.h>
#include <chain.h>
#include <chainparams.h>
#include <checkqueue.h>
#include <consensus/consensus.h>
#include <consensus/merkle.h>
#include <consensus/tx_check.h>
#include <consensus/tx_verify.h>
#include <consensus/validation.h>
#include <cuckoocache.h>
#include <flatfile.h>
#include <hash.h>
#include <index/txindex.h>
#include <logging.h>
#include <logging/timer.h>
#include <names/main.h>
#include <names/mempool.h>
#include <policy/fees.h>
#include <policy/policy.h>
#include <policy/settings.h>
#include <pow.h>
#include <primitives/block.h>
#include <primitives/transaction.h>
#include <random.h>
#include <reverse_iterator.h>
#include <script/script.h>
#include <script/sigcache.h>
#include <shutdown.h>
#include <timedata.h>
#include <tinyformat.h>
#include <txdb.h>
#include <txmempool.h>
#include <ui_interface.h>
#include <uint256.h>
#include <undo.h>
#include <util/moneystr.h>
#include <util/rbf.h>
#include <util/strencodings.h>
#include <util/system.h>
#include <util/translation.h>
#include <validationinterface.h>
#include <warnings.h>

#include <string>

#include <boost/algorithm/string/replace.hpp>
#include <boost/thread.hpp>

#if defined(NDEBUG)
# error "Bitcoin cannot be compiled without assertions."
#endif

#define MICRO 0.000001
#define MILLI 0.001

bool CBlockIndexWorkComparator::operator()(const CBlockIndex *pa, const CBlockIndex *pb) const {
    // First sort by most total work, ...
    if (pa->nChainWork > pb->nChainWork) return false;
    if (pa->nChainWork < pb->nChainWork) return true;

    // ... then by earliest time received, ...
    if (pa->nSequenceId < pb->nSequenceId) return false;
    if (pa->nSequenceId > pb->nSequenceId) return true;

    // Use pointer address as tie breaker (should only happen with blocks
    // loaded from disk, as those all have id 0).
    if (pa < pb) return false;
    if (pa > pb) return true;

    // Identical blocks.
    return false;
}

namespace {
BlockManager g_blockman;
} // anon namespace

std::unique_ptr<CChainState> g_chainstate;

CChainState& ChainstateActive() {
    assert(g_chainstate);
    return *g_chainstate;
}

CChain& ChainActive() {
    assert(g_chainstate);
    return g_chainstate->m_chain;
}

/**
 * Mutex to guard access to validation specific variables, such as reading
 * or changing the chainstate.
 *
 * This may also need to be locked when updating the transaction pool, e.g. on
 * AcceptToMemoryPool. See CTxMemPool::cs comment for details.
 *
 * The transaction pool has a separate lock to allow reading from it and the
 * chainstate at the same time.
 */
RecursiveMutex cs_main;

CBlockIndex *pindexBestHeader = nullptr;
Mutex g_best_block_mutex;
std::condition_variable g_best_block_cv;
uint256 g_best_block;
bool g_parallel_script_checks{false};
std::atomic_bool fImporting(false);
std::atomic_bool fReindex(false);
bool fHavePruned = false;
bool fPruneMode = false;
bool fRequireStandard = true;
bool fCheckBlockIndex = false;
bool fCheckpointsEnabled = DEFAULT_CHECKPOINTS_ENABLED;
size_t nCoinCacheUsage = 5000 * 300;
uint64_t nPruneTarget = 0;
int64_t nMaxTipAge = DEFAULT_MAX_TIP_AGE;

uint256 hashAssumeValid;
arith_uint256 nMinimumChainWork;

CFeeRate minRelayTxFee = CFeeRate(DEFAULT_MIN_RELAY_TX_FEE);

CBlockPolicyEstimator feeEstimator;
CTxMemPool mempool(&feeEstimator);

// Internal stuff
namespace {
    CBlockIndex* pindexBestInvalid = nullptr;

    RecursiveMutex cs_LastBlockFile;
    std::vector<CBlockFileInfo> vinfoBlockFile;
    int nLastBlockFile = 0;
    /** Global flag to indicate we should check to see if there are
     *  block/undo files that should be deleted.  Set on startup
     *  or if we allocate more file space when we're in prune mode
     */
    bool fCheckForPruning = false;

    /** Dirty block index entries. */
    std::set<CBlockIndex*> setDirtyBlockIndex;

    /** Dirty block file entries. */
    std::set<int> setDirtyFileInfo;
} // anon namespace

CBlockIndex* LookupBlockIndex(const uint256& hash)
{
    AssertLockHeld(cs_main);
    BlockMap::const_iterator it = g_blockman.m_block_index.find(hash);
    return it == g_blockman.m_block_index.end() ? nullptr : it->second;
}

CBlockIndex* FindForkInGlobalIndex(const CChain& chain, const CBlockLocator& locator)
{
    AssertLockHeld(cs_main);

    // Find the latest block common to locator and chain - we expect that
    // locator.vHave is sorted descending by height.
    for (const uint256& hash : locator.vHave) {
        CBlockIndex* pindex = LookupBlockIndex(hash);
        if (pindex) {
            if (chain.Contains(pindex))
                return pindex;
            if (pindex->GetAncestor(chain.Height()) == chain.Tip()) {
                return chain.Tip();
            }
        }
    }
    return chain.Genesis();
}

std::unique_ptr<CBlockTreeDB> pblocktree;

// See definition for documentation
static void FindFilesToPruneManual(std::set<int>& setFilesToPrune, int nManualPruneHeight);
static void FindFilesToPrune(std::set<int>& setFilesToPrune, uint64_t nPruneAfterHeight);
bool CheckInputScripts(const CTransaction& tx, TxValidationState &state, const CCoinsViewCache &inputs, unsigned int flags, bool cacheSigStore, bool cacheFullScriptStore, PrecomputedTransactionData& txdata, std::vector<CScriptCheck> *pvChecks = nullptr);
static FILE* OpenUndoFile(const FlatFilePos &pos, bool fReadOnly = false);
static FlatFileSeq BlockFileSeq();
static FlatFileSeq UndoFileSeq();

bool CheckFinalTx(const CTransaction &tx, int flags)
{
    AssertLockHeld(cs_main);

    // By convention a negative value for flags indicates that the
    // current network-enforced consensus rules should be used. In
    // a future soft-fork scenario that would mean checking which
    // rules would be enforced for the next block and setting the
    // appropriate flags. At the present time no soft-forks are
    // scheduled, so no flags are set.
    flags = std::max(flags, 0);

    // CheckFinalTx() uses ::ChainActive().Height()+1 to evaluate
    // nLockTime because when IsFinalTx() is called within
    // CBlock::AcceptBlock(), the height of the block *being*
    // evaluated is what is used. Thus if we want to know if a
    // transaction can be part of the *next* block, we need to call
    // IsFinalTx() with one more than ::ChainActive().Height().
    const int nBlockHeight = ::ChainActive().Height() + 1;

    // BIP113 requires that time-locked transactions have nLockTime set to
    // less than the median time of the previous block they're contained in.
    // When the next block is created its previous block will be the current
    // chain tip, so we use that to calculate the median time passed to
    // IsFinalTx() if LOCKTIME_MEDIAN_TIME_PAST is set.
    const int64_t nBlockTime = (flags & LOCKTIME_MEDIAN_TIME_PAST)
                             ? ::ChainActive().Tip()->GetMedianTimePast()
                             : GetAdjustedTime();

    return IsFinalTx(tx, nBlockHeight, nBlockTime);
}

bool TestLockPointValidity(const LockPoints* lp)
{
    AssertLockHeld(cs_main);
    assert(lp);
    // If there are relative lock times then the maxInputBlock will be set
    // If there are no relative lock times, the LockPoints don't depend on the chain
    if (lp->maxInputBlock) {
        // Check whether ::ChainActive() is an extension of the block at which the LockPoints
        // calculation was valid.  If not LockPoints are no longer valid
        if (!::ChainActive().Contains(lp->maxInputBlock)) {
            return false;
        }
    }

    // LockPoints still valid
    return true;
}

bool CheckSequenceLocks(const CTxMemPool& pool, const CTransaction& tx, int flags, LockPoints* lp, bool useExistingLockPoints)
{
    AssertLockHeld(cs_main);
    AssertLockHeld(pool.cs);

    CBlockIndex* tip = ::ChainActive().Tip();
    assert(tip != nullptr);

    CBlockIndex index;
    index.pprev = tip;
    // CheckSequenceLocks() uses ::ChainActive().Height()+1 to evaluate
    // height based locks because when SequenceLocks() is called within
    // ConnectBlock(), the height of the block *being*
    // evaluated is what is used.
    // Thus if we want to know if a transaction can be part of the
    // *next* block, we need to use one more than ::ChainActive().Height()
    index.nHeight = tip->nHeight + 1;

    std::pair<int, int64_t> lockPair;
    if (useExistingLockPoints) {
        assert(lp);
        lockPair.first = lp->height;
        lockPair.second = lp->time;
    }
    else {
        // CoinsTip() contains the UTXO set for ::ChainActive().Tip()
        CCoinsViewMemPool viewMemPool(&::ChainstateActive().CoinsTip(), pool);
        std::vector<int> prevheights;
        prevheights.resize(tx.vin.size());
        for (size_t txinIndex = 0; txinIndex < tx.vin.size(); txinIndex++) {
            const CTxIn& txin = tx.vin[txinIndex];
            Coin coin;
            if (!viewMemPool.GetCoin(txin.prevout, coin)) {
                return error("%s: Missing input", __func__);
            }
            if (coin.nHeight == MEMPOOL_HEIGHT) {
                // Assume all mempool transaction confirm in the next block
                prevheights[txinIndex] = tip->nHeight + 1;
            } else {
                prevheights[txinIndex] = coin.nHeight;
            }
        }
        lockPair = CalculateSequenceLocks(tx, flags, &prevheights, index);
        if (lp) {
            lp->height = lockPair.first;
            lp->time = lockPair.second;
            // Also store the hash of the block with the highest height of
            // all the blocks which have sequence locked prevouts.
            // This hash needs to still be on the chain
            // for these LockPoint calculations to be valid
            // Note: It is impossible to correctly calculate a maxInputBlock
            // if any of the sequence locked inputs depend on unconfirmed txs,
            // except in the special case where the relative lock time/height
            // is 0, which is equivalent to no sequence lock. Since we assume
            // input height of tip+1 for mempool txs and test the resulting
            // lockPair from CalculateSequenceLocks against tip+1.  We know
            // EvaluateSequenceLocks will fail if there was a non-zero sequence
            // lock on a mempool input, so we can use the return value of
            // CheckSequenceLocks to indicate the LockPoints validity
            int maxInputHeight = 0;
            for (const int height : prevheights) {
                // Can ignore mempool inputs since we'll fail if they had non-zero locks
                if (height != tip->nHeight+1) {
                    maxInputHeight = std::max(maxInputHeight, height);
                }
            }
            lp->maxInputBlock = tip->GetAncestor(maxInputHeight);
        }
    }
    return EvaluateSequenceLocks(index, lockPair);
}

// Returns the script flags which should be checked for a given block
static unsigned int GetBlockScriptFlags(const CBlockIndex* pindex, const Consensus::Params& chainparams);

static void LimitMempoolSize(CTxMemPool& pool, size_t limit, std::chrono::seconds age)
    EXCLUSIVE_LOCKS_REQUIRED(pool.cs, ::cs_main)
{
    int expired = pool.Expire(GetTime<std::chrono::seconds>() - age);
    if (expired != 0) {
        LogPrint(BCLog::MEMPOOL, "Expired %i transactions from the memory pool\n", expired);
    }

    std::vector<COutPoint> vNoSpendsRemaining;
    pool.TrimToSize(limit, &vNoSpendsRemaining);
    for (const COutPoint& removed : vNoSpendsRemaining)
        ::ChainstateActive().CoinsTip().Uncache(removed);
}

static bool IsCurrentForFeeEstimation() EXCLUSIVE_LOCKS_REQUIRED(cs_main)
{
    AssertLockHeld(cs_main);
    if (::ChainstateActive().IsInitialBlockDownload())
        return false;
    if (::ChainActive().Tip()->GetBlockTime() < (GetTime() - MAX_FEE_ESTIMATION_TIP_AGE))
        return false;
    if (::ChainActive().Height() < pindexBestHeader->nHeight - 1)
        return false;
    return true;
}

/* Make mempool consistent after a reorg, by re-adding or recursively erasing
 * disconnected block transactions from the mempool, and also removing any
 * other transactions from the mempool that are no longer valid given the new
 * tip/height.
 *
 * Note: we assume that disconnectpool only contains transactions that are NOT
 * confirmed in the current chain nor already in the mempool (otherwise,
 * in-mempool descendants of such transactions would be removed).
 *
 * Passing fAddToMempool=false will skip trying to add the transactions back,
 * and instead just erase from the mempool as needed.
 */

static void UpdateMempoolForReorg(DisconnectedBlockTransactions& disconnectpool, bool fAddToMempool) EXCLUSIVE_LOCKS_REQUIRED(cs_main, ::mempool.cs)
{
    AssertLockHeld(cs_main);
    std::vector<uint256> vHashUpdate;
    // disconnectpool's insertion_order index sorts the entries from
    // oldest to newest, but the oldest entry will be the last tx from the
    // latest mined block that was disconnected.
    // Iterate disconnectpool in reverse, so that we add transactions
    // back to the mempool starting with the earliest transaction that had
    // been previously seen in a block.
    auto it = disconnectpool.queuedTx.get<insertion_order>().rbegin();
    while (it != disconnectpool.queuedTx.get<insertion_order>().rend()) {
        // ignore validation errors in resurrected transactions
        TxValidationState stateDummy;
        if (!fAddToMempool || (*it)->IsCoinBase() ||
            !AcceptToMemoryPool(mempool, stateDummy, *it,
                                nullptr /* plTxnReplaced */, true /* bypass_limits */, 0 /* nAbsurdFee */)) {
            // If the transaction doesn't make it in to the mempool, remove any
            // transactions that depend on it (which would now be orphans).
            mempool.removeRecursive(**it, MemPoolRemovalReason::REORG);
        } else if (mempool.exists((*it)->GetHash())) {
            vHashUpdate.push_back((*it)->GetHash());
        }
        ++it;
    }
    disconnectpool.queuedTx.clear();
    // AcceptToMemoryPool/addUnchecked all assume that new mempool entries have
    // no in-mempool children, which is generally not true when adding
    // previously-confirmed transactions back to the mempool.
    // UpdateTransactionsFromBlock finds descendants of any transactions in
    // the disconnectpool that were added back and cleans up the mempool state.
    mempool.UpdateTransactionsFromBlock(vHashUpdate);

    // We also need to remove any now-immature transactions
    mempool.removeForReorg(&::ChainstateActive().CoinsTip(), ::ChainActive().Tip()->nHeight + 1, STANDARD_LOCKTIME_VERIFY_FLAGS);
    // Re-limit mempool size, in case we added any transactions
    LimitMempoolSize(mempool, gArgs.GetArg("-maxmempool", DEFAULT_MAX_MEMPOOL_SIZE) * 1000000, std::chrono::hours{gArgs.GetArg("-mempoolexpiry", DEFAULT_MEMPOOL_EXPIRY)});
}

// Used to avoid mempool polluting consensus critical paths if CCoinsViewMempool
// were somehow broken and returning the wrong scriptPubKeys
static bool CheckInputsFromMempoolAndCache(const CTransaction& tx, TxValidationState& state, const CCoinsViewCache& view, const CTxMemPool& pool,
                 unsigned int flags, PrecomputedTransactionData& txdata) EXCLUSIVE_LOCKS_REQUIRED(cs_main) {
    AssertLockHeld(cs_main);

    // pool.cs should be locked already, but go ahead and re-take the lock here
    // to enforce that mempool doesn't change between when we check the view
    // and when we actually call through to CheckInputScripts
    LOCK(pool.cs);

    assert(!tx.IsCoinBase());
    for (const CTxIn& txin : tx.vin) {
        const Coin& coin = view.AccessCoin(txin.prevout);

        // AcceptToMemoryPoolWorker has already checked that the coins are
        // available, so this shouldn't fail. If the inputs are not available
        // here then return false.
        if (coin.IsSpent()) return false;

        // Check equivalence for available inputs.
        const CTransactionRef& txFrom = pool.get(txin.prevout.hash);
        if (txFrom) {
            assert(txFrom->GetHash() == txin.prevout.hash);
            assert(txFrom->vout.size() > txin.prevout.n);
            assert(txFrom->vout[txin.prevout.n] == coin.out);
        } else {
            const Coin& coinFromDisk = ::ChainstateActive().CoinsTip().AccessCoin(txin.prevout);
            assert(!coinFromDisk.IsSpent());
            assert(coinFromDisk.out == coin.out);
        }
    }

    // Call CheckInputScripts() to cache signature and script validity against current tip consensus rules.
    return CheckInputScripts(tx, state, view, flags, /* cacheSigStore = */ true, /* cacheFullSciptStore = */ true, txdata);
}

namespace {

class MemPoolAccept
{
public:
    MemPoolAccept(CTxMemPool& mempool) : m_pool(mempool), m_view(&m_dummy), m_viewmempool(&::ChainstateActive().CoinsTip(), m_pool),
        m_limit_ancestors(gArgs.GetArg("-limitancestorcount", DEFAULT_ANCESTOR_LIMIT)),
        m_limit_ancestor_size(gArgs.GetArg("-limitancestorsize", DEFAULT_ANCESTOR_SIZE_LIMIT)*1000),
        m_limit_descendants(gArgs.GetArg("-limitdescendantcount", DEFAULT_DESCENDANT_LIMIT)),
        m_limit_descendant_size(gArgs.GetArg("-limitdescendantsize", DEFAULT_DESCENDANT_SIZE_LIMIT)*1000) {}

    // We put the arguments we're handed into a struct, so we can pass them
    // around easier.
    struct ATMPArgs {
        const CChainParams& m_chainparams;
        TxValidationState &m_state;
        const int64_t m_accept_time;
        std::list<CTransactionRef>* m_replaced_transactions;
        const bool m_bypass_limits;
        const CAmount& m_absurd_fee;
        /*
         * Return any outpoints which were not previously present in the coins
         * cache, but were added as a result of validating the tx for mempool
         * acceptance. This allows the caller to optionally remove the cache
         * additions if the associated transaction ends up being rejected by
         * the mempool.
         */
        std::vector<COutPoint>& m_coins_to_uncache;
        const bool m_test_accept;
    };

    // Single transaction acceptance
    bool AcceptSingleTransaction(const CTransactionRef& ptx, ATMPArgs& args) EXCLUSIVE_LOCKS_REQUIRED(cs_main);

private:
    // All the intermediate state that gets passed between the various levels
    // of checking a given transaction.
    struct Workspace {
        Workspace(const CTransactionRef& ptx) : m_ptx(ptx), m_hash(ptx->GetHash()) {}
        std::set<uint256> m_conflicts;
        CTxMemPool::setEntries m_all_conflicting;
        CTxMemPool::setEntries m_ancestors;
        std::unique_ptr<CTxMemPoolEntry> m_entry;

        bool m_replacement_transaction;
        CAmount m_modified_fees;
        CAmount m_conflicting_fees;
        size_t m_conflicting_size;

        const CTransactionRef& m_ptx;
        const uint256& m_hash;
    };

    // Run the policy checks on a given transaction, excluding any script checks.
    // Looks up inputs, calculates feerate, considers replacement, evaluates
    // package limits, etc. As this function can be invoked for "free" by a peer,
    // only tests that are fast should be done here (to avoid CPU DoS).
    bool PreChecks(ATMPArgs& args, Workspace& ws) EXCLUSIVE_LOCKS_REQUIRED(cs_main, m_pool.cs);

    // Run the script checks using our policy flags. As this can be slow, we should
    // only invoke this on transactions that have otherwise passed policy checks.
    bool PolicyScriptChecks(ATMPArgs& args, Workspace& ws, PrecomputedTransactionData& txdata) EXCLUSIVE_LOCKS_REQUIRED(cs_main);

    // Re-run the script checks, using consensus flags, and try to cache the
    // result in the scriptcache. This should be done after
    // PolicyScriptChecks(). This requires that all inputs either be in our
    // utxo set or in the mempool.
    bool ConsensusScriptChecks(ATMPArgs& args, Workspace& ws, PrecomputedTransactionData &txdata) EXCLUSIVE_LOCKS_REQUIRED(cs_main);

    // Try to add the transaction to the mempool, removing any conflicts first.
    // Returns true if the transaction is in the mempool after any size
    // limiting is performed, false otherwise.
    bool Finalize(ATMPArgs& args, Workspace& ws) EXCLUSIVE_LOCKS_REQUIRED(cs_main, m_pool.cs);

    // Compare a package's feerate against minimum allowed.
    bool CheckFeeRate(size_t package_size, CAmount package_fee, TxValidationState& state)
    {
        CAmount mempoolRejectFee = m_pool.GetMinFee(gArgs.GetArg("-maxmempool", DEFAULT_MAX_MEMPOOL_SIZE) * 1000000).GetFee(package_size);
        if (mempoolRejectFee > 0 && package_fee < mempoolRejectFee) {
            return state.Invalid(TxValidationResult::TX_MEMPOOL_POLICY, "mempool min fee not met", strprintf("%d < %d", package_fee, mempoolRejectFee));
        }

        if (package_fee < ::minRelayTxFee.GetFee(package_size)) {
            return state.Invalid(TxValidationResult::TX_MEMPOOL_POLICY, "min relay fee not met", strprintf("%d < %d", package_fee, ::minRelayTxFee.GetFee(package_size)));
        }
        return true;
    }

private:
    CTxMemPool& m_pool;
    CCoinsViewCache m_view;
    CCoinsViewMemPool m_viewmempool;
    CCoinsView m_dummy;

    // The package limits in effect at the time of invocation.
    const size_t m_limit_ancestors;
    const size_t m_limit_ancestor_size;
    // These may be modified while evaluating a transaction (eg to account for
    // in-mempool conflicts; see below).
    size_t m_limit_descendants;
    size_t m_limit_descendant_size;
};

bool MemPoolAccept::PreChecks(ATMPArgs& args, Workspace& ws)
{
    const CTransactionRef& ptx = ws.m_ptx;
    const CTransaction& tx = *ws.m_ptx;
    const uint256& hash = ws.m_hash;

    // Copy/alias what we need out of args
    TxValidationState &state = args.m_state;
    const int64_t nAcceptTime = args.m_accept_time;
    const bool bypass_limits = args.m_bypass_limits;
    const CAmount& nAbsurdFee = args.m_absurd_fee;
    std::vector<COutPoint>& coins_to_uncache = args.m_coins_to_uncache;

    // Alias what we need out of ws
    std::set<uint256>& setConflicts = ws.m_conflicts;
    CTxMemPool::setEntries& allConflicting = ws.m_all_conflicting;
    CTxMemPool::setEntries& setAncestors = ws.m_ancestors;
    std::unique_ptr<CTxMemPoolEntry>& entry = ws.m_entry;
    bool& fReplacementTransaction = ws.m_replacement_transaction;
    CAmount& nModifiedFees = ws.m_modified_fees;
    CAmount& nConflictingFees = ws.m_conflicting_fees;
    size_t& nConflictingSize = ws.m_conflicting_size;

    if (!CheckTransaction(tx, state))
        return false; // state filled in by CheckTransaction

    // Coinbase is only valid in a block, not as a loose transaction
    if (tx.IsCoinBase())
        return state.Invalid(TxValidationResult::TX_CONSENSUS, "coinbase");

    // Rather not work on nonstandard transactions (unless -testnet/-regtest)
    std::string reason;
    if (fRequireStandard && !IsStandardTx(tx, reason))
        return state.Invalid(TxValidationResult::TX_NOT_STANDARD, reason);

    // Do not work on transactions that are too small.
    // A transaction with 1 segwit input and 1 P2WPHK output has non-witness size of 82 bytes.
    // Transactions smaller than this are not relayed to mitigate CVE-2017-12842 by not relaying
    // 64-byte transactions.
    if (::GetSerializeSize(tx, PROTOCOL_VERSION | SERIALIZE_TRANSACTION_NO_WITNESS) < MIN_STANDARD_TX_NONWITNESS_SIZE)
        return state.Invalid(TxValidationResult::TX_NOT_STANDARD, "tx-size-small");

    // Only accept nLockTime-using transactions that can be mined in the next
    // block; we don't want our mempool filled up with transactions that can't
    // be mined yet.
    if (!CheckFinalTx(tx, STANDARD_LOCKTIME_VERIFY_FLAGS))
        return state.Invalid(TxValidationResult::TX_PREMATURE_SPEND, "non-final");

    // is it already in the memory pool?
    if (m_pool.exists(hash)) {
        return state.Invalid(TxValidationResult::TX_CONFLICT, "txn-already-in-mempool");
    }

    // Check for conflicts with in-memory transactions
    for (const CTxIn &txin : tx.vin)
    {
        const CTransaction* ptxConflicting = m_pool.GetConflictTx(txin.prevout);
        if (ptxConflicting) {
            if (!setConflicts.count(ptxConflicting->GetHash()))
            {
                // Allow opt-out of transaction replacement by setting
                // nSequence > MAX_BIP125_RBF_SEQUENCE (SEQUENCE_FINAL-2) on all inputs.
                //
                // SEQUENCE_FINAL-1 is picked to still allow use of nLockTime by
                // non-replaceable transactions. All inputs rather than just one
                // is for the sake of multi-party protocols, where we don't
                // want a single party to be able to disable replacement.
                //
                // The opt-out ignores descendants as anyone relying on
                // first-seen mempool behavior should be checking all
                // unconfirmed ancestors anyway; doing otherwise is hopelessly
                // insecure.
                bool fReplacementOptOut = true;
                for (const CTxIn &_txin : ptxConflicting->vin)
                {
                    if (_txin.nSequence <= MAX_BIP125_RBF_SEQUENCE)
                    {
                        fReplacementOptOut = false;
                        break;
                    }
                }
                if (fReplacementOptOut) {
                    return state.Invalid(TxValidationResult::TX_MEMPOOL_POLICY, "txn-mempool-conflict");
                }

                setConflicts.insert(ptxConflicting->GetHash());
            }
        }
    }

    if (!m_pool.checkNameOps(tx))
        return state.Invalid(TxValidationResult::TX_CONFLICT,
                             "txn-mempool-name-error");

    LockPoints lp;
    m_view.SetBackend(m_viewmempool);

    CCoinsViewCache& coins_cache = ::ChainstateActive().CoinsTip();
    // do all inputs exist?
    for (const CTxIn& txin : tx.vin) {
        if (!coins_cache.HaveCoinInCache(txin.prevout)) {
            coins_to_uncache.push_back(txin.prevout);
        }

        // Note: this call may add txin.prevout to the coins cache
        // (coins_cache.cacheCoins) by way of FetchCoin(). It should be removed
        // later (via coins_to_uncache) if this tx turns out to be invalid.
        if (!m_view.HaveCoin(txin.prevout)) {
            // Are inputs missing because we already have the tx?
            for (size_t out = 0; out < tx.vout.size(); out++) {
                // See if we have any output in the UTXO set.
                if (coins_cache.HaveCoin(COutPoint(hash, out))) {
                    return state.Invalid(TxValidationResult::TX_CONFLICT, "txn-already-known");
                }
            }
            // Otherwise assume this might be an orphan tx for which we just haven't seen parents yet
            return state.Invalid(TxValidationResult::TX_MISSING_INPUTS, "bad-txns-inputs-missingorspent");
        }
    }

    // Bring the best block into scope
    m_view.GetBestBlock();

    /* If this is a name update (or firstupdate), make sure that the
       existing name entry (if any) is in the dummy cache.  Otherwise
       tx validation done below (in CheckInputs) will not be correct.  */
    for (const auto& txout : tx.vout)
    {
        const CNameScript nameOp(txout.scriptPubKey);
        if (nameOp.isNameOp() && nameOp.isAnyUpdate())
        {
            const valtype& name = nameOp.getOpName();
            CNameData data;
            if (m_view.GetName(name, data))
                m_view.SetName(name, data, false);
        }
    }

    // we have all inputs cached now, so switch back to dummy (to protect
    // against bugs where we pull more inputs from disk that miss being added
    // to coins_to_uncache)
    m_view.SetBackend(m_dummy);

    // Only accept BIP68 sequence locked transactions that can be mined in the next
    // block; we don't want our mempool filled up with transactions that can't
    // be mined yet.
    // Must keep pool.cs for this unless we change CheckSequenceLocks to take a
    // CoinsViewCache instead of create its own
    if (!CheckSequenceLocks(m_pool, tx, STANDARD_LOCKTIME_VERIFY_FLAGS, &lp))
        return state.Invalid(TxValidationResult::TX_PREMATURE_SPEND, "non-BIP68-final");

    CAmount nFees = 0;
    if (!Consensus::CheckTxInputs(tx, state, m_view, GetSpendHeight(m_view), nFees)) {
        return error("%s: Consensus::CheckTxInputs: %s, %s", __func__, tx.GetHash().ToString(), state.ToString());
    }

    // Check for non-standard pay-to-script-hash in inputs
    if (fRequireStandard && !AreInputsStandard(tx, m_view))
        return state.Invalid(TxValidationResult::TX_NOT_STANDARD, "bad-txns-nonstandard-inputs");

    // Check for non-standard witness in P2WSH
    if (tx.HasWitness() && fRequireStandard && !IsWitnessStandard(tx, m_view))
        return state.Invalid(TxValidationResult::TX_WITNESS_MUTATED, "bad-witness-nonstandard");

    int64_t nSigOpsCost = GetTransactionSigOpCost(tx, m_view, STANDARD_SCRIPT_VERIFY_FLAGS);

    // nModifiedFees includes any fee deltas from PrioritiseTransaction
    nModifiedFees = nFees;
    m_pool.ApplyDelta(hash, nModifiedFees);

    // Keep track of transactions that spend a coinbase, which we re-scan
    // during reorgs to ensure COINBASE_MATURITY is still met.
    bool fSpendsCoinbase = false;
    for (const CTxIn &txin : tx.vin) {
        const Coin &coin = m_view.AccessCoin(txin.prevout);
        if (coin.IsCoinBase()) {
            fSpendsCoinbase = true;
            break;
        }
    }

    entry.reset(new CTxMemPoolEntry(ptx, nFees, nAcceptTime, ::ChainActive().Height(),
            fSpendsCoinbase, nSigOpsCost, lp));
    unsigned int nSize = entry->GetTxSize();

    if (nSigOpsCost > MAX_STANDARD_TX_SIGOPS_COST)
        return state.Invalid(TxValidationResult::TX_NOT_STANDARD, "bad-txns-too-many-sigops",
                strprintf("%d", nSigOpsCost));

    // No transactions are allowed below minRelayTxFee except from disconnected
    // blocks
    if (!bypass_limits && !CheckFeeRate(nSize, nModifiedFees, state)) return false;

    if (nAbsurdFee && nFees > nAbsurdFee)
        return state.Invalid(TxValidationResult::TX_NOT_STANDARD,
                "absurdly-high-fee", strprintf("%d > %d", nFees, nAbsurdFee));

    const CTxMemPool::setEntries setIterConflicting = m_pool.GetIterSet(setConflicts);
    // Calculate in-mempool ancestors, up to a limit.
    if (setConflicts.size() == 1) {
        // In general, when we receive an RBF transaction with mempool conflicts, we want to know whether we
        // would meet the chain limits after the conflicts have been removed. However, there isn't a practical
        // way to do this short of calculating the ancestor and descendant sets with an overlay cache of
        // changed mempool entries. Due to both implementation and runtime complexity concerns, this isn't
        // very realistic, thus we only ensure a limited set of transactions are RBF'able despite mempool
        // conflicts here. Importantly, we need to ensure that some transactions which were accepted using
        // the below carve-out are able to be RBF'ed, without impacting the security the carve-out provides
        // for off-chain contract systems (see link in the comment below).
        //
        // Specifically, the subset of RBF transactions which we allow despite chain limits are those which
        // conflict directly with exactly one other transaction (but may evict children of said transaction),
        // and which are not adding any new mempool dependencies. Note that the "no new mempool dependencies"
        // check is accomplished later, so we don't bother doing anything about it here, but if BIP 125 is
        // amended, we may need to move that check to here instead of removing it wholesale.
        //
        // Such transactions are clearly not merging any existing packages, so we are only concerned with
        // ensuring that (a) no package is growing past the package size (not count) limits and (b) we are
        // not allowing something to effectively use the (below) carve-out spot when it shouldn't be allowed
        // to.
        //
        // To check these we first check if we meet the RBF criteria, above, and increment the descendant
        // limits by the direct conflict and its descendants (as these are recalculated in
        // CalculateMempoolAncestors by assuming the new transaction being added is a new descendant, with no
        // removals, of each parent's existing dependent set). The ancestor count limits are unmodified (as
        // the ancestor limits should be the same for both our new transaction and any conflicts).
        // We don't bother incrementing m_limit_descendants by the full removal count as that limit never comes
        // into force here (as we're only adding a single transaction).
        assert(setIterConflicting.size() == 1);
        CTxMemPool::txiter conflict = *setIterConflicting.begin();

        m_limit_descendants += 1;
        m_limit_descendant_size += conflict->GetSizeWithDescendants();
    }

    std::string errString;
    if (!m_pool.CalculateMemPoolAncestors(*entry, setAncestors, m_limit_ancestors, m_limit_ancestor_size, m_limit_descendants, m_limit_descendant_size, errString)) {
        setAncestors.clear();
        // If CalculateMemPoolAncestors fails second time, we want the original error string.
        std::string dummy_err_string;
        // Contracting/payment channels CPFP carve-out:
        // If the new transaction is relatively small (up to 40k weight)
        // and has at most one ancestor (ie ancestor limit of 2, including
        // the new transaction), allow it if its parent has exactly the
        // descendant limit descendants.
        //
        // This allows protocols which rely on distrusting counterparties
        // being able to broadcast descendants of an unconfirmed transaction
        // to be secure by simply only having two immediately-spendable
        // outputs - one for each counterparty. For more info on the uses for
        // this, see https://lists.linuxfoundation.org/pipermail/bitcoin-dev/2018-November/016518.html
        if (nSize >  EXTRA_DESCENDANT_TX_SIZE_LIMIT ||
                !m_pool.CalculateMemPoolAncestors(*entry, setAncestors, 2, m_limit_ancestor_size, m_limit_descendants + 1, m_limit_descendant_size + EXTRA_DESCENDANT_TX_SIZE_LIMIT, dummy_err_string)) {
            return state.Invalid(TxValidationResult::TX_MEMPOOL_POLICY, "too-long-mempool-chain", errString);
        }
    }

    // A transaction that spends outputs that would be replaced by it is invalid. Now
    // that we have the set of all ancestors we can detect this
    // pathological case by making sure setConflicts and setAncestors don't
    // intersect.
    for (CTxMemPool::txiter ancestorIt : setAncestors)
    {
        const uint256 &hashAncestor = ancestorIt->GetTx().GetHash();
        if (setConflicts.count(hashAncestor))
        {
            return state.Invalid(TxValidationResult::TX_CONSENSUS, "bad-txns-spends-conflicting-tx",
                    strprintf("%s spends conflicting transaction %s",
                        hash.ToString(),
                        hashAncestor.ToString()));
        }
    }

    // Check if it's economically rational to mine this transaction rather
    // than the ones it replaces.
    nConflictingFees = 0;
    nConflictingSize = 0;
    uint64_t nConflictingCount = 0;

    // If we don't hold the lock allConflicting might be incomplete; the
    // subsequent RemoveStaged() and addUnchecked() calls don't guarantee
    // mempool consistency for us.
    fReplacementTransaction = setConflicts.size();
    if (fReplacementTransaction)
    {
        CFeeRate newFeeRate(nModifiedFees, nSize);
        std::set<uint256> setConflictsParents;
        const int maxDescendantsToVisit = 100;
        for (const auto& mi : setIterConflicting) {
            // Don't allow the replacement to reduce the feerate of the
            // mempool.
            //
            // We usually don't want to accept replacements with lower
            // feerates than what they replaced as that would lower the
            // feerate of the next block. Requiring that the feerate always
            // be increased is also an easy-to-reason about way to prevent
            // DoS attacks via replacements.
            //
            // We only consider the feerates of transactions being directly
            // replaced, not their indirect descendants. While that does
            // mean high feerate children are ignored when deciding whether
            // or not to replace, we do require the replacement to pay more
            // overall fees too, mitigating most cases.
            CFeeRate oldFeeRate(mi->GetModifiedFee(), mi->GetTxSize());
            if (newFeeRate <= oldFeeRate)
            {
                return state.Invalid(TxValidationResult::TX_MEMPOOL_POLICY, "insufficient fee",
                        strprintf("rejecting replacement %s; new feerate %s <= old feerate %s",
                            hash.ToString(),
                            newFeeRate.ToString(),
                            oldFeeRate.ToString()));
            }

            for (const CTxIn &txin : mi->GetTx().vin)
            {
                setConflictsParents.insert(txin.prevout.hash);
            }

            nConflictingCount += mi->GetCountWithDescendants();
        }
        // This potentially overestimates the number of actual descendants
        // but we just want to be conservative to avoid doing too much
        // work.
        if (nConflictingCount <= maxDescendantsToVisit) {
            // If not too many to replace, then calculate the set of
            // transactions that would have to be evicted
            for (CTxMemPool::txiter it : setIterConflicting) {
                m_pool.CalculateDescendants(it, allConflicting);
            }
            for (CTxMemPool::txiter it : allConflicting) {
                nConflictingFees += it->GetModifiedFee();
                nConflictingSize += it->GetTxSize();
            }
        } else {
            return state.Invalid(TxValidationResult::TX_MEMPOOL_POLICY, "too many potential replacements",
                    strprintf("rejecting replacement %s; too many potential replacements (%d > %d)\n",
                        hash.ToString(),
                        nConflictingCount,
                        maxDescendantsToVisit));
        }

        for (unsigned int j = 0; j < tx.vin.size(); j++)
        {
            // We don't want to accept replacements that require low
            // feerate junk to be mined first. Ideally we'd keep track of
            // the ancestor feerates and make the decision based on that,
            // but for now requiring all new inputs to be confirmed works.
            //
            // Note that if you relax this to make RBF a little more useful,
            // this may break the CalculateMempoolAncestors RBF relaxation,
            // above. See the comment above the first CalculateMempoolAncestors
            // call for more info.
            if (!setConflictsParents.count(tx.vin[j].prevout.hash))
            {
                // Rather than check the UTXO set - potentially expensive -
                // it's cheaper to just check if the new input refers to a
                // tx that's in the mempool.
                if (m_pool.exists(tx.vin[j].prevout.hash)) {
                    return state.Invalid(TxValidationResult::TX_MEMPOOL_POLICY, "replacement-adds-unconfirmed",
                            strprintf("replacement %s adds unconfirmed input, idx %d",
                                hash.ToString(), j));
                }
            }
        }

        // The replacement must pay greater fees than the transactions it
        // replaces - if we did the bandwidth used by those conflicting
        // transactions would not be paid for.
        if (nModifiedFees < nConflictingFees)
        {
            return state.Invalid(TxValidationResult::TX_MEMPOOL_POLICY, "insufficient fee",
                    strprintf("rejecting replacement %s, less fees than conflicting txs; %s < %s",
                        hash.ToString(), FormatMoney(nModifiedFees), FormatMoney(nConflictingFees)));
        }

        // Finally in addition to paying more fees than the conflicts the
        // new transaction must pay for its own bandwidth.
        CAmount nDeltaFees = nModifiedFees - nConflictingFees;
        if (nDeltaFees < ::incrementalRelayFee.GetFee(nSize))
        {
            return state.Invalid(TxValidationResult::TX_MEMPOOL_POLICY, "insufficient fee",
                    strprintf("rejecting replacement %s, not enough additional fees to relay; %s < %s",
                        hash.ToString(),
                        FormatMoney(nDeltaFees),
                        FormatMoney(::incrementalRelayFee.GetFee(nSize))));
        }
    }
    return true;
}

bool MemPoolAccept::PolicyScriptChecks(ATMPArgs& args, Workspace& ws, PrecomputedTransactionData& txdata)
{
    const CTransaction& tx = *ws.m_ptx;

    TxValidationState &state = args.m_state;

    constexpr unsigned int scriptVerifyFlags = STANDARD_SCRIPT_VERIFY_FLAGS;

    // Check input scripts and signatures.
    // This is done last to help prevent CPU exhaustion denial-of-service attacks.
    if (!CheckInputScripts(tx, state, m_view, scriptVerifyFlags, true, false, txdata)) {
        // SCRIPT_VERIFY_CLEANSTACK requires SCRIPT_VERIFY_WITNESS, so we
        // need to turn both off, and compare against just turning off CLEANSTACK
        // to see if the failure is specifically due to witness validation.
        TxValidationState state_dummy; // Want reported failures to be from first CheckInputScripts
        if (!tx.HasWitness() && CheckInputScripts(tx, state_dummy, m_view, scriptVerifyFlags & ~(SCRIPT_VERIFY_WITNESS | SCRIPT_VERIFY_CLEANSTACK), true, false, txdata) &&
                !CheckInputScripts(tx, state_dummy, m_view, scriptVerifyFlags & ~SCRIPT_VERIFY_CLEANSTACK, true, false, txdata)) {
            // Only the witness is missing, so the transaction itself may be fine.
            state.Invalid(TxValidationResult::TX_WITNESS_MUTATED,
                    state.GetRejectReason(), state.GetDebugMessage());
        }
        return false; // state filled in by CheckInputScripts
    }

    return true;
}

bool MemPoolAccept::ConsensusScriptChecks(ATMPArgs& args, Workspace& ws, PrecomputedTransactionData& txdata)
{
    const CTransaction& tx = *ws.m_ptx;
    const uint256& hash = ws.m_hash;

    TxValidationState &state = args.m_state;
    const CChainParams& chainparams = args.m_chainparams;

    // Check again against the current block tip's script verification
    // flags to cache our script execution flags. This is, of course,
    // useless if the next block has different script flags from the
    // previous one, but because the cache tracks script flags for us it
    // will auto-invalidate and we'll just have a few blocks of extra
    // misses on soft-fork activation.
    //
    // This is also useful in case of bugs in the standard flags that cause
    // transactions to pass as valid when they're actually invalid. For
    // instance the STRICTENC flag was incorrectly allowing certain
    // CHECKSIG NOT scripts to pass, even though they were invalid.
    //
    // There is a similar check in CreateNewBlock() to prevent creating
    // invalid blocks (using TestBlockValidity), however allowing such
    // transactions into the mempool can be exploited as a DoS attack.
    unsigned int currentBlockScriptVerifyFlags = GetBlockScriptFlags(::ChainActive().Tip(), chainparams.GetConsensus());
    if (!CheckInputsFromMempoolAndCache(tx, state, m_view, m_pool, currentBlockScriptVerifyFlags, txdata)) {
        return error("%s: BUG! PLEASE REPORT THIS! CheckInputScripts failed against latest-block but not STANDARD flags %s, %s",
                __func__, hash.ToString(), state.ToString());
    }

    return true;
}

bool MemPoolAccept::Finalize(ATMPArgs& args, Workspace& ws)
{
    const CTransaction& tx = *ws.m_ptx;
    const uint256& hash = ws.m_hash;
    TxValidationState &state = args.m_state;
    const bool bypass_limits = args.m_bypass_limits;

    CTxMemPool::setEntries& allConflicting = ws.m_all_conflicting;
    CTxMemPool::setEntries& setAncestors = ws.m_ancestors;
    const CAmount& nModifiedFees = ws.m_modified_fees;
    const CAmount& nConflictingFees = ws.m_conflicting_fees;
    const size_t& nConflictingSize = ws.m_conflicting_size;
    const bool fReplacementTransaction = ws.m_replacement_transaction;
    std::unique_ptr<CTxMemPoolEntry>& entry = ws.m_entry;

    // Remove conflicting transactions from the mempool
    for (CTxMemPool::txiter it : allConflicting)
    {
        LogPrint(BCLog::MEMPOOL, "replacing tx %s with %s for %s additional fees, %d delta bytes\n",
                it->GetTx().GetHash().ToString(),
                hash.ToString(),
                FormatMoney(nModifiedFees - nConflictingFees),
                (int)entry->GetTxSize() - (int)nConflictingSize);
        if (args.m_replaced_transactions)
            args.m_replaced_transactions->push_back(it->GetSharedTx());
    }
    m_pool.RemoveStaged(allConflicting, false, MemPoolRemovalReason::REPLACED);

    // This transaction should only count for fee estimation if:
    // - it isn't a BIP 125 replacement transaction (may not be widely supported)
    // - it's not being re-added during a reorg which bypasses typical mempool fee limits
    // - the node is not behind
    // - the transaction is not dependent on any other transactions in the mempool
    bool validForFeeEstimation = !fReplacementTransaction && !bypass_limits && IsCurrentForFeeEstimation() && m_pool.HasNoInputsOf(tx);

    // Store transaction in memory
    m_pool.addUnchecked(*entry, setAncestors, validForFeeEstimation);

    // trim mempool and check if tx was trimmed
    if (!bypass_limits) {
        LimitMempoolSize(m_pool, gArgs.GetArg("-maxmempool", DEFAULT_MAX_MEMPOOL_SIZE) * 1000000, std::chrono::hours{gArgs.GetArg("-mempoolexpiry", DEFAULT_MEMPOOL_EXPIRY)});
        if (!m_pool.exists(hash))
            return state.Invalid(TxValidationResult::TX_MEMPOOL_POLICY, "mempool full");
    }
    return true;
}

bool MemPoolAccept::AcceptSingleTransaction(const CTransactionRef& ptx, ATMPArgs& args)
{
    AssertLockHeld(cs_main);
    LOCK(m_pool.cs); // mempool "read lock" (held through GetMainSignals().TransactionAddedToMempool())

    Workspace workspace(ptx);

    if (!PreChecks(args, workspace)) return false;

    // Only compute the precomputed transaction data if we need to verify
    // scripts (ie, other policy checks pass). We perform the inexpensive
    // checks first and avoid hashing and signature verification unless those
    // checks pass, to mitigate CPU exhaustion denial-of-service attacks.
    PrecomputedTransactionData txdata(*ptx);

    if (!PolicyScriptChecks(args, workspace, txdata)) return false;

    if (!ConsensusScriptChecks(args, workspace, txdata)) return false;

    // Tx was accepted, but not added
    if (args.m_test_accept) return true;

    if (!Finalize(args, workspace)) return false;

    GetMainSignals().TransactionAddedToMempool(ptx);

    return true;
}

} // anon namespace

/** (try to) add transaction to memory pool with a specified acceptance time **/
static bool AcceptToMemoryPoolWithTime(const CChainParams& chainparams, CTxMemPool& pool, TxValidationState &state, const CTransactionRef &tx,
                        int64_t nAcceptTime, std::list<CTransactionRef>* plTxnReplaced,
                        bool bypass_limits, const CAmount nAbsurdFee, bool test_accept) EXCLUSIVE_LOCKS_REQUIRED(cs_main)
{
    std::vector<COutPoint> coins_to_uncache;
    MemPoolAccept::ATMPArgs args { chainparams, state, nAcceptTime, plTxnReplaced, bypass_limits, nAbsurdFee, coins_to_uncache, test_accept };
    bool res = MemPoolAccept(pool).AcceptSingleTransaction(tx, args);
    if (!res) {
        // Remove coins that were not present in the coins cache before calling ATMPW;
        // this is to prevent memory DoS in case we receive a large number of
        // invalid transactions that attempt to overrun the in-memory coins cache
        // (`CCoinsViewCache::cacheCoins`).

        for (const COutPoint& hashTx : coins_to_uncache)
            ::ChainstateActive().CoinsTip().Uncache(hashTx);
    }
    // After we've (potentially) uncached entries, ensure our coins cache is still within its size limits
    BlockValidationState state_dummy;
    ::ChainstateActive().FlushStateToDisk(chainparams, state_dummy, FlushStateMode::PERIODIC);
    return res;
}

bool AcceptToMemoryPool(CTxMemPool& pool, TxValidationState &state, const CTransactionRef &tx,
                        std::list<CTransactionRef>* plTxnReplaced,
                        bool bypass_limits, const CAmount nAbsurdFee, bool test_accept)
{
    const CChainParams& chainparams = Params();
    return AcceptToMemoryPoolWithTime(chainparams, pool, state, tx, GetTime(), plTxnReplaced, bypass_limits, nAbsurdFee, test_accept);
}

/**
 * Return transaction in txOut, and if it was found inside a block, its hash is placed in hashBlock.
 * If blockIndex is provided, the transaction is fetched from the corresponding block.
 */
bool GetTransaction(const uint256& hash, CTransactionRef& txOut, const Consensus::Params& consensusParams, uint256& hashBlock, const CBlockIndex* const block_index)
{
    LOCK(cs_main);

    if (!block_index) {
        CTransactionRef ptx = mempool.get(hash);
        if (ptx) {
            txOut = ptx;
            return true;
        }

        if (g_txindex) {
            return g_txindex->FindTx(hash, hashBlock, txOut);
        }
    } else {
        CBlock block;
        if (ReadBlockFromDisk(block, block_index, consensusParams)) {
            for (const auto& tx : block.vtx) {
                if (tx->GetHash() == hash) {
                    txOut = tx;
                    hashBlock = block_index->GetBlockHash();
                    return true;
                }
            }
        }
    }

    return false;
}






//////////////////////////////////////////////////////////////////////////////
//
// CBlock and CBlockIndex
//

bool CheckProofOfWork(const CBlockHeader& block, const Consensus::Params& params)
{
    if (!block.pow.isValid (block.GetHash(), params))
        return error("%s : proof of work failed", __func__);
    return true;
}

static bool WriteBlockToDisk(const CBlock& block, FlatFilePos& pos, const CMessageHeader::MessageStartChars& messageStart)
{
    // Open history file to append
    CAutoFile fileout(OpenBlockFile(pos), SER_DISK, CLIENT_VERSION);
    if (fileout.IsNull())
        return error("WriteBlockToDisk: OpenBlockFile failed");

    // Write index header
    unsigned int nSize = GetSerializeSize(block, fileout.GetVersion());
    fileout << messageStart << nSize;

    // Write block
    long fileOutPos = ftell(fileout.Get());
    if (fileOutPos < 0)
        return error("WriteBlockToDisk: ftell failed");
    pos.nPos = (unsigned int)fileOutPos;
    fileout << block;

    return true;
}

/* Generic implementation of block reading that can handle
   both a block and its header.  */

template<typename T>
static bool ReadBlockOrHeader(T& block, const FlatFilePos& pos, const Consensus::Params& consensusParams)
{
    block.SetNull();

    // Open history file to read
    CAutoFile filein(OpenBlockFile(pos, true), SER_DISK, CLIENT_VERSION);
    if (filein.IsNull())
        return error("ReadBlockFromDisk: OpenBlockFile failed for %s", pos.ToString());

    // Read block
    try {
        filein >> block;
    }
    catch (const std::exception& e) {
        return error("%s: Deserialize or I/O error - %s at %s", __func__, e.what(), pos.ToString());
    }

    // Check the header
    if (!CheckProofOfWork(block, consensusParams))
        return error("ReadBlockFromDisk: Errors in block header at %s", pos.ToString());

    return true;
}

template<typename T>
static bool ReadBlockOrHeader(T& block, const CBlockIndex* pindex, const Consensus::Params& consensusParams)
{
    FlatFilePos blockPos;
    {
        LOCK(cs_main);
        blockPos = pindex->GetBlockPos();
    }

    if (!ReadBlockOrHeader(block, blockPos, consensusParams))
        return false;
    if (block.GetHash() != pindex->GetBlockHash())
        return error("ReadBlockFromDisk(CBlock&, CBlockIndex*): GetHash() doesn't match index for %s at %s",
                pindex->ToString(), pindex->GetBlockPos().ToString());
    return true;
}

bool ReadBlockFromDisk(CBlock& block, const FlatFilePos& pos, const Consensus::Params& consensusParams)
{
    return ReadBlockOrHeader(block, pos, consensusParams);
}

bool ReadBlockFromDisk(CBlock& block, const CBlockIndex* pindex, const Consensus::Params& consensusParams)
{
    return ReadBlockOrHeader(block, pindex, consensusParams);
}

bool ReadBlockHeaderFromDisk(CBlockHeader& block, const CBlockIndex* pindex, const Consensus::Params& consensusParams)
{
    return ReadBlockOrHeader(block, pindex, consensusParams);
}

bool ReadRawBlockFromDisk(std::vector<uint8_t>& block, const FlatFilePos& pos, const CMessageHeader::MessageStartChars& message_start)
{
    FlatFilePos hpos = pos;
    hpos.nPos -= 8; // Seek back 8 bytes for meta header
    CAutoFile filein(OpenBlockFile(hpos, true), SER_DISK, CLIENT_VERSION);
    if (filein.IsNull()) {
        return error("%s: OpenBlockFile failed for %s", __func__, pos.ToString());
    }

    try {
        CMessageHeader::MessageStartChars blk_start;
        unsigned int blk_size;

        filein >> blk_start >> blk_size;

        if (memcmp(blk_start, message_start, CMessageHeader::MESSAGE_START_SIZE)) {
            return error("%s: Block magic mismatch for %s: %s versus expected %s", __func__, pos.ToString(),
                    HexStr(blk_start, blk_start + CMessageHeader::MESSAGE_START_SIZE),
                    HexStr(message_start, message_start + CMessageHeader::MESSAGE_START_SIZE));
        }

        if (blk_size > MAX_SIZE) {
            return error("%s: Block data is larger than maximum deserialization size for %s: %s versus %s", __func__, pos.ToString(),
                    blk_size, MAX_SIZE);
        }

        block.resize(blk_size); // Zeroing of memory is intentional here
        filein.read((char*)block.data(), blk_size);
    } catch(const std::exception& e) {
        return error("%s: Read from block file failed: %s for %s", __func__, e.what(), pos.ToString());
    }

    return true;
}

bool ReadRawBlockFromDisk(std::vector<uint8_t>& block, const CBlockIndex* pindex, const CMessageHeader::MessageStartChars& message_start)
{
    FlatFilePos block_pos;
    {
        LOCK(cs_main);
        block_pos = pindex->GetBlockPos();
    }

    return ReadRawBlockFromDisk(block, block_pos, message_start);
}

CAmount GetBlockSubsidy(int nHeight, const Consensus::Params& consensusParams)
{
    /* Special rule:  Before the post-ICO fork, the block reward is always set
       to 1 CHI except for regtest net.  (The latter exception is so that
       we do not have to update many magic values in tests.)  */
    if (!consensusParams.fPowNoRetargeting
          && !consensusParams.rules->ForkInEffect (Consensus::Fork::POST_ICO,
                                                   nHeight))
        return COIN;

    int halvings = nHeight / consensusParams.nSubsidyHalvingInterval;
    // Force block reward to zero when right shift is undefined.
    if (halvings >= 64)
        return 0;

    CAmount nSubsidy = consensusParams.initialSubsidy;
    // Subsidy is cut in half every 2,100,000 blocks which will occur approximately every 4 years.
    nSubsidy >>= halvings;
    return nSubsidy;
}

CoinsViews::CoinsViews(
    std::string ldb_name,
    size_t cache_size_bytes,
    bool in_memory,
    bool should_wipe) : m_dbview(
                            GetDataDir() / ldb_name, cache_size_bytes, in_memory, should_wipe),
                        m_catcherview(&m_dbview) {}

void CoinsViews::InitCache()
{
    m_cacheview = MakeUnique<CCoinsViewCache>(&m_catcherview);
}

// NOTE: for now m_blockman is set to a global, but this will be changed
// in a future commit.
CChainState::CChainState() : m_blockman(g_blockman) {}


void CChainState::InitCoinsDB(
    size_t cache_size_bytes,
    bool in_memory,
    bool should_wipe,
    std::string leveldb_name)
{
    m_coins_views = MakeUnique<CoinsViews>(
        leveldb_name, cache_size_bytes, in_memory, should_wipe);
}

void CChainState::InitCoinsCache()
{
    assert(m_coins_views != nullptr);
    m_coins_views->InitCache();
}

// Note that though this is marked const, we may end up modifying `m_cached_finished_ibd`, which
// is a performance-related implementation detail. This function must be marked
// `const` so that `CValidationInterface` clients (which are given a `const CChainState*`)
// can call it.
//
bool CChainState::IsInitialBlockDownload() const
{
    // Optimization: pre-test latch before taking the lock.
    if (m_cached_finished_ibd.load(std::memory_order_relaxed))
        return false;

    LOCK(cs_main);
    if (m_cached_finished_ibd.load(std::memory_order_relaxed))
        return false;
    if (fImporting || fReindex)
        return true;
    if (m_chain.Tip() == nullptr)
        return true;
    if (m_chain.Tip()->nChainWork < nMinimumChainWork)
        return true;
    if (m_chain.Tip()->GetBlockTime() < (GetTime() - nMaxTipAge))
        return true;
    LogPrintf("Leaving InitialBlockDownload (latching to false)\n");
    m_cached_finished_ibd.store(true, std::memory_order_relaxed);
    return false;
}

static CBlockIndex *pindexBestForkTip = nullptr, *pindexBestForkBase = nullptr;

BlockMap& BlockIndex()
{
    return g_blockman.m_block_index;
}

static void AlertNotify(const std::string& strMessage)
{
    uiInterface.NotifyAlertChanged();
#if HAVE_SYSTEM
    std::string strCmd = gArgs.GetArg("-alertnotify", "");
    if (strCmd.empty()) return;

    // Alert text should be plain ascii coming from a trusted source, but to
    // be safe we first strip anything not in safeChars, then add single quotes around
    // the whole string before passing it to the shell:
    std::string singleQuote("'");
    std::string safeStatus = SanitizeString(strMessage);
    safeStatus = singleQuote+safeStatus+singleQuote;
    boost::replace_all(strCmd, "%s", safeStatus);

    std::thread t(runCommand, strCmd);
    t.detach(); // thread runs free
#endif
}

static void CheckForkWarningConditions() EXCLUSIVE_LOCKS_REQUIRED(cs_main)
{
    AssertLockHeld(cs_main);
    // Before we get past initial download, we cannot reliably alert about forks
    // (we assume we don't get stuck on a fork before finishing our initial sync)
    if (::ChainstateActive().IsInitialBlockDownload())
        return;

    // If our best fork is no longer within 72 blocks (+/- 12 hours if no one mines it)
    // of our head, drop it
    if (pindexBestForkTip && ::ChainActive().Height() - pindexBestForkTip->nHeight >= 72)
        pindexBestForkTip = nullptr;

    if (pindexBestForkTip || (pindexBestInvalid && pindexBestInvalid->nChainWork > ::ChainActive().Tip()->nChainWork + (GetBlockProof(*::ChainActive().Tip()) * 6)))
    {
        if (!GetfLargeWorkForkFound() && pindexBestForkBase)
        {
            std::string warning = std::string("'Warning: Large-work fork detected, forking after block ") +
                pindexBestForkBase->phashBlock->ToString() + std::string("'");
            AlertNotify(warning);
        }
        if (pindexBestForkTip && pindexBestForkBase)
        {
            LogPrintf("%s: Warning: Large valid fork found\n  forking the chain at height %d (%s)\n  lasting to height %d (%s).\nChain state database corruption likely.\n", __func__,
                   pindexBestForkBase->nHeight, pindexBestForkBase->phashBlock->ToString(),
                   pindexBestForkTip->nHeight, pindexBestForkTip->phashBlock->ToString());
            SetfLargeWorkForkFound(true);
        }
        else
        {
            LogPrintf("%s: Warning: Found invalid chain at least ~6 blocks longer than our best chain.\nChain state database corruption likely.\n", __func__);
            SetfLargeWorkInvalidChainFound(true);
        }
    }
    else
    {
        SetfLargeWorkForkFound(false);
        SetfLargeWorkInvalidChainFound(false);
    }
}

static void CheckForkWarningConditionsOnNewFork(CBlockIndex* pindexNewForkTip) EXCLUSIVE_LOCKS_REQUIRED(cs_main)
{
    AssertLockHeld(cs_main);
    // If we are on a fork that is sufficiently large, set a warning flag
    CBlockIndex* pfork = pindexNewForkTip;
    CBlockIndex* plonger = ::ChainActive().Tip();
    while (pfork && pfork != plonger)
    {
        while (plonger && plonger->nHeight > pfork->nHeight)
            plonger = plonger->pprev;
        if (pfork == plonger)
            break;
        pfork = pfork->pprev;
    }

    // We define a condition where we should warn the user about as a fork of at least 7 blocks
    // with a tip within 72 blocks (+/- 12 hours if no one mines it) of ours
    // We use 7 blocks rather arbitrarily as it represents just under 10% of sustained network
    // hash rate operating on the fork.
    // or a chain that is entirely longer than ours and invalid (note that this should be detected by both)
    // We define it this way because it allows us to only store the highest fork tip (+ base) which meets
    // the 7-block condition and from this always have the most-likely-to-cause-warning fork
    if (pfork && (!pindexBestForkTip || pindexNewForkTip->nHeight > pindexBestForkTip->nHeight) &&
            pindexNewForkTip->nChainWork - pfork->nChainWork > (GetBlockProof(*pfork) * 7) &&
            ::ChainActive().Height() - pindexNewForkTip->nHeight < 72)
    {
        pindexBestForkTip = pindexNewForkTip;
        pindexBestForkBase = pfork;
    }

    CheckForkWarningConditions();
}

// Called both upon regular invalid block discovery *and* InvalidateBlock
void static InvalidChainFound(CBlockIndex* pindexNew) EXCLUSIVE_LOCKS_REQUIRED(cs_main)
{
    if (!pindexBestInvalid || pindexNew->nChainWork > pindexBestInvalid->nChainWork)
        pindexBestInvalid = pindexNew;
    if (pindexBestHeader != nullptr && pindexBestHeader->GetAncestor(pindexNew->nHeight) == pindexNew) {
        pindexBestHeader = ::ChainActive().Tip();
    }

    LogPrintf("%s: invalid block=%s  height=%d  log2_work=%.8g  date=%s\n", __func__,
      pindexNew->GetBlockHash().ToString(), pindexNew->nHeight,
      log(pindexNew->nChainWork.getdouble())/log(2.0), FormatISO8601DateTime(pindexNew->GetBlockTime()));
    CBlockIndex *tip = ::ChainActive().Tip();
    assert (tip);
    LogPrintf("%s:  current best=%s  height=%d  log2_work=%.8g  date=%s\n", __func__,
      tip->GetBlockHash().ToString(), ::ChainActive().Height(), log(tip->nChainWork.getdouble())/log(2.0),
      FormatISO8601DateTime(tip->GetBlockTime()));
    CheckForkWarningConditions();
}

// Same as InvalidChainFound, above, except not called directly from InvalidateBlock,
// which does its own setBlockIndexCandidates manageent.
void CChainState::InvalidBlockFound(CBlockIndex *pindex, const BlockValidationState &state) {
    if (state.GetResult() != BlockValidationResult::BLOCK_MUTATED) {
        pindex->nStatus |= BLOCK_FAILED_VALID;
        m_blockman.m_failed_blocks.insert(pindex);
        setDirtyBlockIndex.insert(pindex);
        setBlockIndexCandidates.erase(pindex);
        InvalidChainFound(pindex);
    }
}

void UpdateCoins(const CTransaction& tx, CCoinsViewCache& inputs, CTxUndo &txundo, int nHeight)
{
    // mark inputs spent
    if (!tx.IsCoinBase()) {
        txundo.vprevout.reserve(tx.vin.size());
        for (const CTxIn &txin : tx.vin) {
            txundo.vprevout.emplace_back();
            bool is_spent = inputs.SpendCoin(txin.prevout, &txundo.vprevout.back());
            assert(is_spent);
        }
    }
    // add outputs
    AddCoins(inputs, tx, nHeight);
}

void UpdateCoins(const CTransaction& tx, CCoinsViewCache& inputs, int nHeight)
{
    CTxUndo txundo;
    UpdateCoins(tx, inputs, txundo, nHeight);
}

bool CScriptCheck::operator()() {
    const CScript &scriptSig = ptxTo->vin[nIn].scriptSig;
    const CScriptWitness *witness = &ptxTo->vin[nIn].scriptWitness;
    return VerifyScript(scriptSig, m_tx_out.scriptPubKey, witness, nFlags, CachingTransactionSignatureChecker(ptxTo, nIn, m_tx_out.nValue, cacheStore, *txdata), &error);
}

int GetSpendHeight(const CCoinsViewCache& inputs)
{
    LOCK(cs_main);
    CBlockIndex* pindexPrev = LookupBlockIndex(inputs.GetBestBlock());
    return pindexPrev->nHeight + 1;
}


static CuckooCache::cache<uint256, SignatureCacheHasher> scriptExecutionCache;
static uint256 scriptExecutionCacheNonce(GetRandHash());

void InitScriptExecutionCache() {
    // nMaxCacheSize is unsigned. If -maxsigcachesize is set to zero,
    // setup_bytes creates the minimum possible cache (2 elements).
    size_t nMaxCacheSize = std::min(std::max((int64_t)0, gArgs.GetArg("-maxsigcachesize", DEFAULT_MAX_SIG_CACHE_SIZE) / 2), MAX_MAX_SIG_CACHE_SIZE) * ((size_t) 1 << 20);
    size_t nElems = scriptExecutionCache.setup_bytes(nMaxCacheSize);
    LogPrintf("Using %zu MiB out of %zu/2 requested for script execution cache, able to store %zu elements\n",
            (nElems*sizeof(uint256)) >>20, (nMaxCacheSize*2)>>20, nElems);
}

/**
 * Check whether all of this transaction's input scripts succeed.
 *
 * This involves ECDSA signature checks so can be computationally intensive. This function should
 * only be called after the cheap sanity checks in CheckTxInputs passed.
 *
 * If pvChecks is not nullptr, script checks are pushed onto it instead of being performed inline. Any
 * script checks which are not necessary (eg due to script execution cache hits) are, obviously,
 * not pushed onto pvChecks/run.
 *
 * Setting cacheSigStore/cacheFullScriptStore to false will remove elements from the corresponding cache
 * which are matched. This is useful for checking blocks where we will likely never need the cache
 * entry again.
 *
 * Note that we may set state.reason to NOT_STANDARD for extra soft-fork flags in flags, block-checking
 * callers should probably reset it to CONSENSUS in such cases.
 *
 * Non-static (and re-declared) in src/test/txvalidationcache_tests.cpp
 */
bool CheckInputScripts(const CTransaction& tx, TxValidationState &state, const CCoinsViewCache &inputs, unsigned int flags, bool cacheSigStore, bool cacheFullScriptStore, PrecomputedTransactionData& txdata, std::vector<CScriptCheck> *pvChecks) EXCLUSIVE_LOCKS_REQUIRED(cs_main)
{
    if (tx.IsCoinBase()) return true;

    if (pvChecks) {
        pvChecks->reserve(tx.vin.size());
    }

    // First check if script executions have been cached with the same
    // flags. Note that this assumes that the inputs provided are
    // correct (ie that the transaction hash which is in tx's prevouts
    // properly commits to the scriptPubKey in the inputs view of that
    // transaction).
    uint256 hashCacheEntry;
    // We only use the first 19 bytes of nonce to avoid a second SHA
    // round - giving us 19 + 32 + 4 = 55 bytes (+ 8 + 1 = 64)
    static_assert(55 - sizeof(flags) - 32 >= 128/8, "Want at least 128 bits of nonce for script execution cache");
    CSHA256().Write(scriptExecutionCacheNonce.begin(), 55 - sizeof(flags) - 32).Write(tx.GetWitnessHash().begin(), 32).Write((unsigned char*)&flags, sizeof(flags)).Finalize(hashCacheEntry.begin());
    AssertLockHeld(cs_main); //TODO: Remove this requirement by making CuckooCache not require external locks
    if (scriptExecutionCache.contains(hashCacheEntry, !cacheFullScriptStore)) {
        return true;
    }

    for (unsigned int i = 0; i < tx.vin.size(); i++) {
        const COutPoint &prevout = tx.vin[i].prevout;
        const Coin& coin = inputs.AccessCoin(prevout);
        assert(!coin.IsSpent());

        // We very carefully only pass in things to CScriptCheck which
        // are clearly committed to by tx' witness hash. This provides
        // a sanity check that our caching is not introducing consensus
        // failures through additional data in, eg, the coins being
        // spent being checked as a part of CScriptCheck.

        // Verify signature
        CScriptCheck check(coin.out, tx, i, flags, cacheSigStore, &txdata);
        if (pvChecks) {
            pvChecks->push_back(CScriptCheck());
            check.swap(pvChecks->back());
        } else if (!check()) {
            if (flags & STANDARD_NOT_MANDATORY_VERIFY_FLAGS) {
                // Check whether the failure was caused by a
                // non-mandatory script verification check, such as
                // non-standard DER encodings or non-null dummy
                // arguments; if so, ensure we return NOT_STANDARD
                // instead of CONSENSUS to avoid downstream users
                // splitting the network between upgraded and
                // non-upgraded nodes by banning CONSENSUS-failing
                // data providers.
                CScriptCheck check2(coin.out, tx, i,
                        flags & ~STANDARD_NOT_MANDATORY_VERIFY_FLAGS, cacheSigStore, &txdata);
                if (check2())
                    return state.Invalid(TxValidationResult::TX_NOT_STANDARD, strprintf("non-mandatory-script-verify-flag (%s)", ScriptErrorString(check.GetScriptError())));
            }
            // MANDATORY flag failures correspond to
            // TxValidationResult::TX_CONSENSUS. Because CONSENSUS
            // failures are the most serious case of validation
            // failures, we may need to consider using
            // RECENT_CONSENSUS_CHANGE for any script failure that
            // could be due to non-upgraded nodes which we may want to
            // support, to avoid splitting the network (but this
            // depends on the details of how net_processing handles
            // such errors).
            return state.Invalid(TxValidationResult::TX_CONSENSUS, strprintf("mandatory-script-verify-flag-failed (%s)", ScriptErrorString(check.GetScriptError())));
        }
    }

    if (cacheFullScriptStore && !pvChecks) {
        // We executed all of the provided scripts, and were told to
        // cache the result. Do so now.
        scriptExecutionCache.insert(hashCacheEntry);
    }

    return true;
}

static bool UndoWriteToDisk(const CBlockUndo& blockundo, FlatFilePos& pos, const uint256& hashBlock, const CMessageHeader::MessageStartChars& messageStart)
{
    // Open history file to append
    CAutoFile fileout(OpenUndoFile(pos), SER_DISK, CLIENT_VERSION);
    if (fileout.IsNull())
        return error("%s: OpenUndoFile failed", __func__);

    // Write index header
    unsigned int nSize = GetSerializeSize(blockundo, fileout.GetVersion());
    fileout << messageStart << nSize;

    // Write undo data
    long fileOutPos = ftell(fileout.Get());
    if (fileOutPos < 0)
        return error("%s: ftell failed", __func__);
    pos.nPos = (unsigned int)fileOutPos;
    fileout << blockundo;

    // calculate & write checksum
    CHashWriter hasher(SER_GETHASH, PROTOCOL_VERSION);
    hasher << hashBlock;
    hasher << blockundo;
    fileout << hasher.GetHash();

    return true;
}

bool UndoReadFromDisk(CBlockUndo& blockundo, const CBlockIndex* pindex)
{
    FlatFilePos pos = pindex->GetUndoPos();
    if (pos.IsNull()) {
        return error("%s: no undo data available", __func__);
    }

    // Open history file to read
    CAutoFile filein(OpenUndoFile(pos, true), SER_DISK, CLIENT_VERSION);
    if (filein.IsNull())
        return error("%s: OpenUndoFile failed", __func__);

    // Read block
    uint256 hashChecksum;
    CHashVerifier<CAutoFile> verifier(&filein); // We need a CHashVerifier as reserializing may lose data
    try {
        verifier << pindex->pprev->GetBlockHash();
        verifier >> blockundo;
        filein >> hashChecksum;
    }
    catch (const std::exception& e) {
        return error("%s: Deserialize or I/O error - %s", __func__, e.what());
    }

    // Verify checksum
    if (hashChecksum != verifier.GetHash())
        return error("%s: Checksum mismatch", __func__);

    return true;
}

/** Abort with a message */
static bool AbortNode(const std::string& strMessage, const std::string& userMessage = "", unsigned int prefix = 0)
{
    SetMiscWarning(strMessage);
    LogPrintf("*** %s\n", strMessage);
    if (!userMessage.empty()) {
        uiInterface.ThreadSafeMessageBox(userMessage, "", CClientUIInterface::MSG_ERROR | prefix);
    } else {
        uiInterface.ThreadSafeMessageBox(_("Error: A fatal internal error occurred, see debug.log for details").translated, "", CClientUIInterface::MSG_ERROR | CClientUIInterface::MSG_NOPREFIX);
    }
    StartShutdown();
    return false;
}

static bool AbortNode(BlockValidationState& state, const std::string& strMessage, const std::string& userMessage = "", unsigned int prefix = 0)
{
    AbortNode(strMessage, userMessage, prefix);
    return state.Error(strMessage);
}

/**
 * Restore the UTXO in a Coin at a given COutPoint
 * @param undo The Coin to be restored.
 * @param view The coins view to which to apply the changes.
 * @param out The out point that corresponds to the tx input.
 * @return A DisconnectResult as an int
 */
int ApplyTxInUndo(Coin&& undo, CCoinsViewCache& view, const COutPoint& out)
{
    bool fClean = true;

    if (view.HaveCoin(out)) fClean = false; // overwriting transaction output

    // The potential_overwrite parameter to AddCoin is only allowed to be false if we know for
    // sure that the coin did not already exist in the cache. As we have queried for that above
    // using HaveCoin, we don't need to guess. When fClean is false, a coin already existed and
    // it is an overwrite.
    view.AddCoin(out, std::move(undo), !fClean);

    return fClean ? DISCONNECT_OK : DISCONNECT_UNCLEAN;
}

/** Undo the effects of this block (with given index) on the UTXO set represented by coins.
 *  When FAILED is returned, view is left in an indeterminate state. */
DisconnectResult CChainState::DisconnectBlock(const CBlock& block, const CBlockIndex* pindex, CCoinsViewCache& view)
{
    bool fClean = true;

    CBlockUndo blockUndo;
    if (!UndoReadFromDisk(blockUndo, pindex)) {
        error("DisconnectBlock(): failure reading undo data");
        return DISCONNECT_FAILED;
    }

    if (blockUndo.vtxundo.size() + 1 != block.vtx.size()) {
        error("DisconnectBlock(): block and undo data inconsistent");
        return DISCONNECT_FAILED;
    }

    // undo transactions in reverse order
    for (int i = block.vtx.size() - 1; i >= 0; i--) {
        const CTransaction &tx = *(block.vtx[i]);
        uint256 hash = tx.GetHash();
        bool is_coinbase = tx.IsCoinBase();

        // Check that all outputs are available and match the outputs in the block itself
        // exactly.
        for (size_t o = 0; o < tx.vout.size(); o++) {
            if (!tx.vout[o].scriptPubKey.IsUnspendable()) {
                COutPoint out(hash, o);
                Coin coin;
                bool is_spent = view.SpendCoin(out, &coin);
                if (!is_spent || tx.vout[o] != coin.out || pindex->nHeight != coin.nHeight || is_coinbase != coin.fCoinBase) {
                    fClean = false;
                }
            }
        }

        // restore inputs
        if (i > 0) { // not coinbases
            CTxUndo &txundo = blockUndo.vtxundo[i-1];
            if (txundo.vprevout.size() != tx.vin.size()) {
                error("DisconnectBlock(): transaction and undo data inconsistent");
                return DISCONNECT_FAILED;
            }
            for (unsigned int j = tx.vin.size(); j-- > 0;) {
                const COutPoint &out = tx.vin[j].prevout;
                int res = ApplyTxInUndo(std::move(txundo.vprevout[j]), view, out);
                if (res == DISCONNECT_FAILED) return DISCONNECT_FAILED;
                fClean = fClean && res != DISCONNECT_UNCLEAN;
            }
            // At this point, all of txundo.vprevout should have been moved out.
        }
    }

    // undo name operations in reverse order
    std::vector<CNameTxUndo>::const_reverse_iterator nameUndoIter;
    for (nameUndoIter = blockUndo.vnameundo.rbegin ();
         nameUndoIter != blockUndo.vnameundo.rend (); ++nameUndoIter)
      nameUndoIter->apply (view);

    // move best block pointer to prevout block
    view.SetBestBlock(pindex->pprev->GetBlockHash());

    return fClean ? DISCONNECT_OK : DISCONNECT_UNCLEAN;
}

void static FlushBlockFile(bool fFinalize = false)
{
    LOCK(cs_LastBlockFile);

    FlatFilePos block_pos_old(nLastBlockFile, vinfoBlockFile[nLastBlockFile].nSize);
    FlatFilePos undo_pos_old(nLastBlockFile, vinfoBlockFile[nLastBlockFile].nUndoSize);

    bool status = true;
    status &= BlockFileSeq().Flush(block_pos_old, fFinalize);
    status &= UndoFileSeq().Flush(undo_pos_old, fFinalize);
    if (!status) {
        AbortNode("Flushing block file to disk failed. This is likely the result of an I/O error.");
    }
}

static bool FindUndoPos(BlockValidationState &state, int nFile, FlatFilePos &pos, unsigned int nAddSize);

static bool WriteUndoDataForBlock(const CBlockUndo& blockundo, BlockValidationState& state, CBlockIndex* pindex, const CChainParams& chainparams)
{
    // Write undo information to disk
    if (pindex->GetUndoPos().IsNull()) {
        FlatFilePos _pos;
        if (!FindUndoPos(state, pindex->nFile, _pos, ::GetSerializeSize(blockundo, CLIENT_VERSION) + 40))
            return error("ConnectBlock(): FindUndoPos failed");
        if (!UndoWriteToDisk(blockundo, _pos, pindex->pprev->GetBlockHash(), chainparams.MessageStart()))
            return AbortNode(state, "Failed to write undo data");

        // update nUndoPos in block index
        pindex->nUndoPos = _pos.nPos;
        pindex->nStatus |= BLOCK_HAVE_UNDO;
        setDirtyBlockIndex.insert(pindex);
    }

    return true;
}

static CCheckQueue<CScriptCheck> scriptcheckqueue(128);

void ThreadScriptCheck(int worker_num) {
    util::ThreadRename(strprintf("scriptch.%i", worker_num));
    scriptcheckqueue.Thread();
}

VersionBitsCache versionbitscache GUARDED_BY(cs_main);

int32_t ComputeBlockVersion(const CBlockIndex* pindexPrev, const Consensus::Params& params)
{
    LOCK(cs_main);
    int32_t nVersion = VERSIONBITS_TOP_BITS;

    for (int i = 0; i < (int)Consensus::MAX_VERSION_BITS_DEPLOYMENTS; i++) {
        ThresholdState state = VersionBitsState(pindexPrev, params, static_cast<Consensus::DeploymentPos>(i), versionbitscache);
        if (state == ThresholdState::LOCKED_IN || state == ThresholdState::STARTED) {
            nVersion |= VersionBitsMask(params, static_cast<Consensus::DeploymentPos>(i));
        }
    }

    return nVersion;
}

/**
 * Threshold condition checker that triggers when unknown versionbits are seen on the network.
 */
class WarningBitsConditionChecker : public AbstractThresholdConditionChecker
{
private:
    int bit;

public:
    explicit WarningBitsConditionChecker(int bitIn) : bit(bitIn) {}

    int64_t BeginTime(const Consensus::Params& params) const override { return 0; }
    int64_t EndTime(const Consensus::Params& params) const override { return std::numeric_limits<int64_t>::max(); }
    int Period(const Consensus::Params& params) const override { return params.nMinerConfirmationWindow; }
    int Threshold(const Consensus::Params& params) const override { return params.nRuleChangeActivationThreshold; }

    bool Condition(const CBlockIndex* pindex, const Consensus::Params& params) const override
    {
        return pindex->nHeight >= params.MinBIP9WarningHeight &&
               ((pindex->nVersion & VERSIONBITS_TOP_MASK) == VERSIONBITS_TOP_BITS) &&
               ((pindex->nVersion >> bit) & 1) != 0 &&
               ((ComputeBlockVersion(pindex->pprev, params) >> bit) & 1) == 0;
    }
};

static ThresholdConditionCache warningcache[VERSIONBITS_NUM_BITS] GUARDED_BY(cs_main);

static unsigned int GetBlockScriptFlags(const CBlockIndex* pindex, const Consensus::Params& consensusparams) EXCLUSIVE_LOCKS_REQUIRED(cs_main) {
    AssertLockHeld(cs_main);

    unsigned int flags = SCRIPT_VERIFY_NONE;

    if (pindex->nHeight >= consensusparams.BIP16Height) {
        flags |= SCRIPT_VERIFY_P2SH;
    }

    // Start enforcing the DERSIG (BIP66) rule
    if (pindex->nHeight >= consensusparams.BIP66Height) {
        flags |= SCRIPT_VERIFY_DERSIG;
    }

    // Start enforcing CHECKLOCKTIMEVERIFY (BIP65) rule
    if (pindex->nHeight >= consensusparams.BIP65Height) {
        flags |= SCRIPT_VERIFY_CHECKLOCKTIMEVERIFY;
    }

    // Start enforcing BIP112 (CHECKSEQUENCEVERIFY)
    if (pindex->nHeight >= consensusparams.CSVHeight) {
        flags |= SCRIPT_VERIFY_CHECKSEQUENCEVERIFY;
    }

    // Start enforcing BIP147 NULLDUMMY (activated simultaneously with segwit)
    if (IsWitnessEnabled(pindex->pprev, consensusparams)) {
        flags |= SCRIPT_VERIFY_NULLDUMMY;
        flags |= SCRIPT_VERIFY_WITNESS;
    }

    return flags;
}



static int64_t nTimeCheck = 0;
static int64_t nTimeForks = 0;
static int64_t nTimeVerify = 0;
static int64_t nTimeConnect = 0;
static int64_t nTimeIndex = 0;
static int64_t nTimeCallbacks = 0;
static int64_t nTimeTotal = 0;
static int64_t nBlocksTotal = 0;

/** Apply the effects of this block (with given index) on the UTXO set represented by coins.
 *  Validity checks that depend on the UTXO set are also done; ConnectBlock()
 *  can fail if those validity checks fail (among other reasons). */
bool CChainState::ConnectBlock(const CBlock& block, BlockValidationState& state, CBlockIndex* pindex,
                  CCoinsViewCache& view,
                  const CChainParams& chainparams, bool fJustCheck)
{
    AssertLockHeld(cs_main);
    assert(pindex);
    assert(*pindex->phashBlock == block.GetHash());
    int64_t nTimeStart = GetTimeMicros();

    // Check it again in case a previous version let a bad block in
    // NOTE: We don't currently (re-)invoke ContextualCheckBlock() or
    // ContextualCheckBlockHeader() here. This means that if we add a new
    // consensus rule that is enforced in one of those two functions, then we
    // may have let in a block that violates the rule prior to updating the
    // software, and we would NOT be enforcing the rule here. Fully solving
    // upgrade from one software version to the next after a consensus rule
    // change is potentially tricky and issue-specific (see RewindBlockIndex()
    // for one general approach that was used for BIP 141 deployment).
    // Also, currently the rule against blocks more than 2 hours in the future
    // is enforced in ContextualCheckBlockHeader(); we wouldn't want to
    // re-enforce that rule here (at least until we make it impossible for
    // GetAdjustedTime() to go backward).
    if (!CheckBlock(block, state, chainparams.GetConsensus(), !fJustCheck, !fJustCheck)) {
        if (state.GetResult() == BlockValidationResult::BLOCK_MUTATED) {
            // We don't write down blocks to disk if they may have been
            // corrupted, so this should be impossible unless we're having hardware
            // problems.
            return AbortNode(state, "Corrupt block found indicating potential hardware failure; shutting down");
        }
        return error("%s: Consensus::CheckBlock: %s", __func__, state.ToString());
    }

    // verify that the view's current state corresponds to the previous block
    uint256 hashPrevBlock = pindex->pprev == nullptr ? uint256() : pindex->pprev->GetBlockHash();
    assert(hashPrevBlock == view.GetBestBlock());

<<<<<<< HEAD
    /* In Xaya, the genesis block tx is spendable (premine).  Thus no
       special rule is needed here (as in Bitcoin and Namecoin).  */
=======
    nBlocksTotal++;

    // Special case for the genesis block, skipping connection of its transactions
    // (its coinbase is unspendable)
    if (block.GetHash() == chainparams.GetConsensus().hashGenesisBlock) {
        if (!fJustCheck)
            view.SetBestBlock(pindex->GetBlockHash());
        return true;
    }
>>>>>>> b1294f75

    bool fScriptChecks = true;
    if (!hashAssumeValid.IsNull()) {
        // We've been configured with the hash of a block which has been externally verified to have a valid history.
        // A suitable default value is included with the software and updated from time to time.  Because validity
        //  relative to a piece of software is an objective fact these defaults can be easily reviewed.
        // This setting doesn't force the selection of any particular chain but makes validating some faster by
        //  effectively caching the result of part of the verification.
        BlockMap::const_iterator  it = m_blockman.m_block_index.find(hashAssumeValid);
        if (it != m_blockman.m_block_index.end()) {
            if (it->second->GetAncestor(pindex->nHeight) == pindex &&
                pindexBestHeader->GetAncestor(pindex->nHeight) == pindex &&
                pindexBestHeader->nChainWork >= nMinimumChainWork) {
                // This block is a member of the assumed verified chain and an ancestor of the best header.
                // Script verification is skipped when connecting blocks under the
                // assumevalid block. Assuming the assumevalid block is valid this
                // is safe because block merkle hashes are still computed and checked,
                // Of course, if an assumed valid block is invalid due to false scriptSigs
                // this optimization would allow an invalid chain to be accepted.
                // The equivalent time check discourages hash power from extorting the network via DOS attack
                //  into accepting an invalid block through telling users they must manually set assumevalid.
                //  Requiring a software change or burying the invalid block, regardless of the setting, makes
                //  it hard to hide the implication of the demand.  This also avoids having release candidates
                //  that are hardly doing any signature verification at all in testing without having to
                //  artificially set the default assumed verified block further back.
                // The test against nMinimumChainWork prevents the skipping when denied access to any chain at
                //  least as good as the expected chain.
                fScriptChecks = (GetBlockProofEquivalentTime(*pindexBestHeader, *pindex, *pindexBestHeader, chainparams.GetConsensus()) <= 60 * 60 * 12);
            }
        }
    }

    int64_t nTime1 = GetTimeMicros(); nTimeCheck += nTime1 - nTimeStart;
    LogPrint(BCLog::BENCH, "    - Sanity checks: %.2fms [%.2fs (%.2fms/blk)]\n", MILLI * (nTime1 - nTimeStart), nTimeCheck * MICRO, nTimeCheck * MILLI / nBlocksTotal);

    // Xaya has BIP34 activated from the start, so there's no need for the
    // BIP30 checks.

    // Start enforcing BIP68 (sequence locks) and BIP112 (CHECKSEQUENCEVERIFY)
    // together with P2SH.
    int nLockTimeFlags = 0;
    if (pindex->nHeight >= chainparams.GetConsensus().CSVHeight) {
        nLockTimeFlags |= LOCKTIME_VERIFY_SEQUENCE;
    }

    // Get the script flags for this block
    unsigned int flags = GetBlockScriptFlags(pindex, chainparams.GetConsensus());

    int64_t nTime2 = GetTimeMicros(); nTimeForks += nTime2 - nTime1;
    LogPrint(BCLog::BENCH, "    - Fork checks: %.2fms [%.2fs (%.2fms/blk)]\n", MILLI * (nTime2 - nTime1), nTimeForks * MICRO, nTimeForks * MILLI / nBlocksTotal);

    CBlockUndo blockundo;

    CCheckQueueControl<CScriptCheck> control(fScriptChecks && g_parallel_script_checks ? &scriptcheckqueue : nullptr);

    std::vector<int> prevheights;
    CAmount nFees = 0;
    int nInputs = 0;
    int64_t nSigOpsCost = 0;
    blockundo.vtxundo.reserve(block.vtx.size() - 1);
    std::vector<PrecomputedTransactionData> txdata;
    txdata.reserve(block.vtx.size()); // Required so that pointers to individual PrecomputedTransactionData don't get invalidated
    for (unsigned int i = 0; i < block.vtx.size(); i++)
    {
        const CTransaction &tx = *(block.vtx[i]);

        nInputs += tx.vin.size();

        if (!tx.IsCoinBase())
        {
            CAmount txfee = 0;
            TxValidationState tx_state;
            if (!Consensus::CheckTxInputs(tx, tx_state, view, pindex->nHeight, txfee)) {
                // Any transaction validation failure in ConnectBlock is a block consensus failure
                state.Invalid(BlockValidationResult::BLOCK_CONSENSUS,
                            tx_state.GetRejectReason(), tx_state.GetDebugMessage());
                return error("%s: Consensus::CheckTxInputs: %s, %s", __func__, tx.GetHash().ToString(), state.ToString());
            }
            nFees += txfee;
            if (!MoneyRange(nFees)) {
                LogPrintf("ERROR: %s: accumulated fee in the block out of range.\n", __func__);
                return state.Invalid(BlockValidationResult::BLOCK_CONSENSUS, "bad-txns-accumulated-fee-outofrange");
            }

            // Check that transaction is BIP68 final
            // BIP68 lock checks (as opposed to nLockTime checks) must
            // be in ConnectBlock because they require the UTXO set
            prevheights.resize(tx.vin.size());
            for (size_t j = 0; j < tx.vin.size(); j++) {
                prevheights[j] = view.AccessCoin(tx.vin[j].prevout).nHeight;
            }

            if (!SequenceLocks(tx, nLockTimeFlags, &prevheights, *pindex)) {
                LogPrintf("ERROR: %s: contains a non-BIP68-final transaction\n", __func__);
                return state.Invalid(BlockValidationResult::BLOCK_CONSENSUS, "bad-txns-nonfinal");
            }
        }

        // GetTransactionSigOpCost counts 3 types of sigops:
        // * legacy (always)
        // * p2sh (when P2SH enabled in flags and excludes coinbase)
        // * witness (when witness enabled in flags and excludes coinbase)
        nSigOpsCost += GetTransactionSigOpCost(tx, view, flags);
        if (nSigOpsCost > MAX_BLOCK_SIGOPS_COST) {
            LogPrintf("ERROR: ConnectBlock(): too many sigops\n");
            return state.Invalid(BlockValidationResult::BLOCK_CONSENSUS, "bad-blk-sigops");
        }

        txdata.emplace_back(tx);
        if (!tx.IsCoinBase())
        {
            std::vector<CScriptCheck> vChecks;
            bool fCacheResults = fJustCheck; /* Don't cache results if we're actually connecting blocks (still consult the cache, though) */
            TxValidationState tx_state;
            if (fScriptChecks && !CheckInputScripts(tx, tx_state, view, flags, fCacheResults, fCacheResults, txdata[i], g_parallel_script_checks ? &vChecks : nullptr)) {
                // Any transaction validation failure in ConnectBlock is a block consensus failure
                state.Invalid(BlockValidationResult::BLOCK_CONSENSUS,
                              tx_state.GetRejectReason(), tx_state.GetDebugMessage());
                return error("ConnectBlock(): CheckInputScripts on %s failed with %s",
                    tx.GetHash().ToString(), state.ToString());
            }
            control.Add(vChecks);
        }

        CTxUndo undoDummy;
        if (i > 0) {
            blockundo.vtxundo.push_back(CTxUndo());
        }
        UpdateCoins(tx, view, i == 0 ? undoDummy : blockundo.vtxundo.back(), pindex->nHeight);
        ApplyNameTransaction(tx, pindex->nHeight, view, blockundo);
    }
    int64_t nTime3 = GetTimeMicros(); nTimeConnect += nTime3 - nTime2;
    LogPrint(BCLog::BENCH, "      - Connect %u transactions: %.2fms (%.3fms/tx, %.3fms/txin) [%.2fs (%.2fms/blk)]\n", (unsigned)block.vtx.size(), MILLI * (nTime3 - nTime2), MILLI * (nTime3 - nTime2) / block.vtx.size(), nInputs <= 1 ? 0 : MILLI * (nTime3 - nTime2) / (nInputs-1), nTimeConnect * MICRO, nTimeConnect * MILLI / nBlocksTotal);

    /* Special rule:  Allow too high payout for genesis blocks.  They are used
       to add the premine coins.  */
    CAmount blockReward = nFees + GetBlockSubsidy(pindex->nHeight, chainparams.GetConsensus());
    const bool isGenesis = (block.GetHash () == chainparams.GetConsensus ().hashGenesisBlock);
    if (!isGenesis && block.vtx[0]->GetValueOut() > blockReward) {
        LogPrintf("ERROR: ConnectBlock(): coinbase pays too much (actual=%d vs limit=%d)\n", block.vtx[0]->GetValueOut(), blockReward);
        return state.Invalid(BlockValidationResult::BLOCK_CONSENSUS, "bad-cb-amount");
    }

    if (!control.Wait()) {
        LogPrintf("ERROR: %s: CheckQueue failed\n", __func__);
        return state.Invalid(BlockValidationResult::BLOCK_CONSENSUS, "block-validation-failed");
    }
    int64_t nTime4 = GetTimeMicros(); nTimeVerify += nTime4 - nTime2;
    LogPrint(BCLog::BENCH, "    - Verify %u txins: %.2fms (%.3fms/txin) [%.2fs (%.2fms/blk)]\n", nInputs - 1, MILLI * (nTime4 - nTime2), nInputs <= 1 ? 0 : MILLI * (nTime4 - nTime2) / (nInputs-1), nTimeVerify * MICRO, nTimeVerify * MILLI / nBlocksTotal);

    if (fJustCheck)
        return true;

    // Write undo information to disk
    /* Skip this step for the genesis block.  */
    if (!isGenesis && !WriteUndoDataForBlock(blockundo, state, pindex, chainparams))
        return false;

    if (!pindex->IsValid(BLOCK_VALID_SCRIPTS)) {
        pindex->RaiseValidity(BLOCK_VALID_SCRIPTS);
        setDirtyBlockIndex.insert(pindex);
    }

    assert(pindex->phashBlock);
    // add this block to the view's block chain
    view.SetBestBlock(pindex->GetBlockHash());

    int64_t nTime5 = GetTimeMicros(); nTimeIndex += nTime5 - nTime4;
    LogPrint(BCLog::BENCH, "    - Index writing: %.2fms [%.2fs (%.2fms/blk)]\n", MILLI * (nTime5 - nTime4), nTimeIndex * MICRO, nTimeIndex * MILLI / nBlocksTotal);

    int64_t nTime6 = GetTimeMicros(); nTimeCallbacks += nTime6 - nTime5;
    LogPrint(BCLog::BENCH, "    - Callbacks: %.2fms [%.2fs (%.2fms/blk)]\n", MILLI * (nTime6 - nTime5), nTimeCallbacks * MICRO, nTimeCallbacks * MILLI / nBlocksTotal);

    return true;
}

CoinsCacheSizeState CChainState::GetCoinsCacheSizeState(const CTxMemPool& tx_pool)
{
    return this->GetCoinsCacheSizeState(
        tx_pool,
        nCoinCacheUsage,
        gArgs.GetArg("-maxmempool", DEFAULT_MAX_MEMPOOL_SIZE) * 1000000);
}

CoinsCacheSizeState CChainState::GetCoinsCacheSizeState(
    const CTxMemPool& tx_pool,
    size_t max_coins_cache_size_bytes,
    size_t max_mempool_size_bytes)
{
    int64_t nMempoolUsage = tx_pool.DynamicMemoryUsage();
    int64_t cacheSize = CoinsTip().DynamicMemoryUsage();
    int64_t nTotalSpace =
        max_coins_cache_size_bytes + std::max<int64_t>(max_mempool_size_bytes - nMempoolUsage, 0);

    //! No need to periodic flush if at least this much space still available.
    static constexpr int64_t MAX_BLOCK_COINSDB_USAGE_BYTES = 10 * 1024 * 1024;  // 10MB
    int64_t large_threshold =
        std::max((9 * nTotalSpace) / 10, nTotalSpace - MAX_BLOCK_COINSDB_USAGE_BYTES);

    if (cacheSize > nTotalSpace) {
        LogPrintf("Cache size (%s) exceeds total space (%s)\n", cacheSize, nTotalSpace);
        return CoinsCacheSizeState::CRITICAL;
    } else if (cacheSize > large_threshold) {
        return CoinsCacheSizeState::LARGE;
    }
    return CoinsCacheSizeState::OK;
}

bool CChainState::FlushStateToDisk(
    const CChainParams& chainparams,
    BlockValidationState &state,
    FlushStateMode mode,
    int nManualPruneHeight)
{
    LOCK(cs_main);
    assert(this->CanFlushToDisk());
    static int64_t nLastWrite = 0;
    static int64_t nLastFlush = 0;
    std::set<int> setFilesToPrune;
    bool full_flush_completed = false;

    const size_t coins_count = CoinsTip().GetCacheSize();
    const size_t coins_mem_usage = CoinsTip().DynamicMemoryUsage();

    try {
    {
        bool fFlushForPrune = false;
        bool fDoFullFlush = false;
        CoinsCacheSizeState cache_state = GetCoinsCacheSizeState(::mempool);
        LOCK(cs_LastBlockFile);
        if (fPruneMode && (fCheckForPruning || nManualPruneHeight > 0) && !fReindex) {
            if (nManualPruneHeight > 0) {
                LOG_TIME_MILLIS("find files to prune (manual)", BCLog::BENCH);

                FindFilesToPruneManual(setFilesToPrune, nManualPruneHeight);
            } else {
                LOG_TIME_MILLIS("find files to prune", BCLog::BENCH);

                FindFilesToPrune(setFilesToPrune, chainparams.PruneAfterHeight());
                fCheckForPruning = false;
            }
            if (!setFilesToPrune.empty()) {
                fFlushForPrune = true;
                if (!fHavePruned) {
                    pblocktree->WriteFlag("prunedblockfiles", true);
                    fHavePruned = true;
                }
            }
        }
        int64_t nNow = GetTimeMicros();
        // Avoid writing/flushing immediately after startup.
        if (nLastWrite == 0) {
            nLastWrite = nNow;
        }
        if (nLastFlush == 0) {
            nLastFlush = nNow;
        }
        // The cache is large and we're within 10% and 10 MiB of the limit, but we have time now (not in the middle of a block processing).
        bool fCacheLarge = mode == FlushStateMode::PERIODIC && cache_state >= CoinsCacheSizeState::LARGE;
        // The cache is over the limit, we have to write now.
        bool fCacheCritical = mode == FlushStateMode::IF_NEEDED && cache_state >= CoinsCacheSizeState::CRITICAL;
        // It's been a while since we wrote the block index to disk. Do this frequently, so we don't need to redownload after a crash.
        bool fPeriodicWrite = mode == FlushStateMode::PERIODIC && nNow > nLastWrite + (int64_t)DATABASE_WRITE_INTERVAL * 1000000;
        // It's been very long since we flushed the cache. Do this infrequently, to optimize cache usage.
        bool fPeriodicFlush = mode == FlushStateMode::PERIODIC && nNow > nLastFlush + (int64_t)DATABASE_FLUSH_INTERVAL * 1000000;
        // Combine all conditions that result in a full cache flush.
        fDoFullFlush = (mode == FlushStateMode::ALWAYS) || fCacheLarge || fCacheCritical || fPeriodicFlush || fFlushForPrune;
        // Write blocks and block index to disk.
        if (fDoFullFlush || fPeriodicWrite) {
            // Depend on nMinDiskSpace to ensure we can write block index
            if (!CheckDiskSpace(GetBlocksDir())) {
                return AbortNode(state, "Disk space is too low!", _("Error: Disk space is too low!").translated, CClientUIInterface::MSG_NOPREFIX);
            }
            {
                LOG_TIME_MILLIS("write block and undo data to disk", BCLog::BENCH);

                // First make sure all block and undo data is flushed to disk.
                FlushBlockFile();
            }

            // Then update all block file information (which may refer to block and undo files).
            {
                LOG_TIME_MILLIS("write block index to disk", BCLog::BENCH);

                std::vector<std::pair<int, const CBlockFileInfo*> > vFiles;
                vFiles.reserve(setDirtyFileInfo.size());
                for (std::set<int>::iterator it = setDirtyFileInfo.begin(); it != setDirtyFileInfo.end(); ) {
                    vFiles.push_back(std::make_pair(*it, &vinfoBlockFile[*it]));
                    setDirtyFileInfo.erase(it++);
                }
                std::vector<const CBlockIndex*> vBlocks;
                vBlocks.reserve(setDirtyBlockIndex.size());
                for (std::set<CBlockIndex*>::iterator it = setDirtyBlockIndex.begin(); it != setDirtyBlockIndex.end(); ) {
                    vBlocks.push_back(*it);
                    setDirtyBlockIndex.erase(it++);
                }
                if (!pblocktree->WriteBatchSync(vFiles, nLastBlockFile, vBlocks)) {
                    return AbortNode(state, "Failed to write to block index database");
                }
            }
            // Finally remove any pruned files
            if (fFlushForPrune) {
                LOG_TIME_MILLIS("unlink pruned files", BCLog::BENCH);

                UnlinkPrunedFiles(setFilesToPrune);
            }
            nLastWrite = nNow;
        }
        // Flush best chain related state. This can only be done if the blocks / block index write was also done.
        if (fDoFullFlush && !CoinsTip().GetBestBlock().IsNull()) {
            LOG_TIME_SECONDS(strprintf("write coins cache to disk (%d coins, %.2fkB)",
                coins_count, coins_mem_usage / 1000));

            // Typical Coin structures on disk are around 48 bytes in size.
            // Pushing a new one to the database can cause it to be written
            // twice (once in the log, and once in the tables). This is already
            // an overestimation, as most will delete an existing entry or
            // overwrite one. Still, use a conservative safety factor of 2.
            if (!CheckDiskSpace(GetDataDir(), 48 * 2 * 2 * CoinsTip().GetCacheSize())) {
                return AbortNode(state, "Disk space is too low!", _("Error: Disk space is too low!").translated, CClientUIInterface::MSG_NOPREFIX);
            }
            // Flush the chainstate (which may refer to block index entries).
            if (!CoinsTip().Flush())
                return AbortNode(state, "Failed to write to coin database");
            nLastFlush = nNow;
            full_flush_completed = true;
        }
    }
    if (full_flush_completed) {
        // Update best block in wallet (so we can detect restored wallets).
        GetMainSignals().ChainStateFlushed(m_chain.GetLocator());
    }
    } catch (const std::runtime_error& e) {
        return AbortNode(state, std::string("System error while flushing: ") + e.what());
    }
    return true;
}

void CChainState::ForceFlushStateToDisk() {
    BlockValidationState state;
    const CChainParams& chainparams = Params();
    if (!this->FlushStateToDisk(chainparams, state, FlushStateMode::ALWAYS)) {
        LogPrintf("%s: failed to flush state (%s)\n", __func__, state.ToString());
    }
}

void CChainState::PruneAndFlush() {
    BlockValidationState state;
    fCheckForPruning = true;
    const CChainParams& chainparams = Params();

    if (!this->FlushStateToDisk(chainparams, state, FlushStateMode::NONE)) {
        LogPrintf("%s: failed to flush state (%s)\n", __func__, state.ToString());
    }
}

static void DoWarning(const std::string& strWarning)
{
    static bool fWarned = false;
    SetMiscWarning(strWarning);
    if (!fWarned) {
        AlertNotify(strWarning);
        fWarned = true;
    }
}

/** Private helper function that concatenates warning messages. */
static void AppendWarning(std::string& res, const std::string& warn)
{
    if (!res.empty()) res += ", ";
    res += warn;
}

/** Check warning conditions and do some notifications on new chain tip set. */
void static UpdateTip(const CBlockIndex* pindexNew, const CChainParams& chainParams)
    EXCLUSIVE_LOCKS_REQUIRED(::cs_main)
{
    // New best block
    mempool.AddTransactionsUpdated(1);

    {
        LOCK(g_best_block_mutex);
        g_best_block = pindexNew->GetBlockHash();
        g_best_block_cv.notify_all();
    }

    std::string warningMessages;
    if (!::ChainstateActive().IsInitialBlockDownload())
    {
        int nUpgraded = 0;
        const CBlockIndex* pindex = pindexNew;
        for (int bit = 0; bit < VERSIONBITS_NUM_BITS; bit++) {
            WarningBitsConditionChecker checker(bit);
            ThresholdState state = checker.GetStateFor(pindex, chainParams.GetConsensus(), warningcache[bit]);
            if (state == ThresholdState::ACTIVE || state == ThresholdState::LOCKED_IN) {
                const std::string strWarning = strprintf(_("Warning: unknown new rules activated (versionbit %i)").translated, bit);
                if (state == ThresholdState::ACTIVE) {
                    DoWarning(strWarning);
                } else {
                    AppendWarning(warningMessages, strWarning);
                }
            }
        }
        // Check the version of the last 100 blocks to see if we need to upgrade:
        for (int i = 0; i < 100 && pindex != nullptr; i++)
        {
            int32_t nExpectedVersion = ComputeBlockVersion(pindex->pprev, chainParams.GetConsensus());
            if (pindex->nVersion > VERSIONBITS_LAST_OLD_BLOCK_VERSION && (pindex->nVersion & ~nExpectedVersion) != 0)
                ++nUpgraded;
            pindex = pindex->pprev;
        }
        if (nUpgraded > 0)
            AppendWarning(warningMessages, strprintf(_("%d of last 100 blocks have unexpected version").translated, nUpgraded));
    }
    LogPrintf("%s: new best=%s height=%d version=0x%08x log2_work=%.8g tx=%lu date='%s' progress=%f cache=%.1fMiB(%utxo)%s\n", __func__,
      pindexNew->GetBlockHash().ToString(), pindexNew->nHeight, pindexNew->nVersion,
      log(pindexNew->nChainWork.getdouble())/log(2.0), (unsigned long)pindexNew->nChainTx,
      FormatISO8601DateTime(pindexNew->GetBlockTime()),
      GuessVerificationProgress(chainParams.TxData(), pindexNew), ::ChainstateActive().CoinsTip().DynamicMemoryUsage() * (1.0 / (1<<20)), ::ChainstateActive().CoinsTip().GetCacheSize(),
      !warningMessages.empty() ? strprintf(" warning='%s'", warningMessages) : "");

}

/** Disconnect m_chain's tip.
  * After calling, the mempool will be in an inconsistent state, with
  * transactions from disconnected blocks being added to disconnectpool.  You
  * should make the mempool consistent again by calling UpdateMempoolForReorg.
  * with cs_main held.
  *
  * If disconnectpool is nullptr, then no disconnected transactions are added to
  * disconnectpool (note that the caller is responsible for mempool consistency
  * in any case).
  */
bool CChainState::DisconnectTip(BlockValidationState& state, const CChainParams& chainparams, DisconnectedBlockTransactions *disconnectpool)
{
    CBlockIndex *pindexDelete = m_chain.Tip();
    assert(pindexDelete);
    CheckNameDB (true);
    // Read block from disk.
    std::shared_ptr<CBlock> pblock = std::make_shared<CBlock>();
    CBlock& block = *pblock;
    if (!ReadBlockFromDisk(block, pindexDelete, chainparams.GetConsensus()))
        return error("DisconnectTip(): Failed to read block");
    // Apply the block atomically to the chain state.
    int64_t nStart = GetTimeMicros();
    {
        CCoinsViewCache view(&CoinsTip());
        assert(view.GetBestBlock() == pindexDelete->GetBlockHash());
        if (DisconnectBlock(block, pindexDelete, view) != DISCONNECT_OK)
            return error("DisconnectTip(): DisconnectBlock %s failed", pindexDelete->GetBlockHash().ToString());
        bool flushed = view.Flush();
        assert(flushed);
    }
    LogPrint(BCLog::BENCH, "- Disconnect block: %.2fms\n", (GetTimeMicros() - nStart) * MILLI);
    // Write the chain state to disk, if necessary.
    if (!FlushStateToDisk(chainparams, state, FlushStateMode::IF_NEEDED))
        return false;

    AssertLockHeld(cs_main);

    if (disconnectpool) {
        // Save transactions to re-add to mempool at end of reorg
        for (auto it = block.vtx.rbegin(); it != block.vtx.rend(); ++it) {
            disconnectpool->addTransaction(*it);
        }
        while (disconnectpool->DynamicMemoryUsage() > MAX_DISCONNECTED_TX_POOL_SIZE * 1000) {
            // Drop the earliest entry, and remove its children from the mempool.
            auto it = disconnectpool->queuedTx.get<insertion_order>().begin();
            mempool.removeRecursive(**it, MemPoolRemovalReason::REORG);
            disconnectpool->removeEntry(it);
        }
    }

    m_chain.SetTip(pindexDelete->pprev);

    UpdateTip(pindexDelete->pprev, chainparams);
    CheckNameDB (true);
    // Let wallets know transactions went from 1-confirmed to
    // 0-confirmed or conflicted:
    GetMainSignals().BlockDisconnected(pblock, pindexDelete);
    return true;
}

static int64_t nTimeReadFromDisk = 0;
static int64_t nTimeConnectTotal = 0;
static int64_t nTimeFlush = 0;
static int64_t nTimeChainState = 0;
static int64_t nTimePostConnect = 0;

struct PerBlockConnectTrace {
    CBlockIndex* pindex = nullptr;
    std::shared_ptr<const CBlock> pblock;
    PerBlockConnectTrace() {}
};
/**
 * Used to track blocks whose transactions were applied to the UTXO state as a
 * part of a single ActivateBestChainStep call.
 *
 * This class is single-use, once you call GetBlocksConnected() you have to throw
 * it away and make a new one.
 */
class ConnectTrace {
private:
    std::vector<PerBlockConnectTrace> blocksConnected;

public:
    explicit ConnectTrace() : blocksConnected(1) {}

    void BlockConnected(CBlockIndex* pindex, std::shared_ptr<const CBlock> pblock) {
        assert(!blocksConnected.back().pindex);
        assert(pindex);
        assert(pblock);
        blocksConnected.back().pindex = pindex;
        blocksConnected.back().pblock = std::move(pblock);
        blocksConnected.emplace_back();
    }

    std::vector<PerBlockConnectTrace>& GetBlocksConnected() {
        // We always keep one extra block at the end of our list because
        // blocks are added after all the conflicted transactions have
        // been filled in. Thus, the last entry should always be an empty
        // one waiting for the transactions from the next block. We pop
        // the last entry here to make sure the list we return is sane.
        assert(!blocksConnected.back().pindex);
        blocksConnected.pop_back();
        return blocksConnected;
    }
};

/**
 * Connect a new block to m_chain. pblock is either nullptr or a pointer to a CBlock
 * corresponding to pindexNew, to bypass loading it again from disk.
 *
 * The block is added to connectTrace if connection succeeds.
 */
bool CChainState::ConnectTip(BlockValidationState& state, const CChainParams& chainparams, CBlockIndex* pindexNew, const std::shared_ptr<const CBlock>& pblock, ConnectTrace& connectTrace, DisconnectedBlockTransactions &disconnectpool)
{
    assert(pindexNew->pprev == m_chain.Tip());
    CheckNameDB (true);
    // Read block from disk.
    int64_t nTime1 = GetTimeMicros();
    std::shared_ptr<const CBlock> pthisBlock;
    if (!pblock) {
        std::shared_ptr<CBlock> pblockNew = std::make_shared<CBlock>();
        if (!ReadBlockFromDisk(*pblockNew, pindexNew, chainparams.GetConsensus()))
            return AbortNode(state, "Failed to read block");
        pthisBlock = pblockNew;
    } else {
        pthisBlock = pblock;
    }
    const CBlock& blockConnecting = *pthisBlock;
    // Apply the block atomically to the chain state.
    int64_t nTime2 = GetTimeMicros(); nTimeReadFromDisk += nTime2 - nTime1;
    int64_t nTime3;
    LogPrint(BCLog::BENCH, "  - Load block from disk: %.2fms [%.2fs]\n", (nTime2 - nTime1) * MILLI, nTimeReadFromDisk * MICRO);
    {
        CCoinsViewCache view(&CoinsTip());
        bool rv = ConnectBlock(blockConnecting, state, pindexNew, view, chainparams);
        GetMainSignals().BlockChecked(blockConnecting, state);
        if (!rv) {
            if (state.IsInvalid())
                InvalidBlockFound(pindexNew, state);
            return error("%s: ConnectBlock %s failed, %s", __func__, pindexNew->GetBlockHash().ToString(), state.ToString());
        }
        nTime3 = GetTimeMicros(); nTimeConnectTotal += nTime3 - nTime2;
        assert(nBlocksTotal > 0);
        LogPrint(BCLog::BENCH, "  - Connect total: %.2fms [%.2fs (%.2fms/blk)]\n", (nTime3 - nTime2) * MILLI, nTimeConnectTotal * MICRO, nTimeConnectTotal * MILLI / nBlocksTotal);
        bool flushed = view.Flush();
        assert(flushed);
    }
    int64_t nTime4 = GetTimeMicros(); nTimeFlush += nTime4 - nTime3;
    LogPrint(BCLog::BENCH, "  - Flush: %.2fms [%.2fs (%.2fms/blk)]\n", (nTime4 - nTime3) * MILLI, nTimeFlush * MICRO, nTimeFlush * MILLI / nBlocksTotal);
    // Write the chain state to disk, if necessary.
    if (!FlushStateToDisk(chainparams, state, FlushStateMode::IF_NEEDED))
        return false;
    int64_t nTime5 = GetTimeMicros(); nTimeChainState += nTime5 - nTime4;
    LogPrint(BCLog::BENCH, "  - Writing chainstate: %.2fms [%.2fs (%.2fms/blk)]\n", (nTime5 - nTime4) * MILLI, nTimeChainState * MICRO, nTimeChainState * MILLI / nBlocksTotal);
    // Remove conflicting transactions from the mempool.;
    mempool.removeForBlock(blockConnecting.vtx, pindexNew->nHeight);
    disconnectpool.removeForBlock(blockConnecting.vtx);
    // Update m_chain & related variables.
    m_chain.SetTip(pindexNew);
    UpdateTip(pindexNew, chainparams);
    CheckNameDB (false);

    int64_t nTime6 = GetTimeMicros(); nTimePostConnect += nTime6 - nTime5; nTimeTotal += nTime6 - nTime1;
    LogPrint(BCLog::BENCH, "  - Connect postprocess: %.2fms [%.2fs (%.2fms/blk)]\n", (nTime6 - nTime5) * MILLI, nTimePostConnect * MICRO, nTimePostConnect * MILLI / nBlocksTotal);
    LogPrint(BCLog::BENCH, "- Connect block: %.2fms [%.2fs (%.2fms/blk)]\n", (nTime6 - nTime1) * MILLI, nTimeTotal * MICRO, nTimeTotal * MILLI / nBlocksTotal);

    connectTrace.BlockConnected(pindexNew, std::move(pthisBlock));
    return true;
}

/**
 * Return the tip of the chain with the most work in it, that isn't
 * known to be invalid (it's however far from certain to be valid).
 */
CBlockIndex* CChainState::FindMostWorkChain() {
    do {
        CBlockIndex *pindexNew = nullptr;

        // Find the best candidate header.
        {
            std::set<CBlockIndex*, CBlockIndexWorkComparator>::reverse_iterator it = setBlockIndexCandidates.rbegin();
            if (it == setBlockIndexCandidates.rend())
                return nullptr;
            pindexNew = *it;
        }

        // Check whether all blocks on the path between the currently active chain and the candidate are valid.
        // Just going until the active chain is an optimization, as we know all blocks in it are valid already.
        CBlockIndex *pindexTest = pindexNew;
        bool fInvalidAncestor = false;
        while (pindexTest && !m_chain.Contains(pindexTest)) {
            assert(pindexTest->HaveTxsDownloaded() || pindexTest->nHeight == 0);

            // Pruned nodes may have entries in setBlockIndexCandidates for
            // which block files have been deleted.  Remove those as candidates
            // for the most work chain if we come across them; we can't switch
            // to a chain unless we have all the non-active-chain parent blocks.
            bool fFailedChain = pindexTest->nStatus & BLOCK_FAILED_MASK;
            bool fMissingData = !(pindexTest->nStatus & BLOCK_HAVE_DATA);
            if (fFailedChain || fMissingData) {
                // Candidate chain is not usable (either invalid or missing data)
                if (fFailedChain && (pindexBestInvalid == nullptr || pindexNew->nChainWork > pindexBestInvalid->nChainWork))
                    pindexBestInvalid = pindexNew;
                CBlockIndex *pindexFailed = pindexNew;
                // Remove the entire chain from the set.
                while (pindexTest != pindexFailed) {
                    if (fFailedChain) {
                        pindexFailed->nStatus |= BLOCK_FAILED_CHILD;
                    } else if (fMissingData) {
                        // If we're missing data, then add back to m_blocks_unlinked,
                        // so that if the block arrives in the future we can try adding
                        // to setBlockIndexCandidates again.
                        m_blockman.m_blocks_unlinked.insert(
                            std::make_pair(pindexFailed->pprev, pindexFailed));
                    }
                    setBlockIndexCandidates.erase(pindexFailed);
                    pindexFailed = pindexFailed->pprev;
                }
                setBlockIndexCandidates.erase(pindexTest);
                fInvalidAncestor = true;
                break;
            }
            pindexTest = pindexTest->pprev;
        }
        if (!fInvalidAncestor)
            return pindexNew;
    } while(true);
}

/** Delete all entries in setBlockIndexCandidates that are worse than the current tip. */
void CChainState::PruneBlockIndexCandidates() {
    // Note that we can't delete the current block itself, as we may need to return to it later in case a
    // reorganization to a better block fails.
    std::set<CBlockIndex*, CBlockIndexWorkComparator>::iterator it = setBlockIndexCandidates.begin();
    while (it != setBlockIndexCandidates.end() && setBlockIndexCandidates.value_comp()(*it, m_chain.Tip())) {
        setBlockIndexCandidates.erase(it++);
    }
    // Either the current tip or a successor of it we're working towards is left in setBlockIndexCandidates.
    assert(!setBlockIndexCandidates.empty());
}

/**
 * Try to make some progress towards making pindexMostWork the active block.
 * pblock is either nullptr or a pointer to a CBlock corresponding to pindexMostWork.
 *
 * @returns true unless a system error occurred
 */
bool CChainState::ActivateBestChainStep(BlockValidationState& state, const CChainParams& chainparams, CBlockIndex* pindexMostWork, const std::shared_ptr<const CBlock>& pblock, bool& fInvalidFound, ConnectTrace& connectTrace)
{
    AssertLockHeld(cs_main);

    const CBlockIndex *pindexOldTip = m_chain.Tip();
    const CBlockIndex *pindexFork = m_chain.FindFork(pindexMostWork);

    // Disconnect active blocks which are no longer in the best chain.
    bool fBlocksDisconnected = false;
    DisconnectedBlockTransactions disconnectpool;
    while (m_chain.Tip() && m_chain.Tip() != pindexFork) {
        if (!DisconnectTip(state, chainparams, &disconnectpool)) {
            // This is likely a fatal error, but keep the mempool consistent,
            // just in case. Only remove from the mempool in this case.
            UpdateMempoolForReorg(disconnectpool, false);

            // If we're unable to disconnect a block during normal operation,
            // then that is a failure of our local system -- we should abort
            // rather than stay on a less work chain.
            AbortNode(state, "Failed to disconnect block; see debug.log for details");
            return false;
        }
        fBlocksDisconnected = true;
    }

    // Build list of new blocks to connect.
    std::vector<CBlockIndex*> vpindexToConnect;
    bool fContinue = true;
    int nHeight = pindexFork ? pindexFork->nHeight : -1;
    while (fContinue && nHeight != pindexMostWork->nHeight) {
        // Don't iterate the entire list of potential improvements toward the best tip, as we likely only need
        // a few blocks along the way.
        int nTargetHeight = std::min(nHeight + 32, pindexMostWork->nHeight);
        vpindexToConnect.clear();
        vpindexToConnect.reserve(nTargetHeight - nHeight);
        CBlockIndex *pindexIter = pindexMostWork->GetAncestor(nTargetHeight);
        while (pindexIter && pindexIter->nHeight != nHeight) {
            vpindexToConnect.push_back(pindexIter);
            pindexIter = pindexIter->pprev;
        }
        nHeight = nTargetHeight;

        // Connect new blocks.
        for (CBlockIndex *pindexConnect : reverse_iterate(vpindexToConnect)) {
            if (!ConnectTip(state, chainparams, pindexConnect, pindexConnect == pindexMostWork ? pblock : std::shared_ptr<const CBlock>(), connectTrace, disconnectpool)) {
                if (state.IsInvalid()) {
                    // The block violates a consensus rule.
                    if (state.GetResult() != BlockValidationResult::BLOCK_MUTATED) {
                        InvalidChainFound(vpindexToConnect.front());
                    }
                    state = BlockValidationState();
                    fInvalidFound = true;
                    fContinue = false;
                    break;
                } else {
                    // A system error occurred (disk space, database error, ...).
                    // Make the mempool consistent with the current tip, just in case
                    // any observers try to use it before shutdown.
                    UpdateMempoolForReorg(disconnectpool, false);
                    return false;
                }
            } else {
                PruneBlockIndexCandidates();
                if (!pindexOldTip || m_chain.Tip()->nChainWork > pindexOldTip->nChainWork) {
                    // We're in a better position than we were. Return temporarily to release the lock.
                    fContinue = false;
                    break;
                }
            }
        }
    }

    if (fBlocksDisconnected) {
        // If any blocks were disconnected, disconnectpool may be non empty.  Add
        // any disconnected transactions back to the mempool.
        UpdateMempoolForReorg(disconnectpool, true);
    }
    mempool.check(&CoinsTip());

    // Callbacks/notifications for a new best chain.
    if (fInvalidFound)
        CheckForkWarningConditionsOnNewFork(vpindexToConnect.back());
    else
        CheckForkWarningConditions();

    return true;
}

static bool NotifyHeaderTip() LOCKS_EXCLUDED(cs_main) {
    bool fNotify = false;
    bool fInitialBlockDownload = false;
    static CBlockIndex* pindexHeaderOld = nullptr;
    CBlockIndex* pindexHeader = nullptr;
    {
        LOCK(cs_main);
        pindexHeader = pindexBestHeader;

        if (pindexHeader != pindexHeaderOld) {
            fNotify = true;
            fInitialBlockDownload = ::ChainstateActive().IsInitialBlockDownload();
            pindexHeaderOld = pindexHeader;
        }
    }
    // Send block tip changed notifications without cs_main
    if (fNotify) {
        uiInterface.NotifyHeaderTip(fInitialBlockDownload, pindexHeader);
    }
    return fNotify;
}

static void LimitValidationInterfaceQueue() LOCKS_EXCLUDED(cs_main) {
    AssertLockNotHeld(cs_main);

    if (GetMainSignals().CallbacksPending() > 10) {
        SyncWithValidationInterfaceQueue();
    }
}

bool CChainState::ActivateBestChain(BlockValidationState &state, const CChainParams& chainparams, std::shared_ptr<const CBlock> pblock) {
    // Note that while we're often called here from ProcessNewBlock, this is
    // far from a guarantee. Things in the P2P/RPC will often end up calling
    // us in the middle of ProcessNewBlock - do not assume pblock is set
    // sanely for performance or correctness!
    AssertLockNotHeld(cs_main);

    // ABC maintains a fair degree of expensive-to-calculate internal state
    // because this function periodically releases cs_main so that it does not lock up other threads for too long
    // during large connects - and to allow for e.g. the callback queue to drain
    // we use m_cs_chainstate to enforce mutual exclusion so that only one caller may execute this function at a time
    LOCK(m_cs_chainstate);

    CBlockIndex *pindexMostWork = nullptr;
    CBlockIndex *pindexNewTip = nullptr;
    int nStopAtHeight = gArgs.GetArg("-stopatheight", DEFAULT_STOPATHEIGHT);
    do {
        boost::this_thread::interruption_point();

        // Block until the validation queue drains. This should largely
        // never happen in normal operation, however may happen during
        // reindex, causing memory blowup if we run too far ahead.
        // Note that if a validationinterface callback ends up calling
        // ActivateBestChain this may lead to a deadlock! We should
        // probably have a DEBUG_LOCKORDER test for this in the future.
        LimitValidationInterfaceQueue();

        {
            LOCK2(cs_main, ::mempool.cs); // Lock transaction pool for at least as long as it takes for connectTrace to be consumed
            CBlockIndex* starting_tip = m_chain.Tip();
            bool blocks_connected = false;
            do {
                // We absolutely may not unlock cs_main until we've made forward progress
                // (with the exception of shutdown due to hardware issues, low disk space, etc).
                ConnectTrace connectTrace; // Destructed before cs_main is unlocked

                if (pindexMostWork == nullptr) {
                    pindexMostWork = FindMostWorkChain();
                }

                // Whether we have anything to do at all.
                if (pindexMostWork == nullptr || pindexMostWork == m_chain.Tip()) {
                    break;
                }

                bool fInvalidFound = false;
                std::shared_ptr<const CBlock> nullBlockPtr;
                if (!ActivateBestChainStep(state, chainparams, pindexMostWork, pblock && pblock->GetHash() == pindexMostWork->GetBlockHash() ? pblock : nullBlockPtr, fInvalidFound, connectTrace)) {
                    // A system error occurred
                    return false;
                }
                blocks_connected = true;

                if (fInvalidFound) {
                    // Wipe cache, we may need another branch now.
                    pindexMostWork = nullptr;
                }
                pindexNewTip = m_chain.Tip();

                for (const PerBlockConnectTrace& trace : connectTrace.GetBlocksConnected()) {
                    assert(trace.pblock && trace.pindex);
                    GetMainSignals().BlockConnected(trace.pblock, trace.pindex);
                }
            } while (!m_chain.Tip() || (starting_tip && CBlockIndexWorkComparator()(m_chain.Tip(), starting_tip)));
            if (!blocks_connected) return true;

            const CBlockIndex* pindexFork = m_chain.FindFork(starting_tip);
            bool fInitialDownload = IsInitialBlockDownload();

            // Notify external listeners about the new tip.
            // Enqueue while holding cs_main to ensure that UpdatedBlockTip is called in the order in which blocks are connected
            if (pindexFork != pindexNewTip) {
                // Notify ValidationInterface subscribers
                GetMainSignals().UpdatedBlockTip(pindexNewTip, pindexFork, fInitialDownload);

                // Always notify the UI if a new block tip was connected
                uiInterface.NotifyBlockTip(fInitialDownload, pindexNewTip);
            }
        }
        // When we reach this point, we switched to a new tip (stored in pindexNewTip).

        if (nStopAtHeight && pindexNewTip && pindexNewTip->nHeight >= nStopAtHeight) StartShutdown();

        // We check shutdown only after giving ActivateBestChainStep a chance to run once so that we
        // never shutdown before connecting the genesis block during LoadChainTip(). Previously this
        // caused an assert() failure during shutdown in such cases as the UTXO DB flushing checks
        // that the best block hash is non-null.
        if (ShutdownRequested())
            break;
    } while (pindexNewTip != pindexMostWork);
    CheckBlockIndex(chainparams.GetConsensus());

    // Write changes periodically to disk, after relay.
    if (!FlushStateToDisk(chainparams, state, FlushStateMode::PERIODIC)) {
        return false;
    }

    return true;
}

bool ActivateBestChain(BlockValidationState &state, const CChainParams& chainparams, std::shared_ptr<const CBlock> pblock) {
    return ::ChainstateActive().ActivateBestChain(state, chainparams, std::move(pblock));
}

bool CChainState::PreciousBlock(BlockValidationState& state, const CChainParams& params, CBlockIndex *pindex)
{
    {
        LOCK(cs_main);
        if (pindex->nChainWork < m_chain.Tip()->nChainWork) {
            // Nothing to do, this block is not at the tip.
            return true;
        }
        if (m_chain.Tip()->nChainWork > nLastPreciousChainwork) {
            // The chain has been extended since the last call, reset the counter.
            nBlockReverseSequenceId = -1;
        }
        nLastPreciousChainwork = m_chain.Tip()->nChainWork;
        setBlockIndexCandidates.erase(pindex);
        pindex->nSequenceId = nBlockReverseSequenceId;
        if (nBlockReverseSequenceId > std::numeric_limits<int32_t>::min()) {
            // We can't keep reducing the counter if somebody really wants to
            // call preciousblock 2**31-1 times on the same set of tips...
            nBlockReverseSequenceId--;
        }
        if (pindex->IsValid(BLOCK_VALID_TRANSACTIONS) && pindex->HaveTxsDownloaded()) {
            setBlockIndexCandidates.insert(pindex);
            PruneBlockIndexCandidates();
        }
    }

    return ActivateBestChain(state, params, std::shared_ptr<const CBlock>());
}
bool PreciousBlock(BlockValidationState& state, const CChainParams& params, CBlockIndex *pindex) {
    return ::ChainstateActive().PreciousBlock(state, params, pindex);
}

bool CChainState::InvalidateBlock(BlockValidationState& state, const CChainParams& chainparams, CBlockIndex *pindex)
{
    CBlockIndex* to_mark_failed = pindex;
    bool pindex_was_in_chain = false;
    int disconnected = 0;

    // We do not allow ActivateBestChain() to run while InvalidateBlock() is
    // running, as that could cause the tip to change while we disconnect
    // blocks.
    LOCK(m_cs_chainstate);

    // We'll be acquiring and releasing cs_main below, to allow the validation
    // callbacks to run. However, we should keep the block index in a
    // consistent state as we disconnect blocks -- in particular we need to
    // add equal-work blocks to setBlockIndexCandidates as we disconnect.
    // To avoid walking the block index repeatedly in search of candidates,
    // build a map once so that we can look up candidate blocks by chain
    // work as we go.
    std::multimap<const arith_uint256, CBlockIndex *> candidate_blocks_by_work;

    {
        LOCK(cs_main);
        for (const auto& entry : m_blockman.m_block_index) {
            CBlockIndex *candidate = entry.second;
            // We don't need to put anything in our active chain into the
            // multimap, because those candidates will be found and considered
            // as we disconnect.
            // Instead, consider only non-active-chain blocks that have at
            // least as much work as where we expect the new tip to end up.
            if (!m_chain.Contains(candidate) &&
                    !CBlockIndexWorkComparator()(candidate, pindex->pprev) &&
                    candidate->IsValid(BLOCK_VALID_TRANSACTIONS) &&
                    candidate->HaveTxsDownloaded()) {
                candidate_blocks_by_work.insert(std::make_pair(candidate->nChainWork, candidate));
            }
        }
    }

    // Disconnect (descendants of) pindex, and mark them invalid.
    while (true) {
        if (ShutdownRequested()) break;

        // Make sure the queue of validation callbacks doesn't grow unboundedly.
        LimitValidationInterfaceQueue();

        LOCK(cs_main);
        LOCK(::mempool.cs); // Lock for as long as disconnectpool is in scope to make sure UpdateMempoolForReorg is called after DisconnectTip without unlocking in between
        if (!m_chain.Contains(pindex)) break;
        pindex_was_in_chain = true;
        CBlockIndex *invalid_walk_tip = m_chain.Tip();

        // ActivateBestChain considers blocks already in m_chain
        // unconditionally valid already, so force disconnect away from it.
        DisconnectedBlockTransactions disconnectpool;
        bool ret = DisconnectTip(state, chainparams, &disconnectpool);
        // DisconnectTip will add transactions to disconnectpool.
        // Adjust the mempool to be consistent with the new tip, adding
        // transactions back to the mempool if disconnecting was successful,
        // and we're not doing a very deep invalidation (in which case
        // keeping the mempool up to date is probably futile anyway).
        UpdateMempoolForReorg(disconnectpool, /* fAddToMempool = */ (++disconnected <= 10) && ret);
        if (!ret) return false;
        assert(invalid_walk_tip->pprev == m_chain.Tip());

        // We immediately mark the disconnected blocks as invalid.
        // This prevents a case where pruned nodes may fail to invalidateblock
        // and be left unable to start as they have no tip candidates (as there
        // are no blocks that meet the "have data and are not invalid per
        // nStatus" criteria for inclusion in setBlockIndexCandidates).
        invalid_walk_tip->nStatus |= BLOCK_FAILED_VALID;
        setDirtyBlockIndex.insert(invalid_walk_tip);
        setBlockIndexCandidates.erase(invalid_walk_tip);
        setBlockIndexCandidates.insert(invalid_walk_tip->pprev);
        if (invalid_walk_tip->pprev == to_mark_failed && (to_mark_failed->nStatus & BLOCK_FAILED_VALID)) {
            // We only want to mark the last disconnected block as BLOCK_FAILED_VALID; its children
            // need to be BLOCK_FAILED_CHILD instead.
            to_mark_failed->nStatus = (to_mark_failed->nStatus ^ BLOCK_FAILED_VALID) | BLOCK_FAILED_CHILD;
            setDirtyBlockIndex.insert(to_mark_failed);
        }

        // Add any equal or more work headers to setBlockIndexCandidates
        auto candidate_it = candidate_blocks_by_work.lower_bound(invalid_walk_tip->pprev->nChainWork);
        while (candidate_it != candidate_blocks_by_work.end()) {
            if (!CBlockIndexWorkComparator()(candidate_it->second, invalid_walk_tip->pprev)) {
                setBlockIndexCandidates.insert(candidate_it->second);
                candidate_it = candidate_blocks_by_work.erase(candidate_it);
            } else {
                ++candidate_it;
            }
        }

        // Track the last disconnected block, so we can correct its BLOCK_FAILED_CHILD status in future
        // iterations, or, if it's the last one, call InvalidChainFound on it.
        to_mark_failed = invalid_walk_tip;
    }

    CheckBlockIndex(chainparams.GetConsensus());

    {
        LOCK(cs_main);
        if (m_chain.Contains(to_mark_failed)) {
            // If the to-be-marked invalid block is in the active chain, something is interfering and we can't proceed.
            return false;
        }

        // Mark pindex (or the last disconnected block) as invalid, even when it never was in the main chain
        to_mark_failed->nStatus |= BLOCK_FAILED_VALID;
        setDirtyBlockIndex.insert(to_mark_failed);
        setBlockIndexCandidates.erase(to_mark_failed);
        m_blockman.m_failed_blocks.insert(to_mark_failed);

        // If any new blocks somehow arrived while we were disconnecting
        // (above), then the pre-calculation of what should go into
        // setBlockIndexCandidates may have missed entries. This would
        // technically be an inconsistency in the block index, but if we clean
        // it up here, this should be an essentially unobservable error.
        // Loop back over all block index entries and add any missing entries
        // to setBlockIndexCandidates.
        BlockMap::iterator it = m_blockman.m_block_index.begin();
        while (it != m_blockman.m_block_index.end()) {
            if (it->second->IsValid(BLOCK_VALID_TRANSACTIONS) && it->second->HaveTxsDownloaded() && !setBlockIndexCandidates.value_comp()(it->second, m_chain.Tip())) {
                setBlockIndexCandidates.insert(it->second);
            }
            it++;
        }

        InvalidChainFound(to_mark_failed);
    }

    // Only notify about a new block tip if the active chain was modified.
    if (pindex_was_in_chain) {
        uiInterface.NotifyBlockTip(IsInitialBlockDownload(), to_mark_failed->pprev);
    }
    return true;
}

bool InvalidateBlock(BlockValidationState& state, const CChainParams& chainparams, CBlockIndex *pindex) {
    return ::ChainstateActive().InvalidateBlock(state, chainparams, pindex);
}

void CChainState::ResetBlockFailureFlags(CBlockIndex *pindex) {
    AssertLockHeld(cs_main);

    int nHeight = pindex->nHeight;

    // Remove the invalidity flag from this block and all its descendants.
    BlockMap::iterator it = m_blockman.m_block_index.begin();
    while (it != m_blockman.m_block_index.end()) {
        if (!it->second->IsValid() && it->second->GetAncestor(nHeight) == pindex) {
            it->second->nStatus &= ~BLOCK_FAILED_MASK;
            setDirtyBlockIndex.insert(it->second);
            if (it->second->IsValid(BLOCK_VALID_TRANSACTIONS) && it->second->HaveTxsDownloaded() && setBlockIndexCandidates.value_comp()(m_chain.Tip(), it->second)) {
                setBlockIndexCandidates.insert(it->second);
            }
            if (it->second == pindexBestInvalid) {
                // Reset invalid block marker if it was pointing to one of those.
                pindexBestInvalid = nullptr;
            }
            m_blockman.m_failed_blocks.erase(it->second);
        }
        it++;
    }

    // Remove the invalidity flag from all ancestors too.
    while (pindex != nullptr) {
        if (pindex->nStatus & BLOCK_FAILED_MASK) {
            pindex->nStatus &= ~BLOCK_FAILED_MASK;
            setDirtyBlockIndex.insert(pindex);
            m_blockman.m_failed_blocks.erase(pindex);
        }
        pindex = pindex->pprev;
    }
}

void ResetBlockFailureFlags(CBlockIndex *pindex) {
    return ::ChainstateActive().ResetBlockFailureFlags(pindex);
}

CBlockIndex* BlockManager::AddToBlockIndex(const CBlockHeader& block)
{
    AssertLockHeld(cs_main);

    // Check for duplicate
    uint256 hash = block.GetHash();
    BlockMap::iterator it = m_block_index.find(hash);
    if (it != m_block_index.end())
        return it->second;

    // Construct new block index object
    CBlockIndex* pindexNew = new CBlockIndex(block);
    // We assign the sequence id to blocks only when the full data is available,
    // to avoid miners withholding blocks but broadcasting headers, to get a
    // competitive advantage.
    pindexNew->nSequenceId = 0;
    BlockMap::iterator mi = m_block_index.insert(std::make_pair(hash, pindexNew)).first;
    pindexNew->phashBlock = &((*mi).first);
    BlockMap::iterator miPrev = m_block_index.find(block.hashPrevBlock);
    if (miPrev != m_block_index.end())
    {
        pindexNew->pprev = (*miPrev).second;
        pindexNew->nHeight = pindexNew->pprev->nHeight + 1;
        pindexNew->BuildSkip();
    }
    pindexNew->nTimeMax = (pindexNew->pprev ? std::max(pindexNew->pprev->nTimeMax, pindexNew->nTime) : pindexNew->nTime);
    pindexNew->nChainWork = (pindexNew->pprev ? pindexNew->pprev->nChainWork : 0) + GetBlockProof(*pindexNew);
    pindexNew->RaiseValidity(BLOCK_VALID_TREE);
    if (pindexBestHeader == nullptr || pindexBestHeader->nChainWork < pindexNew->nChainWork)
        pindexBestHeader = pindexNew;

    setDirtyBlockIndex.insert(pindexNew);

    return pindexNew;
}

/** Mark a block as having its data received and checked (up to BLOCK_VALID_TRANSACTIONS). */
void CChainState::ReceivedBlockTransactions(const CBlock& block, CBlockIndex* pindexNew, const FlatFilePos& pos, const Consensus::Params& consensusParams)
{
    pindexNew->nTx = block.vtx.size();
    pindexNew->nChainTx = 0;
    pindexNew->nFile = pos.nFile;
    pindexNew->nDataPos = pos.nPos;
    pindexNew->nUndoPos = 0;
    pindexNew->nStatus |= BLOCK_HAVE_DATA;
    if (IsWitnessEnabled(pindexNew->pprev, consensusParams)) {
        pindexNew->nStatus |= BLOCK_OPT_WITNESS;
    }
    pindexNew->RaiseValidity(BLOCK_VALID_TRANSACTIONS);
    setDirtyBlockIndex.insert(pindexNew);

    if (pindexNew->pprev == nullptr || pindexNew->pprev->HaveTxsDownloaded()) {
        // If pindexNew is the genesis block or all parents are BLOCK_VALID_TRANSACTIONS.
        std::deque<CBlockIndex*> queue;
        queue.push_back(pindexNew);

        // Recursively process any descendant blocks that now may be eligible to be connected.
        while (!queue.empty()) {
            CBlockIndex *pindex = queue.front();
            queue.pop_front();
            pindex->nChainTx = (pindex->pprev ? pindex->pprev->nChainTx : 0) + pindex->nTx;
            {
                LOCK(cs_nBlockSequenceId);
                pindex->nSequenceId = nBlockSequenceId++;
            }
            if (m_chain.Tip() == nullptr || !setBlockIndexCandidates.value_comp()(pindex, m_chain.Tip())) {
                setBlockIndexCandidates.insert(pindex);
            }
            std::pair<std::multimap<CBlockIndex*, CBlockIndex*>::iterator, std::multimap<CBlockIndex*, CBlockIndex*>::iterator> range = m_blockman.m_blocks_unlinked.equal_range(pindex);
            while (range.first != range.second) {
                std::multimap<CBlockIndex*, CBlockIndex*>::iterator it = range.first;
                queue.push_back(it->second);
                range.first++;
                m_blockman.m_blocks_unlinked.erase(it);
            }
        }
    } else {
        if (pindexNew->pprev && pindexNew->pprev->IsValid(BLOCK_VALID_TREE)) {
            m_blockman.m_blocks_unlinked.insert(std::make_pair(pindexNew->pprev, pindexNew));
        }
    }
}

static bool FindBlockPos(FlatFilePos &pos, unsigned int nAddSize, unsigned int nHeight, uint64_t nTime, bool fKnown = false)
{
    LOCK(cs_LastBlockFile);

    unsigned int nFile = fKnown ? pos.nFile : nLastBlockFile;
    if (vinfoBlockFile.size() <= nFile) {
        vinfoBlockFile.resize(nFile + 1);
    }

    if (!fKnown) {
        while (vinfoBlockFile[nFile].nSize + nAddSize >= MAX_BLOCKFILE_SIZE) {
            nFile++;
            if (vinfoBlockFile.size() <= nFile) {
                vinfoBlockFile.resize(nFile + 1);
            }
        }
        pos.nFile = nFile;
        pos.nPos = vinfoBlockFile[nFile].nSize;
    }

    if ((int)nFile != nLastBlockFile) {
        if (!fKnown) {
            LogPrintf("Leaving block file %i: %s\n", nLastBlockFile, vinfoBlockFile[nLastBlockFile].ToString());
        }
        FlushBlockFile(!fKnown);
        nLastBlockFile = nFile;
    }

    vinfoBlockFile[nFile].AddBlock(nHeight, nTime);
    if (fKnown)
        vinfoBlockFile[nFile].nSize = std::max(pos.nPos + nAddSize, vinfoBlockFile[nFile].nSize);
    else
        vinfoBlockFile[nFile].nSize += nAddSize;

    if (!fKnown) {
        bool out_of_space;
        size_t bytes_allocated = BlockFileSeq().Allocate(pos, nAddSize, out_of_space);
        if (out_of_space) {
            return AbortNode("Disk space is too low!", _("Error: Disk space is too low!").translated, CClientUIInterface::MSG_NOPREFIX);
        }
        if (bytes_allocated != 0 && fPruneMode) {
            fCheckForPruning = true;
        }
    }

    setDirtyFileInfo.insert(nFile);
    return true;
}

static bool FindUndoPos(BlockValidationState &state, int nFile, FlatFilePos &pos, unsigned int nAddSize)
{
    pos.nFile = nFile;

    LOCK(cs_LastBlockFile);

    pos.nPos = vinfoBlockFile[nFile].nUndoSize;
    vinfoBlockFile[nFile].nUndoSize += nAddSize;
    setDirtyFileInfo.insert(nFile);

    bool out_of_space;
    size_t bytes_allocated = UndoFileSeq().Allocate(pos, nAddSize, out_of_space);
    if (out_of_space) {
        return AbortNode(state, "Disk space is too low!", _("Error: Disk space is too low!").translated, CClientUIInterface::MSG_NOPREFIX);
    }
    if (bytes_allocated != 0 && fPruneMode) {
        fCheckForPruning = true;
    }

    return true;
}

static bool CheckBlockHeader(const CBlockHeader& block, BlockValidationState& state, const Consensus::Params& consensusParams, bool fCheckPOW = true)
{
    // Check proof of work matches claimed amount
    if (fCheckPOW && !CheckProofOfWork(block, consensusParams))
        return state.Invalid(BlockValidationResult::BLOCK_INVALID_HEADER, "high-hash", "proof of work failed");

    return true;
}

bool CheckBlock(const CBlock& block, BlockValidationState& state, const Consensus::Params& consensusParams, bool fCheckPOW, bool fCheckMerkleRoot)
{
    // These are checks that are independent of context.

    if (block.fChecked)
        return true;

    // Check that the header is valid (particularly PoW).  This is mostly
    // redundant with the call in AcceptBlockHeader.
    if (!CheckBlockHeader(block, state, consensusParams, fCheckPOW))
        return false;

    // Check the merkle root.
    if (fCheckMerkleRoot) {
        bool mutated;
        uint256 hashMerkleRoot2 = BlockMerkleRoot(block, &mutated);
        if (block.hashMerkleRoot != hashMerkleRoot2)
            return state.Invalid(BlockValidationResult::BLOCK_MUTATED, "bad-txnmrklroot", "hashMerkleRoot mismatch");

        // Check for merkle tree malleability (CVE-2012-2459): repeating sequences
        // of transactions in a block without affecting the merkle root of a block,
        // while still invalidating it.
        if (mutated)
            return state.Invalid(BlockValidationResult::BLOCK_MUTATED, "bad-txns-duplicate", "duplicate transaction");
    }

    // All potential-corruption validation must be done before we do any
    // transaction validation, as otherwise we may mark the header as invalid
    // because we receive the wrong transactions for it.
    // Note that witness malleability is checked in ContextualCheckBlock, so no
    // checks that use witness data may be performed here.

    // Size limits
    if (block.vtx.empty() || block.vtx.size() * WITNESS_SCALE_FACTOR > MAX_BLOCK_WEIGHT || ::GetSerializeSize(block, PROTOCOL_VERSION | SERIALIZE_TRANSACTION_NO_WITNESS) * WITNESS_SCALE_FACTOR > MAX_BLOCK_WEIGHT)
        return state.Invalid(BlockValidationResult::BLOCK_CONSENSUS, "bad-blk-length", "size limits failed");

    // First transaction must be coinbase, the rest must not be
    if (block.vtx.empty() || !block.vtx[0]->IsCoinBase())
        return state.Invalid(BlockValidationResult::BLOCK_CONSENSUS, "bad-cb-missing", "first tx is not coinbase");
    for (unsigned int i = 1; i < block.vtx.size(); i++)
        if (block.vtx[i]->IsCoinBase())
            return state.Invalid(BlockValidationResult::BLOCK_CONSENSUS, "bad-cb-multiple", "more than one coinbase");

    // Check transactions
    // Must check for duplicate inputs (see CVE-2018-17144)
    for (const auto& tx : block.vtx) {
        TxValidationState tx_state;
        if (!CheckTransaction(*tx, tx_state)) {
            // CheckBlock() does context-free validation checks. The only
            // possible failures are consensus failures.
            assert(tx_state.GetResult() == TxValidationResult::TX_CONSENSUS);
            return state.Invalid(BlockValidationResult::BLOCK_CONSENSUS, tx_state.GetRejectReason(),
                                 strprintf("Transaction check failed (tx hash %s) %s", tx->GetHash().ToString(), tx_state.GetDebugMessage()));
        }
    }
    unsigned int nSigOps = 0;
    for (const auto& tx : block.vtx)
    {
        nSigOps += GetLegacySigOpCount(*tx);
    }
    if (nSigOps * WITNESS_SCALE_FACTOR > MAX_BLOCK_SIGOPS_COST)
        return state.Invalid(BlockValidationResult::BLOCK_CONSENSUS, "bad-blk-sigops", "out-of-bounds SigOpCount");

    if (fCheckPOW && fCheckMerkleRoot)
        block.fChecked = true;

    return true;
}

bool IsWitnessEnabled(const CBlockIndex* pindexPrev, const Consensus::Params& params)
{
    int height = pindexPrev == nullptr ? 0 : pindexPrev->nHeight + 1;
    return (height >= params.SegwitHeight);
}

int GetWitnessCommitmentIndex(const CBlock& block)
{
    int commitpos = -1;
    if (!block.vtx.empty()) {
        for (size_t o = 0; o < block.vtx[0]->vout.size(); o++) {
            if (block.vtx[0]->vout[o].scriptPubKey.size() >= 38 && block.vtx[0]->vout[o].scriptPubKey[0] == OP_RETURN && block.vtx[0]->vout[o].scriptPubKey[1] == 0x24 && block.vtx[0]->vout[o].scriptPubKey[2] == 0xaa && block.vtx[0]->vout[o].scriptPubKey[3] == 0x21 && block.vtx[0]->vout[o].scriptPubKey[4] == 0xa9 && block.vtx[0]->vout[o].scriptPubKey[5] == 0xed) {
                commitpos = o;
            }
        }
    }
    return commitpos;
}

void UpdateUncommittedBlockStructures(CBlock& block, const CBlockIndex* pindexPrev, const Consensus::Params& consensusParams)
{
    int commitpos = GetWitnessCommitmentIndex(block);
    static const std::vector<unsigned char> nonce(32, 0x00);
    if (commitpos != -1 && IsWitnessEnabled(pindexPrev, consensusParams) && !block.vtx[0]->HasWitness()) {
        CMutableTransaction tx(*block.vtx[0]);
        tx.vin[0].scriptWitness.stack.resize(1);
        tx.vin[0].scriptWitness.stack[0] = nonce;
        block.vtx[0] = MakeTransactionRef(std::move(tx));
    }
}

std::vector<unsigned char> GenerateCoinbaseCommitment(CBlock& block, const CBlockIndex* pindexPrev, const Consensus::Params& consensusParams)
{
    std::vector<unsigned char> commitment;
    int commitpos = GetWitnessCommitmentIndex(block);
    std::vector<unsigned char> ret(32, 0x00);
    if (consensusParams.SegwitHeight != std::numeric_limits<int>::max()) {
        if (commitpos == -1) {
            uint256 witnessroot = BlockWitnessMerkleRoot(block, nullptr);
            CHash256().Write(witnessroot.begin(), 32).Write(ret.data(), 32).Finalize(witnessroot.begin());
            CTxOut out;
            out.nValue = 0;
            out.scriptPubKey.resize(38);
            out.scriptPubKey[0] = OP_RETURN;
            out.scriptPubKey[1] = 0x24;
            out.scriptPubKey[2] = 0xaa;
            out.scriptPubKey[3] = 0x21;
            out.scriptPubKey[4] = 0xa9;
            out.scriptPubKey[5] = 0xed;
            memcpy(&out.scriptPubKey[6], witnessroot.begin(), 32);
            commitment = std::vector<unsigned char>(out.scriptPubKey.begin(), out.scriptPubKey.end());
            CMutableTransaction tx(*block.vtx[0]);
            tx.vout.push_back(out);
            block.vtx[0] = MakeTransactionRef(std::move(tx));
        }
    }
    UpdateUncommittedBlockStructures(block, pindexPrev, consensusParams);
    return commitment;
}

//! Returns last CBlockIndex* that is a checkpoint
static CBlockIndex* GetLastCheckpoint(const CCheckpointData& data) EXCLUSIVE_LOCKS_REQUIRED(cs_main)
{
    const MapCheckpoints& checkpoints = data.mapCheckpoints;

    for (const MapCheckpoints::value_type& i : reverse_iterate(checkpoints))
    {
        const uint256& hash = i.second;
        CBlockIndex* pindex = LookupBlockIndex(hash);
        if (pindex) {
            return pindex;
        }
    }
    return nullptr;
}

/** Context-dependent validity checks.
 *  By "context", we mean only the previous block headers, but not the UTXO
 *  set; UTXO-related validity checks are done in ConnectBlock().
 *  NOTE: This function is not currently invoked by ConnectBlock(), so we
 *  should consider upgrade issues if we change which consensus rules are
 *  enforced in this function (eg by adding a new consensus rule). See comment
 *  in ConnectBlock().
 *  Note that -reindex-chainstate skips the validation that happens here!
 */
static bool ContextualCheckBlockHeader(const CBlockHeader& block, BlockValidationState& state, const CChainParams& params, const CBlockIndex* pindexPrev, int64_t nAdjustedTime, const bool fCheckBits) EXCLUSIVE_LOCKS_REQUIRED(cs_main)
{
    assert(pindexPrev != nullptr);
    const int nHeight = pindexPrev->nHeight + 1;

    /* Verify Xaya's requirement that the main block header must have zero bits
       (the difficulty is in the powdata instead).  */
    if (block.nBits != 0)
        return state.Invalid(BlockValidationResult::BLOCK_INVALID_HEADER,
                             "nonzero-bits",
                             "block header has non-zero nonce");

    // Check proof of work
    const Consensus::Params& consensusParams = params.GetConsensus();
    if (fCheckBits && block.pow.getBits() != GetNextWorkRequired(block.pow.getCoreAlgo(), pindexPrev, consensusParams))
        return state.Invalid(BlockValidationResult::BLOCK_INVALID_HEADER, "bad-diffbits", "incorrect proof of work");

    // Check against checkpoints
    if (fCheckpointsEnabled) {
        // Don't accept any forks from the main chain prior to last checkpoint.
        // GetLastCheckpoint finds the last checkpoint in MapCheckpoints that's in our
        // g_blockman.m_block_index.
        CBlockIndex* pcheckpoint = GetLastCheckpoint(params.Checkpoints());
        if (pcheckpoint && nHeight < pcheckpoint->nHeight) {
            LogPrintf("ERROR: %s: forked chain older than last checkpoint (height %d)\n", __func__, nHeight);
            return state.Invalid(BlockValidationResult::BLOCK_CHECKPOINT, "bad-fork-prior-to-checkpoint");
        }
    }

    // Check timestamp against prev
    if (block.GetBlockTime() <= pindexPrev->GetMedianTimePast())
        return state.Invalid(BlockValidationResult::BLOCK_INVALID_HEADER, "time-too-old", "block's timestamp is too early");

    // Check timestamp
    if (block.GetBlockTime() > nAdjustedTime + MAX_FUTURE_BLOCK_TIME)
        return state.Invalid(BlockValidationResult::BLOCK_TIME_FUTURE, "time-too-new", "block timestamp too far in the future");

    // Reject outdated version blocks when 95% (75% on testnet) of the network has upgraded:
    // check for version 2, 3 and 4 upgrades
    if((block.nVersion < 2 && nHeight >= consensusParams.BIP34Height) ||
       (block.nVersion < 3 && nHeight >= consensusParams.BIP66Height) ||
       (block.nVersion < 4 && nHeight >= consensusParams.BIP65Height))
            return state.Invalid(BlockValidationResult::BLOCK_INVALID_HEADER, strprintf("bad-version(0x%08x)", block.nVersion),
                                 strprintf("rejected nVersion=0x%08x block", block.nVersion));

    return true;
}

/** NOTE: This function is not currently invoked by ConnectBlock(), so we
 *  should consider upgrade issues if we change which consensus rules are
 *  enforced in this function (eg by adding a new consensus rule). See comment
 *  in ConnectBlock().
 *  Note that -reindex-chainstate skips the validation that happens here!
 */
static bool ContextualCheckBlock(const CBlock& block, BlockValidationState& state, const Consensus::Params& consensusParams, const CBlockIndex* pindexPrev)
{
    const int nHeight = pindexPrev == nullptr ? 0 : pindexPrev->nHeight + 1;

    // Start enforcing BIP113 (Median Time Past).
    int nLockTimeFlags = 0;
    if (nHeight >= consensusParams.CSVHeight) {
        assert(pindexPrev != nullptr);
        nLockTimeFlags |= LOCKTIME_MEDIAN_TIME_PAST;
    }

    int64_t nLockTimeCutoff = (nLockTimeFlags & LOCKTIME_MEDIAN_TIME_PAST)
                              ? pindexPrev->GetMedianTimePast()
                              : block.GetBlockTime();

    // Check that all transactions are finalized
    for (const auto& tx : block.vtx) {
        if (!IsFinalTx(*tx, nHeight, nLockTimeCutoff)) {
            return state.Invalid(BlockValidationResult::BLOCK_CONSENSUS, "bad-txns-nonfinal", "non-final transaction");
        }
    }

    // Enforce rule that the coinbase starts with serialized block height
    if (nHeight >= consensusParams.BIP34Height)
    {
        CScript expect = CScript() << nHeight;
        if (block.vtx[0]->vin[0].scriptSig.size() < expect.size() ||
            !std::equal(expect.begin(), expect.end(), block.vtx[0]->vin[0].scriptSig.begin())) {
            return state.Invalid(BlockValidationResult::BLOCK_CONSENSUS, "bad-cb-height", "block height mismatch in coinbase");
        }
    }

    // Validation for witness commitments.
    // * We compute the witness hash (which is the hash including witnesses) of all the block's transactions, except the
    //   coinbase (where 0x0000....0000 is used instead).
    // * The coinbase scriptWitness is a stack of a single 32-byte vector, containing a witness reserved value (unconstrained).
    // * We build a merkle tree with all those witness hashes as leaves (similar to the hashMerkleRoot in the block header).
    // * There must be at least one output whose scriptPubKey is a single 36-byte push, the first 4 bytes of which are
    //   {0xaa, 0x21, 0xa9, 0xed}, and the following 32 bytes are SHA256^2(witness root, witness reserved value). In case there are
    //   multiple, the last one is used.
    bool fHaveWitness = false;
    if (nHeight >= consensusParams.SegwitHeight) {
        int commitpos = GetWitnessCommitmentIndex(block);
        if (commitpos != -1) {
            bool malleated = false;
            uint256 hashWitness = BlockWitnessMerkleRoot(block, &malleated);
            // The malleation check is ignored; as the transaction tree itself
            // already does not permit it, it is impossible to trigger in the
            // witness tree.
            if (block.vtx[0]->vin[0].scriptWitness.stack.size() != 1 || block.vtx[0]->vin[0].scriptWitness.stack[0].size() != 32) {
                return state.Invalid(BlockValidationResult::BLOCK_MUTATED, "bad-witness-nonce-size", strprintf("%s : invalid witness reserved value size", __func__));
            }
            CHash256().Write(hashWitness.begin(), 32).Write(&block.vtx[0]->vin[0].scriptWitness.stack[0][0], 32).Finalize(hashWitness.begin());
            if (memcmp(hashWitness.begin(), &block.vtx[0]->vout[commitpos].scriptPubKey[6], 32)) {
                return state.Invalid(BlockValidationResult::BLOCK_MUTATED, "bad-witness-merkle-match", strprintf("%s : witness merkle commitment mismatch", __func__));
            }
            fHaveWitness = true;
        }
    }

    // No witness data is allowed in blocks that don't commit to witness data, as this would otherwise leave room for spam
    if (!fHaveWitness) {
      for (const auto& tx : block.vtx) {
            if (tx->HasWitness()) {
                return state.Invalid(BlockValidationResult::BLOCK_MUTATED, "unexpected-witness", strprintf("%s : unexpected witness data found", __func__));
            }
        }
    }

    // After the coinbase witness reserved value and commitment are verified,
    // we can check if the block weight passes (before we've checked the
    // coinbase witness, it would be possible for the weight to be too
    // large by filling up the coinbase witness, which doesn't change
    // the block hash, so we couldn't mark the block as permanently
    // failed).
    if (GetBlockWeight(block) > MAX_BLOCK_WEIGHT) {
        return state.Invalid(BlockValidationResult::BLOCK_CONSENSUS, "bad-blk-weight", strprintf("%s : weight limit failed", __func__));
    }

    return true;
}

bool BlockManager::AcceptBlockHeader(const CBlockHeader& block, BlockValidationState& state, const CChainParams& chainparams, CBlockIndex** ppindex)
{
    AssertLockHeld(cs_main);
    // Check for duplicate
    uint256 hash = block.GetHash();
    BlockMap::iterator miSelf = m_block_index.find(hash);
    CBlockIndex *pindex = nullptr;
    if (hash != chainparams.GetConsensus().hashGenesisBlock) {
        if (miSelf != m_block_index.end()) {
            // Block header is already known.
            pindex = miSelf->second;
            if (ppindex)
                *ppindex = pindex;
            if (pindex->nStatus & BLOCK_FAILED_MASK) {
                LogPrintf("ERROR: %s: block %s is marked invalid\n", __func__, hash.ToString());
                return state.Invalid(BlockValidationResult::BLOCK_CACHED_INVALID, "duplicate");
            }
            return true;
        }

        if (!CheckBlockHeader(block, state, chainparams.GetConsensus()))
            return error("%s: Consensus::CheckBlockHeader: %s, %s", __func__, hash.ToString(), state.ToString());

        // Get prev block index
        CBlockIndex* pindexPrev = nullptr;
        BlockMap::iterator mi = m_block_index.find(block.hashPrevBlock);
        if (mi == m_block_index.end()) {
            LogPrintf("ERROR: %s: prev block not found\n", __func__);
            return state.Invalid(BlockValidationResult::BLOCK_MISSING_PREV, "prev-blk-not-found");
        }
        pindexPrev = (*mi).second;
        if (pindexPrev->nStatus & BLOCK_FAILED_MASK) {
            LogPrintf("ERROR: %s: prev block invalid\n", __func__);
            return state.Invalid(BlockValidationResult::BLOCK_INVALID_PREV, "bad-prevblk");
        }
        if (!ContextualCheckBlockHeader(block, state, chainparams, pindexPrev, GetAdjustedTime(), true))
            return error("%s: Consensus::ContextualCheckBlockHeader: %s, %s", __func__, hash.ToString(), state.ToString());

        /* Determine if this block descends from any block which has been found
         * invalid (m_failed_blocks), then mark pindexPrev and any blocks between
         * them as failed. For example:
         *
         *                D3
         *              /
         *      B2 - C2
         *    /         \
         *  A             D2 - E2 - F2
         *    \
         *      B1 - C1 - D1 - E1
         *
         * In the case that we attempted to reorg from E1 to F2, only to find
         * C2 to be invalid, we would mark D2, E2, and F2 as BLOCK_FAILED_CHILD
         * but NOT D3 (it was not in any of our candidate sets at the time).
         *
         * In any case D3 will also be marked as BLOCK_FAILED_CHILD at restart
         * in LoadBlockIndex.
         */
        if (!pindexPrev->IsValid(BLOCK_VALID_SCRIPTS)) {
            // The above does not mean "invalid": it checks if the previous block
            // hasn't been validated up to BLOCK_VALID_SCRIPTS. This is a performance
            // optimization, in the common case of adding a new block to the tip,
            // we don't need to iterate over the failed blocks list.
            for (const CBlockIndex* failedit : m_failed_blocks) {
                if (pindexPrev->GetAncestor(failedit->nHeight) == failedit) {
                    assert(failedit->nStatus & BLOCK_FAILED_VALID);
                    CBlockIndex* invalid_walk = pindexPrev;
                    while (invalid_walk != failedit) {
                        invalid_walk->nStatus |= BLOCK_FAILED_CHILD;
                        setDirtyBlockIndex.insert(invalid_walk);
                        invalid_walk = invalid_walk->pprev;
                    }
                    LogPrintf("ERROR: %s: prev block invalid\n", __func__);
                    return state.Invalid(BlockValidationResult::BLOCK_INVALID_PREV, "bad-prevblk");
                }
            }
        }
    }
    if (pindex == nullptr)
        pindex = AddToBlockIndex(block);

    if (ppindex)
        *ppindex = pindex;

    return true;
}

// Exposed wrapper for AcceptBlockHeader
bool ProcessNewBlockHeaders(const std::vector<CBlockHeader>& headers, BlockValidationState& state, const CChainParams& chainparams, const CBlockIndex** ppindex)
{
    {
        LOCK(cs_main);
        for (const CBlockHeader& header : headers) {
            CBlockIndex *pindex = nullptr; // Use a temp pindex instead of ppindex to avoid a const_cast
            bool accepted = g_blockman.AcceptBlockHeader(header, state, chainparams, &pindex);
            ::ChainstateActive().CheckBlockIndex(chainparams.GetConsensus());

            if (!accepted) {
                return false;
            }
            if (ppindex) {
                *ppindex = pindex;
            }
        }
    }
    if (NotifyHeaderTip()) {
        if (::ChainstateActive().IsInitialBlockDownload() && ppindex && *ppindex) {
            LogPrintf("Synchronizing blockheaders, height: %d (~%.2f%%)\n", (*ppindex)->nHeight, 100.0/((*ppindex)->nHeight+(GetAdjustedTime() - (*ppindex)->GetBlockTime()) / AvgTargetSpacing(Params().GetConsensus(), (*ppindex)->nHeight)) * (*ppindex)->nHeight);
        }
    }
    return true;
}

/** Store block on disk. If dbp is non-nullptr, the file is known to already reside on disk */
static FlatFilePos SaveBlockToDisk(const CBlock& block, int nHeight, const CChainParams& chainparams, const FlatFilePos* dbp) {
    unsigned int nBlockSize = ::GetSerializeSize(block, CLIENT_VERSION);
    FlatFilePos blockPos;
    if (dbp != nullptr)
        blockPos = *dbp;
    if (!FindBlockPos(blockPos, nBlockSize+8, nHeight, block.GetBlockTime(), dbp != nullptr)) {
        error("%s: FindBlockPos failed", __func__);
        return FlatFilePos();
    }
    if (dbp == nullptr) {
        if (!WriteBlockToDisk(block, blockPos, chainparams.MessageStart())) {
            AbortNode("Failed to write block");
            return FlatFilePos();
        }
    }
    return blockPos;
}

/** Store block on disk. If dbp is non-nullptr, the file is known to already reside on disk */
bool CChainState::AcceptBlock(const std::shared_ptr<const CBlock>& pblock, BlockValidationState& state, const CChainParams& chainparams, CBlockIndex** ppindex, bool fRequested, const FlatFilePos* dbp, bool* fNewBlock)
{
    const CBlock& block = *pblock;

    if (fNewBlock) *fNewBlock = false;
    AssertLockHeld(cs_main);

    CBlockIndex *pindexDummy = nullptr;
    CBlockIndex *&pindex = ppindex ? *ppindex : pindexDummy;

    bool accepted_header = m_blockman.AcceptBlockHeader(block, state, chainparams, &pindex);
    CheckBlockIndex(chainparams.GetConsensus());

    if (!accepted_header)
        return false;

    // Try to process all requested blocks that we don't have, but only
    // process an unrequested block if it's new and has enough work to
    // advance our tip, and isn't too many blocks ahead.
    bool fAlreadyHave = pindex->nStatus & BLOCK_HAVE_DATA;
    bool fHasMoreOrSameWork = (m_chain.Tip() ? pindex->nChainWork >= m_chain.Tip()->nChainWork : true);
    // Blocks that are too out-of-order needlessly limit the effectiveness of
    // pruning, because pruning will not delete block files that contain any
    // blocks which are too close in height to the tip.  Apply this test
    // regardless of whether pruning is enabled; it should generally be safe to
    // not process unrequested blocks.
    bool fTooFarAhead = (pindex->nHeight > int(m_chain.Height() + MIN_BLOCKS_TO_KEEP));

    // TODO: Decouple this function from the block download logic by removing fRequested
    // This requires some new chain data structure to efficiently look up if a
    // block is in a chain leading to a candidate for best tip, despite not
    // being such a candidate itself.

    // TODO: deal better with return value and error conditions for duplicate
    // and unrequested blocks.
    if (fAlreadyHave) return true;
    if (!fRequested) {  // If we didn't ask for it:
        if (pindex->nTx != 0) return true;    // This is a previously-processed block that was pruned
        if (!fHasMoreOrSameWork) return true; // Don't process less-work chains
        if (fTooFarAhead) return true;        // Block height is too high

        // Protect against DoS attacks from low-work chains.
        // If our tip is behind, a peer could try to send us
        // low-work blocks on a fake chain that we would never
        // request; don't process these.
        if (pindex->nChainWork < nMinimumChainWork) return true;
    }

    if (!CheckBlock(block, state, chainparams.GetConsensus()) ||
        !ContextualCheckBlock(block, state, chainparams.GetConsensus(), pindex->pprev)) {
        if (state.IsInvalid() && state.GetResult() != BlockValidationResult::BLOCK_MUTATED) {
            pindex->nStatus |= BLOCK_FAILED_VALID;
            setDirtyBlockIndex.insert(pindex);
        }
        return error("%s: %s", __func__, state.ToString());
    }

    // Header is valid/has work, merkle tree and segwit merkle tree are good...RELAY NOW
    // (but if it does not build on our best tip, let the SendMessages loop relay it)
    if (!IsInitialBlockDownload() && m_chain.Tip() == pindex->pprev)
        GetMainSignals().NewPoWValidBlock(pindex, pblock);

    // Write block to history file
    if (fNewBlock) *fNewBlock = true;
    try {
        FlatFilePos blockPos = SaveBlockToDisk(block, pindex->nHeight, chainparams, dbp);
        if (blockPos.IsNull()) {
            state.Error(strprintf("%s: Failed to find position to write new block to disk", __func__));
            return false;
        }
        ReceivedBlockTransactions(block, pindex, blockPos, chainparams.GetConsensus());
    } catch (const std::runtime_error& e) {
        return AbortNode(state, std::string("System error: ") + e.what());
    }

    FlushStateToDisk(chainparams, state, FlushStateMode::NONE);

    CheckBlockIndex(chainparams.GetConsensus());

    return true;
}

bool ProcessNewBlock(const CChainParams& chainparams, const std::shared_ptr<const CBlock> pblock, bool fForceProcessing, bool *fNewBlock)
{
    AssertLockNotHeld(cs_main);

    {
        CBlockIndex *pindex = nullptr;
        if (fNewBlock) *fNewBlock = false;
        BlockValidationState state;

        // CheckBlock() does not support multi-threaded block validation because CBlock::fChecked can cause data race.
        // Therefore, the following critical section must include the CheckBlock() call as well.
        LOCK(cs_main);

        // Ensure that CheckBlock() passes before calling AcceptBlock, as
        // belt-and-suspenders.
        bool ret = CheckBlock(*pblock, state, chainparams.GetConsensus());
        if (ret) {
            // Store to disk
            ret = ::ChainstateActive().AcceptBlock(pblock, state, chainparams, &pindex, fForceProcessing, nullptr, fNewBlock);
        }
        if (!ret) {
            GetMainSignals().BlockChecked(*pblock, state);
            return error("%s: AcceptBlock FAILED (%s)", __func__, state.ToString());
        }
    }

    NotifyHeaderTip();

    BlockValidationState state; // Only used to report errors, not invalidity - ignore it
    if (!::ChainstateActive().ActivateBestChain(state, chainparams, pblock))
        return error("%s: ActivateBestChain failed (%s)", __func__, state.ToString());

    return true;
}

bool TestBlockValidity(BlockValidationState& state, const CChainParams& chainparams, const CBlock& block, CBlockIndex* pindexPrev, bool fCheckPOW, bool fCheckBits, bool fCheckMerkleRoot)
{
    AssertLockHeld(cs_main);
    assert(pindexPrev && pindexPrev == ::ChainActive().Tip());
    CCoinsViewCache viewNew(&::ChainstateActive().CoinsTip());
    uint256 block_hash(block.GetHash());
    CBlockIndex indexDummy(block);
    indexDummy.pprev = pindexPrev;
    indexDummy.nHeight = pindexPrev->nHeight + 1;
    indexDummy.phashBlock = &block_hash;

    // NOTE: CheckBlockHeader is called by CheckBlock
    if (!ContextualCheckBlockHeader(block, state, chainparams, pindexPrev, GetAdjustedTime(), fCheckBits))
        return error("%s: Consensus::ContextualCheckBlockHeader: %s", __func__, state.ToString());
    if (!CheckBlock(block, state, chainparams.GetConsensus(), fCheckPOW, fCheckMerkleRoot))
        return error("%s: Consensus::CheckBlock: %s", __func__, state.ToString());
    if (!ContextualCheckBlock(block, state, chainparams.GetConsensus(), pindexPrev))
        return error("%s: Consensus::ContextualCheckBlock: %s", __func__, state.ToString());
    if (!::ChainstateActive().ConnectBlock(block, state, &indexDummy, viewNew, chainparams, true))
        return false;
    assert(state.IsValid());

    return true;
}

/**
 * BLOCK PRUNING CODE
 */

/* Calculate the amount of disk space the block & undo files currently use */
uint64_t CalculateCurrentUsage()
{
    LOCK(cs_LastBlockFile);

    uint64_t retval = 0;
    for (const CBlockFileInfo &file : vinfoBlockFile) {
        retval += file.nSize + file.nUndoSize;
    }
    return retval;
}

/* Prune a block file (modify associated database entries)*/
void PruneOneBlockFile(const int fileNumber)
{
    LOCK(cs_LastBlockFile);

    for (const auto& entry : g_blockman.m_block_index) {
        CBlockIndex* pindex = entry.second;
        if (pindex->nFile == fileNumber) {
            pindex->nStatus &= ~BLOCK_HAVE_DATA;
            pindex->nStatus &= ~BLOCK_HAVE_UNDO;
            pindex->nFile = 0;
            pindex->nDataPos = 0;
            pindex->nUndoPos = 0;
            setDirtyBlockIndex.insert(pindex);

            // Prune from m_blocks_unlinked -- any block we prune would have
            // to be downloaded again in order to consider its chain, at which
            // point it would be considered as a candidate for
            // m_blocks_unlinked or setBlockIndexCandidates.
            auto range = g_blockman.m_blocks_unlinked.equal_range(pindex->pprev);
            while (range.first != range.second) {
                std::multimap<CBlockIndex *, CBlockIndex *>::iterator _it = range.first;
                range.first++;
                if (_it->second == pindex) {
                    g_blockman.m_blocks_unlinked.erase(_it);
                }
            }
        }
    }

    vinfoBlockFile[fileNumber].SetNull();
    setDirtyFileInfo.insert(fileNumber);
}


void UnlinkPrunedFiles(const std::set<int>& setFilesToPrune)
{
    for (std::set<int>::iterator it = setFilesToPrune.begin(); it != setFilesToPrune.end(); ++it) {
        FlatFilePos pos(*it, 0);
        fs::remove(BlockFileSeq().FileName(pos));
        fs::remove(UndoFileSeq().FileName(pos));
        LogPrintf("Prune: %s deleted blk/rev (%05u)\n", __func__, *it);
    }
}

/* Calculate the block/rev files to delete based on height specified by user with RPC command pruneblockchain */
static void FindFilesToPruneManual(std::set<int>& setFilesToPrune, int nManualPruneHeight)
{
    assert(fPruneMode && nManualPruneHeight > 0);

    LOCK2(cs_main, cs_LastBlockFile);
    if (::ChainActive().Tip() == nullptr)
        return;

    // last block to prune is the lesser of (user-specified height, MIN_BLOCKS_TO_KEEP from the tip)
    unsigned int nLastBlockWeCanPrune = std::min((unsigned)nManualPruneHeight, ::ChainActive().Tip()->nHeight - MIN_BLOCKS_TO_KEEP);
    int count=0;
    for (int fileNumber = 0; fileNumber < nLastBlockFile; fileNumber++) {
        if (vinfoBlockFile[fileNumber].nSize == 0 || vinfoBlockFile[fileNumber].nHeightLast > nLastBlockWeCanPrune)
            continue;
        PruneOneBlockFile(fileNumber);
        setFilesToPrune.insert(fileNumber);
        count++;
    }
    LogPrintf("Prune (Manual): prune_height=%d removed %d blk/rev pairs\n", nLastBlockWeCanPrune, count);
}

/* This function is called from the RPC code for pruneblockchain */
void PruneBlockFilesManual(int nManualPruneHeight)
{
    BlockValidationState state;
    const CChainParams& chainparams = Params();
    if (!::ChainstateActive().FlushStateToDisk(
            chainparams, state, FlushStateMode::NONE, nManualPruneHeight)) {
        LogPrintf("%s: failed to flush state (%s)\n", __func__, state.ToString());
    }
}

/**
 * Prune block and undo files (blk???.dat and undo???.dat) so that the disk space used is less than a user-defined target.
 * The user sets the target (in MB) on the command line or in config file.  This will be run on startup and whenever new
 * space is allocated in a block or undo file, staying below the target. Changing back to unpruned requires a reindex
 * (which in this case means the blockchain must be re-downloaded.)
 *
 * Pruning functions are called from FlushStateToDisk when the global fCheckForPruning flag has been set.
 * Block and undo files are deleted in lock-step (when blk00003.dat is deleted, so is rev00003.dat.)
 * Pruning cannot take place until the longest chain is at least a certain length (100000 on mainnet, 1000 on testnet, 1000 on regtest).
 * Pruning will never delete a block within a defined distance (currently 288) from the active chain's tip.
 * The block index is updated by unsetting HAVE_DATA and HAVE_UNDO for any blocks that were stored in the deleted files.
 * A db flag records the fact that at least some block files have been pruned.
 *
 * @param[out]   setFilesToPrune   The set of file indices that can be unlinked will be returned
 */
static void FindFilesToPrune(std::set<int>& setFilesToPrune, uint64_t nPruneAfterHeight)
{
    LOCK2(cs_main, cs_LastBlockFile);
    if (::ChainActive().Tip() == nullptr || nPruneTarget == 0) {
        return;
    }
    if ((uint64_t)::ChainActive().Tip()->nHeight <= nPruneAfterHeight) {
        return;
    }

    unsigned int nLastBlockWeCanPrune = ::ChainActive().Tip()->nHeight - MIN_BLOCKS_TO_KEEP;
    uint64_t nCurrentUsage = CalculateCurrentUsage();
    // We don't check to prune until after we've allocated new space for files
    // So we should leave a buffer under our target to account for another allocation
    // before the next pruning.
    uint64_t nBuffer = BLOCKFILE_CHUNK_SIZE + UNDOFILE_CHUNK_SIZE;
    uint64_t nBytesToPrune;
    int count=0;

    if (nCurrentUsage + nBuffer >= nPruneTarget) {
        // On a prune event, the chainstate DB is flushed.
        // To avoid excessive prune events negating the benefit of high dbcache
        // values, we should not prune too rapidly.
        // So when pruning in IBD, increase the buffer a bit to avoid a re-prune too soon.
        if (::ChainstateActive().IsInitialBlockDownload()) {
            // Since this is only relevant during IBD, we use a fixed 10%
            nBuffer += nPruneTarget / 10;
        }

        for (int fileNumber = 0; fileNumber < nLastBlockFile; fileNumber++) {
            nBytesToPrune = vinfoBlockFile[fileNumber].nSize + vinfoBlockFile[fileNumber].nUndoSize;

            if (vinfoBlockFile[fileNumber].nSize == 0)
                continue;

            if (nCurrentUsage + nBuffer < nPruneTarget)  // are we below our target?
                break;

            // don't prune files that could have a block within MIN_BLOCKS_TO_KEEP of the main chain's tip but keep scanning
            if (vinfoBlockFile[fileNumber].nHeightLast > nLastBlockWeCanPrune)
                continue;

            PruneOneBlockFile(fileNumber);
            // Queue up the files for removal
            setFilesToPrune.insert(fileNumber);
            nCurrentUsage -= nBytesToPrune;
            count++;
        }
    }

    LogPrint(BCLog::PRUNE, "Prune: target=%dMiB actual=%dMiB diff=%dMiB max_prune_height=%d removed %d blk/rev pairs\n",
           nPruneTarget/1024/1024, nCurrentUsage/1024/1024,
           ((int64_t)nPruneTarget - (int64_t)nCurrentUsage)/1024/1024,
           nLastBlockWeCanPrune, count);
}

static FlatFileSeq BlockFileSeq()
{
    return FlatFileSeq(GetBlocksDir(), "blk", BLOCKFILE_CHUNK_SIZE);
}

static FlatFileSeq UndoFileSeq()
{
    return FlatFileSeq(GetBlocksDir(), "rev", UNDOFILE_CHUNK_SIZE);
}

FILE* OpenBlockFile(const FlatFilePos &pos, bool fReadOnly) {
    return BlockFileSeq().Open(pos, fReadOnly);
}

/** Open an undo file (rev?????.dat) */
static FILE* OpenUndoFile(const FlatFilePos &pos, bool fReadOnly) {
    return UndoFileSeq().Open(pos, fReadOnly);
}

fs::path GetBlockPosFilename(const FlatFilePos &pos)
{
    return BlockFileSeq().FileName(pos);
}

CBlockIndex * BlockManager::InsertBlockIndex(const uint256& hash)
{
    AssertLockHeld(cs_main);

    if (hash.IsNull())
        return nullptr;

    // Return existing
    BlockMap::iterator mi = m_block_index.find(hash);
    if (mi != m_block_index.end())
        return (*mi).second;

    // Create new
    CBlockIndex* pindexNew = new CBlockIndex();
    mi = m_block_index.insert(std::make_pair(hash, pindexNew)).first;
    pindexNew->phashBlock = &((*mi).first);

    return pindexNew;
}

bool BlockManager::LoadBlockIndex(
    const Consensus::Params& consensus_params,
    CBlockTreeDB& blocktree,
    std::set<CBlockIndex*, CBlockIndexWorkComparator>& block_index_candidates)
{
    if (!blocktree.LoadBlockIndexGuts(consensus_params, [this](const uint256& hash) EXCLUSIVE_LOCKS_REQUIRED(cs_main) { return this->InsertBlockIndex(hash); }))
        return false;

    // Calculate nChainWork
    std::vector<std::pair<int, CBlockIndex*> > vSortedByHeight;
    vSortedByHeight.reserve(m_block_index.size());
    for (const std::pair<const uint256, CBlockIndex*>& item : m_block_index)
    {
        CBlockIndex* pindex = item.second;
        vSortedByHeight.push_back(std::make_pair(pindex->nHeight, pindex));
    }
    sort(vSortedByHeight.begin(), vSortedByHeight.end());
    for (const std::pair<int, CBlockIndex*>& item : vSortedByHeight)
    {
        if (ShutdownRequested()) return false;
        CBlockIndex* pindex = item.second;
        pindex->nChainWork = (pindex->pprev ? pindex->pprev->nChainWork : 0) + GetBlockProof(*pindex);
        pindex->nTimeMax = (pindex->pprev ? std::max(pindex->pprev->nTimeMax, pindex->nTime) : pindex->nTime);
        // We can link the chain of blocks for which we've received transactions at some point.
        // Pruned nodes may have deleted the block.
        if (pindex->nTx > 0) {
            if (pindex->pprev) {
                if (pindex->pprev->HaveTxsDownloaded()) {
                    pindex->nChainTx = pindex->pprev->nChainTx + pindex->nTx;
                } else {
                    pindex->nChainTx = 0;
                    m_blocks_unlinked.insert(std::make_pair(pindex->pprev, pindex));
                }
            } else {
                pindex->nChainTx = pindex->nTx;
            }
        }
        if (!(pindex->nStatus & BLOCK_FAILED_MASK) && pindex->pprev && (pindex->pprev->nStatus & BLOCK_FAILED_MASK)) {
            pindex->nStatus |= BLOCK_FAILED_CHILD;
            setDirtyBlockIndex.insert(pindex);
        }
        if (pindex->IsValid(BLOCK_VALID_TRANSACTIONS) && (pindex->HaveTxsDownloaded() || pindex->pprev == nullptr)) {
            block_index_candidates.insert(pindex);
        }
        if (pindex->nStatus & BLOCK_FAILED_MASK && (!pindexBestInvalid || pindex->nChainWork > pindexBestInvalid->nChainWork))
            pindexBestInvalid = pindex;
        if (pindex->pprev)
            pindex->BuildSkip();
        if (pindex->IsValid(BLOCK_VALID_TREE) && (pindexBestHeader == nullptr || CBlockIndexWorkComparator()(pindexBestHeader, pindex)))
            pindexBestHeader = pindex;
    }

    return true;
}

void BlockManager::Unload() {
    m_failed_blocks.clear();
    m_blocks_unlinked.clear();

    for (const BlockMap::value_type& entry : m_block_index) {
        delete entry.second;
    }

    m_block_index.clear();
}

bool static LoadBlockIndexDB(const CChainParams& chainparams) EXCLUSIVE_LOCKS_REQUIRED(cs_main)
{
    if (!g_blockman.LoadBlockIndex(
            chainparams.GetConsensus(), *pblocktree, ::ChainstateActive().setBlockIndexCandidates))
        return false;

    // Load block file info
    pblocktree->ReadLastBlockFile(nLastBlockFile);
    vinfoBlockFile.resize(nLastBlockFile + 1);
    LogPrintf("%s: last block file = %i\n", __func__, nLastBlockFile);
    for (int nFile = 0; nFile <= nLastBlockFile; nFile++) {
        pblocktree->ReadBlockFileInfo(nFile, vinfoBlockFile[nFile]);
    }
    LogPrintf("%s: last block file info: %s\n", __func__, vinfoBlockFile[nLastBlockFile].ToString());
    for (int nFile = nLastBlockFile + 1; true; nFile++) {
        CBlockFileInfo info;
        if (pblocktree->ReadBlockFileInfo(nFile, info)) {
            vinfoBlockFile.push_back(info);
        } else {
            break;
        }
    }

    // Check presence of blk files
    LogPrintf("Checking all blk files are present...\n");
    std::set<int> setBlkDataFiles;
    for (const std::pair<const uint256, CBlockIndex*>& item : g_blockman.m_block_index)
    {
        CBlockIndex* pindex = item.second;
        if (pindex->nStatus & BLOCK_HAVE_DATA) {
            setBlkDataFiles.insert(pindex->nFile);
        }
    }
    for (std::set<int>::iterator it = setBlkDataFiles.begin(); it != setBlkDataFiles.end(); it++)
    {
        FlatFilePos pos(*it, 0);
        if (CAutoFile(OpenBlockFile(pos, true), SER_DISK, CLIENT_VERSION).IsNull()) {
            return false;
        }
    }

    // Check whether we have ever pruned block & undo files
    pblocktree->ReadFlag("prunedblockfiles", fHavePruned);
    if (fHavePruned)
        LogPrintf("LoadBlockIndexDB(): Block files have previously been pruned\n");

    // Check whether we need to continue reindexing
    bool fReindexing = false;
    pblocktree->ReadReindexing(fReindexing);
    if(fReindexing) fReindex = true;

    // Check whether we have the name history
    pblocktree->ReadFlag("namehistory", fNameHistory);
    LogPrintf("LoadBlockIndexDB(): name history %s\n", fNameHistory ? "enabled" : "disabled");

    return true;
}

bool CChainState::LoadChainTip(const CChainParams& chainparams)
{
    AssertLockHeld(cs_main);
    const CCoinsViewCache& coins_cache = CoinsTip();
    assert(!coins_cache.GetBestBlock().IsNull()); // Never called when the coins view is empty
    const CBlockIndex* tip = m_chain.Tip();

    if (tip && tip->GetBlockHash() == coins_cache.GetBestBlock()) {
        return true;
    }

    // Load pointer to end of best chain
    CBlockIndex* pindex = LookupBlockIndex(coins_cache.GetBestBlock());
    if (!pindex) {
        return false;
    }
    m_chain.SetTip(pindex);
    PruneBlockIndexCandidates();

    tip = m_chain.Tip();
    LogPrintf("Loaded best chain: hashBestChain=%s height=%d date=%s progress=%f\n",
        tip->GetBlockHash().ToString(),
        m_chain.Height(),
        FormatISO8601DateTime(tip->GetBlockTime()),
        GuessVerificationProgress(chainparams.TxData(), tip));
    return true;
}

CVerifyDB::CVerifyDB()
{
    uiInterface.ShowProgress(_("Verifying blocks...").translated, 0, false);
}

CVerifyDB::~CVerifyDB()
{
    uiInterface.ShowProgress("", 100, false);
}

bool CVerifyDB::VerifyDB(const CChainParams& chainparams, CCoinsView *coinsview, int nCheckLevel, int nCheckDepth)
{
    LOCK(cs_main);
    if (::ChainActive().Tip() == nullptr || ::ChainActive().Tip()->pprev == nullptr)
        return true;

    // Verify blocks in the best chain
    if (nCheckDepth <= 0 || nCheckDepth > ::ChainActive().Height())
        nCheckDepth = ::ChainActive().Height();
    nCheckLevel = std::max(0, std::min(4, nCheckLevel));
    LogPrintf("Verifying last %i blocks at level %i\n", nCheckDepth, nCheckLevel);
    CCoinsViewCache coins(coinsview);
    CBlockIndex* pindex;
    CBlockIndex* pindexFailure = nullptr;
    int nGoodTransactions = 0;
    BlockValidationState state;
    int reportDone = 0;
    LogPrintf("[0%%]..."); /* Continued */
    for (pindex = ::ChainActive().Tip(); pindex && pindex->pprev; pindex = pindex->pprev) {
        boost::this_thread::interruption_point();
        const int percentageDone = std::max(1, std::min(99, (int)(((double)(::ChainActive().Height() - pindex->nHeight)) / (double)nCheckDepth * (nCheckLevel >= 4 ? 50 : 100))));
        if (reportDone < percentageDone/10) {
            // report every 10% step
            LogPrintf("[%d%%]...", percentageDone); /* Continued */
            reportDone = percentageDone/10;
        }
        uiInterface.ShowProgress(_("Verifying blocks...").translated, percentageDone, false);
        if (pindex->nHeight <= ::ChainActive().Height()-nCheckDepth)
            break;
        if (fPruneMode && !(pindex->nStatus & BLOCK_HAVE_DATA)) {
            // If pruning, only go back as far as we have data.
            LogPrintf("VerifyDB(): block verification stopping at height %d (pruning, no data)\n", pindex->nHeight);
            break;
        }
        CBlock block;
        // check level 0: read from disk
        if (!ReadBlockFromDisk(block, pindex, chainparams.GetConsensus()))
            return error("VerifyDB(): *** ReadBlockFromDisk failed at %d, hash=%s", pindex->nHeight, pindex->GetBlockHash().ToString());
        // check level 1: verify block validity
        if (nCheckLevel >= 1 && !CheckBlock(block, state, chainparams.GetConsensus()))
            return error("%s: *** found bad block at %d, hash=%s (%s)\n", __func__,
                         pindex->nHeight, pindex->GetBlockHash().ToString(), state.ToString());
        // check level 2: verify undo validity
        if (nCheckLevel >= 2 && pindex) {
            CBlockUndo undo;
            if (!pindex->GetUndoPos().IsNull()) {
                if (!UndoReadFromDisk(undo, pindex)) {
                    return error("VerifyDB(): *** found bad undo data at %d, hash=%s\n", pindex->nHeight, pindex->GetBlockHash().ToString());
                }
            }
        }
        // check level 3: check for inconsistencies during memory-only disconnect of tip blocks
        if (nCheckLevel >= 3 && (coins.DynamicMemoryUsage() + ::ChainstateActive().CoinsTip().DynamicMemoryUsage()) <= nCoinCacheUsage) {
            assert(coins.GetBestBlock() == pindex->GetBlockHash());
            DisconnectResult res = ::ChainstateActive().DisconnectBlock(block, pindex, coins);
            if (res == DISCONNECT_FAILED) {
                return error("VerifyDB(): *** irrecoverable inconsistency in block data at %d, hash=%s", pindex->nHeight, pindex->GetBlockHash().ToString());
            }
            if (res == DISCONNECT_UNCLEAN) {
                nGoodTransactions = 0;
                pindexFailure = pindex;
            } else {
                nGoodTransactions += block.vtx.size();
            }
        }
        if (ShutdownRequested())
            return true;
    }
    if (pindexFailure)
        return error("VerifyDB(): *** coin database inconsistencies found (last %i blocks, %i good transactions before that)\n", ::ChainActive().Height() - pindexFailure->nHeight + 1, nGoodTransactions);

    // store block count as we move pindex at check level >= 4
    int block_count = ::ChainActive().Height() - pindex->nHeight;

    // check level 4: try reconnecting blocks
    if (nCheckLevel >= 4) {
        while (pindex != ::ChainActive().Tip()) {
            boost::this_thread::interruption_point();
            const int percentageDone = std::max(1, std::min(99, 100 - (int)(((double)(::ChainActive().Height() - pindex->nHeight)) / (double)nCheckDepth * 50)));
            if (reportDone < percentageDone/10) {
                // report every 10% step
                LogPrintf("[%d%%]...", percentageDone); /* Continued */
                reportDone = percentageDone/10;
            }
            uiInterface.ShowProgress(_("Verifying blocks...").translated, percentageDone, false);
            pindex = ::ChainActive().Next(pindex);
            CBlock block;
            if (!ReadBlockFromDisk(block, pindex, chainparams.GetConsensus()))
                return error("VerifyDB(): *** ReadBlockFromDisk failed at %d, hash=%s", pindex->nHeight, pindex->GetBlockHash().ToString());
            if (!::ChainstateActive().ConnectBlock(block, state, pindex, coins, chainparams))
                return error("VerifyDB(): *** found unconnectable block at %d, hash=%s (%s)", pindex->nHeight, pindex->GetBlockHash().ToString(), state.ToString());
        }
    }

    LogPrintf("[DONE].\n");
    LogPrintf("No coin database inconsistencies in last %i blocks (%i transactions)\n", block_count, nGoodTransactions);

    return true;
}

/** Apply the effects of a block on the utxo cache, ignoring that it may already have been applied. */
bool CChainState::RollforwardBlock(const CBlockIndex* pindex, CCoinsViewCache& inputs, const CChainParams& params)
{
    // TODO: merge with ConnectBlock
    CBlock block;
    if (!ReadBlockFromDisk(block, pindex, params.GetConsensus())) {
        return error("ReplayBlock(): ReadBlockFromDisk failed at %d, hash=%s", pindex->nHeight, pindex->GetBlockHash().ToString());
    }

    for (const CTransactionRef& tx : block.vtx) {
        if (!tx->IsCoinBase()) {
            for (const CTxIn &txin : tx->vin) {
                inputs.SpendCoin(txin.prevout);
            }
        }
        // Pass check = true as every addition may be an overwrite.
        AddCoins(inputs, *tx, pindex->nHeight, true);
    }
    return true;
}

bool CChainState::ReplayBlocks(const CChainParams& params)
{
    LOCK(cs_main);

    CCoinsView& db = this->CoinsDB();
    CCoinsViewCache cache(&db);

    std::vector<uint256> hashHeads = db.GetHeadBlocks();
    if (hashHeads.empty()) return true; // We're already in a consistent state.
    if (hashHeads.size() != 2) return error("ReplayBlocks(): unknown inconsistent state");

    uiInterface.ShowProgress(_("Replaying blocks...").translated, 0, false);
    LogPrintf("Replaying blocks\n");

    const CBlockIndex* pindexOld = nullptr;  // Old tip during the interrupted flush.
    const CBlockIndex* pindexNew;            // New tip during the interrupted flush.
    const CBlockIndex* pindexFork = nullptr; // Latest block common to both the old and the new tip.

    if (m_blockman.m_block_index.count(hashHeads[0]) == 0) {
        return error("ReplayBlocks(): reorganization to unknown block requested");
    }
    pindexNew = m_blockman.m_block_index[hashHeads[0]];

    if (!hashHeads[1].IsNull()) { // The old tip is allowed to be 0, indicating it's the first flush.
        if (m_blockman.m_block_index.count(hashHeads[1]) == 0) {
            return error("ReplayBlocks(): reorganization from unknown block requested");
        }
        pindexOld = m_blockman.m_block_index[hashHeads[1]];
        pindexFork = LastCommonAncestor(pindexOld, pindexNew);
        assert(pindexFork != nullptr);
    }

    // Rollback along the old branch.
    while (pindexOld != pindexFork) {
        if (pindexOld->nHeight > 0) { // Never disconnect the genesis block.
            CBlock block;
            if (!ReadBlockFromDisk(block, pindexOld, params.GetConsensus())) {
                return error("RollbackBlock(): ReadBlockFromDisk() failed at %d, hash=%s", pindexOld->nHeight, pindexOld->GetBlockHash().ToString());
            }
            LogPrintf("Rolling back %s (%i)\n", pindexOld->GetBlockHash().ToString(), pindexOld->nHeight);
            DisconnectResult res = DisconnectBlock(block, pindexOld, cache);
            if (res == DISCONNECT_FAILED) {
                return error("RollbackBlock(): DisconnectBlock failed at %d, hash=%s", pindexOld->nHeight, pindexOld->GetBlockHash().ToString());
            }
            // If DISCONNECT_UNCLEAN is returned, it means a non-existing UTXO was deleted, or an existing UTXO was
            // overwritten. It corresponds to cases where the block-to-be-disconnect never had all its operations
            // applied to the UTXO set. However, as both writing a UTXO and deleting a UTXO are idempotent operations,
            // the result is still a version of the UTXO set with the effects of that block undone.
        }
        pindexOld = pindexOld->pprev;
    }

    // Roll forward from the forking point to the new tip.
    int nForkHeight = pindexFork ? pindexFork->nHeight : 0;
    for (int nHeight = nForkHeight + 1; nHeight <= pindexNew->nHeight; ++nHeight) {
        const CBlockIndex* pindex = pindexNew->GetAncestor(nHeight);
        LogPrintf("Rolling forward %s (%i)\n", pindex->GetBlockHash().ToString(), nHeight);
        uiInterface.ShowProgress(_("Replaying blocks...").translated, (int) ((nHeight - nForkHeight) * 100.0 / (pindexNew->nHeight - nForkHeight)) , false);
        if (!RollforwardBlock(pindex, cache, params)) return false;
    }

    cache.SetBestBlock(pindexNew->GetBlockHash());
    cache.Flush();
    uiInterface.ShowProgress("", 100, false);
    return true;
}

//! Helper for CChainState::RewindBlockIndex
void CChainState::EraseBlockData(CBlockIndex* index)
{
    AssertLockHeld(cs_main);
    assert(!m_chain.Contains(index)); // Make sure this block isn't active

    // Reduce validity
    index->nStatus = std::min<unsigned int>(index->nStatus & BLOCK_VALID_MASK, BLOCK_VALID_TREE) | (index->nStatus & ~BLOCK_VALID_MASK);
    // Remove have-data flags.
    index->nStatus &= ~(BLOCK_HAVE_DATA | BLOCK_HAVE_UNDO);
    // Remove storage location.
    index->nFile = 0;
    index->nDataPos = 0;
    index->nUndoPos = 0;
    // Remove various other things
    index->nTx = 0;
    index->nChainTx = 0;
    index->nSequenceId = 0;
    // Make sure it gets written.
    setDirtyBlockIndex.insert(index);
    // Update indexes
    setBlockIndexCandidates.erase(index);
    auto ret = m_blockman.m_blocks_unlinked.equal_range(index->pprev);
    while (ret.first != ret.second) {
        if (ret.first->second == index) {
            m_blockman.m_blocks_unlinked.erase(ret.first++);
        } else {
            ++ret.first;
        }
    }
    // Mark parent as eligible for main chain again
    if (index->pprev && index->pprev->IsValid(BLOCK_VALID_TRANSACTIONS) && index->pprev->HaveTxsDownloaded()) {
        setBlockIndexCandidates.insert(index->pprev);
    }
}

bool CChainState::RewindBlockIndex(const CChainParams& params)
{
    // Note that during -reindex-chainstate we are called with an empty m_chain!

    // First erase all post-segwit blocks without witness not in the main chain,
    // as this can we done without costly DisconnectTip calls. Active
    // blocks will be dealt with below (releasing cs_main in between).
    {
        LOCK(cs_main);
        for (const auto& entry : m_blockman.m_block_index) {
            if (IsWitnessEnabled(entry.second->pprev, params.GetConsensus()) && !(entry.second->nStatus & BLOCK_OPT_WITNESS) && !m_chain.Contains(entry.second)) {
                EraseBlockData(entry.second);
            }
        }
    }

    // Find what height we need to reorganize to.
    CBlockIndex *tip;
    int nHeight = 1;
    {
        LOCK(cs_main);
        while (nHeight <= m_chain.Height()) {
            // Although SCRIPT_VERIFY_WITNESS is now generally enforced on all
            // blocks in ConnectBlock, we don't need to go back and
            // re-download/re-verify blocks from before segwit actually activated.
            if (IsWitnessEnabled(m_chain[nHeight - 1], params.GetConsensus()) && !(m_chain[nHeight]->nStatus & BLOCK_OPT_WITNESS)) {
                break;
            }
            nHeight++;
        }

        tip = m_chain.Tip();
    }
    // nHeight is now the height of the first insufficiently-validated block, or tipheight + 1

    BlockValidationState state;
    // Loop until the tip is below nHeight, or we reach a pruned block.
    while (!ShutdownRequested()) {
        {
            LOCK2(cs_main, ::mempool.cs);
            // Make sure nothing changed from under us (this won't happen because RewindBlockIndex runs before importing/network are active)
            assert(tip == m_chain.Tip());
            if (tip == nullptr || tip->nHeight < nHeight) break;
            if (fPruneMode && !(tip->nStatus & BLOCK_HAVE_DATA)) {
                // If pruning, don't try rewinding past the HAVE_DATA point;
                // since older blocks can't be served anyway, there's
                // no need to walk further, and trying to DisconnectTip()
                // will fail (and require a needless reindex/redownload
                // of the blockchain).
                break;
            }

            // Disconnect block
            if (!DisconnectTip(state, params, nullptr)) {
                return error("RewindBlockIndex: unable to disconnect block at height %i (%s)", tip->nHeight, state.ToString());
            }

            // Reduce validity flag and have-data flags.
            // We do this after actual disconnecting, otherwise we'll end up writing the lack of data
            // to disk before writing the chainstate, resulting in a failure to continue if interrupted.
            // Note: If we encounter an insufficiently validated block that
            // is on m_chain, it must be because we are a pruning node, and
            // this block or some successor doesn't HAVE_DATA, so we were unable to
            // rewind all the way.  Blocks remaining on m_chain at this point
            // must not have their validity reduced.
            EraseBlockData(tip);

            tip = tip->pprev;
        }
        // Make sure the queue of validation callbacks doesn't grow unboundedly.
        LimitValidationInterfaceQueue();

        // Occasionally flush state to disk.
        if (!FlushStateToDisk(params, state, FlushStateMode::PERIODIC)) {
            LogPrintf("RewindBlockIndex: unable to flush state to disk (%s)\n", state.ToString());
            return false;
        }
    }

    {
        LOCK(cs_main);
        if (m_chain.Tip() != nullptr) {
            // We can't prune block index candidates based on our tip if we have
            // no tip due to m_chain being empty!
            PruneBlockIndexCandidates();

            CheckBlockIndex(params.GetConsensus());
        }
    }

    return true;
}

bool RewindBlockIndex(const CChainParams& params) {
    if (!::ChainstateActive().RewindBlockIndex(params)) {
        return false;
    }

    LOCK(cs_main);
    if (::ChainActive().Tip() != nullptr) {
        // FlushStateToDisk can possibly read ::ChainActive(). Be conservative
        // and skip it here, we're about to -reindex-chainstate anyway, so
        // it'll get called a bunch real soon.
        BlockValidationState state;
        if (!::ChainstateActive().FlushStateToDisk(params, state, FlushStateMode::ALWAYS)) {
            LogPrintf("RewindBlockIndex: unable to flush state to disk (%s)\n", state.ToString());
            return false;
        }
    }

    return true;
}

void CChainState::UnloadBlockIndex() {
    nBlockSequenceId = 1;
    setBlockIndexCandidates.clear();
}

// May NOT be used after any connections are up as much
// of the peer-processing logic assumes a consistent
// block index state
void UnloadBlockIndex()
{
    LOCK(cs_main);
    ::ChainActive().SetTip(nullptr);
    g_blockman.Unload();
    pindexBestInvalid = nullptr;
    pindexBestHeader = nullptr;
    mempool.clear();
    vinfoBlockFile.clear();
    nLastBlockFile = 0;
    setDirtyBlockIndex.clear();
    setDirtyFileInfo.clear();
    versionbitscache.Clear();
    for (int b = 0; b < VERSIONBITS_NUM_BITS; b++) {
        warningcache[b].clear();
    }
    fHavePruned = false;

    ::ChainstateActive().UnloadBlockIndex();
}

bool LoadBlockIndex(const CChainParams& chainparams)
{
    // Load block index from databases
    bool needs_init = fReindex;
    if (!fReindex) {
        bool ret = LoadBlockIndexDB(chainparams);
        if (!ret) return false;
        needs_init = g_blockman.m_block_index.empty();
    }

    if (needs_init) {
        // Everything here is for *new* reindex/DBs. Thus, though
        // LoadBlockIndexDB may have set fReindex if we shut down
        // mid-reindex previously, we don't check fReindex and
        // instead only check it prior to LoadBlockIndexDB to set
        // needs_init.

        LogPrintf("Initializing databases...\n");
        fNameHistory = gArgs.GetBoolArg("-namehistory", false);
        pblocktree->WriteFlag("namehistory", fNameHistory);
    }
    return true;
}

bool CChainState::LoadGenesisBlock(const CChainParams& chainparams)
{
    LOCK(cs_main);

    // Check whether we're already initialized by checking for genesis in
    // m_blockman.m_block_index. Note that we can't use m_chain here, since it is
    // set based on the coins db, not the block index db, which is the only
    // thing loaded at this point.
    if (m_blockman.m_block_index.count(chainparams.GenesisBlock().GetHash()))
        return true;

    try {
        const CBlock& block = chainparams.GenesisBlock();
        FlatFilePos blockPos = SaveBlockToDisk(block, 0, chainparams, nullptr);
        if (blockPos.IsNull())
            return error("%s: writing genesis block to disk failed", __func__);
        CBlockIndex *pindex = m_blockman.AddToBlockIndex(block);
        ReceivedBlockTransactions(block, pindex, blockPos, chainparams.GetConsensus());
    } catch (const std::runtime_error& e) {
        return error("%s: failed to write genesis block: %s", __func__, e.what());
    }

    return true;
}

bool LoadGenesisBlock(const CChainParams& chainparams)
{
    return ::ChainstateActive().LoadGenesisBlock(chainparams);
}

bool LoadExternalBlockFile(const CChainParams& chainparams, FILE* fileIn, FlatFilePos *dbp)
{
    // Map of disk positions for blocks with unknown parent (only used for reindex)
    static std::multimap<uint256, FlatFilePos> mapBlocksUnknownParent;
    int64_t nStart = GetTimeMillis();

    int nLoaded = 0;
    try {
        // This takes over fileIn and calls fclose() on it in the CBufferedFile destructor
        CBufferedFile blkdat(fileIn, 2*MAX_BLOCK_SERIALIZED_SIZE, MAX_BLOCK_SERIALIZED_SIZE+8, SER_DISK, CLIENT_VERSION);
        uint64_t nRewind = blkdat.GetPos();
        while (!blkdat.eof()) {
            boost::this_thread::interruption_point();

            blkdat.SetPos(nRewind);
            nRewind++; // start one byte further next time, in case of failure
            blkdat.SetLimit(); // remove former limit
            unsigned int nSize = 0;
            try {
                // locate a header
                unsigned char buf[CMessageHeader::MESSAGE_START_SIZE];
                blkdat.FindByte(chainparams.MessageStart()[0]);
                nRewind = blkdat.GetPos()+1;
                blkdat >> buf;
                if (memcmp(buf, chainparams.MessageStart(), CMessageHeader::MESSAGE_START_SIZE))
                    continue;
                // read size
                blkdat >> nSize;
                if (nSize < 80 || nSize > MAX_BLOCK_SERIALIZED_SIZE)
                    continue;
            } catch (const std::exception&) {
                // no valid block header found; don't complain
                break;
            }
            try {
                // read block
                uint64_t nBlockPos = blkdat.GetPos();
                if (dbp)
                    dbp->nPos = nBlockPos;
                blkdat.SetLimit(nBlockPos + nSize);
                blkdat.SetPos(nBlockPos);
                std::shared_ptr<CBlock> pblock = std::make_shared<CBlock>();
                CBlock& block = *pblock;
                blkdat >> block;
                nRewind = blkdat.GetPos();

                uint256 hash = block.GetHash();
                {
                    LOCK(cs_main);
                    // detect out of order blocks, and store them for later
                    if (hash != chainparams.GetConsensus().hashGenesisBlock && !LookupBlockIndex(block.hashPrevBlock)) {
                        LogPrint(BCLog::REINDEX, "%s: Out of order block %s, parent %s not known\n", __func__, hash.ToString(),
                                block.hashPrevBlock.ToString());
                        if (dbp)
                            mapBlocksUnknownParent.insert(std::make_pair(block.hashPrevBlock, *dbp));
                        continue;
                    }

                    // process in case the block isn't known yet
                    CBlockIndex* pindex = LookupBlockIndex(hash);
                    if (!pindex || (pindex->nStatus & BLOCK_HAVE_DATA) == 0) {
                      BlockValidationState state;
                      if (::ChainstateActive().AcceptBlock(pblock, state, chainparams, nullptr, true, dbp, nullptr)) {
                          nLoaded++;
                      }
                      if (state.IsError()) {
                          break;
                      }
                    } else if (hash != chainparams.GetConsensus().hashGenesisBlock && pindex->nHeight % 1000 == 0) {
                      LogPrint(BCLog::REINDEX, "Block Import: already had block %s at height %d\n", hash.ToString(), pindex->nHeight);
                    }
                }

                // Activate the genesis block so normal node progress can continue
                if (hash == chainparams.GetConsensus().hashGenesisBlock) {
                    BlockValidationState state;
                    if (!ActivateBestChain(state, chainparams)) {
                        break;
                    }
                }

                NotifyHeaderTip();

                // Recursively process earlier encountered successors of this block
                std::deque<uint256> queue;
                queue.push_back(hash);
                while (!queue.empty()) {
                    uint256 head = queue.front();
                    queue.pop_front();
                    std::pair<std::multimap<uint256, FlatFilePos>::iterator, std::multimap<uint256, FlatFilePos>::iterator> range = mapBlocksUnknownParent.equal_range(head);
                    while (range.first != range.second) {
                        std::multimap<uint256, FlatFilePos>::iterator it = range.first;
                        std::shared_ptr<CBlock> pblockrecursive = std::make_shared<CBlock>();
                        if (ReadBlockFromDisk(*pblockrecursive, it->second, chainparams.GetConsensus()))
                        {
                            LogPrint(BCLog::REINDEX, "%s: Processing out of order child %s of %s\n", __func__, pblockrecursive->GetHash().ToString(),
                                    head.ToString());
                            LOCK(cs_main);
                            BlockValidationState dummy;
                            if (::ChainstateActive().AcceptBlock(pblockrecursive, dummy, chainparams, nullptr, true, &it->second, nullptr))
                            {
                                nLoaded++;
                                queue.push_back(pblockrecursive->GetHash());
                            }
                        }
                        range.first++;
                        mapBlocksUnknownParent.erase(it);
                        NotifyHeaderTip();
                    }
                }
            } catch (const std::exception& e) {
                LogPrintf("%s: Deserialize or I/O error - %s\n", __func__, e.what());
            }
        }
    } catch (const std::runtime_error& e) {
        AbortNode(std::string("System error: ") + e.what());
    }
    if (nLoaded > 0)
        LogPrintf("Loaded %i blocks from external file in %dms\n", nLoaded, GetTimeMillis() - nStart);
    return nLoaded > 0;
}

void CChainState::CheckBlockIndex(const Consensus::Params& consensusParams)
{
    if (!fCheckBlockIndex) {
        return;
    }

    LOCK(cs_main);

    // During a reindex, we read the genesis block and call CheckBlockIndex before ActivateBestChain,
    // so we have the genesis block in m_blockman.m_block_index but no active chain. (A few of the
    // tests when iterating the block tree require that m_chain has been initialized.)
    if (m_chain.Height() < 0) {
        assert(m_blockman.m_block_index.size() <= 1);
        return;
    }

    // Build forward-pointing map of the entire block tree.
    std::multimap<CBlockIndex*,CBlockIndex*> forward;
    for (const std::pair<const uint256, CBlockIndex*>& entry : m_blockman.m_block_index) {
        forward.insert(std::make_pair(entry.second->pprev, entry.second));
    }

    assert(forward.size() == m_blockman.m_block_index.size());

    std::pair<std::multimap<CBlockIndex*,CBlockIndex*>::iterator,std::multimap<CBlockIndex*,CBlockIndex*>::iterator> rangeGenesis = forward.equal_range(nullptr);
    CBlockIndex *pindex = rangeGenesis.first->second;
    rangeGenesis.first++;
    assert(rangeGenesis.first == rangeGenesis.second); // There is only one index entry with parent nullptr.

    // Iterate over the entire block tree, using depth-first search.
    // Along the way, remember whether there are blocks on the path from genesis
    // block being explored which are the first to have certain properties.
    size_t nNodes = 0;
    int nHeight = 0;
    CBlockIndex* pindexFirstInvalid = nullptr; // Oldest ancestor of pindex which is invalid.
    CBlockIndex* pindexFirstMissing = nullptr; // Oldest ancestor of pindex which does not have BLOCK_HAVE_DATA.
    CBlockIndex* pindexFirstNeverProcessed = nullptr; // Oldest ancestor of pindex for which nTx == 0.
    CBlockIndex* pindexFirstNotTreeValid = nullptr; // Oldest ancestor of pindex which does not have BLOCK_VALID_TREE (regardless of being valid or not).
    CBlockIndex* pindexFirstNotTransactionsValid = nullptr; // Oldest ancestor of pindex which does not have BLOCK_VALID_TRANSACTIONS (regardless of being valid or not).
    CBlockIndex* pindexFirstNotChainValid = nullptr; // Oldest ancestor of pindex which does not have BLOCK_VALID_CHAIN (regardless of being valid or not).
    CBlockIndex* pindexFirstNotScriptsValid = nullptr; // Oldest ancestor of pindex which does not have BLOCK_VALID_SCRIPTS (regardless of being valid or not).
    while (pindex != nullptr) {
        nNodes++;
        if (pindexFirstInvalid == nullptr && pindex->nStatus & BLOCK_FAILED_VALID) pindexFirstInvalid = pindex;
        if (pindexFirstMissing == nullptr && !(pindex->nStatus & BLOCK_HAVE_DATA)) pindexFirstMissing = pindex;
        if (pindexFirstNeverProcessed == nullptr && pindex->nTx == 0) pindexFirstNeverProcessed = pindex;
        if (pindex->pprev != nullptr && pindexFirstNotTreeValid == nullptr && (pindex->nStatus & BLOCK_VALID_MASK) < BLOCK_VALID_TREE) pindexFirstNotTreeValid = pindex;
        if (pindex->pprev != nullptr && pindexFirstNotTransactionsValid == nullptr && (pindex->nStatus & BLOCK_VALID_MASK) < BLOCK_VALID_TRANSACTIONS) pindexFirstNotTransactionsValid = pindex;
        if (pindex->pprev != nullptr && pindexFirstNotChainValid == nullptr && (pindex->nStatus & BLOCK_VALID_MASK) < BLOCK_VALID_CHAIN) pindexFirstNotChainValid = pindex;
        if (pindex->pprev != nullptr && pindexFirstNotScriptsValid == nullptr && (pindex->nStatus & BLOCK_VALID_MASK) < BLOCK_VALID_SCRIPTS) pindexFirstNotScriptsValid = pindex;

        // Begin: actual consistency checks.
        if (pindex->pprev == nullptr) {
            // Genesis block checks.
            assert(pindex->GetBlockHash() == consensusParams.hashGenesisBlock); // Genesis block's hash must match.
            assert(pindex == m_chain.Genesis()); // The current active chain's genesis block must be this block.
        }
        if (!pindex->HaveTxsDownloaded()) assert(pindex->nSequenceId <= 0); // nSequenceId can't be set positive for blocks that aren't linked (negative is used for preciousblock)
        // VALID_TRANSACTIONS is equivalent to nTx > 0 for all nodes (whether or not pruning has occurred).
        // HAVE_DATA is only equivalent to nTx > 0 (or VALID_TRANSACTIONS) if no pruning has occurred.
        if (!fHavePruned) {
            // If we've never pruned, then HAVE_DATA should be equivalent to nTx > 0
            assert(!(pindex->nStatus & BLOCK_HAVE_DATA) == (pindex->nTx == 0));
            assert(pindexFirstMissing == pindexFirstNeverProcessed);
        } else {
            // If we have pruned, then we can only say that HAVE_DATA implies nTx > 0
            if (pindex->nStatus & BLOCK_HAVE_DATA) assert(pindex->nTx > 0);
        }
        if (pindex->nStatus & BLOCK_HAVE_UNDO) assert(pindex->nStatus & BLOCK_HAVE_DATA);
        assert(((pindex->nStatus & BLOCK_VALID_MASK) >= BLOCK_VALID_TRANSACTIONS) == (pindex->nTx > 0)); // This is pruning-independent.
        // All parents having had data (at some point) is equivalent to all parents being VALID_TRANSACTIONS, which is equivalent to HaveTxsDownloaded().
        assert((pindexFirstNeverProcessed == nullptr) == pindex->HaveTxsDownloaded());
        assert((pindexFirstNotTransactionsValid == nullptr) == pindex->HaveTxsDownloaded());
        assert(pindex->nHeight == nHeight); // nHeight must be consistent.
        assert(pindex->pprev == nullptr || pindex->nChainWork >= pindex->pprev->nChainWork); // For every block except the genesis block, the chainwork must be larger than the parent's.
        assert(nHeight < 2 || (pindex->pskip && (pindex->pskip->nHeight < nHeight))); // The pskip pointer must point back for all but the first 2 blocks.
        assert(pindexFirstNotTreeValid == nullptr); // All m_blockman.m_block_index entries must at least be TREE valid
        if ((pindex->nStatus & BLOCK_VALID_MASK) >= BLOCK_VALID_TREE) assert(pindexFirstNotTreeValid == nullptr); // TREE valid implies all parents are TREE valid
        if ((pindex->nStatus & BLOCK_VALID_MASK) >= BLOCK_VALID_CHAIN) assert(pindexFirstNotChainValid == nullptr); // CHAIN valid implies all parents are CHAIN valid
        if ((pindex->nStatus & BLOCK_VALID_MASK) >= BLOCK_VALID_SCRIPTS) assert(pindexFirstNotScriptsValid == nullptr); // SCRIPTS valid implies all parents are SCRIPTS valid
        if (pindexFirstInvalid == nullptr) {
            // Checks for not-invalid blocks.
            assert((pindex->nStatus & BLOCK_FAILED_MASK) == 0); // The failed mask cannot be set for blocks without invalid parents.
        }
        if (!CBlockIndexWorkComparator()(pindex, m_chain.Tip()) && pindexFirstNeverProcessed == nullptr) {
            if (pindexFirstInvalid == nullptr) {
                // If this block sorts at least as good as the current tip and
                // is valid and we have all data for its parents, it must be in
                // setBlockIndexCandidates.  m_chain.Tip() must also be there
                // even if some data has been pruned.
                if (pindexFirstMissing == nullptr || pindex == m_chain.Tip()) {
                    assert(setBlockIndexCandidates.count(pindex));
                }
                // If some parent is missing, then it could be that this block was in
                // setBlockIndexCandidates but had to be removed because of the missing data.
                // In this case it must be in m_blocks_unlinked -- see test below.
            }
        } else { // If this block sorts worse than the current tip or some ancestor's block has never been seen, it cannot be in setBlockIndexCandidates.
            assert(setBlockIndexCandidates.count(pindex) == 0);
        }
        // Check whether this block is in m_blocks_unlinked.
        std::pair<std::multimap<CBlockIndex*,CBlockIndex*>::iterator,std::multimap<CBlockIndex*,CBlockIndex*>::iterator> rangeUnlinked = m_blockman.m_blocks_unlinked.equal_range(pindex->pprev);
        bool foundInUnlinked = false;
        while (rangeUnlinked.first != rangeUnlinked.second) {
            assert(rangeUnlinked.first->first == pindex->pprev);
            if (rangeUnlinked.first->second == pindex) {
                foundInUnlinked = true;
                break;
            }
            rangeUnlinked.first++;
        }
        if (pindex->pprev && (pindex->nStatus & BLOCK_HAVE_DATA) && pindexFirstNeverProcessed != nullptr && pindexFirstInvalid == nullptr) {
            // If this block has block data available, some parent was never received, and has no invalid parents, it must be in m_blocks_unlinked.
            assert(foundInUnlinked);
        }
        if (!(pindex->nStatus & BLOCK_HAVE_DATA)) assert(!foundInUnlinked); // Can't be in m_blocks_unlinked if we don't HAVE_DATA
        if (pindexFirstMissing == nullptr) assert(!foundInUnlinked); // We aren't missing data for any parent -- cannot be in m_blocks_unlinked.
        if (pindex->pprev && (pindex->nStatus & BLOCK_HAVE_DATA) && pindexFirstNeverProcessed == nullptr && pindexFirstMissing != nullptr) {
            // We HAVE_DATA for this block, have received data for all parents at some point, but we're currently missing data for some parent.
            assert(fHavePruned); // We must have pruned.
            // This block may have entered m_blocks_unlinked if:
            //  - it has a descendant that at some point had more work than the
            //    tip, and
            //  - we tried switching to that descendant but were missing
            //    data for some intermediate block between m_chain and the
            //    tip.
            // So if this block is itself better than m_chain.Tip() and it wasn't in
            // setBlockIndexCandidates, then it must be in m_blocks_unlinked.
            if (!CBlockIndexWorkComparator()(pindex, m_chain.Tip()) && setBlockIndexCandidates.count(pindex) == 0) {
                if (pindexFirstInvalid == nullptr) {
                    assert(foundInUnlinked);
                }
            }
        }
        // assert(pindex->GetBlockHash() == pindex->GetBlockHeader().GetHash()); // Perhaps too slow
        // End: actual consistency checks.

        // Try descending into the first subnode.
        std::pair<std::multimap<CBlockIndex*,CBlockIndex*>::iterator,std::multimap<CBlockIndex*,CBlockIndex*>::iterator> range = forward.equal_range(pindex);
        if (range.first != range.second) {
            // A subnode was found.
            pindex = range.first->second;
            nHeight++;
            continue;
        }
        // This is a leaf node.
        // Move upwards until we reach a node of which we have not yet visited the last child.
        while (pindex) {
            // We are going to either move to a parent or a sibling of pindex.
            // If pindex was the first with a certain property, unset the corresponding variable.
            if (pindex == pindexFirstInvalid) pindexFirstInvalid = nullptr;
            if (pindex == pindexFirstMissing) pindexFirstMissing = nullptr;
            if (pindex == pindexFirstNeverProcessed) pindexFirstNeverProcessed = nullptr;
            if (pindex == pindexFirstNotTreeValid) pindexFirstNotTreeValid = nullptr;
            if (pindex == pindexFirstNotTransactionsValid) pindexFirstNotTransactionsValid = nullptr;
            if (pindex == pindexFirstNotChainValid) pindexFirstNotChainValid = nullptr;
            if (pindex == pindexFirstNotScriptsValid) pindexFirstNotScriptsValid = nullptr;
            // Find our parent.
            CBlockIndex* pindexPar = pindex->pprev;
            // Find which child we just visited.
            std::pair<std::multimap<CBlockIndex*,CBlockIndex*>::iterator,std::multimap<CBlockIndex*,CBlockIndex*>::iterator> rangePar = forward.equal_range(pindexPar);
            while (rangePar.first->second != pindex) {
                assert(rangePar.first != rangePar.second); // Our parent must have at least the node we're coming from as child.
                rangePar.first++;
            }
            // Proceed to the next one.
            rangePar.first++;
            if (rangePar.first != rangePar.second) {
                // Move to the sibling.
                pindex = rangePar.first->second;
                break;
            } else {
                // Move up further.
                pindex = pindexPar;
                nHeight--;
                continue;
            }
        }
    }

    // Check that we actually traversed the entire map.
    assert(nNodes == forward.size());
}

std::string CBlockFileInfo::ToString() const
{
    return strprintf("CBlockFileInfo(blocks=%u, size=%u, heights=%u...%u, time=%s...%s)", nBlocks, nSize, nHeightFirst, nHeightLast, FormatISO8601Date(nTimeFirst), FormatISO8601Date(nTimeLast));
}

CBlockFileInfo* GetBlockFileInfo(size_t n)
{
    LOCK(cs_LastBlockFile);

    return &vinfoBlockFile.at(n);
}

ThresholdState VersionBitsTipState(const Consensus::Params& params, Consensus::DeploymentPos pos)
{
    LOCK(cs_main);
    return VersionBitsState(::ChainActive().Tip(), params, pos, versionbitscache);
}

BIP9Stats VersionBitsTipStatistics(const Consensus::Params& params, Consensus::DeploymentPos pos)
{
    LOCK(cs_main);
    return VersionBitsStatistics(::ChainActive().Tip(), params, pos);
}

int VersionBitsTipStateSinceHeight(const Consensus::Params& params, Consensus::DeploymentPos pos)
{
    LOCK(cs_main);
    return VersionBitsStateSinceHeight(::ChainActive().Tip(), params, pos, versionbitscache);
}

static const uint64_t MEMPOOL_DUMP_VERSION = 1;

bool LoadMempool(CTxMemPool& pool)
{
    const CChainParams& chainparams = Params();
    int64_t nExpiryTimeout = gArgs.GetArg("-mempoolexpiry", DEFAULT_MEMPOOL_EXPIRY) * 60 * 60;
    FILE* filestr = fsbridge::fopen(GetDataDir() / "mempool.dat", "rb");
    CAutoFile file(filestr, SER_DISK, CLIENT_VERSION);
    if (file.IsNull()) {
        LogPrintf("Failed to open mempool file from disk. Continuing anyway.\n");
        return false;
    }

    int64_t count = 0;
    int64_t expired = 0;
    int64_t failed = 0;
    int64_t already_there = 0;
    int64_t nNow = GetTime();

    try {
        uint64_t version;
        file >> version;
        if (version != MEMPOOL_DUMP_VERSION) {
            return false;
        }
        uint64_t num;
        file >> num;
        while (num--) {
            CTransactionRef tx;
            int64_t nTime;
            int64_t nFeeDelta;
            file >> tx;
            file >> nTime;
            file >> nFeeDelta;

            CAmount amountdelta = nFeeDelta;
            if (amountdelta) {
                pool.PrioritiseTransaction(tx->GetHash(), amountdelta);
            }
            TxValidationState state;
            if (nTime + nExpiryTimeout > nNow) {
                LOCK(cs_main);
                AcceptToMemoryPoolWithTime(chainparams, pool, state, tx, nTime,
                                           nullptr /* plTxnReplaced */, false /* bypass_limits */, 0 /* nAbsurdFee */,
                                           false /* test_accept */);
                if (state.IsValid()) {
                    ++count;
                } else {
                    // mempool may contain the transaction already, e.g. from
                    // wallet(s) having loaded it while we were processing
                    // mempool transactions; consider these as valid, instead of
                    // failed, but mark them as 'already there'
                    if (pool.exists(tx->GetHash())) {
                        ++already_there;
                    } else {
                        ++failed;
                    }
                }
            } else {
                ++expired;
            }
            if (ShutdownRequested())
                return false;
        }
        std::map<uint256, CAmount> mapDeltas;
        file >> mapDeltas;

        for (const auto& i : mapDeltas) {
            pool.PrioritiseTransaction(i.first, i.second);
        }
    } catch (const std::exception& e) {
        LogPrintf("Failed to deserialize mempool data on disk: %s. Continuing anyway.\n", e.what());
        return false;
    }

    LogPrintf("Imported mempool transactions from disk: %i succeeded, %i failed, %i expired, %i already there\n", count, failed, expired, already_there);
    return true;
}

bool DumpMempool(const CTxMemPool& pool)
{
    int64_t start = GetTimeMicros();

    std::map<uint256, CAmount> mapDeltas;
    std::vector<TxMempoolInfo> vinfo;

    static Mutex dump_mutex;
    LOCK(dump_mutex);

    {
        LOCK(pool.cs);
        for (const auto &i : pool.mapDeltas) {
            mapDeltas[i.first] = i.second;
        }
        vinfo = pool.infoAll();
    }

    int64_t mid = GetTimeMicros();

    try {
        FILE* filestr = fsbridge::fopen(GetDataDir() / "mempool.dat.new", "wb");
        if (!filestr) {
            return false;
        }

        CAutoFile file(filestr, SER_DISK, CLIENT_VERSION);

        uint64_t version = MEMPOOL_DUMP_VERSION;
        file << version;

        file << (uint64_t)vinfo.size();
        for (const auto& i : vinfo) {
            file << *(i.tx);
            file << int64_t{count_seconds(i.m_time)};
            file << int64_t{i.nFeeDelta};
            mapDeltas.erase(i.tx->GetHash());
        }

        file << mapDeltas;
        if (!FileCommit(file.Get()))
            throw std::runtime_error("FileCommit failed");
        file.fclose();
        RenameOver(GetDataDir() / "mempool.dat.new", GetDataDir() / "mempool.dat");
        int64_t last = GetTimeMicros();
        LogPrintf("Dumped mempool: %gs to copy, %gs to dump\n", (mid-start)*MICRO, (last-mid)*MICRO);
    } catch (const std::exception& e) {
        LogPrintf("Failed to dump mempool: %s. Continuing anyway.\n", e.what());
        return false;
    }
    return true;
}

//! Guess how far we are in the verification process at the given block index
//! require cs_main if pindex has not been validated yet (because nChainTx might be unset)
double GuessVerificationProgress(const ChainTxData& data, const CBlockIndex *pindex) {
    if (pindex == nullptr)
        return 0.0;

    int64_t nNow = time(nullptr);

    double fTxTotal;

    if (pindex->nChainTx <= data.nTxCount) {
        fTxTotal = data.nTxCount + (nNow - data.nTime) * data.dTxRate;
    } else {
        fTxTotal = pindex->nChainTx + (nNow - pindex->GetBlockTime()) * data.dTxRate;
    }

    return std::min<double>(pindex->nChainTx / fTxTotal, 1.0);
}

class CMainCleanup
{
public:
    CMainCleanup() {}
    ~CMainCleanup() {
        // block headers
        BlockMap::iterator it1 = g_blockman.m_block_index.begin();
        for (; it1 != g_blockman.m_block_index.end(); it1++)
            delete (*it1).second;
        g_blockman.m_block_index.clear();
    }
};
static CMainCleanup instance_of_cmaincleanup;<|MERGE_RESOLUTION|>--- conflicted
+++ resolved
@@ -1956,20 +1956,10 @@
     uint256 hashPrevBlock = pindex->pprev == nullptr ? uint256() : pindex->pprev->GetBlockHash();
     assert(hashPrevBlock == view.GetBestBlock());
 
-<<<<<<< HEAD
+    nBlocksTotal++;
+
     /* In Xaya, the genesis block tx is spendable (premine).  Thus no
        special rule is needed here (as in Bitcoin and Namecoin).  */
-=======
-    nBlocksTotal++;
-
-    // Special case for the genesis block, skipping connection of its transactions
-    // (its coinbase is unspendable)
-    if (block.GetHash() == chainparams.GetConsensus().hashGenesisBlock) {
-        if (!fJustCheck)
-            view.SetBestBlock(pindex->GetBlockHash());
-        return true;
-    }
->>>>>>> b1294f75
 
     bool fScriptChecks = true;
     if (!hashAssumeValid.IsNull()) {
