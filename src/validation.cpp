// Copyright (c) 2009-2010 Satoshi Nakamoto
// Copyright (c) 2009-2018 The Bitcoin Core developers
// Distributed under the MIT software license, see the accompanying
// file COPYING or http://www.opensource.org/licenses/mit-license.php.

#include <validation.h>

#include <arith_uint256.h>
#include <auxpow.h>
#include <chain.h>
#include <chainparams.h>
#include <checkpoints.h>
#include <checkqueue.h>
#include <consensus/consensus.h>
#include <consensus/merkle.h>
#include <consensus/tx_verify.h>
#include <consensus/validation.h>
#include <cuckoocache.h>
#include <hash.h>
#include <index/txindex.h>
#include <policy/fees.h>
#include <policy/policy.h>
#include <policy/rbf.h>
#include <pow.h>
#include <primitives/block.h>
#include <primitives/transaction.h>
#include <random.h>
#include <reverse_iterator.h>
#include <script/script.h>
#include <script/sigcache.h>
#include <script/standard.h>
#include <shutdown.h>
#include <timedata.h>
#include <tinyformat.h>
#include <txdb.h>
#include <txmempool.h>
#include <ui_interface.h>
#include <undo.h>
#include <util/system.h>
#include <util/moneystr.h>
#include <util/strencodings.h>
#include <validationinterface.h>
#include <warnings.h>

#include <future>
#include <sstream>

#include <boost/algorithm/string/replace.hpp>
#include <boost/thread.hpp>

#if defined(NDEBUG)
# error "Bitcoin cannot be compiled without assertions."
#endif

#define MICRO 0.000001
#define MILLI 0.001

/**
 * Global state
 */
namespace {
    struct CBlockIndexWorkComparator
    {
        bool operator()(const CBlockIndex *pa, const CBlockIndex *pb) const {
            // First sort by most total work, ...
            if (pa->nChainWork > pb->nChainWork) return false;
            if (pa->nChainWork < pb->nChainWork) return true;

            // ... then by earliest time received, ...
            if (pa->nSequenceId < pb->nSequenceId) return false;
            if (pa->nSequenceId > pb->nSequenceId) return true;

            // Use pointer address as tie breaker (should only happen with blocks
            // loaded from disk, as those all have id 0).
            if (pa < pb) return false;
            if (pa > pb) return true;

            // Identical blocks.
            return false;
        }
    };
} // anon namespace

class ConnectTrace;

/**
 * CChainState stores and provides an API to update our local knowledge of the
 * current best chain and header tree.
 *
 * It generally provides access to the current block tree, as well as functions
 * to provide new data, which it will appropriately validate and incorporate in
 * its state as necessary.
 *
 * Eventually, the API here is targeted at being exposed externally as a
 * consumable libconsensus library, so any functions added must only call
 * other class member functions, pure functions in other parts of the consensus
 * library, callbacks via the validation interface, or read/write-to-disk
 * functions (eventually this will also be via callbacks).
 */
class CChainState {
private:
    /**
     * The set of all CBlockIndex entries with BLOCK_VALID_TRANSACTIONS (for itself and all ancestors) and
     * as good as our current tip or better. Entries may be failed, though, and pruning nodes may be
     * missing the data for the block.
     */
    std::set<CBlockIndex*, CBlockIndexWorkComparator> setBlockIndexCandidates;

    /**
     * Every received block is assigned a unique and increasing identifier, so we
     * know which one to give priority in case of a fork.
     */
    CCriticalSection cs_nBlockSequenceId;
    /** Blocks loaded from disk are assigned id 0, so start the counter at 1. */
    int32_t nBlockSequenceId = 1;
    /** Decreasing counter (used by subsequent preciousblock calls). */
    int32_t nBlockReverseSequenceId = -1;
    /** chainwork for the last block that preciousblock has been applied to. */
    arith_uint256 nLastPreciousChainwork = 0;

    /** In order to efficiently track invalidity of headers, we keep the set of
      * blocks which we tried to connect and found to be invalid here (ie which
      * were set to BLOCK_FAILED_VALID since the last restart). We can then
      * walk this set and check if a new header is a descendant of something in
      * this set, preventing us from having to walk mapBlockIndex when we try
      * to connect a bad block and fail.
      *
      * While this is more complicated than marking everything which descends
      * from an invalid block as invalid at the time we discover it to be
      * invalid, doing so would require walking all of mapBlockIndex to find all
      * descendants. Since this case should be very rare, keeping track of all
      * BLOCK_FAILED_VALID blocks in a set should be just fine and work just as
      * well.
      *
      * Because we already walk mapBlockIndex in height-order at startup, we go
      * ahead and mark descendants of invalid blocks as FAILED_CHILD at that time,
      * instead of putting things in this set.
      */
    std::set<CBlockIndex*> m_failed_blocks;

    /**
     * the ChainState CriticalSection
     * A lock that must be held when modifying this ChainState - held in ActivateBestChain()
     */
    CCriticalSection m_cs_chainstate;

public:
    CChain chainActive;
    BlockMap mapBlockIndex GUARDED_BY(cs_main);
    std::multimap<CBlockIndex*, CBlockIndex*> mapBlocksUnlinked;
    CBlockIndex *pindexBestInvalid = nullptr;

    bool LoadBlockIndex(const Consensus::Params& consensus_params, CBlockTreeDB& blocktree) EXCLUSIVE_LOCKS_REQUIRED(cs_main);

    bool ActivateBestChain(CValidationState &state, const CChainParams& chainparams, std::shared_ptr<const CBlock> pblock);

    /**
     * If a block header hasn't already been seen, call CheckBlockHeader on it, ensure
     * that it doesn't descend from an invalid block, and then add it to mapBlockIndex.
     */
    bool AcceptBlockHeader(const CBlockHeader& block, CValidationState& state, const CChainParams& chainparams, CBlockIndex** ppindex) EXCLUSIVE_LOCKS_REQUIRED(cs_main);
    bool AcceptBlock(const std::shared_ptr<const CBlock>& pblock, CValidationState& state, const CChainParams& chainparams, CBlockIndex** ppindex, bool fRequested, const CDiskBlockPos* dbp, bool* fNewBlock) EXCLUSIVE_LOCKS_REQUIRED(cs_main);

    // Block (dis)connection on a given view:
    DisconnectResult DisconnectBlock(const CBlock& block, const CBlockIndex* pindex, CCoinsViewCache& view, std::set<valtype>& unexpiredNames);
    bool ConnectBlock(const CBlock& block, CValidationState& state, CBlockIndex* pindex,
                    CCoinsViewCache& view,
                    std::set<valtype>& expiredNames,
                    const CChainParams& chainparams, bool fJustCheck = false) EXCLUSIVE_LOCKS_REQUIRED(cs_main);

    // Block disconnection on our pcoinsTip:
    bool DisconnectTip(CValidationState& state, const CChainParams& chainparams, DisconnectedBlockTransactions* disconnectpool) EXCLUSIVE_LOCKS_REQUIRED(cs_main);

    // Manual block validity manipulation:
    bool PreciousBlock(CValidationState& state, const CChainParams& params, CBlockIndex* pindex) LOCKS_EXCLUDED(cs_main);
    bool InvalidateBlock(CValidationState& state, const CChainParams& chainparams, CBlockIndex* pindex);
    void ResetBlockFailureFlags(CBlockIndex* pindex) EXCLUSIVE_LOCKS_REQUIRED(cs_main);

    bool ReplayBlocks(const CChainParams& params, CCoinsView* view);
    bool RewindBlockIndex(const CChainParams& params);
    bool LoadGenesisBlock(const CChainParams& chainparams);

    void PruneBlockIndexCandidates();

    void UnloadBlockIndex();

private:
    bool ActivateBestChainStep(CValidationState& state, const CChainParams& chainparams, CBlockIndex* pindexMostWork, const std::shared_ptr<const CBlock>& pblock, bool& fInvalidFound, ConnectTrace& connectTrace) EXCLUSIVE_LOCKS_REQUIRED(cs_main);
    bool ConnectTip(CValidationState& state, const CChainParams& chainparams, CBlockIndex* pindexNew, const std::shared_ptr<const CBlock>& pblock, ConnectTrace& connectTrace, DisconnectedBlockTransactions &disconnectpool) EXCLUSIVE_LOCKS_REQUIRED(cs_main);

    CBlockIndex* AddToBlockIndex(const CBlockHeader& block) EXCLUSIVE_LOCKS_REQUIRED(cs_main);
    /** Create a new block index entry for a given block hash */
    CBlockIndex* InsertBlockIndex(const uint256& hash) EXCLUSIVE_LOCKS_REQUIRED(cs_main);
    /**
     * Make various assertions about the state of the block index.
     *
     * By default this only executes fully when using the Regtest chain; see: fCheckBlockIndex.
     */
    void CheckBlockIndex(const Consensus::Params& consensusParams);

    void InvalidBlockFound(CBlockIndex *pindex, const CValidationState &state) EXCLUSIVE_LOCKS_REQUIRED(cs_main);
    CBlockIndex* FindMostWorkChain() EXCLUSIVE_LOCKS_REQUIRED(cs_main);
    void ReceivedBlockTransactions(const CBlock& block, CBlockIndex* pindexNew, const CDiskBlockPos& pos, const Consensus::Params& consensusParams) EXCLUSIVE_LOCKS_REQUIRED(cs_main);

    bool RollforwardBlock(const CBlockIndex* pindex, CCoinsViewCache& inputs, const CChainParams& params) EXCLUSIVE_LOCKS_REQUIRED(cs_main);

    //! Mark a block as not having block data
    void EraseBlockData(CBlockIndex* index) EXCLUSIVE_LOCKS_REQUIRED(cs_main);
} g_chainstate;

/**
 * Mutex to guard access to validation specific variables, such as reading
 * or changing the chainstate.
 *
 * This may also need to be locked when updating the transaction pool, e.g. on
 * AcceptToMemoryPool. See CTxMemPool::cs comment for details.
 *
 * The transaction pool has a separate lock to allow reading from it and the
 * chainstate at the same time.
 */
RecursiveMutex cs_main;

BlockMap& mapBlockIndex = g_chainstate.mapBlockIndex;
CChain& chainActive = g_chainstate.chainActive;
CBlockIndex *pindexBestHeader = nullptr;
Mutex g_best_block_mutex;
std::condition_variable g_best_block_cv;
uint256 g_best_block;
int nScriptCheckThreads = 0;
std::atomic_bool fImporting(false);
std::atomic_bool fReindex(false);
bool fHavePruned = false;
bool fPruneMode = false;
bool fIsBareMultisigStd = DEFAULT_PERMIT_BAREMULTISIG;
bool fRequireStandard = true;
bool fCheckBlockIndex = false;
bool fCheckpointsEnabled = DEFAULT_CHECKPOINTS_ENABLED;
size_t nCoinCacheUsage = 5000 * 300;
uint64_t nPruneTarget = 0;
int64_t nMaxTipAge = DEFAULT_MAX_TIP_AGE;
bool fEnableReplacement = DEFAULT_ENABLE_REPLACEMENT;

uint256 hashAssumeValid;
arith_uint256 nMinimumChainWork;

CFeeRate minRelayTxFee = CFeeRate(DEFAULT_MIN_RELAY_TX_FEE);
CAmount maxTxFee = DEFAULT_TRANSACTION_MAXFEE;

CBlockPolicyEstimator feeEstimator;
CTxMemPool mempool(&feeEstimator);
std::atomic_bool g_is_mempool_loaded{false};

/** Constant stuff for coinbase transactions we create: */
CScript COINBASE_FLAGS;

const std::string strMessageMagic = "Namecoin Signed Message:\n";

// Internal stuff
namespace {
    CBlockIndex *&pindexBestInvalid = g_chainstate.pindexBestInvalid;

    /** All pairs A->B, where A (or one of its ancestors) misses transactions, but B has transactions.
     * Pruned nodes may have entries where B is missing data.
     */
    std::multimap<CBlockIndex*, CBlockIndex*>& mapBlocksUnlinked = g_chainstate.mapBlocksUnlinked;

    CCriticalSection cs_LastBlockFile;
    std::vector<CBlockFileInfo> vinfoBlockFile;
    int nLastBlockFile = 0;
    /** Global flag to indicate we should check to see if there are
     *  block/undo files that should be deleted.  Set on startup
     *  or if we allocate more file space when we're in prune mode
     */
    bool fCheckForPruning = false;

    /** Dirty block index entries. */
    std::set<CBlockIndex*> setDirtyBlockIndex;

    /** Dirty block file entries. */
    std::set<int> setDirtyFileInfo;
} // anon namespace

CBlockIndex* FindForkInGlobalIndex(const CChain& chain, const CBlockLocator& locator)
{
    AssertLockHeld(cs_main);

    // Find the latest block common to locator and chain - we expect that
    // locator.vHave is sorted descending by height.
    for (const uint256& hash : locator.vHave) {
        CBlockIndex* pindex = LookupBlockIndex(hash);
        if (pindex) {
            if (chain.Contains(pindex))
                return pindex;
            if (pindex->GetAncestor(chain.Height()) == chain.Tip()) {
                return chain.Tip();
            }
        }
    }
    return chain.Genesis();
}

std::unique_ptr<CCoinsViewDB> pcoinsdbview;
std::unique_ptr<CCoinsViewCache> pcoinsTip;
std::unique_ptr<CBlockTreeDB> pblocktree;

enum class FlushStateMode {
    NONE,
    IF_NEEDED,
    PERIODIC,
    ALWAYS
};

// See definition for documentation
static bool FlushStateToDisk(const CChainParams& chainParams, CValidationState &state, FlushStateMode mode, int nManualPruneHeight=0);
static void FindFilesToPruneManual(std::set<int>& setFilesToPrune, int nManualPruneHeight);
static void FindFilesToPrune(std::set<int>& setFilesToPrune, uint64_t nPruneAfterHeight);
bool CheckInputs(const CTransaction& tx, CValidationState &state, const CCoinsViewCache &inputs, bool fScriptChecks, unsigned int flags, bool cacheSigStore, bool cacheFullScriptStore, PrecomputedTransactionData& txdata, std::vector<CScriptCheck> *pvChecks = nullptr);
static FILE* OpenUndoFile(const CDiskBlockPos &pos, bool fReadOnly = false);

bool CheckFinalTx(const CTransaction &tx, int flags)
{
    AssertLockHeld(cs_main);

    // By convention a negative value for flags indicates that the
    // current network-enforced consensus rules should be used. In
    // a future soft-fork scenario that would mean checking which
    // rules would be enforced for the next block and setting the
    // appropriate flags. At the present time no soft-forks are
    // scheduled, so no flags are set.
    flags = std::max(flags, 0);

    // CheckFinalTx() uses chainActive.Height()+1 to evaluate
    // nLockTime because when IsFinalTx() is called within
    // CBlock::AcceptBlock(), the height of the block *being*
    // evaluated is what is used. Thus if we want to know if a
    // transaction can be part of the *next* block, we need to call
    // IsFinalTx() with one more than chainActive.Height().
    const int nBlockHeight = chainActive.Height() + 1;

    // BIP113 requires that time-locked transactions have nLockTime set to
    // less than the median time of the previous block they're contained in.
    // When the next block is created its previous block will be the current
    // chain tip, so we use that to calculate the median time passed to
    // IsFinalTx() if LOCKTIME_MEDIAN_TIME_PAST is set.
    const int64_t nBlockTime = (flags & LOCKTIME_MEDIAN_TIME_PAST)
                             ? chainActive.Tip()->GetMedianTimePast()
                             : GetAdjustedTime();

    return IsFinalTx(tx, nBlockHeight, nBlockTime);
}

bool TestLockPointValidity(const LockPoints* lp)
{
    AssertLockHeld(cs_main);
    assert(lp);
    // If there are relative lock times then the maxInputBlock will be set
    // If there are no relative lock times, the LockPoints don't depend on the chain
    if (lp->maxInputBlock) {
        // Check whether chainActive is an extension of the block at which the LockPoints
        // calculation was valid.  If not LockPoints are no longer valid
        if (!chainActive.Contains(lp->maxInputBlock)) {
            return false;
        }
    }

    // LockPoints still valid
    return true;
}

bool CheckSequenceLocks(const CTxMemPool& pool, const CTransaction& tx, int flags, LockPoints* lp, bool useExistingLockPoints)
{
    AssertLockHeld(cs_main);
    AssertLockHeld(pool.cs);

    CBlockIndex* tip = chainActive.Tip();
    assert(tip != nullptr);

    CBlockIndex index;
    index.pprev = tip;
    // CheckSequenceLocks() uses chainActive.Height()+1 to evaluate
    // height based locks because when SequenceLocks() is called within
    // ConnectBlock(), the height of the block *being*
    // evaluated is what is used.
    // Thus if we want to know if a transaction can be part of the
    // *next* block, we need to use one more than chainActive.Height()
    index.nHeight = tip->nHeight + 1;

    std::pair<int, int64_t> lockPair;
    if (useExistingLockPoints) {
        assert(lp);
        lockPair.first = lp->height;
        lockPair.second = lp->time;
    }
    else {
        // pcoinsTip contains the UTXO set for chainActive.Tip()
        CCoinsViewMemPool viewMemPool(pcoinsTip.get(), pool);
        std::vector<int> prevheights;
        prevheights.resize(tx.vin.size());
        for (size_t txinIndex = 0; txinIndex < tx.vin.size(); txinIndex++) {
            const CTxIn& txin = tx.vin[txinIndex];
            Coin coin;
            if (!viewMemPool.GetCoin(txin.prevout, coin)) {
                return error("%s: Missing input", __func__);
            }
            if (coin.nHeight == MEMPOOL_HEIGHT) {
                // Assume all mempool transaction confirm in the next block
                prevheights[txinIndex] = tip->nHeight + 1;
            } else {
                prevheights[txinIndex] = coin.nHeight;
            }
        }
        lockPair = CalculateSequenceLocks(tx, flags, &prevheights, index);
        if (lp) {
            lp->height = lockPair.first;
            lp->time = lockPair.second;
            // Also store the hash of the block with the highest height of
            // all the blocks which have sequence locked prevouts.
            // This hash needs to still be on the chain
            // for these LockPoint calculations to be valid
            // Note: It is impossible to correctly calculate a maxInputBlock
            // if any of the sequence locked inputs depend on unconfirmed txs,
            // except in the special case where the relative lock time/height
            // is 0, which is equivalent to no sequence lock. Since we assume
            // input height of tip+1 for mempool txs and test the resulting
            // lockPair from CalculateSequenceLocks against tip+1.  We know
            // EvaluateSequenceLocks will fail if there was a non-zero sequence
            // lock on a mempool input, so we can use the return value of
            // CheckSequenceLocks to indicate the LockPoints validity
            int maxInputHeight = 0;
            for (const int height : prevheights) {
                // Can ignore mempool inputs since we'll fail if they had non-zero locks
                if (height != tip->nHeight+1) {
                    maxInputHeight = std::max(maxInputHeight, height);
                }
            }
            lp->maxInputBlock = tip->GetAncestor(maxInputHeight);
        }
    }
    return EvaluateSequenceLocks(index, lockPair);
}

// Returns the script flags which should be checked for a given block
static unsigned int GetBlockScriptFlags(const CBlockIndex* pindex, const Consensus::Params& chainparams);

static void LimitMempoolSize(CTxMemPool& pool, size_t limit, unsigned long age) {
    int expired = pool.Expire(GetTime() - age);
    if (expired != 0) {
        LogPrint(BCLog::MEMPOOL, "Expired %i transactions from the memory pool\n", expired);
    }

    std::vector<COutPoint> vNoSpendsRemaining;
    pool.TrimToSize(limit, &vNoSpendsRemaining);
    for (const COutPoint& removed : vNoSpendsRemaining)
        pcoinsTip->Uncache(removed);
}

/** Convert CValidationState to a human-readable message for logging */
std::string FormatStateMessage(const CValidationState &state)
{
    return strprintf("%s%s (code %i)",
        state.GetRejectReason(),
        state.GetDebugMessage().empty() ? "" : ", "+state.GetDebugMessage(),
        state.GetRejectCode());
}

static bool IsCurrentForFeeEstimation() EXCLUSIVE_LOCKS_REQUIRED(cs_main)
{
    AssertLockHeld(cs_main);
    if (IsInitialBlockDownload())
        return false;
    if (chainActive.Tip()->GetBlockTime() < (GetTime() - MAX_FEE_ESTIMATION_TIP_AGE))
        return false;
    if (chainActive.Height() < pindexBestHeader->nHeight - 1)
        return false;
    return true;
}

/* Make mempool consistent after a reorg, by re-adding or recursively erasing
 * disconnected block transactions from the mempool, and also removing any
 * other transactions from the mempool that are no longer valid given the new
 * tip/height.
 *
 * Note: we assume that disconnectpool only contains transactions that are NOT
 * confirmed in the current chain nor already in the mempool (otherwise,
 * in-mempool descendants of such transactions would be removed).
 *
 * Passing fAddToMempool=false will skip trying to add the transactions back,
 * and instead just erase from the mempool as needed.
 */

static void UpdateMempoolForReorg(DisconnectedBlockTransactions &disconnectpool, bool fAddToMempool) EXCLUSIVE_LOCKS_REQUIRED(cs_main)
{
    AssertLockHeld(cs_main);
    std::vector<uint256> vHashUpdate;
    // disconnectpool's insertion_order index sorts the entries from
    // oldest to newest, but the oldest entry will be the last tx from the
    // latest mined block that was disconnected.
    // Iterate disconnectpool in reverse, so that we add transactions
    // back to the mempool starting with the earliest transaction that had
    // been previously seen in a block.
    auto it = disconnectpool.queuedTx.get<insertion_order>().rbegin();
    while (it != disconnectpool.queuedTx.get<insertion_order>().rend()) {
        // ignore validation errors in resurrected transactions
        CValidationState stateDummy;
        if (!fAddToMempool || (*it)->IsCoinBase() ||
            !AcceptToMemoryPool(mempool, stateDummy, *it, nullptr /* pfMissingInputs */,
                                nullptr /* plTxnReplaced */, true /* bypass_limits */, 0 /* nAbsurdFee */)) {
            // If the transaction doesn't make it in to the mempool, remove any
            // transactions that depend on it (which would now be orphans).
            mempool.removeRecursive(**it, MemPoolRemovalReason::REORG);
        } else if (mempool.exists((*it)->GetHash())) {
            vHashUpdate.push_back((*it)->GetHash());
        }
        ++it;
    }
    disconnectpool.queuedTx.clear();
    // AcceptToMemoryPool/addUnchecked all assume that new mempool entries have
    // no in-mempool children, which is generally not true when adding
    // previously-confirmed transactions back to the mempool.
    // UpdateTransactionsFromBlock finds descendants of any transactions in
    // the disconnectpool that were added back and cleans up the mempool state.
    mempool.UpdateTransactionsFromBlock(vHashUpdate);

    // We also need to remove any now-immature transactions
    mempool.removeForReorg(pcoinsTip.get(), chainActive.Tip()->nHeight + 1, STANDARD_LOCKTIME_VERIFY_FLAGS);
    // Re-limit mempool size, in case we added any transactions
    LimitMempoolSize(mempool, gArgs.GetArg("-maxmempool", DEFAULT_MAX_MEMPOOL_SIZE) * 1000000, gArgs.GetArg("-mempoolexpiry", DEFAULT_MEMPOOL_EXPIRY) * 60 * 60);
}

// Used to avoid mempool polluting consensus critical paths if CCoinsViewMempool
// were somehow broken and returning the wrong scriptPubKeys
static bool CheckInputsFromMempoolAndCache(const CTransaction& tx, CValidationState& state, const CCoinsViewCache& view, const CTxMemPool& pool,
                 unsigned int flags, bool cacheSigStore, PrecomputedTransactionData& txdata) EXCLUSIVE_LOCKS_REQUIRED(cs_main) {
    AssertLockHeld(cs_main);

    // pool.cs should be locked already, but go ahead and re-take the lock here
    // to enforce that mempool doesn't change between when we check the view
    // and when we actually call through to CheckInputs
    LOCK(pool.cs);

    assert(!tx.IsCoinBase());
    for (const CTxIn& txin : tx.vin) {
        const Coin& coin = view.AccessCoin(txin.prevout);

        // At this point we haven't actually checked if the coins are all
        // available (or shouldn't assume we have, since CheckInputs does).
        // So we just return failure if the inputs are not available here,
        // and then only have to check equivalence for available inputs.
        if (coin.IsSpent()) return false;

        const CTransactionRef& txFrom = pool.get(txin.prevout.hash);
        if (txFrom) {
            assert(txFrom->GetHash() == txin.prevout.hash);
            assert(txFrom->vout.size() > txin.prevout.n);
            assert(txFrom->vout[txin.prevout.n] == coin.out);
        } else {
            const Coin& coinFromDisk = pcoinsTip->AccessCoin(txin.prevout);
            assert(!coinFromDisk.IsSpent());
            assert(coinFromDisk.out == coin.out);
        }
    }

    return CheckInputs(tx, state, view, true, flags, cacheSigStore, true, txdata);
}

static bool AcceptToMemoryPoolWorker(const CChainParams& chainparams, CTxMemPool& pool, CValidationState& state, const CTransactionRef& ptx,
                              bool* pfMissingInputs, int64_t nAcceptTime, std::list<CTransactionRef>* plTxnReplaced,
                              bool bypass_limits, const CAmount& nAbsurdFee, std::vector<COutPoint>& coins_to_uncache, bool test_accept) EXCLUSIVE_LOCKS_REQUIRED(cs_main)
{
    const CTransaction& tx = *ptx;
    const uint256 hash = tx.GetHash();
    AssertLockHeld(cs_main);
    LOCK(pool.cs); // mempool "read lock" (held through GetMainSignals().TransactionAddedToMempool())
    if (pfMissingInputs) {
        *pfMissingInputs = false;
    }

    if (!CheckTransaction(tx, state))
        return false; // state filled in by CheckTransaction

    // Coinbase is only valid in a block, not as a loose transaction
    if (tx.IsCoinBase())
        return state.DoS(100, false, REJECT_INVALID, "coinbase");

    // Rather not work on nonstandard transactions (unless -testnet/-regtest)
    std::string reason;
    if (fRequireStandard && !IsStandardTx(tx, reason))
        return state.DoS(0, false, REJECT_NONSTANDARD, reason);

    // Do not work on transactions that are too small.
    // A transaction with 1 segwit input and 1 P2WPHK output has non-witness size of 82 bytes.
    // Transactions smaller than this are not relayed to reduce unnecessary malloc overhead.
    if (::GetSerializeSize(tx, PROTOCOL_VERSION | SERIALIZE_TRANSACTION_NO_WITNESS) < MIN_STANDARD_TX_NONWITNESS_SIZE)
        return state.DoS(0, false, REJECT_NONSTANDARD, "tx-size-small");

    // Only accept nLockTime-using transactions that can be mined in the next
    // block; we don't want our mempool filled up with transactions that can't
    // be mined yet.
    if (!CheckFinalTx(tx, STANDARD_LOCKTIME_VERIFY_FLAGS))
        return state.DoS(0, false, REJECT_NONSTANDARD, "non-final");

    // is it already in the memory pool?
    if (pool.exists(hash)) {
        return state.Invalid(false, REJECT_DUPLICATE, "txn-already-in-mempool");
    }

    // Check for conflicts with in-memory transactions
    std::set<uint256> setConflicts;
    for (const CTxIn &txin : tx.vin)
    {
        const CTransaction* ptxConflicting = pool.GetConflictTx(txin.prevout);
        if (ptxConflicting) {
            if (!setConflicts.count(ptxConflicting->GetHash()))
            {
                // Allow opt-out of transaction replacement by setting
                // nSequence > MAX_BIP125_RBF_SEQUENCE (SEQUENCE_FINAL-2) on all inputs.
                //
                // SEQUENCE_FINAL-1 is picked to still allow use of nLockTime by
                // non-replaceable transactions. All inputs rather than just one
                // is for the sake of multi-party protocols, where we don't
                // want a single party to be able to disable replacement.
                //
                // The opt-out ignores descendants as anyone relying on
                // first-seen mempool behavior should be checking all
                // unconfirmed ancestors anyway; doing otherwise is hopelessly
                // insecure.
                bool fReplacementOptOut = true;
                if (fEnableReplacement)
                {
                    for (const CTxIn &_txin : ptxConflicting->vin)
                    {
                        if (_txin.nSequence <= MAX_BIP125_RBF_SEQUENCE)
                        {
                            fReplacementOptOut = false;
                            break;
                        }
                    }
                }
                if (fReplacementOptOut) {
                    return state.Invalid(false, REJECT_DUPLICATE, "txn-mempool-conflict");
                }

                setConflicts.insert(ptxConflicting->GetHash());
            }
        }
    }

    if (!pool.checkNameOps(tx))
        return false;

    {
        CCoinsView dummy;
        CCoinsViewCache view(&dummy);

        LockPoints lp;
        CCoinsViewMemPool viewMemPool(pcoinsTip.get(), pool);
        view.SetBackend(viewMemPool);

        // do all inputs exist?
        for (const CTxIn& txin : tx.vin) {
            if (!pcoinsTip->HaveCoinInCache(txin.prevout)) {
                coins_to_uncache.push_back(txin.prevout);
            }
            if (!view.HaveCoin(txin.prevout)) {
                // Are inputs missing because we already have the tx?
                for (size_t out = 0; out < tx.vout.size(); out++) {
                    // See if we have any outpoint in the UTXO set.
                    if (pcoinsTip->HaveCoin(COutPoint(hash, out))) {
                        return state.Invalid(false, REJECT_DUPLICATE, "txn-already-known");
                    }
                }
                // Otherwise assume this might be an orphan tx for which we just haven't seen parents yet
                if (pfMissingInputs) {
                    *pfMissingInputs = true;
                }
                return false; // fMissingInputs and !state.IsInvalid() is used to detect this condition, don't set state.Invalid()
            }
        }

        // Bring the best block into scope
        view.GetBestBlock();

        /* If this is a name update (or firstupdate), make sure that the
           existing name entry (if any) is in the dummy cache.  Otherwise
           tx validation done below (in CheckInputs) will not be correct.  */
        for (const auto& txout : tx.vout)
        {
            const CNameScript nameOp(txout.scriptPubKey);
            if (nameOp.isNameOp() && nameOp.isAnyUpdate())
            {
                const valtype& name = nameOp.getOpName();
                CNameData data;
                if (view.GetName(name, data))
                    view.SetName(name, data, false);
            }
        }

        // we have all inputs cached now, so switch back to dummy, so we don't need to keep lock on mempool
        view.SetBackend(dummy);

        // Only accept BIP68 sequence locked transactions that can be mined in the next
        // block; we don't want our mempool filled up with transactions that can't
        // be mined yet.
        // Must keep pool.cs for this unless we change CheckSequenceLocks to take a
        // CoinsViewCache instead of create its own
        if (!CheckSequenceLocks(pool, tx, STANDARD_LOCKTIME_VERIFY_FLAGS, &lp))
            return state.DoS(0, false, REJECT_NONSTANDARD, "non-BIP68-final");

        CAmount nFees = 0;
        if (!Consensus::CheckTxInputs(tx, state, view, GetSpendHeight(view), SCRIPT_VERIFY_NAMES_MEMPOOL, nFees)) {
            return error("%s: Consensus::CheckTxInputs: %s, %s", __func__, tx.GetHash().ToString(), FormatStateMessage(state));
        }

        // Check for non-standard pay-to-script-hash in inputs
        if (fRequireStandard && !AreInputsStandard(tx, view))
            return state.Invalid(false, REJECT_NONSTANDARD, "bad-txns-nonstandard-inputs");

        // Check for non-standard witness in P2WSH
        if (tx.HasWitness() && fRequireStandard && !IsWitnessStandard(tx, view))
            return state.DoS(0, false, REJECT_NONSTANDARD, "bad-witness-nonstandard", true);

        int64_t nSigOpsCost = GetTransactionSigOpCost(tx, view, STANDARD_SCRIPT_VERIFY_FLAGS);

        // nModifiedFees includes any fee deltas from PrioritiseTransaction
        CAmount nModifiedFees = nFees;
        pool.ApplyDelta(hash, nModifiedFees);

        // Keep track of transactions that spend a coinbase, which we re-scan
        // during reorgs to ensure COINBASE_MATURITY is still met.
        bool fSpendsCoinbase = false;
        for (const CTxIn &txin : tx.vin) {
            const Coin &coin = view.AccessCoin(txin.prevout);
            if (coin.IsCoinBase()) {
                fSpendsCoinbase = true;
                break;
            }
        }

        CTxMemPoolEntry entry(ptx, nFees, nAcceptTime, chainActive.Height(),
                              fSpendsCoinbase, nSigOpsCost, lp);
        unsigned int nSize = entry.GetTxSize();

        // Check that the transaction doesn't have an excessive number of
        // sigops, making it impossible to mine. Since the coinbase transaction
        // itself can contain sigops MAX_STANDARD_TX_SIGOPS is less than
        // MAX_BLOCK_SIGOPS; we still consider this an invalid rather than
        // merely non-standard transaction.
        if (nSigOpsCost > MAX_STANDARD_TX_SIGOPS_COST)
            return state.DoS(0, false, REJECT_NONSTANDARD, "bad-txns-too-many-sigops", false,
                strprintf("%d", nSigOpsCost));

        CAmount mempoolRejectFee = pool.GetMinFee(gArgs.GetArg("-maxmempool", DEFAULT_MAX_MEMPOOL_SIZE) * 1000000).GetFee(nSize);
        if (!bypass_limits && mempoolRejectFee > 0 && nModifiedFees < mempoolRejectFee) {
            return state.DoS(0, false, REJECT_INSUFFICIENTFEE, "mempool min fee not met", false, strprintf("%d < %d", nModifiedFees, mempoolRejectFee));
        }

        // No transactions are allowed below minRelayTxFee except from disconnected blocks
        if (!bypass_limits && nModifiedFees < ::minRelayTxFee.GetFee(nSize)) {
            return state.DoS(0, false, REJECT_INSUFFICIENTFEE, "min relay fee not met", false, strprintf("%d < %d", nModifiedFees, ::minRelayTxFee.GetFee(nSize)));
        }

        if (nAbsurdFee && nFees > nAbsurdFee)
            return state.Invalid(false,
                REJECT_HIGHFEE, "absurdly-high-fee",
                strprintf("%d > %d", nFees, nAbsurdFee));

        // Calculate in-mempool ancestors, up to a limit.
        CTxMemPool::setEntries setAncestors;
        size_t nLimitAncestors = gArgs.GetArg("-limitancestorcount", DEFAULT_ANCESTOR_LIMIT);
        size_t nLimitAncestorSize = gArgs.GetArg("-limitancestorsize", DEFAULT_ANCESTOR_SIZE_LIMIT)*1000;
        size_t nLimitDescendants = gArgs.GetArg("-limitdescendantcount", DEFAULT_DESCENDANT_LIMIT);
        size_t nLimitDescendantSize = gArgs.GetArg("-limitdescendantsize", DEFAULT_DESCENDANT_SIZE_LIMIT)*1000;
        std::string errString;
        if (!pool.CalculateMemPoolAncestors(entry, setAncestors, nLimitAncestors, nLimitAncestorSize, nLimitDescendants, nLimitDescendantSize, errString)) {
            return state.DoS(0, false, REJECT_NONSTANDARD, "too-long-mempool-chain", false, errString);
        }

        // A transaction that spends outputs that would be replaced by it is invalid. Now
        // that we have the set of all ancestors we can detect this
        // pathological case by making sure setConflicts and setAncestors don't
        // intersect.
        for (CTxMemPool::txiter ancestorIt : setAncestors)
        {
            const uint256 &hashAncestor = ancestorIt->GetTx().GetHash();
            if (setConflicts.count(hashAncestor))
            {
                return state.DoS(10, false,
                                 REJECT_INVALID, "bad-txns-spends-conflicting-tx", false,
                                 strprintf("%s spends conflicting transaction %s",
                                           hash.ToString(),
                                           hashAncestor.ToString()));
            }
        }

        // Check if it's economically rational to mine this transaction rather
        // than the ones it replaces.
        CAmount nConflictingFees = 0;
        size_t nConflictingSize = 0;
        uint64_t nConflictingCount = 0;
        CTxMemPool::setEntries allConflicting;

        // If we don't hold the lock allConflicting might be incomplete; the
        // subsequent RemoveStaged() and addUnchecked() calls don't guarantee
        // mempool consistency for us.
        const bool fReplacementTransaction = setConflicts.size();
        if (fReplacementTransaction)
        {
            CFeeRate newFeeRate(nModifiedFees, nSize);
            std::set<uint256> setConflictsParents;
            const int maxDescendantsToVisit = 100;
            const CTxMemPool::setEntries setIterConflicting = pool.GetIterSet(setConflicts);
            for (const auto& mi : setIterConflicting) {
                // Don't allow the replacement to reduce the feerate of the
                // mempool.
                //
                // We usually don't want to accept replacements with lower
                // feerates than what they replaced as that would lower the
                // feerate of the next block. Requiring that the feerate always
                // be increased is also an easy-to-reason about way to prevent
                // DoS attacks via replacements.
                //
                // We only consider the feerates of transactions being directly
                // replaced, not their indirect descendants. While that does
                // mean high feerate children are ignored when deciding whether
                // or not to replace, we do require the replacement to pay more
                // overall fees too, mitigating most cases.
                CFeeRate oldFeeRate(mi->GetModifiedFee(), mi->GetTxSize());
                if (newFeeRate <= oldFeeRate)
                {
                    return state.DoS(0, false,
                            REJECT_INSUFFICIENTFEE, "insufficient fee", false,
                            strprintf("rejecting replacement %s; new feerate %s <= old feerate %s",
                                  hash.ToString(),
                                  newFeeRate.ToString(),
                                  oldFeeRate.ToString()));
                }

                for (const CTxIn &txin : mi->GetTx().vin)
                {
                    setConflictsParents.insert(txin.prevout.hash);
                }

                nConflictingCount += mi->GetCountWithDescendants();
            }
            // This potentially overestimates the number of actual descendants
            // but we just want to be conservative to avoid doing too much
            // work.
            if (nConflictingCount <= maxDescendantsToVisit) {
                // If not too many to replace, then calculate the set of
                // transactions that would have to be evicted
                for (CTxMemPool::txiter it : setIterConflicting) {
                    pool.CalculateDescendants(it, allConflicting);
                }
                for (CTxMemPool::txiter it : allConflicting) {
                    nConflictingFees += it->GetModifiedFee();
                    nConflictingSize += it->GetTxSize();
                }
            } else {
                return state.DoS(0, false,
                        REJECT_NONSTANDARD, "too many potential replacements", false,
                        strprintf("rejecting replacement %s; too many potential replacements (%d > %d)\n",
                            hash.ToString(),
                            nConflictingCount,
                            maxDescendantsToVisit));
            }

            for (unsigned int j = 0; j < tx.vin.size(); j++)
            {
                // We don't want to accept replacements that require low
                // feerate junk to be mined first. Ideally we'd keep track of
                // the ancestor feerates and make the decision based on that,
                // but for now requiring all new inputs to be confirmed works.
                if (!setConflictsParents.count(tx.vin[j].prevout.hash))
                {
                    // Rather than check the UTXO set - potentially expensive -
                    // it's cheaper to just check if the new input refers to a
                    // tx that's in the mempool.
                    if (pool.exists(tx.vin[j].prevout.hash)) {
                        return state.DoS(0, false,
                                         REJECT_NONSTANDARD, "replacement-adds-unconfirmed", false,
                                         strprintf("replacement %s adds unconfirmed input, idx %d",
                                                  hash.ToString(), j));
                    }
                }
            }

            // The replacement must pay greater fees than the transactions it
            // replaces - if we did the bandwidth used by those conflicting
            // transactions would not be paid for.
            if (nModifiedFees < nConflictingFees)
            {
                return state.DoS(0, false,
                                 REJECT_INSUFFICIENTFEE, "insufficient fee", false,
                                 strprintf("rejecting replacement %s, less fees than conflicting txs; %s < %s",
                                          hash.ToString(), FormatMoney(nModifiedFees), FormatMoney(nConflictingFees)));
            }

            // Finally in addition to paying more fees than the conflicts the
            // new transaction must pay for its own bandwidth.
            CAmount nDeltaFees = nModifiedFees - nConflictingFees;
            if (nDeltaFees < ::incrementalRelayFee.GetFee(nSize))
            {
                return state.DoS(0, false,
                        REJECT_INSUFFICIENTFEE, "insufficient fee", false,
                        strprintf("rejecting replacement %s, not enough additional fees to relay; %s < %s",
                              hash.ToString(),
                              FormatMoney(nDeltaFees),
                              FormatMoney(::incrementalRelayFee.GetFee(nSize))));
            }
        }

        constexpr unsigned int scriptVerifyFlags = STANDARD_SCRIPT_VERIFY_FLAGS | SCRIPT_VERIFY_NAMES_MEMPOOL;

        // Check against previous transactions
        // This is done last to help prevent CPU exhaustion denial-of-service attacks.
        PrecomputedTransactionData txdata(tx);
        if (!CheckInputs(tx, state, view, true, scriptVerifyFlags, true, false, txdata)) {
            // SCRIPT_VERIFY_CLEANSTACK requires SCRIPT_VERIFY_WITNESS, so we
            // need to turn both off, and compare against just turning off CLEANSTACK
            // to see if the failure is specifically due to witness validation.
            CValidationState stateDummy; // Want reported failures to be from first CheckInputs
            if (!tx.HasWitness() && CheckInputs(tx, stateDummy, view, true, scriptVerifyFlags & ~(SCRIPT_VERIFY_WITNESS | SCRIPT_VERIFY_CLEANSTACK), true, false, txdata) &&
                !CheckInputs(tx, stateDummy, view, true, scriptVerifyFlags & ~SCRIPT_VERIFY_CLEANSTACK, true, false, txdata)) {
                // Only the witness is missing, so the transaction itself may be fine.
                state.SetCorruptionPossible();
            }
            return false; // state filled in by CheckInputs
        }

        // Check again against the current block tip's script verification
        // flags to cache our script execution flags. This is, of course,
        // useless if the next block has different script flags from the
        // previous one, but because the cache tracks script flags for us it
        // will auto-invalidate and we'll just have a few blocks of extra
        // misses on soft-fork activation.
        //
        // This is also useful in case of bugs in the standard flags that cause
        // transactions to pass as valid when they're actually invalid. For
        // instance the STRICTENC flag was incorrectly allowing certain
        // CHECKSIG NOT scripts to pass, even though they were invalid.
        //
        // There is a similar check in CreateNewBlock() to prevent creating
        // invalid blocks (using TestBlockValidity), however allowing such
        // transactions into the mempool can be exploited as a DoS attack.
        //
        // Namecoin actually allows some scripts into the mempool that would
        // not (yet) be valid in a block, namely premature NAME_FIRSTUPDATE's.
        // Thus add the mempool-flag here.
        unsigned int currentBlockScriptVerifyFlags = GetBlockScriptFlags(chainActive.Tip(), chainparams.GetConsensus());
        currentBlockScriptVerifyFlags |= SCRIPT_VERIFY_NAMES_MEMPOOL;
        if (!CheckInputsFromMempoolAndCache(tx, state, view, pool, currentBlockScriptVerifyFlags, true, txdata)) {
            return error("%s: BUG! PLEASE REPORT THIS! CheckInputs failed against latest-block but not STANDARD flags %s, %s",
                    __func__, hash.ToString(), FormatStateMessage(state));
        }

        if (test_accept) {
            // Tx was accepted, but not added
            return true;
        }

        // Remove conflicting transactions from the mempool
        for (CTxMemPool::txiter it : allConflicting)
        {
            LogPrint(BCLog::MEMPOOL, "replacing tx %s with %s for %s BTC additional fees, %d delta bytes\n",
                    it->GetTx().GetHash().ToString(),
                    hash.ToString(),
                    FormatMoney(nModifiedFees - nConflictingFees),
                    (int)nSize - (int)nConflictingSize);
            if (plTxnReplaced)
                plTxnReplaced->push_back(it->GetSharedTx());
        }
        pool.RemoveStaged(allConflicting, false, MemPoolRemovalReason::REPLACED);

        // This transaction should only count for fee estimation if:
        // - it isn't a BIP 125 replacement transaction (may not be widely supported)
        // - it's not being re-added during a reorg which bypasses typical mempool fee limits
        // - the node is not behind
        // - the transaction is not dependent on any other transactions in the mempool
        bool validForFeeEstimation = !fReplacementTransaction && !bypass_limits && IsCurrentForFeeEstimation() && pool.HasNoInputsOf(tx);

        // Store transaction in memory
        pool.addUnchecked(entry, setAncestors, validForFeeEstimation);

        // trim mempool and check if tx was trimmed
        if (!bypass_limits) {
            LimitMempoolSize(pool, gArgs.GetArg("-maxmempool", DEFAULT_MAX_MEMPOOL_SIZE) * 1000000, gArgs.GetArg("-mempoolexpiry", DEFAULT_MEMPOOL_EXPIRY) * 60 * 60);
            if (!pool.exists(hash))
                return state.DoS(0, false, REJECT_INSUFFICIENTFEE, "mempool full");
        }
    }

    GetMainSignals().TransactionAddedToMempool(ptx);

    return true;
}

/** (try to) add transaction to memory pool with a specified acceptance time **/
static bool AcceptToMemoryPoolWithTime(const CChainParams& chainparams, CTxMemPool& pool, CValidationState &state, const CTransactionRef &tx,
                        bool* pfMissingInputs, int64_t nAcceptTime, std::list<CTransactionRef>* plTxnReplaced,
                        bool bypass_limits, const CAmount nAbsurdFee, bool test_accept) EXCLUSIVE_LOCKS_REQUIRED(cs_main)
{
    std::vector<COutPoint> coins_to_uncache;
    bool res = AcceptToMemoryPoolWorker(chainparams, pool, state, tx, pfMissingInputs, nAcceptTime, plTxnReplaced, bypass_limits, nAbsurdFee, coins_to_uncache, test_accept);
    if (!res) {
        for (const COutPoint& hashTx : coins_to_uncache)
            pcoinsTip->Uncache(hashTx);
    }
    // After we've (potentially) uncached entries, ensure our coins cache is still within its size limits
    CValidationState stateDummy;
    FlushStateToDisk(chainparams, stateDummy, FlushStateMode::PERIODIC);
    return res;
}

bool AcceptToMemoryPool(CTxMemPool& pool, CValidationState &state, const CTransactionRef &tx,
                        bool* pfMissingInputs, std::list<CTransactionRef>* plTxnReplaced,
                        bool bypass_limits, const CAmount nAbsurdFee, bool test_accept)
{
    const CChainParams& chainparams = Params();
    return AcceptToMemoryPoolWithTime(chainparams, pool, state, tx, pfMissingInputs, GetTime(), plTxnReplaced, bypass_limits, nAbsurdFee, test_accept);
}

/**
 * Return transaction in txOut, and if it was found inside a block, its hash is placed in hashBlock.
 * If blockIndex is provided, the transaction is fetched from the corresponding block.
 */
bool GetTransaction(const uint256& hash, CTransactionRef& txOut, const Consensus::Params& consensusParams, uint256& hashBlock, const CBlockIndex* const block_index)
{
    LOCK(cs_main);

    if (!block_index) {
        CTransactionRef ptx = mempool.get(hash);
        if (ptx) {
            txOut = ptx;
            return true;
        }

        if (g_txindex) {
            return g_txindex->FindTx(hash, hashBlock, txOut);
        }
    } else {
        CBlock block;
        if (ReadBlockFromDisk(block, block_index, consensusParams)) {
            for (const auto& tx : block.vtx) {
                if (tx->GetHash() == hash) {
                    txOut = tx;
                    hashBlock = block_index->GetBlockHash();
                    return true;
                }
            }
        }
    }

    return false;
}






//////////////////////////////////////////////////////////////////////////////
//
// CBlock and CBlockIndex
//

bool CheckProofOfWork(const CBlockHeader& block, const Consensus::Params& params)
{
    /* Except for legacy blocks with full version 1, ensure that
       the chain ID is correct.  Legacy blocks are not allowed since
       the merge-mining start, which is checked in AcceptBlockHeader
       where the height is known.  */
    if (!block.IsLegacy() && params.fStrictChainId
        && block.GetChainId() != params.nAuxpowChainId)
        return error("%s : block does not have our chain ID"
                     " (got %d, expected %d, full nVersion %d)",
                     __func__, block.GetChainId(),
                     params.nAuxpowChainId, block.nVersion);

    /* If there is no auxpow, just check the block hash.  */
    if (!block.auxpow)
    {
        if (block.IsAuxpow())
            return error("%s : no auxpow on block with auxpow version",
                         __func__);

        if (!CheckProofOfWork(block.GetHash(), block.nBits, params))
            return error("%s : non-AUX proof of work failed", __func__);

        return true;
    }

    /* We have auxpow.  Check it.  */

    if (!block.IsAuxpow())
        return error("%s : auxpow on block with non-auxpow version", __func__);

<<<<<<< HEAD
    /* Temporary check:  Disallow parent blocks with auxpow version.  This is
       for compatibility with the old client.  */
    /* FIXME: Remove this check with a hardfork later on.  */
    if (block.auxpow->getParentBlock().IsAuxpow())
        return error("%s : auxpow parent block has auxpow version", __func__);

    if (!block.auxpow->check(block.GetHash(), block.GetChainId(), params))
        return error("%s : AUX POW is not valid", __func__);
=======
>>>>>>> 41f66742
    if (!CheckProofOfWork(block.auxpow->getParentBlockHash(), block.nBits, params))
        return error("%s : AUX proof of work failed", __func__);
    if (!block.auxpow->check(block.GetHash(), block.GetChainId(), params))
        return error("%s : AUX POW is not valid", __func__);

    return true;
}

static bool WriteBlockToDisk(const CBlock& block, CDiskBlockPos& pos, const CMessageHeader::MessageStartChars& messageStart)
{
    // Open history file to append
    CAutoFile fileout(OpenBlockFile(pos), SER_DISK, CLIENT_VERSION);
    if (fileout.IsNull())
        return error("WriteBlockToDisk: OpenBlockFile failed");

    // Write index header
    unsigned int nSize = GetSerializeSize(block, fileout.GetVersion());
    fileout << messageStart << nSize;

    // Write block
    long fileOutPos = ftell(fileout.Get());
    if (fileOutPos < 0)
        return error("WriteBlockToDisk: ftell failed");
    pos.nPos = (unsigned int)fileOutPos;
    fileout << block;

    return true;
}

/* Generic implementation of block reading that can handle
   both a block and its header.  */

template<typename T>
static bool ReadBlockOrHeader(T& block, const CDiskBlockPos& pos, const Consensus::Params& consensusParams)
{
    block.SetNull();

    // Open history file to read
    CAutoFile filein(OpenBlockFile(pos, true), SER_DISK, CLIENT_VERSION);
    if (filein.IsNull())
        return error("ReadBlockFromDisk: OpenBlockFile failed for %s", pos.ToString());

    // Read block
    try {
        filein >> block;
    }
    catch (const std::exception& e) {
        return error("%s: Deserialize or I/O error - %s at %s", __func__, e.what(), pos.ToString());
    }

    // Check the header
    if (!CheckProofOfWork(block, consensusParams))
        return error("ReadBlockFromDisk: Errors in block header at %s", pos.ToString());

    return true;
}

template<typename T>
static bool ReadBlockOrHeader(T& block, const CBlockIndex* pindex, const Consensus::Params& consensusParams)
{
    CDiskBlockPos blockPos;
    {
        LOCK(cs_main);
        blockPos = pindex->GetBlockPos();
    }

    if (!ReadBlockOrHeader(block, blockPos, consensusParams))
        return false;
    if (block.GetHash() != pindex->GetBlockHash())
        return error("ReadBlockFromDisk(CBlock&, CBlockIndex*): GetHash() doesn't match index for %s at %s",
                pindex->ToString(), pindex->GetBlockPos().ToString());
    return true;
}

bool ReadBlockFromDisk(CBlock& block, const CDiskBlockPos& pos, const Consensus::Params& consensusParams)
{
    return ReadBlockOrHeader(block, pos, consensusParams);
}

bool ReadBlockFromDisk(CBlock& block, const CBlockIndex* pindex, const Consensus::Params& consensusParams)
{
    return ReadBlockOrHeader(block, pindex, consensusParams);
}

bool ReadBlockHeaderFromDisk(CBlockHeader& block, const CBlockIndex* pindex, const Consensus::Params& consensusParams)
{
    return ReadBlockOrHeader(block, pindex, consensusParams);
}

bool ReadRawBlockFromDisk(std::vector<uint8_t>& block, const CDiskBlockPos& pos, const CMessageHeader::MessageStartChars& message_start)
{
    CDiskBlockPos hpos = pos;
    hpos.nPos -= 8; // Seek back 8 bytes for meta header
    CAutoFile filein(OpenBlockFile(hpos, true), SER_DISK, CLIENT_VERSION);
    if (filein.IsNull()) {
        return error("%s: OpenBlockFile failed for %s", __func__, pos.ToString());
    }

    try {
        CMessageHeader::MessageStartChars blk_start;
        unsigned int blk_size;

        filein >> blk_start >> blk_size;

        if (memcmp(blk_start, message_start, CMessageHeader::MESSAGE_START_SIZE)) {
            return error("%s: Block magic mismatch for %s: %s versus expected %s", __func__, pos.ToString(),
                    HexStr(blk_start, blk_start + CMessageHeader::MESSAGE_START_SIZE),
                    HexStr(message_start, message_start + CMessageHeader::MESSAGE_START_SIZE));
        }

        if (blk_size > MAX_SIZE) {
            return error("%s: Block data is larger than maximum deserialization size for %s: %s versus %s", __func__, pos.ToString(),
                    blk_size, MAX_SIZE);
        }

        block.resize(blk_size); // Zeroing of memory is intentional here
        filein.read((char*)block.data(), blk_size);
    } catch(const std::exception& e) {
        return error("%s: Read from block file failed: %s for %s", __func__, e.what(), pos.ToString());
    }

    return true;
}

bool ReadRawBlockFromDisk(std::vector<uint8_t>& block, const CBlockIndex* pindex, const CMessageHeader::MessageStartChars& message_start)
{
    CDiskBlockPos block_pos;
    {
        LOCK(cs_main);
        block_pos = pindex->GetBlockPos();
    }

    return ReadRawBlockFromDisk(block, block_pos, message_start);
}

CAmount GetBlockSubsidy(int nHeight, const Consensus::Params& consensusParams)
{
    int halvings = nHeight / consensusParams.nSubsidyHalvingInterval;
    // Force block reward to zero when right shift is undefined.
    if (halvings >= 64)
        return 0;

    CAmount nSubsidy = 50 * COIN;
    // Subsidy is cut in half every 210,000 blocks which will occur approximately every 4 years.
    nSubsidy >>= halvings;
    return nSubsidy;
}

bool IsInitialBlockDownload()
{
    // Once this function has returned false, it must remain false.
    static std::atomic<bool> latchToFalse{false};
    // Optimization: pre-test latch before taking the lock.
    if (latchToFalse.load(std::memory_order_relaxed))
        return false;

    LOCK(cs_main);
    if (latchToFalse.load(std::memory_order_relaxed))
        return false;
    if (fImporting || fReindex)
        return true;
    if (chainActive.Tip() == nullptr)
        return true;
    if (chainActive.Tip()->nChainWork < nMinimumChainWork)
        return true;
    if (chainActive.Tip()->GetBlockTime() < (GetTime() - nMaxTipAge))
        return true;
    LogPrintf("Leaving InitialBlockDownload (latching to false)\n");
    latchToFalse.store(true, std::memory_order_relaxed);
    return false;
}

CBlockIndex *pindexBestForkTip = nullptr, *pindexBestForkBase = nullptr;

static void AlertNotify(const std::string& strMessage)
{
    uiInterface.NotifyAlertChanged();
    std::string strCmd = gArgs.GetArg("-alertnotify", "");
    if (strCmd.empty()) return;

    // Alert text should be plain ascii coming from a trusted source, but to
    // be safe we first strip anything not in safeChars, then add single quotes around
    // the whole string before passing it to the shell:
    std::string singleQuote("'");
    std::string safeStatus = SanitizeString(strMessage);
    safeStatus = singleQuote+safeStatus+singleQuote;
    boost::replace_all(strCmd, "%s", safeStatus);

    std::thread t(runCommand, strCmd);
    t.detach(); // thread runs free
}

static void CheckForkWarningConditions() EXCLUSIVE_LOCKS_REQUIRED(cs_main)
{
    AssertLockHeld(cs_main);
    // Before we get past initial download, we cannot reliably alert about forks
    // (we assume we don't get stuck on a fork before finishing our initial sync)
    if (IsInitialBlockDownload())
        return;

    // If our best fork is no longer within 72 blocks (+/- 12 hours if no one mines it)
    // of our head, drop it
    if (pindexBestForkTip && chainActive.Height() - pindexBestForkTip->nHeight >= 72)
        pindexBestForkTip = nullptr;

    if (pindexBestForkTip || (pindexBestInvalid && pindexBestInvalid->nChainWork > chainActive.Tip()->nChainWork + (GetBlockProof(*chainActive.Tip()) * 6)))
    {
        if (!GetfLargeWorkForkFound() && pindexBestForkBase)
        {
            std::string warning = std::string("'Warning: Large-work fork detected, forking after block ") +
                pindexBestForkBase->phashBlock->ToString() + std::string("'");
            AlertNotify(warning);
        }
        if (pindexBestForkTip && pindexBestForkBase)
        {
            LogPrintf("%s: Warning: Large valid fork found\n  forking the chain at height %d (%s)\n  lasting to height %d (%s).\nChain state database corruption likely.\n", __func__,
                   pindexBestForkBase->nHeight, pindexBestForkBase->phashBlock->ToString(),
                   pindexBestForkTip->nHeight, pindexBestForkTip->phashBlock->ToString());
            SetfLargeWorkForkFound(true);
        }
        else
        {
            LogPrintf("%s: Warning: Found invalid chain at least ~6 blocks longer than our best chain.\nChain state database corruption likely.\n", __func__);
            SetfLargeWorkInvalidChainFound(true);
        }
    }
    else
    {
        SetfLargeWorkForkFound(false);
        SetfLargeWorkInvalidChainFound(false);
    }
}

static void CheckForkWarningConditionsOnNewFork(CBlockIndex* pindexNewForkTip) EXCLUSIVE_LOCKS_REQUIRED(cs_main)
{
    AssertLockHeld(cs_main);
    // If we are on a fork that is sufficiently large, set a warning flag
    CBlockIndex* pfork = pindexNewForkTip;
    CBlockIndex* plonger = chainActive.Tip();
    while (pfork && pfork != plonger)
    {
        while (plonger && plonger->nHeight > pfork->nHeight)
            plonger = plonger->pprev;
        if (pfork == plonger)
            break;
        pfork = pfork->pprev;
    }

    // We define a condition where we should warn the user about as a fork of at least 7 blocks
    // with a tip within 72 blocks (+/- 12 hours if no one mines it) of ours
    // We use 7 blocks rather arbitrarily as it represents just under 10% of sustained network
    // hash rate operating on the fork.
    // or a chain that is entirely longer than ours and invalid (note that this should be detected by both)
    // We define it this way because it allows us to only store the highest fork tip (+ base) which meets
    // the 7-block condition and from this always have the most-likely-to-cause-warning fork
    if (pfork && (!pindexBestForkTip || pindexNewForkTip->nHeight > pindexBestForkTip->nHeight) &&
            pindexNewForkTip->nChainWork - pfork->nChainWork > (GetBlockProof(*pfork) * 7) &&
            chainActive.Height() - pindexNewForkTip->nHeight < 72)
    {
        pindexBestForkTip = pindexNewForkTip;
        pindexBestForkBase = pfork;
    }

    CheckForkWarningConditions();
}

void static InvalidChainFound(CBlockIndex* pindexNew) EXCLUSIVE_LOCKS_REQUIRED(cs_main)
{
    if (!pindexBestInvalid || pindexNew->nChainWork > pindexBestInvalid->nChainWork)
        pindexBestInvalid = pindexNew;

    LogPrintf("%s: invalid block=%s  height=%d  log2_work=%.8g  date=%s\n", __func__,
      pindexNew->GetBlockHash().ToString(), pindexNew->nHeight,
      log(pindexNew->nChainWork.getdouble())/log(2.0), FormatISO8601DateTime(pindexNew->GetBlockTime()));
    CBlockIndex *tip = chainActive.Tip();
    assert (tip);
    LogPrintf("%s:  current best=%s  height=%d  log2_work=%.8g  date=%s\n", __func__,
      tip->GetBlockHash().ToString(), chainActive.Height(), log(tip->nChainWork.getdouble())/log(2.0),
      FormatISO8601DateTime(tip->GetBlockTime()));
    CheckForkWarningConditions();
}

void CChainState::InvalidBlockFound(CBlockIndex *pindex, const CValidationState &state) {
    if (!state.CorruptionPossible()) {
        pindex->nStatus |= BLOCK_FAILED_VALID;
        m_failed_blocks.insert(pindex);
        setDirtyBlockIndex.insert(pindex);
        setBlockIndexCandidates.erase(pindex);
        InvalidChainFound(pindex);
    }
}

void UpdateCoins(const CTransaction& tx, CCoinsViewCache& inputs, CTxUndo &txundo, int nHeight)
{
    // mark inputs spent
    if (!tx.IsCoinBase()) {
        txundo.vprevout.reserve(tx.vin.size());
        for (const CTxIn &txin : tx.vin) {
            txundo.vprevout.emplace_back();
            bool is_spent = inputs.SpendCoin(txin.prevout, &txundo.vprevout.back());
            assert(is_spent);
        }
    }
    // add outputs
    AddCoins(inputs, tx, nHeight);
}

void UpdateCoins(const CTransaction& tx, CCoinsViewCache& inputs, int nHeight)
{
    CTxUndo txundo;
    UpdateCoins(tx, inputs, txundo, nHeight);
}

bool CScriptCheck::operator()() {
    const CScript &scriptSig = ptxTo->vin[nIn].scriptSig;
    const CScriptWitness *witness = &ptxTo->vin[nIn].scriptWitness;
    return VerifyScript(scriptSig, m_tx_out.scriptPubKey, witness, nFlags, CachingTransactionSignatureChecker(ptxTo, nIn, m_tx_out.nValue, cacheStore, *txdata), &error);
}

int GetSpendHeight(const CCoinsViewCache& inputs)
{
    LOCK(cs_main);
    CBlockIndex* pindexPrev = LookupBlockIndex(inputs.GetBestBlock());
    return pindexPrev->nHeight + 1;
}


static CuckooCache::cache<uint256, SignatureCacheHasher> scriptExecutionCache;
static uint256 scriptExecutionCacheNonce(GetRandHash());

void InitScriptExecutionCache() {
    // nMaxCacheSize is unsigned. If -maxsigcachesize is set to zero,
    // setup_bytes creates the minimum possible cache (2 elements).
    size_t nMaxCacheSize = std::min(std::max((int64_t)0, gArgs.GetArg("-maxsigcachesize", DEFAULT_MAX_SIG_CACHE_SIZE) / 2), MAX_MAX_SIG_CACHE_SIZE) * ((size_t) 1 << 20);
    size_t nElems = scriptExecutionCache.setup_bytes(nMaxCacheSize);
    LogPrintf("Using %zu MiB out of %zu/2 requested for script execution cache, able to store %zu elements\n",
            (nElems*sizeof(uint256)) >>20, (nMaxCacheSize*2)>>20, nElems);
}

/**
 * Check whether all inputs of this transaction are valid (no double spends, scripts & sigs, amounts)
 * This does not modify the UTXO set.
 *
 * If pvChecks is not nullptr, script checks are pushed onto it instead of being performed inline. Any
 * script checks which are not necessary (eg due to script execution cache hits) are, obviously,
 * not pushed onto pvChecks/run.
 *
 * Setting cacheSigStore/cacheFullScriptStore to false will remove elements from the corresponding cache
 * which are matched. This is useful for checking blocks where we will likely never need the cache
 * entry again.
 *
 * Non-static (and re-declared) in src/test/txvalidationcache_tests.cpp
 */
bool CheckInputs(const CTransaction& tx, CValidationState &state, const CCoinsViewCache &inputs, bool fScriptChecks, unsigned int flags, bool cacheSigStore, bool cacheFullScriptStore, PrecomputedTransactionData& txdata, std::vector<CScriptCheck> *pvChecks) EXCLUSIVE_LOCKS_REQUIRED(cs_main)
{
    if (!tx.IsCoinBase())
    {
        if (pvChecks)
            pvChecks->reserve(tx.vin.size());

        // The first loop above does all the inexpensive checks.
        // Only if ALL inputs pass do we perform expensive ECDSA signature checks.
        // Helps prevent CPU exhaustion attacks.

        // Skip script verification when connecting blocks under the
        // assumevalid block. Assuming the assumevalid block is valid this
        // is safe because block merkle hashes are still computed and checked,
        // Of course, if an assumed valid block is invalid due to false scriptSigs
        // this optimization would allow an invalid chain to be accepted.
        if (fScriptChecks) {
            // First check if script executions have been cached with the same
            // flags. Note that this assumes that the inputs provided are
            // correct (ie that the transaction hash which is in tx's prevouts
            // properly commits to the scriptPubKey in the inputs view of that
            // transaction).
            uint256 hashCacheEntry;
            // We only use the first 19 bytes of nonce to avoid a second SHA
            // round - giving us 19 + 32 + 4 = 55 bytes (+ 8 + 1 = 64)
            static_assert(55 - sizeof(flags) - 32 >= 128/8, "Want at least 128 bits of nonce for script execution cache");
            CSHA256().Write(scriptExecutionCacheNonce.begin(), 55 - sizeof(flags) - 32).Write(tx.GetWitnessHash().begin(), 32).Write((unsigned char*)&flags, sizeof(flags)).Finalize(hashCacheEntry.begin());
            AssertLockHeld(cs_main); //TODO: Remove this requirement by making CuckooCache not require external locks
            if (scriptExecutionCache.contains(hashCacheEntry, !cacheFullScriptStore)) {
                return true;
            }

            for (unsigned int i = 0; i < tx.vin.size(); i++) {
                const COutPoint &prevout = tx.vin[i].prevout;
                const Coin& coin = inputs.AccessCoin(prevout);
                assert(!coin.IsSpent());

                // We very carefully only pass in things to CScriptCheck which
                // are clearly committed to by tx' witness hash. This provides
                // a sanity check that our caching is not introducing consensus
                // failures through additional data in, eg, the coins being
                // spent being checked as a part of CScriptCheck.

                // Verify signature
                CScriptCheck check(coin.out, tx, i, flags, cacheSigStore, &txdata);
                if (pvChecks) {
                    pvChecks->push_back(CScriptCheck());
                    check.swap(pvChecks->back());
                } else if (!check()) {
                    if (flags & STANDARD_NOT_MANDATORY_VERIFY_FLAGS) {
                        // Check whether the failure was caused by a
                        // non-mandatory script verification check, such as
                        // non-standard DER encodings or non-null dummy
                        // arguments; if so, don't trigger DoS protection to
                        // avoid splitting the network between upgraded and
                        // non-upgraded nodes.
                        CScriptCheck check2(coin.out, tx, i,
                                flags & ~STANDARD_NOT_MANDATORY_VERIFY_FLAGS, cacheSigStore, &txdata);
                        if (check2())
                            return state.Invalid(false, REJECT_NONSTANDARD, strprintf("non-mandatory-script-verify-flag (%s)", ScriptErrorString(check.GetScriptError())));
                    }
                    // Failures of other flags indicate a transaction that is
                    // invalid in new blocks, e.g. an invalid P2SH. We DoS ban
                    // such nodes as they are not following the protocol. That
                    // said during an upgrade careful thought should be taken
                    // as to the correct behavior - we may want to continue
                    // peering with non-upgraded nodes even after soft-fork
                    // super-majority signaling has occurred.
                    return state.DoS(100,false, REJECT_INVALID, strprintf("mandatory-script-verify-flag-failed (%s)", ScriptErrorString(check.GetScriptError())));
                }
            }

            if (cacheFullScriptStore && !pvChecks) {
                // We executed all of the provided scripts, and were told to
                // cache the result. Do so now.
                scriptExecutionCache.insert(hashCacheEntry);
            }
        }
    }

    return true;
}

namespace {

bool UndoWriteToDisk(const CBlockUndo& blockundo, CDiskBlockPos& pos, const uint256& hashBlock, const CMessageHeader::MessageStartChars& messageStart)
{
    // Open history file to append
    CAutoFile fileout(OpenUndoFile(pos), SER_DISK, CLIENT_VERSION);
    if (fileout.IsNull())
        return error("%s: OpenUndoFile failed", __func__);

    // Write index header
    unsigned int nSize = GetSerializeSize(blockundo, fileout.GetVersion());
    fileout << messageStart << nSize;

    // Write undo data
    long fileOutPos = ftell(fileout.Get());
    if (fileOutPos < 0)
        return error("%s: ftell failed", __func__);
    pos.nPos = (unsigned int)fileOutPos;
    fileout << blockundo;

    // calculate & write checksum
    CHashWriter hasher(SER_GETHASH, PROTOCOL_VERSION);
    hasher << hashBlock;
    hasher << blockundo;
    fileout << hasher.GetHash();

    return true;
}

static bool UndoReadFromDisk(CBlockUndo& blockundo, const CBlockIndex *pindex)
{
    CDiskBlockPos pos = pindex->GetUndoPos();
    if (pos.IsNull()) {
        return error("%s: no undo data available", __func__);
    }

    // Open history file to read
    CAutoFile filein(OpenUndoFile(pos, true), SER_DISK, CLIENT_VERSION);
    if (filein.IsNull())
        return error("%s: OpenUndoFile failed", __func__);

    // Read block
    uint256 hashChecksum;
    CHashVerifier<CAutoFile> verifier(&filein); // We need a CHashVerifier as reserializing may lose data
    try {
        verifier << pindex->pprev->GetBlockHash();
        verifier >> blockundo;
        filein >> hashChecksum;
    }
    catch (const std::exception& e) {
        return error("%s: Deserialize or I/O error - %s", __func__, e.what());
    }

    // Verify checksum
    if (hashChecksum != verifier.GetHash())
        return error("%s: Checksum mismatch", __func__);

    return true;
}

/** Abort with a message */
static bool AbortNode(const std::string& strMessage, const std::string& userMessage="")
{
    SetMiscWarning(strMessage);
    LogPrintf("*** %s\n", strMessage);
    uiInterface.ThreadSafeMessageBox(
        userMessage.empty() ? _("Error: A fatal internal error occurred, see debug.log for details") : userMessage,
        "", CClientUIInterface::MSG_ERROR);
    StartShutdown();
    return false;
}

static bool AbortNode(CValidationState& state, const std::string& strMessage, const std::string& userMessage="")
{
    AbortNode(strMessage, userMessage);
    return state.Error(strMessage);
}

} // namespace

/**
 * Restore the UTXO in a Coin at a given COutPoint
 * @param undo The Coin to be restored.
 * @param view The coins view to which to apply the changes.
 * @param out The out point that corresponds to the tx input.
 * @return A DisconnectResult as an int
 */
int ApplyTxInUndo(Coin&& undo, CCoinsViewCache& view, const COutPoint& out)
{
    bool fClean = true;

    if (view.HaveCoin(out)) fClean = false; // overwriting transaction output

    if (undo.nHeight == 0) {
        // Missing undo metadata (height and coinbase). Older versions included this
        // information only in undo records for the last spend of a transactions'
        // outputs. This implies that it must be present for some other output of the same tx.
        const Coin& alternate = AccessByTxid(view, out.hash);
        if (!alternate.IsSpent()) {
            undo.nHeight = alternate.nHeight;
            undo.fCoinBase = alternate.fCoinBase;
        } else {
            return DISCONNECT_FAILED; // adding output for transaction without known metadata
        }
    }
    // The potential_overwrite parameter to AddCoin is only allowed to be false if we know for
    // sure that the coin did not already exist in the cache. As we have queried for that above
    // using HaveCoin, we don't need to guess. When fClean is false, a coin already existed and
    // it is an overwrite.
    view.AddCoin(out, std::move(undo), !fClean);

    return fClean ? DISCONNECT_OK : DISCONNECT_UNCLEAN;
}

/** Undo the effects of this block (with given index) on the UTXO set represented by coins.
 *  When FAILED is returned, view is left in an indeterminate state. */
DisconnectResult CChainState::DisconnectBlock(const CBlock& block, const CBlockIndex* pindex, CCoinsViewCache& view, std::set<valtype>& unexpiredNames)
{
    bool fClean = true;

    CBlockUndo blockUndo;
    if (!UndoReadFromDisk(blockUndo, pindex)) {
        error("DisconnectBlock(): failure reading undo data");
        return DISCONNECT_FAILED;
    }

    if (blockUndo.vtxundo.size() + 1 != block.vtx.size()) {
        error("DisconnectBlock(): block and undo data inconsistent");
        return DISCONNECT_FAILED;
    }

    /* Undo name expirations.  We use nHeight+1 here in sync with
       the call to ExpireNames, because that's the height at which a
       possible name_update could be (thus it counts for spendability
       of the name).  This is done first to match the order
       in which names are expired when connecting blocks.  */
    if (!UnexpireNames (pindex->nHeight + 1, blockUndo, view, unexpiredNames))
      fClean = false;

    // undo transactions in reverse order
    for (int i = block.vtx.size() - 1; i >= 0; i--) {
        const CTransaction &tx = *(block.vtx[i]);
        uint256 hash = tx.GetHash();
        bool is_coinbase = tx.IsCoinBase();

        // Check that all outputs are available and match the outputs in the block itself
        // exactly.
        for (size_t o = 0; o < tx.vout.size(); o++) {
            if (!tx.vout[o].scriptPubKey.IsUnspendable()) {
                COutPoint out(hash, o);
                Coin coin;
                bool is_spent = view.SpendCoin(out, &coin);
                if (!is_spent || tx.vout[o] != coin.out || pindex->nHeight != coin.nHeight || is_coinbase != coin.fCoinBase) {
                    /* This may be due to a historic bug.  For them, some names
                       are marked immediately as unspendable.  They fail this check
                       when undoing, thus ignore them here.  */
                    CChainParams::BugType type;
                    if (!Params ().IsHistoricBug (tx.GetHash (), pindex->nHeight, type) || type != CChainParams::BUG_FULLY_IGNORE) {
                        fClean = false; // transaction output mismatch
                    }
                }
            }
        }

        // restore inputs
        if (i > 0) { // not coinbases
            CTxUndo &txundo = blockUndo.vtxundo[i-1];
            if (txundo.vprevout.size() != tx.vin.size()) {
                error("DisconnectBlock(): transaction and undo data inconsistent");
                return DISCONNECT_FAILED;
            }
            for (unsigned int j = tx.vin.size(); j-- > 0;) {
                const COutPoint &out = tx.vin[j].prevout;
                int res = ApplyTxInUndo(std::move(txundo.vprevout[j]), view, out);
                if (res == DISCONNECT_FAILED) return DISCONNECT_FAILED;
                fClean = fClean && res != DISCONNECT_UNCLEAN;
            }
            // At this point, all of txundo.vprevout should have been moved out.
        }
    }

    // undo name operations in reverse order
    std::vector<CNameTxUndo>::const_reverse_iterator nameUndoIter;
    for (nameUndoIter = blockUndo.vnameundo.rbegin ();
         nameUndoIter != blockUndo.vnameundo.rend (); ++nameUndoIter)
      nameUndoIter->apply (view);

    // move best block pointer to prevout block
    view.SetBestBlock(pindex->pprev->GetBlockHash());

    return fClean ? DISCONNECT_OK : DISCONNECT_UNCLEAN;
}

void static FlushBlockFile(bool fFinalize = false)
{
    LOCK(cs_LastBlockFile);

    CDiskBlockPos posOld(nLastBlockFile, 0);
    bool status = true;

    FILE *fileOld = OpenBlockFile(posOld);
    if (fileOld) {
        if (fFinalize)
            status &= TruncateFile(fileOld, vinfoBlockFile[nLastBlockFile].nSize);
        status &= FileCommit(fileOld);
        fclose(fileOld);
    }

    fileOld = OpenUndoFile(posOld);
    if (fileOld) {
        if (fFinalize)
            status &= TruncateFile(fileOld, vinfoBlockFile[nLastBlockFile].nUndoSize);
        status &= FileCommit(fileOld);
        fclose(fileOld);
    }

    if (!status) {
        AbortNode("Flushing block file to disk failed. This is likely the result of an I/O error.");
    }
}

static bool FindUndoPos(CValidationState &state, int nFile, CDiskBlockPos &pos, unsigned int nAddSize);

static bool WriteUndoDataForBlock(const CBlockUndo& blockundo, CValidationState& state, CBlockIndex* pindex, const CChainParams& chainparams)
{
    // Write undo information to disk
    if (pindex->GetUndoPos().IsNull()) {
        CDiskBlockPos _pos;
        if (!FindUndoPos(state, pindex->nFile, _pos, ::GetSerializeSize(blockundo, CLIENT_VERSION) + 40))
            return error("ConnectBlock(): FindUndoPos failed");
        if (!UndoWriteToDisk(blockundo, _pos, pindex->pprev->GetBlockHash(), chainparams.MessageStart()))
            return AbortNode(state, "Failed to write undo data");

        // update nUndoPos in block index
        pindex->nUndoPos = _pos.nPos;
        pindex->nStatus |= BLOCK_HAVE_UNDO;
        setDirtyBlockIndex.insert(pindex);
    }

    return true;
}

static CCheckQueue<CScriptCheck> scriptcheckqueue(128);

void ThreadScriptCheck() {
    RenameThread("bitcoin-scriptch");
    scriptcheckqueue.Thread();
}

VersionBitsCache versionbitscache GUARDED_BY(cs_main);

int32_t ComputeBlockVersion(const CBlockIndex* pindexPrev, const Consensus::Params& params)
{
    LOCK(cs_main);
    int32_t nVersion = VERSIONBITS_TOP_BITS;

    for (int i = 0; i < (int)Consensus::MAX_VERSION_BITS_DEPLOYMENTS; i++) {
        ThresholdState state = VersionBitsState(pindexPrev, params, static_cast<Consensus::DeploymentPos>(i), versionbitscache);
        if (state == ThresholdState::LOCKED_IN || state == ThresholdState::STARTED) {
            nVersion |= VersionBitsMask(params, static_cast<Consensus::DeploymentPos>(i));
        }
    }

    return nVersion;
}

/**
 * Threshold condition checker that triggers when unknown versionbits are seen on the network.
 */
class WarningBitsConditionChecker : public AbstractThresholdConditionChecker
{
private:
    int bit;

public:
    explicit WarningBitsConditionChecker(int bitIn) : bit(bitIn) {}

    int64_t BeginTime(const Consensus::Params& params) const override { return 0; }
    int64_t EndTime(const Consensus::Params& params) const override { return std::numeric_limits<int64_t>::max(); }
    int Period(const Consensus::Params& params) const override { return params.nMinerConfirmationWindow; }
    int Threshold(const Consensus::Params& params) const override { return params.nRuleChangeActivationThreshold; }

    bool Condition(const CBlockIndex* pindex, const Consensus::Params& params) const override
    {
        return ((pindex->nVersion & VERSIONBITS_TOP_MASK) == VERSIONBITS_TOP_BITS) &&
               ((pindex->nVersion >> bit) & 1) != 0 &&
               ((ComputeBlockVersion(pindex->pprev, params) >> bit) & 1) == 0;
    }
};

static ThresholdConditionCache warningcache[VERSIONBITS_NUM_BITS] GUARDED_BY(cs_main);

static unsigned int GetBlockScriptFlags(const CBlockIndex* pindex, const Consensus::Params& consensusparams) EXCLUSIVE_LOCKS_REQUIRED(cs_main) {
    AssertLockHeld(cs_main);

    unsigned int flags = SCRIPT_VERIFY_NONE;

    if (pindex->nHeight >= consensusparams.BIP16Height) {
        flags |= SCRIPT_VERIFY_P2SH;
    }

    if (IsWitnessEnabled(pindex->pprev, consensusparams)) {
        flags |= SCRIPT_VERIFY_WITNESS;
        flags |= SCRIPT_VERIFY_NULLDUMMY;
    }

    // Start enforcing the DERSIG (BIP66) rule
    if (pindex->nHeight >= consensusparams.BIP66Height) {
        flags |= SCRIPT_VERIFY_DERSIG;
    }

    // Start enforcing CHECKLOCKTIMEVERIFY (BIP65) rule
    if (pindex->nHeight >= consensusparams.BIP65Height) {
        flags |= SCRIPT_VERIFY_CHECKLOCKTIMEVERIFY;
    }

    // Start enforcing BIP68 (sequence locks) and BIP112 (CHECKSEQUENCEVERIFY)
    // together with P2SH.
    if (flags & SCRIPT_VERIFY_P2SH) {
        flags |= SCRIPT_VERIFY_CHECKSEQUENCEVERIFY;
    }

    return flags;
}



static int64_t nTimeCheck = 0;
static int64_t nTimeForks = 0;
static int64_t nTimeVerify = 0;
static int64_t nTimeConnect = 0;
static int64_t nTimeIndex = 0;
static int64_t nTimeCallbacks = 0;
static int64_t nTimeTotal = 0;
static int64_t nBlocksTotal = 0;

/** Apply the effects of this block (with given index) on the UTXO set represented by coins.
 *  Validity checks that depend on the UTXO set are also done; ConnectBlock()
 *  can fail if those validity checks fail (among other reasons). */
bool CChainState::ConnectBlock(const CBlock& block, CValidationState& state, CBlockIndex* pindex,
                  CCoinsViewCache& view,
                  std::set<valtype>& expiredNames,
                  const CChainParams& chainparams, bool fJustCheck)
{
    AssertLockHeld(cs_main);
    assert(pindex);
    assert(*pindex->phashBlock == block.GetHash());
    int64_t nTimeStart = GetTimeMicros();

    // Check it again in case a previous version let a bad block in
    // NOTE: We don't currently (re-)invoke ContextualCheckBlock() or
    // ContextualCheckBlockHeader() here. This means that if we add a new
    // consensus rule that is enforced in one of those two functions, then we
    // may have let in a block that violates the rule prior to updating the
    // software, and we would NOT be enforcing the rule here. Fully solving
    // upgrade from one software version to the next after a consensus rule
    // change is potentially tricky and issue-specific (see RewindBlockIndex()
    // for one general approach that was used for BIP 141 deployment).
    // Also, currently the rule against blocks more than 2 hours in the future
    // is enforced in ContextualCheckBlockHeader(); we wouldn't want to
    // re-enforce that rule here (at least until we make it impossible for
    // GetAdjustedTime() to go backward).
    if (!CheckBlock(block, state, chainparams.GetConsensus(), !fJustCheck, !fJustCheck)) {
        if (state.CorruptionPossible()) {
            // We don't write down blocks to disk if they may have been
            // corrupted, so this should be impossible unless we're having hardware
            // problems.
            return AbortNode(state, "Corrupt block found indicating potential hardware failure; shutting down");
        }
        return error("%s: Consensus::CheckBlock: %s", __func__, FormatStateMessage(state));
    }

    // verify that the view's current state corresponds to the previous block
    uint256 hashPrevBlock = pindex->pprev == nullptr ? uint256() : pindex->pprev->GetBlockHash();
    assert(hashPrevBlock == view.GetBestBlock());

    // Special case for the genesis block, skipping connection of its transactions
    // (its coinbase is unspendable)
    if (block.GetHash() == chainparams.GetConsensus().hashGenesisBlock) {
        if (!fJustCheck)
            view.SetBestBlock(pindex->GetBlockHash());
        return true;
    }

    nBlocksTotal++;

    bool fScriptChecks = true;
    if (!hashAssumeValid.IsNull()) {
        // We've been configured with the hash of a block which has been externally verified to have a valid history.
        // A suitable default value is included with the software and updated from time to time.  Because validity
        //  relative to a piece of software is an objective fact these defaults can be easily reviewed.
        // This setting doesn't force the selection of any particular chain but makes validating some faster by
        //  effectively caching the result of part of the verification.
        BlockMap::const_iterator  it = mapBlockIndex.find(hashAssumeValid);
        if (it != mapBlockIndex.end()) {
            if (it->second->GetAncestor(pindex->nHeight) == pindex &&
                pindexBestHeader->GetAncestor(pindex->nHeight) == pindex &&
                pindexBestHeader->nChainWork >= nMinimumChainWork) {
                // This block is a member of the assumed verified chain and an ancestor of the best header.
                // The equivalent time check discourages hash power from extorting the network via DOS attack
                //  into accepting an invalid block through telling users they must manually set assumevalid.
                //  Requiring a software change or burying the invalid block, regardless of the setting, makes
                //  it hard to hide the implication of the demand.  This also avoids having release candidates
                //  that are hardly doing any signature verification at all in testing without having to
                //  artificially set the default assumed verified block further back.
                // The test against nMinimumChainWork prevents the skipping when denied access to any chain at
                //  least as good as the expected chain.
                fScriptChecks = (GetBlockProofEquivalentTime(*pindexBestHeader, *pindex, *pindexBestHeader, chainparams.GetConsensus()) <= 60 * 60 * 24 * 7 * 2);
            }
        }
    }

    int64_t nTime1 = GetTimeMicros(); nTimeCheck += nTime1 - nTimeStart;
    LogPrint(BCLog::BENCH, "    - Sanity checks: %.2fms [%.2fs (%.2fms/blk)]\n", MILLI * (nTime1 - nTimeStart), nTimeCheck * MICRO, nTimeCheck * MILLI / nBlocksTotal);

    // Do not allow blocks that contain transactions which 'overwrite' older transactions,
    // unless those are already completely spent.
    // If such overwrites are allowed, coinbases and transactions depending upon those
    // can be duplicated to remove the ability to spend the first instance -- even after
    // being sent to another address.
    // See BIP30 and http://r6.ca/blog/20120206T005236Z.html for more information.
    // This logic is not necessary for memory pool transactions, as AcceptToMemoryPool
    // already refuses previously-known transaction ids entirely.
    // FIXME: Enable strict check after appropriate fork.
    bool fEnforceBIP30 = (!pindex->phashBlock) || // Enforce on CreateNewBlock invocations which don't have a hash.
                          !(true);
    assert(pindex->pprev);

    if (fEnforceBIP30) {
        for (const auto& tx : block.vtx) {
            for (size_t o = 0; o < tx->vout.size(); o++) {
                if (view.HaveCoin(COutPoint(tx->GetHash(), o))) {
                    return state.DoS(100, error("ConnectBlock(): tried to overwrite transaction"),
                                     REJECT_INVALID, "bad-txns-BIP30");
                }
            }
        }
    }


    // Get the script flags for this block
    unsigned int flags = GetBlockScriptFlags(pindex, chainparams.GetConsensus());

    // Start enforcing BIP68 (sequence locks) and BIP112 (CHECKSEQUENCEVERIFY)
    // together with P2SH.
    int nLockTimeFlags = 0;
    if (flags & SCRIPT_VERIFY_P2SH) {
        nLockTimeFlags |= LOCKTIME_VERIFY_SEQUENCE;
    }

    int64_t nTime2 = GetTimeMicros(); nTimeForks += nTime2 - nTime1;
    LogPrint(BCLog::BENCH, "    - Fork checks: %.2fms [%.2fs (%.2fms/blk)]\n", MILLI * (nTime2 - nTime1), nTimeForks * MICRO, nTimeForks * MILLI / nBlocksTotal);

    CBlockUndo blockundo;

    CCheckQueueControl<CScriptCheck> control(fScriptChecks && nScriptCheckThreads ? &scriptcheckqueue : nullptr);

    std::vector<int> prevheights;
    CAmount nFees = 0;
    int nInputs = 0;
    int64_t nSigOpsCost = 0;
    blockundo.vtxundo.reserve(block.vtx.size() - 1);
    std::vector<PrecomputedTransactionData> txdata;
    txdata.reserve(block.vtx.size()); // Required so that pointers to individual PrecomputedTransactionData don't get invalidated
    for (unsigned int i = 0; i < block.vtx.size(); i++)
    {
        const CTransaction &tx = *(block.vtx[i]);

        nInputs += tx.vin.size();

        if (!tx.IsCoinBase())
        {
            CAmount txfee = 0;
            if (!Consensus::CheckTxInputs(tx, state, view, pindex->nHeight, flags, txfee)) {
                return error("%s: Consensus::CheckTxInputs: %s, %s", __func__, tx.GetHash().ToString(), FormatStateMessage(state));
            }
            nFees += txfee;
            if (!MoneyRange(nFees)) {
                return state.DoS(100, error("%s: accumulated fee in the block out of range.", __func__),
                                 REJECT_INVALID, "bad-txns-accumulated-fee-outofrange");
            }

            // Check that transaction is BIP68 final
            // BIP68 lock checks (as opposed to nLockTime checks) must
            // be in ConnectBlock because they require the UTXO set
            prevheights.resize(tx.vin.size());
            for (size_t j = 0; j < tx.vin.size(); j++) {
                prevheights[j] = view.AccessCoin(tx.vin[j].prevout).nHeight;
            }

            if (!SequenceLocks(tx, nLockTimeFlags, &prevheights, *pindex)) {
                return state.DoS(100, error("%s: contains a non-BIP68-final transaction", __func__),
                                 REJECT_INVALID, "bad-txns-nonfinal");
            }
        }

        // GetTransactionSigOpCost counts 3 types of sigops:
        // * legacy (always)
        // * p2sh (when P2SH enabled in flags and excludes coinbase)
        // * witness (when witness enabled in flags and excludes coinbase)
        nSigOpsCost += GetTransactionSigOpCost(tx, view, flags);
        if (nSigOpsCost > MAX_BLOCK_SIGOPS_COST)
            return state.DoS(100, error("ConnectBlock(): too many sigops"),
                             REJECT_INVALID, "bad-blk-sigops");

        txdata.emplace_back(tx);
        if (!tx.IsCoinBase())
        {
            std::vector<CScriptCheck> vChecks;
            bool fCacheResults = fJustCheck; /* Don't cache results if we're actually connecting blocks (still consult the cache, though) */
            if (!CheckInputs(tx, state, view, fScriptChecks, flags, fCacheResults, fCacheResults, txdata[i], nScriptCheckThreads ? &vChecks : nullptr))
                return error("ConnectBlock(): CheckInputs on %s failed with %s",
                    tx.GetHash().ToString(), FormatStateMessage(state));
            control.Add(vChecks);
        }

        CTxUndo undoDummy;
        if (i > 0) {
            blockundo.vtxundo.push_back(CTxUndo());
        }
        UpdateCoins(tx, view, i == 0 ? undoDummy : blockundo.vtxundo.back(), pindex->nHeight);
        ApplyNameTransaction(tx, pindex->nHeight, view, blockundo);
    }
    int64_t nTime3 = GetTimeMicros(); nTimeConnect += nTime3 - nTime2;
    LogPrint(BCLog::BENCH, "      - Connect %u transactions: %.2fms (%.3fms/tx, %.3fms/txin) [%.2fs (%.2fms/blk)]\n", (unsigned)block.vtx.size(), MILLI * (nTime3 - nTime2), MILLI * (nTime3 - nTime2) / block.vtx.size(), nInputs <= 1 ? 0 : MILLI * (nTime3 - nTime2) / (nInputs-1), nTimeConnect * MICRO, nTimeConnect * MILLI / nBlocksTotal);

    CAmount blockReward = nFees + GetBlockSubsidy(pindex->nHeight, chainparams.GetConsensus());
    if (block.vtx[0]->GetValueOut() > blockReward)
        return state.DoS(100,
                         error("ConnectBlock(): coinbase pays too much (actual=%d vs limit=%d)",
                               block.vtx[0]->GetValueOut(), blockReward),
                               REJECT_INVALID, "bad-cb-amount");

    if (!control.Wait())
        return state.DoS(100, error("%s: CheckQueue failed", __func__), REJECT_INVALID, "block-validation-failed");
    int64_t nTime4 = GetTimeMicros(); nTimeVerify += nTime4 - nTime2;
    LogPrint(BCLog::BENCH, "    - Verify %u txins: %.2fms (%.3fms/txin) [%.2fs (%.2fms/blk)]\n", nInputs - 1, MILLI * (nTime4 - nTime2), nInputs <= 1 ? 0 : MILLI * (nTime4 - nTime2) / (nInputs-1), nTimeVerify * MICRO, nTimeVerify * MILLI / nBlocksTotal);

    if (fJustCheck)
        return true;

    /* Remove expired names from the UTXO set.  They become permanently
       unspendable.  Note that we use nHeight+1 here because a possible
       spending transaction would be at least at that height.  This has
       to be done after checking the transactions themselves, because
       spending a name would still be valid in the current block.  */
    if (!ExpireNames(pindex->nHeight + 1, view, blockundo, expiredNames))
        return error("%s : ExpireNames failed", __func__);

    if (!WriteUndoDataForBlock(blockundo, state, pindex, chainparams))
        return false;

    if (!pindex->IsValid(BLOCK_VALID_SCRIPTS)) {
        pindex->RaiseValidity(BLOCK_VALID_SCRIPTS);
        setDirtyBlockIndex.insert(pindex);
    }

    assert(pindex->phashBlock);
    // add this block to the view's block chain
    view.SetBestBlock(pindex->GetBlockHash());

    int64_t nTime5 = GetTimeMicros(); nTimeIndex += nTime5 - nTime4;
    LogPrint(BCLog::BENCH, "    - Index writing: %.2fms [%.2fs (%.2fms/blk)]\n", MILLI * (nTime5 - nTime4), nTimeIndex * MICRO, nTimeIndex * MILLI / nBlocksTotal);

    int64_t nTime6 = GetTimeMicros(); nTimeCallbacks += nTime6 - nTime5;
    LogPrint(BCLog::BENCH, "    - Callbacks: %.2fms [%.2fs (%.2fms/blk)]\n", MILLI * (nTime6 - nTime5), nTimeCallbacks * MICRO, nTimeCallbacks * MILLI / nBlocksTotal);

    return true;
}

/**
 * Update the on-disk chain state.
 * The caches and indexes are flushed depending on the mode we're called with
 * if they're too large, if it's been a while since the last write,
 * or always and in all cases if we're in prune mode and are deleting files.
 *
 * If FlushStateMode::NONE is used, then FlushStateToDisk(...) won't do anything
 * besides checking if we need to prune.
 */
bool static FlushStateToDisk(const CChainParams& chainparams, CValidationState &state, FlushStateMode mode, int nManualPruneHeight) {
    int64_t nMempoolUsage = mempool.DynamicMemoryUsage();
    LOCK(cs_main);
    static int64_t nLastWrite = 0;
    static int64_t nLastFlush = 0;
    std::set<int> setFilesToPrune;
    bool full_flush_completed = false;
    try {
    {
        bool fFlushForPrune = false;
        bool fDoFullFlush = false;
        LOCK(cs_LastBlockFile);
        if (fPruneMode && (fCheckForPruning || nManualPruneHeight > 0) && !fReindex) {
            if (nManualPruneHeight > 0) {
                FindFilesToPruneManual(setFilesToPrune, nManualPruneHeight);
            } else {
                FindFilesToPrune(setFilesToPrune, chainparams.PruneAfterHeight());
                fCheckForPruning = false;
            }
            if (!setFilesToPrune.empty()) {
                fFlushForPrune = true;
                if (!fHavePruned) {
                    pblocktree->WriteFlag("prunedblockfiles", true);
                    fHavePruned = true;
                }
            }
        }
        int64_t nNow = GetTimeMicros();
        // Avoid writing/flushing immediately after startup.
        if (nLastWrite == 0) {
            nLastWrite = nNow;
        }
        if (nLastFlush == 0) {
            nLastFlush = nNow;
        }
        int64_t nMempoolSizeMax = gArgs.GetArg("-maxmempool", DEFAULT_MAX_MEMPOOL_SIZE) * 1000000;
        int64_t cacheSize = pcoinsTip->DynamicMemoryUsage();
        int64_t nTotalSpace = nCoinCacheUsage + std::max<int64_t>(nMempoolSizeMax - nMempoolUsage, 0);
        // The cache is large and we're within 10% and 10 MiB of the limit, but we have time now (not in the middle of a block processing).
        bool fCacheLarge = mode == FlushStateMode::PERIODIC && cacheSize > std::max((9 * nTotalSpace) / 10, nTotalSpace - MAX_BLOCK_COINSDB_USAGE * 1024 * 1024);
        // The cache is over the limit, we have to write now.
        bool fCacheCritical = mode == FlushStateMode::IF_NEEDED && cacheSize > nTotalSpace;
        // It's been a while since we wrote the block index to disk. Do this frequently, so we don't need to redownload after a crash.
        bool fPeriodicWrite = mode == FlushStateMode::PERIODIC && nNow > nLastWrite + (int64_t)DATABASE_WRITE_INTERVAL * 1000000;
        // It's been very long since we flushed the cache. Do this infrequently, to optimize cache usage.
        bool fPeriodicFlush = mode == FlushStateMode::PERIODIC && nNow > nLastFlush + (int64_t)DATABASE_FLUSH_INTERVAL * 1000000;
        // Combine all conditions that result in a full cache flush.
        fDoFullFlush = (mode == FlushStateMode::ALWAYS) || fCacheLarge || fCacheCritical || fPeriodicFlush || fFlushForPrune;
        // Write blocks and block index to disk.
        if (fDoFullFlush || fPeriodicWrite) {
            // Depend on nMinDiskSpace to ensure we can write block index
            if (!CheckDiskSpace(0, true))
                return state.Error("out of disk space");
            // First make sure all block and undo data is flushed to disk.
            FlushBlockFile();
            // Then update all block file information (which may refer to block and undo files).
            {
                std::vector<std::pair<int, const CBlockFileInfo*> > vFiles;
                vFiles.reserve(setDirtyFileInfo.size());
                for (std::set<int>::iterator it = setDirtyFileInfo.begin(); it != setDirtyFileInfo.end(); ) {
                    vFiles.push_back(std::make_pair(*it, &vinfoBlockFile[*it]));
                    setDirtyFileInfo.erase(it++);
                }
                std::vector<const CBlockIndex*> vBlocks;
                vBlocks.reserve(setDirtyBlockIndex.size());
                for (std::set<CBlockIndex*>::iterator it = setDirtyBlockIndex.begin(); it != setDirtyBlockIndex.end(); ) {
                    vBlocks.push_back(*it);
                    setDirtyBlockIndex.erase(it++);
                }
                if (!pblocktree->WriteBatchSync(vFiles, nLastBlockFile, vBlocks)) {
                    return AbortNode(state, "Failed to write to block index database");
                }
            }
            // Finally remove any pruned files
            if (fFlushForPrune)
                UnlinkPrunedFiles(setFilesToPrune);
            nLastWrite = nNow;
        }
        // Flush best chain related state. This can only be done if the blocks / block index write was also done.
        if (fDoFullFlush && !pcoinsTip->GetBestBlock().IsNull()) {
            // Typical Coin structures on disk are around 48 bytes in size.
            // Pushing a new one to the database can cause it to be written
            // twice (once in the log, and once in the tables). This is already
            // an overestimation, as most will delete an existing entry or
            // overwrite one. Still, use a conservative safety factor of 2.
            if (!CheckDiskSpace(48 * 2 * 2 * pcoinsTip->GetCacheSize()))
                return state.Error("out of disk space");
            // Flush the chainstate (which may refer to block index entries).
            if (!pcoinsTip->Flush())
                return AbortNode(state, "Failed to write to coin database");
            nLastFlush = nNow;
            full_flush_completed = true;
        }
    }
    if (full_flush_completed) {
        // Update best block in wallet (so we can detect restored wallets).
        GetMainSignals().ChainStateFlushed(chainActive.GetLocator());
    }
    } catch (const std::runtime_error& e) {
        return AbortNode(state, std::string("System error while flushing: ") + e.what());
    }
    return true;
}

void FlushStateToDisk() {
    CValidationState state;
    const CChainParams& chainparams = Params();
    if (!FlushStateToDisk(chainparams, state, FlushStateMode::ALWAYS)) {
        LogPrintf("%s: failed to flush state (%s)\n", __func__, FormatStateMessage(state));
    }
}

void PruneAndFlush() {
    CValidationState state;
    fCheckForPruning = true;
    const CChainParams& chainparams = Params();
    if (!FlushStateToDisk(chainparams, state, FlushStateMode::NONE)) {
        LogPrintf("%s: failed to flush state (%s)\n", __func__, FormatStateMessage(state));
    }
}

static void DoWarning(const std::string& strWarning)
{
    static bool fWarned = false;
    SetMiscWarning(strWarning);
    if (!fWarned) {
        AlertNotify(strWarning);
        fWarned = true;
    }
}

/** Private helper function that concatenates warning messages. */
static void AppendWarning(std::string& res, const std::string& warn)
{
    if (!res.empty()) res += ", ";
    res += warn;
}

/** Check warning conditions and do some notifications on new chain tip set. */
void static UpdateTip(const CBlockIndex *pindexNew, const CChainParams& chainParams) {
    // New best block
    mempool.AddTransactionsUpdated(1);

    {
        LOCK(g_best_block_mutex);
        g_best_block = pindexNew->GetBlockHash();
        g_best_block_cv.notify_all();
    }

    std::string warningMessages;
    if (!IsInitialBlockDownload())
    {
        int nUpgraded = 0;
        const CBlockIndex* pindex = pindexNew;
        for (int bit = 0; bit < VERSIONBITS_NUM_BITS; bit++) {
            WarningBitsConditionChecker checker(bit);
            ThresholdState state = checker.GetStateFor(pindex, chainParams.GetConsensus(), warningcache[bit]);
            if (state == ThresholdState::ACTIVE || state == ThresholdState::LOCKED_IN) {
                const std::string strWarning = strprintf(_("Warning: unknown new rules activated (versionbit %i)"), bit);
                if (state == ThresholdState::ACTIVE) {
                    DoWarning(strWarning);
                } else {
                    AppendWarning(warningMessages, strWarning);
                }
            }
        }
        // Check the version of the last 100 blocks to see if we need to upgrade:
        for (int i = 0; i < 100 && pindex != nullptr; i++)
        {
            int32_t nExpectedVersion = ComputeBlockVersion(pindex->pprev, chainParams.GetConsensus());
            if (pindex->GetBaseVersion() > VERSIONBITS_LAST_OLD_BLOCK_VERSION && (pindex->GetBaseVersion() & ~nExpectedVersion) != 0)
                ++nUpgraded;
            pindex = pindex->pprev;
        }
        if (nUpgraded > 0)
            AppendWarning(warningMessages, strprintf(_("%d of last 100 blocks have unexpected version"), nUpgraded));
    }
    LogPrintf("%s: new best=%s height=%d version=0x%08x log2_work=%.8g tx=%lu date='%s' progress=%f cache=%.1fMiB(%utxo)", __func__, /* Continued */
      pindexNew->GetBlockHash().ToString(), pindexNew->nHeight, pindexNew->nVersion,
      log(pindexNew->nChainWork.getdouble())/log(2.0), (unsigned long)pindexNew->nChainTx,
      FormatISO8601DateTime(pindexNew->GetBlockTime()),
      GuessVerificationProgress(chainParams.TxData(), pindexNew), pcoinsTip->DynamicMemoryUsage() * (1.0 / (1<<20)), pcoinsTip->GetCacheSize());
    if (!warningMessages.empty())
        LogPrintf(" warning='%s'", warningMessages); /* Continued */
    LogPrintf("\n");

}

/** Disconnect chainActive's tip.
  * After calling, the mempool will be in an inconsistent state, with
  * transactions from disconnected blocks being added to disconnectpool.  You
  * should make the mempool consistent again by calling UpdateMempoolForReorg.
  * with cs_main held.
  *
  * If disconnectpool is nullptr, then no disconnected transactions are added to
  * disconnectpool (note that the caller is responsible for mempool consistency
  * in any case).
  */
bool CChainState::DisconnectTip(CValidationState& state, const CChainParams& chainparams, DisconnectedBlockTransactions *disconnectpool)
{
    CBlockIndex *pindexDelete = chainActive.Tip();
    assert(pindexDelete);
    CheckNameDB (true);
    // Read block from disk.
    std::shared_ptr<CBlock> pblock = std::make_shared<CBlock>();
    CBlock& block = *pblock;
    if (!ReadBlockFromDisk(block, pindexDelete, chainparams.GetConsensus()))
        return AbortNode(state, "Failed to read block");
    // Apply the block atomically to the chain state.
    std::set<valtype> unexpiredNames;
    int64_t nStart = GetTimeMicros();
    {
        CCoinsViewCache view(pcoinsTip.get());
        assert(view.GetBestBlock() == pindexDelete->GetBlockHash());
        if (DisconnectBlock(block, pindexDelete, view, unexpiredNames) != DISCONNECT_OK)
            return error("DisconnectTip(): DisconnectBlock %s failed", pindexDelete->GetBlockHash().ToString());
        bool flushed = view.Flush();
        assert(flushed);
    }
    LogPrint(BCLog::BENCH, "- Disconnect block: %.2fms\n", (GetTimeMicros() - nStart) * MILLI);
    // Write the chain state to disk, if necessary.
    if (!FlushStateToDisk(chainparams, state, FlushStateMode::IF_NEEDED))
        return false;

    AssertLockHeld(cs_main);
    CNameConflictTracker nameConflicts(mempool);

    // Fix the memool for conflicts due to unexpired names.
    mempool.removeUnexpireConflicts(unexpiredNames);

    if (disconnectpool) {
        // Save transactions to re-add to mempool at end of reorg
        for (auto it = block.vtx.rbegin(); it != block.vtx.rend(); ++it) {
            disconnectpool->addTransaction(*it);
        }
        while (disconnectpool->DynamicMemoryUsage() > MAX_DISCONNECTED_TX_POOL_SIZE * 1000) {
            // Drop the earliest entry, and remove its children from the mempool.
            auto it = disconnectpool->queuedTx.get<insertion_order>().begin();
            mempool.removeRecursive(**it, MemPoolRemovalReason::REORG);
            disconnectpool->removeEntry(it);
        }
    }

    chainActive.SetTip(pindexDelete->pprev);

    UpdateTip(pindexDelete->pprev, chainparams);
    CheckNameDB (true);
    // Let wallets know transactions went from 1-confirmed to
    // 0-confirmed or conflicted:
    GetMainSignals().BlockDisconnected(pblock, pindexDelete,
                                       nameConflicts.GetNameConflicts());
    return true;
}

static int64_t nTimeReadFromDisk = 0;
static int64_t nTimeConnectTotal = 0;
static int64_t nTimeFlush = 0;
static int64_t nTimeChainState = 0;
static int64_t nTimePostConnect = 0;

struct PerBlockConnectTrace {
    CBlockIndex* pindex = nullptr;
    std::shared_ptr<const CBlock> pblock;
    std::shared_ptr<std::vector<CTransactionRef>> conflictedTxs;
    std::shared_ptr<std::vector<CTransactionRef>> txNameConflicts;
    PerBlockConnectTrace() : conflictedTxs(std::make_shared<std::vector<CTransactionRef>>()),
                             txNameConflicts(std::make_shared<std::vector<CTransactionRef>>()) {}
};
/**
 * Used to track blocks whose transactions were applied to the UTXO state as a
 * part of a single ActivateBestChainStep call.
 *
 * This class also tracks transactions that are removed from the mempool as
 * conflicts (per block) and can be used to pass all those transactions
 * through SyncTransaction.
 *
 * This class assumes (and asserts) that the conflicted transactions for a given
 * block are added via mempool callbacks prior to the BlockConnected() associated
 * with those transactions. If any transactions are marked conflicted, it is
 * assumed that an associated block will always be added.
 *
 * This class is single-use, once you call GetBlocksConnected() you have to throw
 * it away and make a new one.
 */
class ConnectTrace {
private:
    std::vector<PerBlockConnectTrace> blocksConnected;
    CTxMemPool &pool;
    boost::signals2::scoped_connection m_connNotifyEntryRemoved;

public:
    explicit ConnectTrace(CTxMemPool &_pool) : blocksConnected(1), pool(_pool) {
        m_connNotifyEntryRemoved = pool.NotifyEntryRemoved.connect(std::bind(&ConnectTrace::NotifyEntryRemoved, this, std::placeholders::_1, std::placeholders::_2));
    }

    void BlockConnected(CBlockIndex* pindex, std::shared_ptr<const CBlock> pblock) {
        assert(!blocksConnected.back().pindex);
        assert(pindex);
        assert(pblock);
        blocksConnected.back().pindex = pindex;
        blocksConnected.back().pblock = std::move(pblock);
        blocksConnected.emplace_back();
    }

    std::vector<PerBlockConnectTrace>& GetBlocksConnected() {
        // We always keep one extra block at the end of our list because
        // blocks are added after all the conflicted transactions have
        // been filled in. Thus, the last entry should always be an empty
        // one waiting for the transactions from the next block. We pop
        // the last entry here to make sure the list we return is sane.
        assert(!blocksConnected.back().pindex);
        assert(blocksConnected.back().conflictedTxs->empty());
        assert(blocksConnected.back().txNameConflicts->empty());
        blocksConnected.pop_back();
        return blocksConnected;
    }

    void NotifyEntryRemoved(CTransactionRef txRemoved, MemPoolRemovalReason reason) {
        assert(!blocksConnected.back().pindex);
        switch (reason) {
          case MemPoolRemovalReason::CONFLICT:
            blocksConnected.back().conflictedTxs->emplace_back(std::move(txRemoved));
            break;
          case MemPoolRemovalReason::NAME_CONFLICT:
            blocksConnected.back().txNameConflicts->emplace_back(std::move(txRemoved));
            break;
          default:
            break;
        }
    }
};

/**
 * Connect a new block to chainActive. pblock is either nullptr or a pointer to a CBlock
 * corresponding to pindexNew, to bypass loading it again from disk.
 *
 * The block is added to connectTrace if connection succeeds.
 */
bool CChainState::ConnectTip(CValidationState& state, const CChainParams& chainparams, CBlockIndex* pindexNew, const std::shared_ptr<const CBlock>& pblock, ConnectTrace& connectTrace, DisconnectedBlockTransactions &disconnectpool)
{
    assert(pindexNew->pprev == chainActive.Tip());
    CheckNameDB (true);
    // Read block from disk.
    int64_t nTime1 = GetTimeMicros();
    std::shared_ptr<const CBlock> pthisBlock;
    if (!pblock) {
        std::shared_ptr<CBlock> pblockNew = std::make_shared<CBlock>();
        if (!ReadBlockFromDisk(*pblockNew, pindexNew, chainparams.GetConsensus()))
            return AbortNode(state, "Failed to read block");
        pthisBlock = pblockNew;
    } else {
        pthisBlock = pblock;
    }
    const CBlock& blockConnecting = *pthisBlock;
    // Apply the block atomically to the chain state.
    std::set<valtype> expiredNames;
    int64_t nTime2 = GetTimeMicros(); nTimeReadFromDisk += nTime2 - nTime1;
    int64_t nTime3;
    LogPrint(BCLog::BENCH, "  - Load block from disk: %.2fms [%.2fs]\n", (nTime2 - nTime1) * MILLI, nTimeReadFromDisk * MICRO);
    {
        CCoinsViewCache view(pcoinsTip.get());
        bool rv = ConnectBlock(blockConnecting, state, pindexNew, view, expiredNames, chainparams);
        GetMainSignals().BlockChecked(blockConnecting, state);
        if (!rv) {
            if (state.IsInvalid())
                InvalidBlockFound(pindexNew, state);
            return error("%s: ConnectBlock %s failed, %s", __func__, pindexNew->GetBlockHash().ToString(), FormatStateMessage(state));
        }
        nTime3 = GetTimeMicros(); nTimeConnectTotal += nTime3 - nTime2;
        LogPrint(BCLog::BENCH, "  - Connect total: %.2fms [%.2fs (%.2fms/blk)]\n", (nTime3 - nTime2) * MILLI, nTimeConnectTotal * MICRO, nTimeConnectTotal * MILLI / nBlocksTotal);
        bool flushed = view.Flush();
        assert(flushed);
    }
    int64_t nTime4 = GetTimeMicros(); nTimeFlush += nTime4 - nTime3;
    LogPrint(BCLog::BENCH, "  - Flush: %.2fms [%.2fs (%.2fms/blk)]\n", (nTime4 - nTime3) * MILLI, nTimeFlush * MICRO, nTimeFlush * MILLI / nBlocksTotal);
    // Write the chain state to disk, if necessary.
    if (!FlushStateToDisk(chainparams, state, FlushStateMode::IF_NEEDED))
        return false;
    int64_t nTime5 = GetTimeMicros(); nTimeChainState += nTime5 - nTime4;
    LogPrint(BCLog::BENCH, "  - Writing chainstate: %.2fms [%.2fs (%.2fms/blk)]\n", (nTime5 - nTime4) * MILLI, nTimeChainState * MICRO, nTimeChainState * MILLI / nBlocksTotal);
    // Remove conflicting transactions from the mempool.;
    mempool.removeForBlock(blockConnecting.vtx, pindexNew->nHeight);
    mempool.removeExpireConflicts(expiredNames);
    disconnectpool.removeForBlock(blockConnecting.vtx);
    // Update chainActive & related variables.
    chainActive.SetTip(pindexNew);
    UpdateTip(pindexNew, chainparams);
    CheckNameDB (false);

    int64_t nTime6 = GetTimeMicros(); nTimePostConnect += nTime6 - nTime5; nTimeTotal += nTime6 - nTime1;
    LogPrint(BCLog::BENCH, "  - Connect postprocess: %.2fms [%.2fs (%.2fms/blk)]\n", (nTime6 - nTime5) * MILLI, nTimePostConnect * MICRO, nTimePostConnect * MILLI / nBlocksTotal);
    LogPrint(BCLog::BENCH, "- Connect block: %.2fms [%.2fs (%.2fms/blk)]\n", (nTime6 - nTime1) * MILLI, nTimeTotal * MICRO, nTimeTotal * MILLI / nBlocksTotal);

    connectTrace.BlockConnected(pindexNew, std::move(pthisBlock));
    return true;
}

/**
 * Return the tip of the chain with the most work in it, that isn't
 * known to be invalid (it's however far from certain to be valid).
 */
CBlockIndex* CChainState::FindMostWorkChain() {
    do {
        CBlockIndex *pindexNew = nullptr;

        // Find the best candidate header.
        {
            std::set<CBlockIndex*, CBlockIndexWorkComparator>::reverse_iterator it = setBlockIndexCandidates.rbegin();
            if (it == setBlockIndexCandidates.rend())
                return nullptr;
            pindexNew = *it;
        }

        // Check whether all blocks on the path between the currently active chain and the candidate are valid.
        // Just going until the active chain is an optimization, as we know all blocks in it are valid already.
        CBlockIndex *pindexTest = pindexNew;
        bool fInvalidAncestor = false;
        while (pindexTest && !chainActive.Contains(pindexTest)) {
            assert(pindexTest->HaveTxsDownloaded() || pindexTest->nHeight == 0);

            // Pruned nodes may have entries in setBlockIndexCandidates for
            // which block files have been deleted.  Remove those as candidates
            // for the most work chain if we come across them; we can't switch
            // to a chain unless we have all the non-active-chain parent blocks.
            bool fFailedChain = pindexTest->nStatus & BLOCK_FAILED_MASK;
            bool fMissingData = !(pindexTest->nStatus & BLOCK_HAVE_DATA);
            if (fFailedChain || fMissingData) {
                // Candidate chain is not usable (either invalid or missing data)
                if (fFailedChain && (pindexBestInvalid == nullptr || pindexNew->nChainWork > pindexBestInvalid->nChainWork))
                    pindexBestInvalid = pindexNew;
                CBlockIndex *pindexFailed = pindexNew;
                // Remove the entire chain from the set.
                while (pindexTest != pindexFailed) {
                    if (fFailedChain) {
                        pindexFailed->nStatus |= BLOCK_FAILED_CHILD;
                    } else if (fMissingData) {
                        // If we're missing data, then add back to mapBlocksUnlinked,
                        // so that if the block arrives in the future we can try adding
                        // to setBlockIndexCandidates again.
                        mapBlocksUnlinked.insert(std::make_pair(pindexFailed->pprev, pindexFailed));
                    }
                    setBlockIndexCandidates.erase(pindexFailed);
                    pindexFailed = pindexFailed->pprev;
                }
                setBlockIndexCandidates.erase(pindexTest);
                fInvalidAncestor = true;
                break;
            }
            pindexTest = pindexTest->pprev;
        }
        if (!fInvalidAncestor)
            return pindexNew;
    } while(true);
}

/** Delete all entries in setBlockIndexCandidates that are worse than the current tip. */
void CChainState::PruneBlockIndexCandidates() {
    // Note that we can't delete the current block itself, as we may need to return to it later in case a
    // reorganization to a better block fails.
    std::set<CBlockIndex*, CBlockIndexWorkComparator>::iterator it = setBlockIndexCandidates.begin();
    while (it != setBlockIndexCandidates.end() && setBlockIndexCandidates.value_comp()(*it, chainActive.Tip())) {
        setBlockIndexCandidates.erase(it++);
    }
    // Either the current tip or a successor of it we're working towards is left in setBlockIndexCandidates.
    assert(!setBlockIndexCandidates.empty());
}

/**
 * Try to make some progress towards making pindexMostWork the active block.
 * pblock is either nullptr or a pointer to a CBlock corresponding to pindexMostWork.
 */
bool CChainState::ActivateBestChainStep(CValidationState& state, const CChainParams& chainparams, CBlockIndex* pindexMostWork, const std::shared_ptr<const CBlock>& pblock, bool& fInvalidFound, ConnectTrace& connectTrace)
{
    AssertLockHeld(cs_main);

    const CBlockIndex *pindexOldTip = chainActive.Tip();
    const CBlockIndex *pindexFork = chainActive.FindFork(pindexMostWork);

    // Disconnect active blocks which are no longer in the best chain.
    bool fBlocksDisconnected = false;
    DisconnectedBlockTransactions disconnectpool;
    while (chainActive.Tip() && chainActive.Tip() != pindexFork) {
        if (!DisconnectTip(state, chainparams, &disconnectpool)) {
            // This is likely a fatal error, but keep the mempool consistent,
            // just in case. Only remove from the mempool in this case.
            UpdateMempoolForReorg(disconnectpool, false);
            return false;
        }
        fBlocksDisconnected = true;
    }

    // Build list of new blocks to connect.
    std::vector<CBlockIndex*> vpindexToConnect;
    bool fContinue = true;
    int nHeight = pindexFork ? pindexFork->nHeight : -1;
    while (fContinue && nHeight != pindexMostWork->nHeight) {
        // Don't iterate the entire list of potential improvements toward the best tip, as we likely only need
        // a few blocks along the way.
        int nTargetHeight = std::min(nHeight + 32, pindexMostWork->nHeight);
        vpindexToConnect.clear();
        vpindexToConnect.reserve(nTargetHeight - nHeight);
        CBlockIndex *pindexIter = pindexMostWork->GetAncestor(nTargetHeight);
        while (pindexIter && pindexIter->nHeight != nHeight) {
            vpindexToConnect.push_back(pindexIter);
            pindexIter = pindexIter->pprev;
        }
        nHeight = nTargetHeight;

        // Connect new blocks.
        for (CBlockIndex *pindexConnect : reverse_iterate(vpindexToConnect)) {
            if (!ConnectTip(state, chainparams, pindexConnect, pindexConnect == pindexMostWork ? pblock : std::shared_ptr<const CBlock>(), connectTrace, disconnectpool)) {
                if (state.IsInvalid()) {
                    // The block violates a consensus rule.
                    if (!state.CorruptionPossible()) {
                        InvalidChainFound(vpindexToConnect.front());
                    }
                    state = CValidationState();
                    fInvalidFound = true;
                    fContinue = false;
                    break;
                } else {
                    // A system error occurred (disk space, database error, ...).
                    // Make the mempool consistent with the current tip, just in case
                    // any observers try to use it before shutdown.
                    UpdateMempoolForReorg(disconnectpool, false);
                    return false;
                }
            } else {
                PruneBlockIndexCandidates();
                if (!pindexOldTip || chainActive.Tip()->nChainWork > pindexOldTip->nChainWork) {
                    // We're in a better position than we were. Return temporarily to release the lock.
                    fContinue = false;
                    break;
                }
            }
        }
    }

    if (fBlocksDisconnected) {
        // If any blocks were disconnected, disconnectpool may be non empty.  Add
        // any disconnected transactions back to the mempool.
        UpdateMempoolForReorg(disconnectpool, true);
    }
    mempool.check(pcoinsTip.get());

    // Callbacks/notifications for a new best chain.
    if (fInvalidFound)
        CheckForkWarningConditionsOnNewFork(vpindexToConnect.back());
    else
        CheckForkWarningConditions();

    return true;
}

static void NotifyHeaderTip() LOCKS_EXCLUDED(cs_main) {
    bool fNotify = false;
    bool fInitialBlockDownload = false;
    static CBlockIndex* pindexHeaderOld = nullptr;
    CBlockIndex* pindexHeader = nullptr;
    {
        LOCK(cs_main);
        pindexHeader = pindexBestHeader;

        if (pindexHeader != pindexHeaderOld) {
            fNotify = true;
            fInitialBlockDownload = IsInitialBlockDownload();
            pindexHeaderOld = pindexHeader;
        }
    }
    // Send block tip changed notifications without cs_main
    if (fNotify) {
        uiInterface.NotifyHeaderTip(fInitialBlockDownload, pindexHeader);
    }
}

static void LimitValidationInterfaceQueue() {
    AssertLockNotHeld(cs_main);

    if (GetMainSignals().CallbacksPending() > 10) {
        SyncWithValidationInterfaceQueue();
    }
}

/**
 * Make the best chain active, in multiple steps. The result is either failure
 * or an activated best chain. pblock is either nullptr or a pointer to a block
 * that is already loaded (to avoid loading it again from disk).
 *
 * ActivateBestChain is split into steps (see ActivateBestChainStep) so that
 * we avoid holding cs_main for an extended period of time; the length of this
 * call may be quite long during reindexing or a substantial reorg.
 */
bool CChainState::ActivateBestChain(CValidationState &state, const CChainParams& chainparams, std::shared_ptr<const CBlock> pblock) {
    // Note that while we're often called here from ProcessNewBlock, this is
    // far from a guarantee. Things in the P2P/RPC will often end up calling
    // us in the middle of ProcessNewBlock - do not assume pblock is set
    // sanely for performance or correctness!
    AssertLockNotHeld(cs_main);

    // ABC maintains a fair degree of expensive-to-calculate internal state
    // because this function periodically releases cs_main so that it does not lock up other threads for too long
    // during large connects - and to allow for e.g. the callback queue to drain
    // we use m_cs_chainstate to enforce mutual exclusion so that only one caller may execute this function at a time
    LOCK(m_cs_chainstate);

    CBlockIndex *pindexMostWork = nullptr;
    CBlockIndex *pindexNewTip = nullptr;
    int nStopAtHeight = gArgs.GetArg("-stopatheight", DEFAULT_STOPATHEIGHT);
    do {
        boost::this_thread::interruption_point();

        // Block until the validation queue drains. This should largely
        // never happen in normal operation, however may happen during
        // reindex, causing memory blowup if we run too far ahead.
        // Note that if a validationinterface callback ends up calling
        // ActivateBestChain this may lead to a deadlock! We should
        // probably have a DEBUG_LOCKORDER test for this in the future.
        LimitValidationInterfaceQueue();

        {
            LOCK(cs_main);
            CBlockIndex* starting_tip = chainActive.Tip();
            bool blocks_connected = false;
            do {
                // We absolutely may not unlock cs_main until we've made forward progress
                // (with the exception of shutdown due to hardware issues, low disk space, etc).
                ConnectTrace connectTrace(mempool); // Destructed before cs_main is unlocked

                if (pindexMostWork == nullptr) {
                    pindexMostWork = FindMostWorkChain();
                }

                // Whether we have anything to do at all.
                if (pindexMostWork == nullptr || pindexMostWork == chainActive.Tip()) {
                    break;
                }

                bool fInvalidFound = false;
                std::shared_ptr<const CBlock> nullBlockPtr;
                if (!ActivateBestChainStep(state, chainparams, pindexMostWork, pblock && pblock->GetHash() == pindexMostWork->GetBlockHash() ? pblock : nullBlockPtr, fInvalidFound, connectTrace))
                    return false;
                blocks_connected = true;

                if (fInvalidFound) {
                    // Wipe cache, we may need another branch now.
                    pindexMostWork = nullptr;
                }
                pindexNewTip = chainActive.Tip();

                for (const PerBlockConnectTrace& trace : connectTrace.GetBlocksConnected()) {
                    assert(trace.pblock && trace.pindex);
                    GetMainSignals().BlockConnected(trace.pblock, trace.pindex, trace.conflictedTxs, trace.txNameConflicts);
                }
            } while (!chainActive.Tip() || (starting_tip && CBlockIndexWorkComparator()(chainActive.Tip(), starting_tip)));
            if (!blocks_connected) return true;

            const CBlockIndex* pindexFork = chainActive.FindFork(starting_tip);
            bool fInitialDownload = IsInitialBlockDownload();

            // Notify external listeners about the new tip.
            // Enqueue while holding cs_main to ensure that UpdatedBlockTip is called in the order in which blocks are connected
            if (pindexFork != pindexNewTip) {
                // Notify ValidationInterface subscribers
                GetMainSignals().UpdatedBlockTip(pindexNewTip, pindexFork, fInitialDownload);

                // Always notify the UI if a new block tip was connected
                uiInterface.NotifyBlockTip(fInitialDownload, pindexNewTip);
            }
        }
        // When we reach this point, we switched to a new tip (stored in pindexNewTip).

        if (nStopAtHeight && pindexNewTip && pindexNewTip->nHeight >= nStopAtHeight) StartShutdown();

        // We check shutdown only after giving ActivateBestChainStep a chance to run once so that we
        // never shutdown before connecting the genesis block during LoadChainTip(). Previously this
        // caused an assert() failure during shutdown in such cases as the UTXO DB flushing checks
        // that the best block hash is non-null.
        if (ShutdownRequested())
            break;
    } while (pindexNewTip != pindexMostWork);
    CheckBlockIndex(chainparams.GetConsensus());

    // Write changes periodically to disk, after relay.
    if (!FlushStateToDisk(chainparams, state, FlushStateMode::PERIODIC)) {
        return false;
    }

    return true;
}

bool ActivateBestChain(CValidationState &state, const CChainParams& chainparams, std::shared_ptr<const CBlock> pblock) {
    return g_chainstate.ActivateBestChain(state, chainparams, std::move(pblock));
}

bool CChainState::PreciousBlock(CValidationState& state, const CChainParams& params, CBlockIndex *pindex)
{
    {
        LOCK(cs_main);
        if (pindex->nChainWork < chainActive.Tip()->nChainWork) {
            // Nothing to do, this block is not at the tip.
            return true;
        }
        if (chainActive.Tip()->nChainWork > nLastPreciousChainwork) {
            // The chain has been extended since the last call, reset the counter.
            nBlockReverseSequenceId = -1;
        }
        nLastPreciousChainwork = chainActive.Tip()->nChainWork;
        setBlockIndexCandidates.erase(pindex);
        pindex->nSequenceId = nBlockReverseSequenceId;
        if (nBlockReverseSequenceId > std::numeric_limits<int32_t>::min()) {
            // We can't keep reducing the counter if somebody really wants to
            // call preciousblock 2**31-1 times on the same set of tips...
            nBlockReverseSequenceId--;
        }
        if (pindex->IsValid(BLOCK_VALID_TRANSACTIONS) && pindex->HaveTxsDownloaded()) {
            setBlockIndexCandidates.insert(pindex);
            PruneBlockIndexCandidates();
        }
    }

    return ActivateBestChain(state, params, std::shared_ptr<const CBlock>());
}
bool PreciousBlock(CValidationState& state, const CChainParams& params, CBlockIndex *pindex) {
    return g_chainstate.PreciousBlock(state, params, pindex);
}

bool CChainState::InvalidateBlock(CValidationState& state, const CChainParams& chainparams, CBlockIndex *pindex)
{
    CBlockIndex* to_mark_failed = pindex;
    bool pindex_was_in_chain = false;
    int disconnected = 0;

    // Disconnect (descendants of) pindex, and mark them invalid.
    while (true) {
        if (ShutdownRequested()) break;

        // Make sure the queue of validation callbacks doesn't grow unboundedly.
        LimitValidationInterfaceQueue();

        LOCK(cs_main);
        if (!chainActive.Contains(pindex)) break;
        pindex_was_in_chain = true;
        CBlockIndex *invalid_walk_tip = chainActive.Tip();

        // ActivateBestChain considers blocks already in chainActive
        // unconditionally valid already, so force disconnect away from it.
        DisconnectedBlockTransactions disconnectpool;
        bool ret = DisconnectTip(state, chainparams, &disconnectpool);
        // DisconnectTip will add transactions to disconnectpool.
        // Adjust the mempool to be consistent with the new tip, adding
        // transactions back to the mempool if disconnecting was succesful,
        // and we're not doing a very deep invalidation (in which case
        // keeping the mempool up to date is probably futile anyway).
        UpdateMempoolForReorg(disconnectpool, /* fAddToMempool = */ (++disconnected <= 10) && ret);
        if (!ret) return false;
        assert(invalid_walk_tip->pprev == chainActive.Tip());

        // We immediately mark the disconnected blocks as invalid.
        // This prevents a case where pruned nodes may fail to invalidateblock
        // and be left unable to start as they have no tip candidates (as there
        // are no blocks that meet the "have data and are not invalid per
        // nStatus" criteria for inclusion in setBlockIndexCandidates).
        invalid_walk_tip->nStatus |= BLOCK_FAILED_VALID;
        setDirtyBlockIndex.insert(invalid_walk_tip);
        setBlockIndexCandidates.erase(invalid_walk_tip);
        setBlockIndexCandidates.insert(invalid_walk_tip->pprev);
        if (invalid_walk_tip->pprev == to_mark_failed && (to_mark_failed->nStatus & BLOCK_FAILED_VALID)) {
            // We only want to mark the last disconnected block as BLOCK_FAILED_VALID; its children
            // need to be BLOCK_FAILED_CHILD instead.
            to_mark_failed->nStatus = (to_mark_failed->nStatus ^ BLOCK_FAILED_VALID) | BLOCK_FAILED_CHILD;
            setDirtyBlockIndex.insert(to_mark_failed);
        }

        // Track the last disconnected block, so we can correct its BLOCK_FAILED_CHILD status in future
        // iterations, or, if it's the last one, call InvalidChainFound on it.
        to_mark_failed = invalid_walk_tip;
    }

    {
        LOCK(cs_main);
        if (chainActive.Contains(to_mark_failed)) {
            // If the to-be-marked invalid block is in the active chain, something is interfering and we can't proceed.
            return false;
        }

        // Mark pindex (or the last disconnected block) as invalid, even when it never was in the main chain
        to_mark_failed->nStatus |= BLOCK_FAILED_VALID;
        setDirtyBlockIndex.insert(to_mark_failed);
        setBlockIndexCandidates.erase(to_mark_failed);
        m_failed_blocks.insert(to_mark_failed);

        // The resulting new best tip may not be in setBlockIndexCandidates anymore, so
        // add it again.
        BlockMap::iterator it = mapBlockIndex.begin();
        while (it != mapBlockIndex.end()) {
            if (it->second->IsValid(BLOCK_VALID_TRANSACTIONS) && it->second->HaveTxsDownloaded() && !setBlockIndexCandidates.value_comp()(it->second, chainActive.Tip())) {
                setBlockIndexCandidates.insert(it->second);
            }
            it++;
        }

        InvalidChainFound(to_mark_failed);
    }

    // Only notify about a new block tip if the active chain was modified.
    if (pindex_was_in_chain) {
        uiInterface.NotifyBlockTip(IsInitialBlockDownload(), to_mark_failed->pprev);
    }
    return true;
}

bool InvalidateBlock(CValidationState& state, const CChainParams& chainparams, CBlockIndex *pindex) {
    return g_chainstate.InvalidateBlock(state, chainparams, pindex);
}

void CChainState::ResetBlockFailureFlags(CBlockIndex *pindex) {
    AssertLockHeld(cs_main);

    int nHeight = pindex->nHeight;

    // Remove the invalidity flag from this block and all its descendants.
    BlockMap::iterator it = mapBlockIndex.begin();
    while (it != mapBlockIndex.end()) {
        if (!it->second->IsValid() && it->second->GetAncestor(nHeight) == pindex) {
            it->second->nStatus &= ~BLOCK_FAILED_MASK;
            setDirtyBlockIndex.insert(it->second);
            if (it->second->IsValid(BLOCK_VALID_TRANSACTIONS) && it->second->HaveTxsDownloaded() && setBlockIndexCandidates.value_comp()(chainActive.Tip(), it->second)) {
                setBlockIndexCandidates.insert(it->second);
            }
            if (it->second == pindexBestInvalid) {
                // Reset invalid block marker if it was pointing to one of those.
                pindexBestInvalid = nullptr;
            }
            m_failed_blocks.erase(it->second);
        }
        it++;
    }

    // Remove the invalidity flag from all ancestors too.
    while (pindex != nullptr) {
        if (pindex->nStatus & BLOCK_FAILED_MASK) {
            pindex->nStatus &= ~BLOCK_FAILED_MASK;
            setDirtyBlockIndex.insert(pindex);
            m_failed_blocks.erase(pindex);
        }
        pindex = pindex->pprev;
    }
}

void ResetBlockFailureFlags(CBlockIndex *pindex) {
    return g_chainstate.ResetBlockFailureFlags(pindex);
}

CBlockIndex* CChainState::AddToBlockIndex(const CBlockHeader& block)
{
    AssertLockHeld(cs_main);

    // Check for duplicate
    uint256 hash = block.GetHash();
    BlockMap::iterator it = mapBlockIndex.find(hash);
    if (it != mapBlockIndex.end())
        return it->second;

    // Construct new block index object
    CBlockIndex* pindexNew = new CBlockIndex(block);
    // We assign the sequence id to blocks only when the full data is available,
    // to avoid miners withholding blocks but broadcasting headers, to get a
    // competitive advantage.
    pindexNew->nSequenceId = 0;
    BlockMap::iterator mi = mapBlockIndex.insert(std::make_pair(hash, pindexNew)).first;
    pindexNew->phashBlock = &((*mi).first);
    BlockMap::iterator miPrev = mapBlockIndex.find(block.hashPrevBlock);
    if (miPrev != mapBlockIndex.end())
    {
        pindexNew->pprev = (*miPrev).second;
        pindexNew->nHeight = pindexNew->pprev->nHeight + 1;
        pindexNew->BuildSkip();
    }
    pindexNew->nTimeMax = (pindexNew->pprev ? std::max(pindexNew->pprev->nTimeMax, pindexNew->nTime) : pindexNew->nTime);
    pindexNew->nChainWork = (pindexNew->pprev ? pindexNew->pprev->nChainWork : 0) + GetBlockProof(*pindexNew);
    pindexNew->RaiseValidity(BLOCK_VALID_TREE);
    if (pindexBestHeader == nullptr || pindexBestHeader->nChainWork < pindexNew->nChainWork)
        pindexBestHeader = pindexNew;

    setDirtyBlockIndex.insert(pindexNew);

    return pindexNew;
}

/** Mark a block as having its data received and checked (up to BLOCK_VALID_TRANSACTIONS). */
void CChainState::ReceivedBlockTransactions(const CBlock& block, CBlockIndex* pindexNew, const CDiskBlockPos& pos, const Consensus::Params& consensusParams)
{
    pindexNew->nTx = block.vtx.size();
    pindexNew->nChainTx = 0;
    pindexNew->nFile = pos.nFile;
    pindexNew->nDataPos = pos.nPos;
    pindexNew->nUndoPos = 0;
    pindexNew->nStatus |= BLOCK_HAVE_DATA;
    if (IsWitnessEnabled(pindexNew->pprev, consensusParams)) {
        pindexNew->nStatus |= BLOCK_OPT_WITNESS;
    }
    pindexNew->RaiseValidity(BLOCK_VALID_TRANSACTIONS);
    setDirtyBlockIndex.insert(pindexNew);

    if (pindexNew->pprev == nullptr || pindexNew->pprev->HaveTxsDownloaded()) {
        // If pindexNew is the genesis block or all parents are BLOCK_VALID_TRANSACTIONS.
        std::deque<CBlockIndex*> queue;
        queue.push_back(pindexNew);

        // Recursively process any descendant blocks that now may be eligible to be connected.
        while (!queue.empty()) {
            CBlockIndex *pindex = queue.front();
            queue.pop_front();
            pindex->nChainTx = (pindex->pprev ? pindex->pprev->nChainTx : 0) + pindex->nTx;
            {
                LOCK(cs_nBlockSequenceId);
                pindex->nSequenceId = nBlockSequenceId++;
            }
            if (chainActive.Tip() == nullptr || !setBlockIndexCandidates.value_comp()(pindex, chainActive.Tip())) {
                setBlockIndexCandidates.insert(pindex);
            }
            std::pair<std::multimap<CBlockIndex*, CBlockIndex*>::iterator, std::multimap<CBlockIndex*, CBlockIndex*>::iterator> range = mapBlocksUnlinked.equal_range(pindex);
            while (range.first != range.second) {
                std::multimap<CBlockIndex*, CBlockIndex*>::iterator it = range.first;
                queue.push_back(it->second);
                range.first++;
                mapBlocksUnlinked.erase(it);
            }
        }
    } else {
        if (pindexNew->pprev && pindexNew->pprev->IsValid(BLOCK_VALID_TREE)) {
            mapBlocksUnlinked.insert(std::make_pair(pindexNew->pprev, pindexNew));
        }
    }
}

static bool FindBlockPos(CDiskBlockPos &pos, unsigned int nAddSize, unsigned int nHeight, uint64_t nTime, bool fKnown = false)
{
    LOCK(cs_LastBlockFile);

    unsigned int nFile = fKnown ? pos.nFile : nLastBlockFile;
    if (vinfoBlockFile.size() <= nFile) {
        vinfoBlockFile.resize(nFile + 1);
    }

    if (!fKnown) {
        while (vinfoBlockFile[nFile].nSize + nAddSize >= MAX_BLOCKFILE_SIZE) {
            nFile++;
            if (vinfoBlockFile.size() <= nFile) {
                vinfoBlockFile.resize(nFile + 1);
            }
        }
        pos.nFile = nFile;
        pos.nPos = vinfoBlockFile[nFile].nSize;
    }

    if ((int)nFile != nLastBlockFile) {
        if (!fKnown) {
            LogPrintf("Leaving block file %i: %s\n", nLastBlockFile, vinfoBlockFile[nLastBlockFile].ToString());
        }
        FlushBlockFile(!fKnown);
        nLastBlockFile = nFile;
    }

    vinfoBlockFile[nFile].AddBlock(nHeight, nTime);
    if (fKnown)
        vinfoBlockFile[nFile].nSize = std::max(pos.nPos + nAddSize, vinfoBlockFile[nFile].nSize);
    else
        vinfoBlockFile[nFile].nSize += nAddSize;

    if (!fKnown) {
        unsigned int nOldChunks = (pos.nPos + BLOCKFILE_CHUNK_SIZE - 1) / BLOCKFILE_CHUNK_SIZE;
        unsigned int nNewChunks = (vinfoBlockFile[nFile].nSize + BLOCKFILE_CHUNK_SIZE - 1) / BLOCKFILE_CHUNK_SIZE;
        if (nNewChunks > nOldChunks) {
            if (fPruneMode)
                fCheckForPruning = true;
            if (CheckDiskSpace(nNewChunks * BLOCKFILE_CHUNK_SIZE - pos.nPos, true)) {
                FILE *file = OpenBlockFile(pos);
                if (file) {
                    LogPrintf("Pre-allocating up to position 0x%x in blk%05u.dat\n", nNewChunks * BLOCKFILE_CHUNK_SIZE, pos.nFile);
                    AllocateFileRange(file, pos.nPos, nNewChunks * BLOCKFILE_CHUNK_SIZE - pos.nPos);
                    fclose(file);
                }
            }
            else
                return error("out of disk space");
        }
    }

    setDirtyFileInfo.insert(nFile);
    return true;
}

static bool FindUndoPos(CValidationState &state, int nFile, CDiskBlockPos &pos, unsigned int nAddSize)
{
    pos.nFile = nFile;

    LOCK(cs_LastBlockFile);

    unsigned int nNewSize;
    pos.nPos = vinfoBlockFile[nFile].nUndoSize;
    nNewSize = vinfoBlockFile[nFile].nUndoSize += nAddSize;
    setDirtyFileInfo.insert(nFile);

    unsigned int nOldChunks = (pos.nPos + UNDOFILE_CHUNK_SIZE - 1) / UNDOFILE_CHUNK_SIZE;
    unsigned int nNewChunks = (nNewSize + UNDOFILE_CHUNK_SIZE - 1) / UNDOFILE_CHUNK_SIZE;
    if (nNewChunks > nOldChunks) {
        if (fPruneMode)
            fCheckForPruning = true;
        if (CheckDiskSpace(nNewChunks * UNDOFILE_CHUNK_SIZE - pos.nPos, true)) {
            FILE *file = OpenUndoFile(pos);
            if (file) {
                LogPrintf("Pre-allocating up to position 0x%x in rev%05u.dat\n", nNewChunks * UNDOFILE_CHUNK_SIZE, pos.nFile);
                AllocateFileRange(file, pos.nPos, nNewChunks * UNDOFILE_CHUNK_SIZE - pos.nPos);
                fclose(file);
            }
        }
        else
            return state.Error("out of disk space");
    }

    return true;
}

/* Temporary check that blocks are compatible with BDB's 10,000 lock limit.
   This is based on Bitcoin's commit 8c222dca4f961ad13ec64d690134a40d09b20813.
   Each "object" touched in the DB may cause two locks (one read and one
   write lock).  Objects are transaction IDs and names.  Thus, count the
   total number of transaction IDs (tx themselves plus all distinct inputs).
   In addition, each Namecoin transaction could touch at most one name,
   so add them as well.  */
bool CheckDbLockLimit(const std::vector<CTransactionRef>& vtx)
{
    std::set<uint256> setTxIds;
    unsigned nNames = 0;
    for (const auto& tx : vtx)
    {
        setTxIds.insert(tx->GetHash());
        if (tx->IsNamecoin())
            ++nNames;

        for (const auto& txIn : tx->vin)
            setTxIds.insert(txIn.prevout.hash);
    }

    const unsigned nTotalIds = setTxIds.size() + nNames;
    if (nTotalIds > 4500)
        return error("%s : %u locks estimated, that is too much for BDB",
                     __func__, nTotalIds);

    //LogPrintf ("%s : need %u locks\n", __func__, nTotalIds);
    return true;
}

static bool CheckBlockHeader(const CBlockHeader& block, CValidationState& state, const Consensus::Params& consensusParams, bool fCheckPOW = true)
{
    // Check proof of work matches claimed amount
    if (fCheckPOW && !CheckProofOfWork(block, consensusParams))
        return state.DoS(50, false, REJECT_INVALID, "high-hash", false, "proof of work failed");

    return true;
}

bool CheckBlock(const CBlock& block, CValidationState& state, const Consensus::Params& consensusParams, bool fCheckPOW, bool fCheckMerkleRoot)
{
    // These are checks that are independent of context.

    if (block.fChecked)
        return true;

    // Check that the header is valid (particularly PoW).  This is mostly
    // redundant with the call in AcceptBlockHeader.
    if (!CheckBlockHeader(block, state, consensusParams, fCheckPOW))
        return false;

    // Check the merkle root.
    if (fCheckMerkleRoot) {
        bool mutated;
        uint256 hashMerkleRoot2 = BlockMerkleRoot(block, &mutated);
        if (block.hashMerkleRoot != hashMerkleRoot2)
            return state.DoS(100, false, REJECT_INVALID, "bad-txnmrklroot", true, "hashMerkleRoot mismatch");

        // Check for merkle tree malleability (CVE-2012-2459): repeating sequences
        // of transactions in a block without affecting the merkle root of a block,
        // while still invalidating it.
        if (mutated)
            return state.DoS(100, false, REJECT_INVALID, "bad-txns-duplicate", true, "duplicate transaction");
    }

    // All potential-corruption validation must be done before we do any
    // transaction validation, as otherwise we may mark the header as invalid
    // because we receive the wrong transactions for it.
    // Note that witness malleability is checked in ContextualCheckBlock, so no
    // checks that use witness data may be performed here.

    // Size limits
    if (block.vtx.empty() || block.vtx.size() * WITNESS_SCALE_FACTOR > MAX_BLOCK_WEIGHT || ::GetSerializeSize(block, PROTOCOL_VERSION | SERIALIZE_TRANSACTION_NO_WITNESS) * WITNESS_SCALE_FACTOR > MAX_BLOCK_WEIGHT)
        return state.DoS(100, false, REJECT_INVALID, "bad-blk-length", false, "size limits failed");

    // Enforce the temporary DB lock limit.
    // TODO: Remove with a hardfork in the future.
    if (!CheckDbLockLimit(block.vtx))
        return state.DoS(100, error("%s : DB lock limit failed", __func__),
                         REJECT_INVALID, "bad-db-locks");

    // First transaction must be coinbase, the rest must not be
    if (block.vtx.empty() || !block.vtx[0]->IsCoinBase())
        return state.DoS(100, false, REJECT_INVALID, "bad-cb-missing", false, "first tx is not coinbase");
    for (unsigned int i = 1; i < block.vtx.size(); i++)
        if (block.vtx[i]->IsCoinBase())
            return state.DoS(100, false, REJECT_INVALID, "bad-cb-multiple", false, "more than one coinbase");

    // Check transactions
    for (const auto& tx : block.vtx)
        if (!CheckTransaction(*tx, state, true))
            return state.Invalid(false, state.GetRejectCode(), state.GetRejectReason(),
                                 strprintf("Transaction check failed (tx hash %s) %s", tx->GetHash().ToString(), state.GetDebugMessage()));

    unsigned int nSigOps = 0;
    for (const auto& tx : block.vtx)
    {
        nSigOps += GetLegacySigOpCount(*tx);
    }
    if (nSigOps * WITNESS_SCALE_FACTOR > MAX_BLOCK_SIGOPS_COST)
        return state.DoS(100, false, REJECT_INVALID, "bad-blk-sigops", false, "out-of-bounds SigOpCount");

    if (fCheckPOW && fCheckMerkleRoot)
        block.fChecked = true;

    return true;
}

bool IsWitnessEnabled(const CBlockIndex* pindexPrev, const Consensus::Params& params)
{
    // Segwit is enabled together with P2SH, when the current block (not prev)
    // is at the threshold height.
    return pindexPrev != nullptr
            && pindexPrev->nHeight + 1 >= params.BIP16Height;
}

// Compute at which vout of the block's coinbase transaction the witness
// commitment occurs, or -1 if not found.
static int GetWitnessCommitmentIndex(const CBlock& block)
{
    int commitpos = -1;
    if (!block.vtx.empty()) {
        for (size_t o = 0; o < block.vtx[0]->vout.size(); o++) {
            if (block.vtx[0]->vout[o].scriptPubKey.size() >= 38 && block.vtx[0]->vout[o].scriptPubKey[0] == OP_RETURN && block.vtx[0]->vout[o].scriptPubKey[1] == 0x24 && block.vtx[0]->vout[o].scriptPubKey[2] == 0xaa && block.vtx[0]->vout[o].scriptPubKey[3] == 0x21 && block.vtx[0]->vout[o].scriptPubKey[4] == 0xa9 && block.vtx[0]->vout[o].scriptPubKey[5] == 0xed) {
                commitpos = o;
            }
        }
    }
    return commitpos;
}

void UpdateUncommittedBlockStructures(CBlock& block, const CBlockIndex* pindexPrev, const Consensus::Params& consensusParams)
{
    int commitpos = GetWitnessCommitmentIndex(block);
    static const std::vector<unsigned char> nonce(32, 0x00);
    if (commitpos != -1 && IsWitnessEnabled(pindexPrev, consensusParams) && !block.vtx[0]->HasWitness()) {
        CMutableTransaction tx(*block.vtx[0]);
        tx.vin[0].scriptWitness.stack.resize(1);
        tx.vin[0].scriptWitness.stack[0] = nonce;
        block.vtx[0] = MakeTransactionRef(std::move(tx));
    }
}

std::vector<unsigned char> GenerateCoinbaseCommitment(CBlock& block, const CBlockIndex* pindexPrev, const Consensus::Params& consensusParams)
{
    std::vector<unsigned char> commitment;
    int commitpos = GetWitnessCommitmentIndex(block);
    std::vector<unsigned char> ret(32, 0x00);
    if (commitpos == -1) {
        uint256 witnessroot = BlockWitnessMerkleRoot(block, nullptr);
        CHash256().Write(witnessroot.begin(), 32).Write(ret.data(), 32).Finalize(witnessroot.begin());
        CTxOut out;
        out.nValue = 0;
        out.scriptPubKey.resize(38);
        out.scriptPubKey[0] = OP_RETURN;
        out.scriptPubKey[1] = 0x24;
        out.scriptPubKey[2] = 0xaa;
        out.scriptPubKey[3] = 0x21;
        out.scriptPubKey[4] = 0xa9;
        out.scriptPubKey[5] = 0xed;
        memcpy(&out.scriptPubKey[6], witnessroot.begin(), 32);
        commitment = std::vector<unsigned char>(out.scriptPubKey.begin(), out.scriptPubKey.end());
        CMutableTransaction tx(*block.vtx[0]);
        tx.vout.push_back(out);
        block.vtx[0] = MakeTransactionRef(std::move(tx));
    }
    UpdateUncommittedBlockStructures(block, pindexPrev, consensusParams);
    return commitment;
}

/** Context-dependent validity checks.
 *  By "context", we mean only the previous block headers, but not the UTXO
 *  set; UTXO-related validity checks are done in ConnectBlock().
 *  NOTE: This function is not currently invoked by ConnectBlock(), so we
 *  should consider upgrade issues if we change which consensus rules are
 *  enforced in this function (eg by adding a new consensus rule). See comment
 *  in ConnectBlock().
 *  Note that -reindex-chainstate skips the validation that happens here!
 */
static bool ContextualCheckBlockHeader(const CBlockHeader& block, CValidationState& state, const CChainParams& params, const CBlockIndex* pindexPrev, int64_t nAdjustedTime)
{
    assert(pindexPrev != nullptr);
    const int nHeight = pindexPrev->nHeight + 1;

    // Disallow legacy blocks after merge-mining start.
    const Consensus::Params& consensusParams = params.GetConsensus();
    if (!consensusParams.AllowLegacyBlocks(nHeight) && block.IsLegacy())
        return state.DoS(100, error("%s : legacy block after auxpow start",
                                    __func__),
                         REJECT_INVALID, "late-legacy-block");

    // Check proof of work
    if (block.nBits != GetNextWorkRequired(pindexPrev, &block, consensusParams))
        return state.DoS(100, false, REJECT_INVALID, "bad-diffbits", false, "incorrect proof of work");

    // Check against checkpoints
    if (fCheckpointsEnabled) {
        // Don't accept any forks from the main chain prior to last checkpoint.
        // GetLastCheckpoint finds the last checkpoint in MapCheckpoints that's in our
        // MapBlockIndex.
        CBlockIndex* pcheckpoint = Checkpoints::GetLastCheckpoint(params.Checkpoints());
        if (pcheckpoint && nHeight < pcheckpoint->nHeight)
            return state.DoS(100, error("%s: forked chain older than last checkpoint (height %d)", __func__, nHeight), REJECT_CHECKPOINT, "bad-fork-prior-to-checkpoint");
    }

    // Check timestamp against prev
    if (block.GetBlockTime() <= pindexPrev->GetMedianTimePast())
        return state.Invalid(false, REJECT_INVALID, "time-too-old", "block's timestamp is too early");

    // Check timestamp
    if (block.GetBlockTime() > nAdjustedTime + MAX_FUTURE_BLOCK_TIME)
        return state.Invalid(false, REJECT_INVALID, "time-too-new", "block timestamp too far in the future");

    // Reject outdated version blocks when 95% (75% on testnet) of the network has upgraded:
    // check for version 2, 3 and 4 upgrades
    if((block.GetBaseVersion() < 2 && nHeight >= consensusParams.BIP34Height) ||
       (block.GetBaseVersion() < 3 && nHeight >= consensusParams.BIP66Height) ||
       (block.GetBaseVersion() < 4 && nHeight >= consensusParams.BIP65Height))
            return state.Invalid(false, REJECT_OBSOLETE, strprintf("bad-version(0x%08x)", block.nVersion),
                                 strprintf("rejected nVersion=0x%08x block", block.nVersion));

    return true;
}

/** NOTE: This function is not currently invoked by ConnectBlock(), so we
 *  should consider upgrade issues if we change which consensus rules are
 *  enforced in this function (eg by adding a new consensus rule). See comment
 *  in ConnectBlock().
 *  Note that -reindex-chainstate skips the validation that happens here!
 */
static bool ContextualCheckBlock(const CBlock& block, CValidationState& state, const Consensus::Params& consensusParams, const CBlockIndex* pindexPrev)
{
    const int nHeight = pindexPrev == nullptr ? 0 : pindexPrev->nHeight + 1;

    // Start enforcing BIP113 (Median Time Past) together with P2SH.
    int nLockTimeFlags = 0;
    if (nHeight >= consensusParams.BIP16Height) {
        assert(pindexPrev != nullptr);
        nLockTimeFlags |= LOCKTIME_MEDIAN_TIME_PAST;
    }

    int64_t nLockTimeCutoff = (nLockTimeFlags & LOCKTIME_MEDIAN_TIME_PAST)
                              ? pindexPrev->GetMedianTimePast()
                              : block.GetBlockTime();

    // Check that all transactions are finalized
    for (const auto& tx : block.vtx) {
        if (!IsFinalTx(*tx, nHeight, nLockTimeCutoff)) {
            return state.DoS(10, false, REJECT_INVALID, "bad-txns-nonfinal", false, "non-final transaction");
        }
    }

    // Enforce rule that the coinbase starts with serialized block height
    if (nHeight >= consensusParams.BIP34Height)
    {
        CScript expect = CScript() << nHeight;
        if (block.vtx[0]->vin[0].scriptSig.size() < expect.size() ||
            !std::equal(expect.begin(), expect.end(), block.vtx[0]->vin[0].scriptSig.begin())) {
            return state.DoS(100, false, REJECT_INVALID, "bad-cb-height", false, "block height mismatch in coinbase");
        }
    }

    // Validation for witness commitments.
    // * We compute the witness hash (which is the hash including witnesses) of all the block's transactions, except the
    //   coinbase (where 0x0000....0000 is used instead).
    // * The coinbase scriptWitness is a stack of a single 32-byte vector, containing a witness reserved value (unconstrained).
    // * We build a merkle tree with all those witness hashes as leaves (similar to the hashMerkleRoot in the block header).
    // * There must be at least one output whose scriptPubKey is a single 36-byte push, the first 4 bytes of which are
    //   {0xaa, 0x21, 0xa9, 0xed}, and the following 32 bytes are SHA256^2(witness root, witness reserved value). In case there are
    //   multiple, the last one is used.
    bool fHaveWitness = false;
    if (IsWitnessEnabled(pindexPrev, consensusParams)) {
        int commitpos = GetWitnessCommitmentIndex(block);
        if (commitpos != -1) {
            bool malleated = false;
            uint256 hashWitness = BlockWitnessMerkleRoot(block, &malleated);
            // The malleation check is ignored; as the transaction tree itself
            // already does not permit it, it is impossible to trigger in the
            // witness tree.
            if (block.vtx[0]->vin[0].scriptWitness.stack.size() != 1 || block.vtx[0]->vin[0].scriptWitness.stack[0].size() != 32) {
                return state.DoS(100, false, REJECT_INVALID, "bad-witness-nonce-size", true, strprintf("%s : invalid witness reserved value size", __func__));
            }
            CHash256().Write(hashWitness.begin(), 32).Write(&block.vtx[0]->vin[0].scriptWitness.stack[0][0], 32).Finalize(hashWitness.begin());
            if (memcmp(hashWitness.begin(), &block.vtx[0]->vout[commitpos].scriptPubKey[6], 32)) {
                return state.DoS(100, false, REJECT_INVALID, "bad-witness-merkle-match", true, strprintf("%s : witness merkle commitment mismatch", __func__));
            }
            fHaveWitness = true;
        }
    }

    // No witness data is allowed in blocks that don't commit to witness data, as this would otherwise leave room for spam
    if (!fHaveWitness) {
      for (const auto& tx : block.vtx) {
            if (tx->HasWitness()) {
                return state.DoS(100, false, REJECT_INVALID, "unexpected-witness", true, strprintf("%s : unexpected witness data found", __func__));
            }
        }
    }

    // After the coinbase witness reserved value and commitment are verified,
    // we can check if the block weight passes (before we've checked the
    // coinbase witness, it would be possible for the weight to be too
    // large by filling up the coinbase witness, which doesn't change
    // the block hash, so we couldn't mark the block as permanently
    // failed).
    if (GetBlockWeight(block) > MAX_BLOCK_WEIGHT) {
        return state.DoS(100, false, REJECT_INVALID, "bad-blk-weight", false, strprintf("%s : weight limit failed", __func__));
    }

    return true;
}

bool CChainState::AcceptBlockHeader(const CBlockHeader& block, CValidationState& state, const CChainParams& chainparams, CBlockIndex** ppindex)
{
    AssertLockHeld(cs_main);
    // Check for duplicate
    uint256 hash = block.GetHash();
    BlockMap::iterator miSelf = mapBlockIndex.find(hash);
    CBlockIndex *pindex = nullptr;
    if (hash != chainparams.GetConsensus().hashGenesisBlock) {
        if (miSelf != mapBlockIndex.end()) {
            // Block header is already known.
            pindex = miSelf->second;
            if (ppindex)
                *ppindex = pindex;
            if (pindex->nStatus & BLOCK_FAILED_MASK)
                return state.Invalid(error("%s: block %s is marked invalid", __func__, hash.ToString()), 0, "duplicate");
            return true;
        }

        if (!CheckBlockHeader(block, state, chainparams.GetConsensus()))
            return error("%s: Consensus::CheckBlockHeader: %s, %s", __func__, hash.ToString(), FormatStateMessage(state));

        // Get prev block index
        CBlockIndex* pindexPrev = nullptr;
        BlockMap::iterator mi = mapBlockIndex.find(block.hashPrevBlock);
        if (mi == mapBlockIndex.end())
            return state.DoS(10, error("%s: prev block not found", __func__), 0, "prev-blk-not-found");
        pindexPrev = (*mi).second;
        if (pindexPrev->nStatus & BLOCK_FAILED_MASK)
            return state.DoS(100, error("%s: prev block invalid", __func__), REJECT_INVALID, "bad-prevblk");
        if (!ContextualCheckBlockHeader(block, state, chainparams, pindexPrev, GetAdjustedTime()))
            return error("%s: Consensus::ContextualCheckBlockHeader: %s, %s", __func__, hash.ToString(), FormatStateMessage(state));

        /* Determine if this block descends from any block which has been found
         * invalid (m_failed_blocks), then mark pindexPrev and any blocks between
         * them as failed. For example:
         *
         *                D3
         *              /
         *      B2 - C2
         *    /         \
         *  A             D2 - E2 - F2
         *    \
         *      B1 - C1 - D1 - E1
         *
         * In the case that we attempted to reorg from E1 to F2, only to find
         * C2 to be invalid, we would mark D2, E2, and F2 as BLOCK_FAILED_CHILD
         * but NOT D3 (it was not in any of our candidate sets at the time).
         *
         * In any case D3 will also be marked as BLOCK_FAILED_CHILD at restart
         * in LoadBlockIndex.
         */
        if (!pindexPrev->IsValid(BLOCK_VALID_SCRIPTS)) {
            // The above does not mean "invalid": it checks if the previous block
            // hasn't been validated up to BLOCK_VALID_SCRIPTS. This is a performance
            // optimization, in the common case of adding a new block to the tip,
            // we don't need to iterate over the failed blocks list.
            for (const CBlockIndex* failedit : m_failed_blocks) {
                if (pindexPrev->GetAncestor(failedit->nHeight) == failedit) {
                    assert(failedit->nStatus & BLOCK_FAILED_VALID);
                    CBlockIndex* invalid_walk = pindexPrev;
                    while (invalid_walk != failedit) {
                        invalid_walk->nStatus |= BLOCK_FAILED_CHILD;
                        setDirtyBlockIndex.insert(invalid_walk);
                        invalid_walk = invalid_walk->pprev;
                    }
                    return state.DoS(100, error("%s: prev block invalid", __func__), REJECT_INVALID, "bad-prevblk");
                }
            }
        }
    }
    if (pindex == nullptr)
        pindex = AddToBlockIndex(block);

    if (ppindex)
        *ppindex = pindex;

    CheckBlockIndex(chainparams.GetConsensus());

    return true;
}

// Exposed wrapper for AcceptBlockHeader
bool ProcessNewBlockHeaders(const std::vector<CBlockHeader>& headers, CValidationState& state, const CChainParams& chainparams, const CBlockIndex** ppindex, CBlockHeader *first_invalid)
{
    if (first_invalid != nullptr) first_invalid->SetNull();
    {
        LOCK(cs_main);
        for (const CBlockHeader& header : headers) {
            CBlockIndex *pindex = nullptr; // Use a temp pindex instead of ppindex to avoid a const_cast
            if (!g_chainstate.AcceptBlockHeader(header, state, chainparams, &pindex)) {
                if (first_invalid) *first_invalid = header;
                return false;
            }
            if (ppindex) {
                *ppindex = pindex;
            }
        }
    }
    NotifyHeaderTip();
    return true;
}

/** Store block on disk. If dbp is non-nullptr, the file is known to already reside on disk */
static CDiskBlockPos SaveBlockToDisk(const CBlock& block, int nHeight, const CChainParams& chainparams, const CDiskBlockPos* dbp) {
    unsigned int nBlockSize = ::GetSerializeSize(block, CLIENT_VERSION);
    CDiskBlockPos blockPos;
    if (dbp != nullptr)
        blockPos = *dbp;
    if (!FindBlockPos(blockPos, nBlockSize+8, nHeight, block.GetBlockTime(), dbp != nullptr)) {
        error("%s: FindBlockPos failed", __func__);
        return CDiskBlockPos();
    }
    if (dbp == nullptr) {
        if (!WriteBlockToDisk(block, blockPos, chainparams.MessageStart())) {
            AbortNode("Failed to write block");
            return CDiskBlockPos();
        }
    }
    return blockPos;
}

/** Store block on disk. If dbp is non-nullptr, the file is known to already reside on disk */
bool CChainState::AcceptBlock(const std::shared_ptr<const CBlock>& pblock, CValidationState& state, const CChainParams& chainparams, CBlockIndex** ppindex, bool fRequested, const CDiskBlockPos* dbp, bool* fNewBlock)
{
    const CBlock& block = *pblock;

    if (fNewBlock) *fNewBlock = false;
    AssertLockHeld(cs_main);

    CBlockIndex *pindexDummy = nullptr;
    CBlockIndex *&pindex = ppindex ? *ppindex : pindexDummy;

    if (!AcceptBlockHeader(block, state, chainparams, &pindex))
        return false;

    // Try to process all requested blocks that we don't have, but only
    // process an unrequested block if it's new and has enough work to
    // advance our tip, and isn't too many blocks ahead.
    bool fAlreadyHave = pindex->nStatus & BLOCK_HAVE_DATA;
    bool fHasMoreOrSameWork = (chainActive.Tip() ? pindex->nChainWork >= chainActive.Tip()->nChainWork : true);
    // Blocks that are too out-of-order needlessly limit the effectiveness of
    // pruning, because pruning will not delete block files that contain any
    // blocks which are too close in height to the tip.  Apply this test
    // regardless of whether pruning is enabled; it should generally be safe to
    // not process unrequested blocks.
    bool fTooFarAhead = (pindex->nHeight > int(chainActive.Height() + MIN_BLOCKS_TO_KEEP));

    // TODO: Decouple this function from the block download logic by removing fRequested
    // This requires some new chain data structure to efficiently look up if a
    // block is in a chain leading to a candidate for best tip, despite not
    // being such a candidate itself.

    // TODO: deal better with return value and error conditions for duplicate
    // and unrequested blocks.
    if (fAlreadyHave) return true;
    if (!fRequested) {  // If we didn't ask for it:
        if (pindex->nTx != 0) return true;    // This is a previously-processed block that was pruned
        if (!fHasMoreOrSameWork) return true; // Don't process less-work chains
        if (fTooFarAhead) return true;        // Block height is too high

        // Protect against DoS attacks from low-work chains.
        // If our tip is behind, a peer could try to send us
        // low-work blocks on a fake chain that we would never
        // request; don't process these.
        if (pindex->nChainWork < nMinimumChainWork) return true;
    }

    if (!CheckBlock(block, state, chainparams.GetConsensus()) ||
        !ContextualCheckBlock(block, state, chainparams.GetConsensus(), pindex->pprev)) {
        if (state.IsInvalid() && !state.CorruptionPossible()) {
            pindex->nStatus |= BLOCK_FAILED_VALID;
            setDirtyBlockIndex.insert(pindex);
        }
        return error("%s: %s", __func__, FormatStateMessage(state));
    }

    // Header is valid/has work, merkle tree and segwit merkle tree are good...RELAY NOW
    // (but if it does not build on our best tip, let the SendMessages loop relay it)
    if (!IsInitialBlockDownload() && chainActive.Tip() == pindex->pprev)
        GetMainSignals().NewPoWValidBlock(pindex, pblock);

    // Write block to history file
    if (fNewBlock) *fNewBlock = true;
    try {
        CDiskBlockPos blockPos = SaveBlockToDisk(block, pindex->nHeight, chainparams, dbp);
        if (blockPos.IsNull()) {
            state.Error(strprintf("%s: Failed to find position to write new block to disk", __func__));
            return false;
        }
        ReceivedBlockTransactions(block, pindex, blockPos, chainparams.GetConsensus());
    } catch (const std::runtime_error& e) {
        return AbortNode(state, std::string("System error: ") + e.what());
    }

    FlushStateToDisk(chainparams, state, FlushStateMode::NONE);

    CheckBlockIndex(chainparams.GetConsensus());

    return true;
}

bool ProcessNewBlock(const CChainParams& chainparams, const std::shared_ptr<const CBlock> pblock, bool fForceProcessing, bool *fNewBlock)
{
    AssertLockNotHeld(cs_main);

    {
        CBlockIndex *pindex = nullptr;
        if (fNewBlock) *fNewBlock = false;
        CValidationState state;

        // CheckBlock() does not support multi-threaded block validation because CBlock::fChecked can cause data race.
        // Therefore, the following critical section must include the CheckBlock() call as well.
        LOCK(cs_main);

        // Ensure that CheckBlock() passes before calling AcceptBlock, as
        // belt-and-suspenders.
        bool ret = CheckBlock(*pblock, state, chainparams.GetConsensus());
        if (ret) {
            // Store to disk
            ret = g_chainstate.AcceptBlock(pblock, state, chainparams, &pindex, fForceProcessing, nullptr, fNewBlock);
        }
        if (!ret) {
            GetMainSignals().BlockChecked(*pblock, state);
            return error("%s: AcceptBlock FAILED (%s)", __func__, FormatStateMessage(state));
        }
    }

    NotifyHeaderTip();

    CValidationState state; // Only used to report errors, not invalidity - ignore it
    if (!g_chainstate.ActivateBestChain(state, chainparams, pblock))
        return error("%s: ActivateBestChain failed (%s)", __func__, FormatStateMessage(state));

    return true;
}

bool TestBlockValidity(CValidationState& state, const CChainParams& chainparams, const CBlock& block, CBlockIndex* pindexPrev, bool fCheckPOW, bool fCheckMerkleRoot)
{
    AssertLockHeld(cs_main);
    assert(pindexPrev && pindexPrev == chainActive.Tip());
    std::set<valtype> namesDummy;
    CCoinsViewCache viewNew(pcoinsTip.get());
    uint256 block_hash(block.GetHash());
    CBlockIndex indexDummy(block);
    indexDummy.pprev = pindexPrev;
    indexDummy.nHeight = pindexPrev->nHeight + 1;
    indexDummy.phashBlock = &block_hash;

    // NOTE: CheckBlockHeader is called by CheckBlock
    if (!ContextualCheckBlockHeader(block, state, chainparams, pindexPrev, GetAdjustedTime()))
        return error("%s: Consensus::ContextualCheckBlockHeader: %s", __func__, FormatStateMessage(state));
    if (!CheckBlock(block, state, chainparams.GetConsensus(), fCheckPOW, fCheckMerkleRoot))
        return error("%s: Consensus::CheckBlock: %s", __func__, FormatStateMessage(state));
    if (!ContextualCheckBlock(block, state, chainparams.GetConsensus(), pindexPrev))
        return error("%s: Consensus::ContextualCheckBlock: %s", __func__, FormatStateMessage(state));
    if (!g_chainstate.ConnectBlock(block, state, &indexDummy, viewNew, namesDummy, chainparams, true))
        return false;
    assert(state.IsValid());

    return true;
}

/**
 * BLOCK PRUNING CODE
 */

/* Calculate the amount of disk space the block & undo files currently use */
uint64_t CalculateCurrentUsage()
{
    LOCK(cs_LastBlockFile);

    uint64_t retval = 0;
    for (const CBlockFileInfo &file : vinfoBlockFile) {
        retval += file.nSize + file.nUndoSize;
    }
    return retval;
}

/* Prune a block file (modify associated database entries)*/
void PruneOneBlockFile(const int fileNumber)
{
    LOCK(cs_LastBlockFile);

    for (const auto& entry : mapBlockIndex) {
        CBlockIndex* pindex = entry.second;
        if (pindex->nFile == fileNumber) {
            pindex->nStatus &= ~BLOCK_HAVE_DATA;
            pindex->nStatus &= ~BLOCK_HAVE_UNDO;
            pindex->nFile = 0;
            pindex->nDataPos = 0;
            pindex->nUndoPos = 0;
            setDirtyBlockIndex.insert(pindex);

            // Prune from mapBlocksUnlinked -- any block we prune would have
            // to be downloaded again in order to consider its chain, at which
            // point it would be considered as a candidate for
            // mapBlocksUnlinked or setBlockIndexCandidates.
            std::pair<std::multimap<CBlockIndex*, CBlockIndex*>::iterator, std::multimap<CBlockIndex*, CBlockIndex*>::iterator> range = mapBlocksUnlinked.equal_range(pindex->pprev);
            while (range.first != range.second) {
                std::multimap<CBlockIndex *, CBlockIndex *>::iterator _it = range.first;
                range.first++;
                if (_it->second == pindex) {
                    mapBlocksUnlinked.erase(_it);
                }
            }
        }
    }

    vinfoBlockFile[fileNumber].SetNull();
    setDirtyFileInfo.insert(fileNumber);
}


void UnlinkPrunedFiles(const std::set<int>& setFilesToPrune)
{
    for (std::set<int>::iterator it = setFilesToPrune.begin(); it != setFilesToPrune.end(); ++it) {
        CDiskBlockPos pos(*it, 0);
        fs::remove(GetBlockPosFilename(pos, "blk"));
        fs::remove(GetBlockPosFilename(pos, "rev"));
        LogPrintf("Prune: %s deleted blk/rev (%05u)\n", __func__, *it);
    }
}

/* Calculate the block/rev files to delete based on height specified by user with RPC command pruneblockchain */
static void FindFilesToPruneManual(std::set<int>& setFilesToPrune, int nManualPruneHeight)
{
    assert(fPruneMode && nManualPruneHeight > 0);

    LOCK2(cs_main, cs_LastBlockFile);
    if (chainActive.Tip() == nullptr)
        return;

    // last block to prune is the lesser of (user-specified height, MIN_BLOCKS_TO_KEEP from the tip)
    unsigned int nLastBlockWeCanPrune = std::min((unsigned)nManualPruneHeight, chainActive.Tip()->nHeight - MIN_BLOCKS_TO_KEEP);
    int count=0;
    for (int fileNumber = 0; fileNumber < nLastBlockFile; fileNumber++) {
        if (vinfoBlockFile[fileNumber].nSize == 0 || vinfoBlockFile[fileNumber].nHeightLast > nLastBlockWeCanPrune)
            continue;
        PruneOneBlockFile(fileNumber);
        setFilesToPrune.insert(fileNumber);
        count++;
    }
    LogPrintf("Prune (Manual): prune_height=%d removed %d blk/rev pairs\n", nLastBlockWeCanPrune, count);
}

/* This function is called from the RPC code for pruneblockchain */
void PruneBlockFilesManual(int nManualPruneHeight)
{
    CValidationState state;
    const CChainParams& chainparams = Params();
    if (!FlushStateToDisk(chainparams, state, FlushStateMode::NONE, nManualPruneHeight)) {
        LogPrintf("%s: failed to flush state (%s)\n", __func__, FormatStateMessage(state));
    }
}

/**
 * Prune block and undo files (blk???.dat and undo???.dat) so that the disk space used is less than a user-defined target.
 * The user sets the target (in MB) on the command line or in config file.  This will be run on startup and whenever new
 * space is allocated in a block or undo file, staying below the target. Changing back to unpruned requires a reindex
 * (which in this case means the blockchain must be re-downloaded.)
 *
 * Pruning functions are called from FlushStateToDisk when the global fCheckForPruning flag has been set.
 * Block and undo files are deleted in lock-step (when blk00003.dat is deleted, so is rev00003.dat.)
 * Pruning cannot take place until the longest chain is at least a certain length (100000 on mainnet, 1000 on testnet, 1000 on regtest).
 * Pruning will never delete a block within a defined distance (currently 288) from the active chain's tip.
 * The block index is updated by unsetting HAVE_DATA and HAVE_UNDO for any blocks that were stored in the deleted files.
 * A db flag records the fact that at least some block files have been pruned.
 *
 * @param[out]   setFilesToPrune   The set of file indices that can be unlinked will be returned
 */
static void FindFilesToPrune(std::set<int>& setFilesToPrune, uint64_t nPruneAfterHeight)
{
    LOCK2(cs_main, cs_LastBlockFile);
    if (chainActive.Tip() == nullptr || nPruneTarget == 0) {
        return;
    }
    if ((uint64_t)chainActive.Tip()->nHeight <= nPruneAfterHeight) {
        return;
    }

    unsigned int nLastBlockWeCanPrune = chainActive.Tip()->nHeight - MIN_BLOCKS_TO_KEEP;
    uint64_t nCurrentUsage = CalculateCurrentUsage();
    // We don't check to prune until after we've allocated new space for files
    // So we should leave a buffer under our target to account for another allocation
    // before the next pruning.
    uint64_t nBuffer = BLOCKFILE_CHUNK_SIZE + UNDOFILE_CHUNK_SIZE;
    uint64_t nBytesToPrune;
    int count=0;

    if (nCurrentUsage + nBuffer >= nPruneTarget) {
        // On a prune event, the chainstate DB is flushed.
        // To avoid excessive prune events negating the benefit of high dbcache
        // values, we should not prune too rapidly.
        // So when pruning in IBD, increase the buffer a bit to avoid a re-prune too soon.
        if (IsInitialBlockDownload()) {
            // Since this is only relevant during IBD, we use a fixed 10%
            nBuffer += nPruneTarget / 10;
        }

        for (int fileNumber = 0; fileNumber < nLastBlockFile; fileNumber++) {
            nBytesToPrune = vinfoBlockFile[fileNumber].nSize + vinfoBlockFile[fileNumber].nUndoSize;

            if (vinfoBlockFile[fileNumber].nSize == 0)
                continue;

            if (nCurrentUsage + nBuffer < nPruneTarget)  // are we below our target?
                break;

            // don't prune files that could have a block within MIN_BLOCKS_TO_KEEP of the main chain's tip but keep scanning
            if (vinfoBlockFile[fileNumber].nHeightLast > nLastBlockWeCanPrune)
                continue;

            PruneOneBlockFile(fileNumber);
            // Queue up the files for removal
            setFilesToPrune.insert(fileNumber);
            nCurrentUsage -= nBytesToPrune;
            count++;
        }
    }

    LogPrint(BCLog::PRUNE, "Prune: target=%dMiB actual=%dMiB diff=%dMiB max_prune_height=%d removed %d blk/rev pairs\n",
           nPruneTarget/1024/1024, nCurrentUsage/1024/1024,
           ((int64_t)nPruneTarget - (int64_t)nCurrentUsage)/1024/1024,
           nLastBlockWeCanPrune, count);
}

bool CheckDiskSpace(uint64_t nAdditionalBytes, bool blocks_dir)
{
    uint64_t nFreeBytesAvailable = fs::space(blocks_dir ? GetBlocksDir() : GetDataDir()).available;

    // Check for nMinDiskSpace bytes (currently 50MB)
    if (nFreeBytesAvailable < nMinDiskSpace + nAdditionalBytes)
        return AbortNode("Disk space is low!", _("Error: Disk space is low!"));

    return true;
}

static FILE* OpenDiskFile(const CDiskBlockPos &pos, const char *prefix, bool fReadOnly)
{
    if (pos.IsNull())
        return nullptr;
    fs::path path = GetBlockPosFilename(pos, prefix);
    fs::create_directories(path.parent_path());
    FILE* file = fsbridge::fopen(path, fReadOnly ? "rb": "rb+");
    if (!file && !fReadOnly)
        file = fsbridge::fopen(path, "wb+");
    if (!file) {
        LogPrintf("Unable to open file %s\n", path.string());
        return nullptr;
    }
    if (pos.nPos) {
        if (fseek(file, pos.nPos, SEEK_SET)) {
            LogPrintf("Unable to seek to position %u of %s\n", pos.nPos, path.string());
            fclose(file);
            return nullptr;
        }
    }
    return file;
}

FILE* OpenBlockFile(const CDiskBlockPos &pos, bool fReadOnly) {
    return OpenDiskFile(pos, "blk", fReadOnly);
}

/** Open an undo file (rev?????.dat) */
static FILE* OpenUndoFile(const CDiskBlockPos &pos, bool fReadOnly) {
    return OpenDiskFile(pos, "rev", fReadOnly);
}

fs::path GetBlockPosFilename(const CDiskBlockPos &pos, const char *prefix)
{
    return GetBlocksDir() / strprintf("%s%05u.dat", prefix, pos.nFile);
}

CBlockIndex * CChainState::InsertBlockIndex(const uint256& hash)
{
    AssertLockHeld(cs_main);

    if (hash.IsNull())
        return nullptr;

    // Return existing
    BlockMap::iterator mi = mapBlockIndex.find(hash);
    if (mi != mapBlockIndex.end())
        return (*mi).second;

    // Create new
    CBlockIndex* pindexNew = new CBlockIndex();
    mi = mapBlockIndex.insert(std::make_pair(hash, pindexNew)).first;
    pindexNew->phashBlock = &((*mi).first);

    return pindexNew;
}

bool CChainState::LoadBlockIndex(const Consensus::Params& consensus_params, CBlockTreeDB& blocktree)
{
    if (!blocktree.LoadBlockIndexGuts(consensus_params, [this](const uint256& hash) EXCLUSIVE_LOCKS_REQUIRED(cs_main) { return this->InsertBlockIndex(hash); }))
        return false;

    // Calculate nChainWork
    std::vector<std::pair<int, CBlockIndex*> > vSortedByHeight;
    vSortedByHeight.reserve(mapBlockIndex.size());
    for (const std::pair<const uint256, CBlockIndex*>& item : mapBlockIndex)
    {
        CBlockIndex* pindex = item.second;
        vSortedByHeight.push_back(std::make_pair(pindex->nHeight, pindex));
    }
    sort(vSortedByHeight.begin(), vSortedByHeight.end());
    for (const std::pair<int, CBlockIndex*>& item : vSortedByHeight)
    {
        CBlockIndex* pindex = item.second;
        pindex->nChainWork = (pindex->pprev ? pindex->pprev->nChainWork : 0) + GetBlockProof(*pindex);
        pindex->nTimeMax = (pindex->pprev ? std::max(pindex->pprev->nTimeMax, pindex->nTime) : pindex->nTime);
        // We can link the chain of blocks for which we've received transactions at some point.
        // Pruned nodes may have deleted the block.
        if (pindex->nTx > 0) {
            if (pindex->pprev) {
                if (pindex->pprev->HaveTxsDownloaded()) {
                    pindex->nChainTx = pindex->pprev->nChainTx + pindex->nTx;
                } else {
                    pindex->nChainTx = 0;
                    mapBlocksUnlinked.insert(std::make_pair(pindex->pprev, pindex));
                }
            } else {
                pindex->nChainTx = pindex->nTx;
            }
        }
        if (!(pindex->nStatus & BLOCK_FAILED_MASK) && pindex->pprev && (pindex->pprev->nStatus & BLOCK_FAILED_MASK)) {
            pindex->nStatus |= BLOCK_FAILED_CHILD;
            setDirtyBlockIndex.insert(pindex);
        }
        if (pindex->IsValid(BLOCK_VALID_TRANSACTIONS) && (pindex->HaveTxsDownloaded() || pindex->pprev == nullptr))
            setBlockIndexCandidates.insert(pindex);
        if (pindex->nStatus & BLOCK_FAILED_MASK && (!pindexBestInvalid || pindex->nChainWork > pindexBestInvalid->nChainWork))
            pindexBestInvalid = pindex;
        if (pindex->pprev)
            pindex->BuildSkip();
        if (pindex->IsValid(BLOCK_VALID_TREE) && (pindexBestHeader == nullptr || CBlockIndexWorkComparator()(pindexBestHeader, pindex)))
            pindexBestHeader = pindex;
    }

    return true;
}

bool static LoadBlockIndexDB(const CChainParams& chainparams) EXCLUSIVE_LOCKS_REQUIRED(cs_main)
{
    if (!g_chainstate.LoadBlockIndex(chainparams.GetConsensus(), *pblocktree))
        return false;

    // Load block file info
    pblocktree->ReadLastBlockFile(nLastBlockFile);
    vinfoBlockFile.resize(nLastBlockFile + 1);
    LogPrintf("%s: last block file = %i\n", __func__, nLastBlockFile);
    for (int nFile = 0; nFile <= nLastBlockFile; nFile++) {
        pblocktree->ReadBlockFileInfo(nFile, vinfoBlockFile[nFile]);
    }
    LogPrintf("%s: last block file info: %s\n", __func__, vinfoBlockFile[nLastBlockFile].ToString());
    for (int nFile = nLastBlockFile + 1; true; nFile++) {
        CBlockFileInfo info;
        if (pblocktree->ReadBlockFileInfo(nFile, info)) {
            vinfoBlockFile.push_back(info);
        } else {
            break;
        }
    }

    // Check presence of blk files
    LogPrintf("Checking all blk files are present...\n");
    std::set<int> setBlkDataFiles;
    for (const std::pair<const uint256, CBlockIndex*>& item : mapBlockIndex)
    {
        CBlockIndex* pindex = item.second;
        if (pindex->nStatus & BLOCK_HAVE_DATA) {
            setBlkDataFiles.insert(pindex->nFile);
        }
    }
    for (std::set<int>::iterator it = setBlkDataFiles.begin(); it != setBlkDataFiles.end(); it++)
    {
        CDiskBlockPos pos(*it, 0);
        if (CAutoFile(OpenBlockFile(pos, true), SER_DISK, CLIENT_VERSION).IsNull()) {
            return false;
        }
    }

    // Check whether we have ever pruned block & undo files
    pblocktree->ReadFlag("prunedblockfiles", fHavePruned);
    if (fHavePruned)
        LogPrintf("LoadBlockIndexDB(): Block files have previously been pruned\n");

    // Check whether we need to continue reindexing
    bool fReindexing = false;
    pblocktree->ReadReindexing(fReindexing);
    if(fReindexing) fReindex = true;

    // Check whether we have the name history
    pblocktree->ReadFlag("namehistory", fNameHistory);
    LogPrintf("LoadBlockIndexDB(): name history %s\n", fNameHistory ? "enabled" : "disabled");

    return true;
}

bool LoadChainTip(const CChainParams& chainparams)
{
    AssertLockHeld(cs_main);

    if (chainActive.Tip() && chainActive.Tip()->GetBlockHash() == pcoinsTip->GetBestBlock()) return true;

    if (pcoinsTip->GetBestBlock().IsNull() && mapBlockIndex.size() == 1) {
        // In case we just added the genesis block, connect it now, so
        // that we always have a chainActive.Tip() when we return.
        LogPrintf("%s: Connecting genesis block...\n", __func__);
        CValidationState state;
        if (!ActivateBestChain(state, chainparams)) {
            LogPrintf("%s: failed to activate chain (%s)\n", __func__, FormatStateMessage(state));
            return false;
        }
    }

    // Load pointer to end of best chain
    CBlockIndex* pindex = LookupBlockIndex(pcoinsTip->GetBestBlock());
    if (!pindex) {
        return false;
    }
    chainActive.SetTip(pindex);

    g_chainstate.PruneBlockIndexCandidates();

    LogPrintf("Loaded best chain: hashBestChain=%s height=%d date=%s progress=%f\n",
        chainActive.Tip()->GetBlockHash().ToString(), chainActive.Height(),
        FormatISO8601DateTime(chainActive.Tip()->GetBlockTime()),
        GuessVerificationProgress(chainparams.TxData(), chainActive.Tip()));
    return true;
}

CVerifyDB::CVerifyDB()
{
    uiInterface.ShowProgress(_("Verifying blocks..."), 0, false);
}

CVerifyDB::~CVerifyDB()
{
    uiInterface.ShowProgress("", 100, false);
}

bool CVerifyDB::VerifyDB(const CChainParams& chainparams, CCoinsView *coinsview, int nCheckLevel, int nCheckDepth)
{
    LOCK(cs_main);
    if (chainActive.Tip() == nullptr || chainActive.Tip()->pprev == nullptr)
        return true;

    // Verify blocks in the best chain
    if (nCheckDepth <= 0 || nCheckDepth > chainActive.Height())
        nCheckDepth = chainActive.Height();
    nCheckLevel = std::max(0, std::min(4, nCheckLevel));
    LogPrintf("Verifying last %i blocks at level %i\n", nCheckDepth, nCheckLevel);
    CCoinsViewCache coins(coinsview);
    std::set<valtype> dummyNames;
    CBlockIndex* pindex;
    CBlockIndex* pindexFailure = nullptr;
    int nGoodTransactions = 0;
    CValidationState state;
    int reportDone = 0;
    LogPrintf("[0%%]..."); /* Continued */
    for (pindex = chainActive.Tip(); pindex && pindex->pprev; pindex = pindex->pprev) {
        boost::this_thread::interruption_point();
        const int percentageDone = std::max(1, std::min(99, (int)(((double)(chainActive.Height() - pindex->nHeight)) / (double)nCheckDepth * (nCheckLevel >= 4 ? 50 : 100))));
        if (reportDone < percentageDone/10) {
            // report every 10% step
            LogPrintf("[%d%%]...", percentageDone); /* Continued */
            reportDone = percentageDone/10;
        }
        uiInterface.ShowProgress(_("Verifying blocks..."), percentageDone, false);
        if (pindex->nHeight <= chainActive.Height()-nCheckDepth)
            break;
        if (fPruneMode && !(pindex->nStatus & BLOCK_HAVE_DATA)) {
            // If pruning, only go back as far as we have data.
            LogPrintf("VerifyDB(): block verification stopping at height %d (pruning, no data)\n", pindex->nHeight);
            break;
        }
        CBlock block;
        // check level 0: read from disk
        if (!ReadBlockFromDisk(block, pindex, chainparams.GetConsensus()))
            return error("VerifyDB(): *** ReadBlockFromDisk failed at %d, hash=%s", pindex->nHeight, pindex->GetBlockHash().ToString());
        // check level 1: verify block validity
        if (nCheckLevel >= 1 && !CheckBlock(block, state, chainparams.GetConsensus()))
            return error("%s: *** found bad block at %d, hash=%s (%s)\n", __func__,
                         pindex->nHeight, pindex->GetBlockHash().ToString(), FormatStateMessage(state));
        // check level 2: verify undo validity
        if (nCheckLevel >= 2 && pindex) {
            CBlockUndo undo;
            if (!pindex->GetUndoPos().IsNull()) {
                if (!UndoReadFromDisk(undo, pindex)) {
                    return error("VerifyDB(): *** found bad undo data at %d, hash=%s\n", pindex->nHeight, pindex->GetBlockHash().ToString());
                }
            }
        }
        // check level 3: check for inconsistencies during memory-only disconnect of tip blocks
        if (nCheckLevel >= 3 && (coins.DynamicMemoryUsage() + pcoinsTip->DynamicMemoryUsage()) <= nCoinCacheUsage) {
            assert(coins.GetBestBlock() == pindex->GetBlockHash());
            DisconnectResult res = g_chainstate.DisconnectBlock(block, pindex, coins, dummyNames);
            if (res == DISCONNECT_FAILED) {
                return error("VerifyDB(): *** irrecoverable inconsistency in block data at %d, hash=%s", pindex->nHeight, pindex->GetBlockHash().ToString());
            }
            if (res == DISCONNECT_UNCLEAN) {
                nGoodTransactions = 0;
                pindexFailure = pindex;
            } else {
                nGoodTransactions += block.vtx.size();
            }
        }
        if (ShutdownRequested())
            return true;
    }
    if (pindexFailure)
        return error("VerifyDB(): *** coin database inconsistencies found (last %i blocks, %i good transactions before that)\n", chainActive.Height() - pindexFailure->nHeight + 1, nGoodTransactions);

    // store block count as we move pindex at check level >= 4
    int block_count = chainActive.Height() - pindex->nHeight;

    // check level 4: try reconnecting blocks
    if (nCheckLevel >= 4) {
        while (pindex != chainActive.Tip()) {
            boost::this_thread::interruption_point();
            const int percentageDone = std::max(1, std::min(99, 100 - (int)(((double)(chainActive.Height() - pindex->nHeight)) / (double)nCheckDepth * 50)));
            if (reportDone < percentageDone/10) {
                // report every 10% step
                LogPrintf("[%d%%]...", percentageDone); /* Continued */
                reportDone = percentageDone/10;
            }
            uiInterface.ShowProgress(_("Verifying blocks..."), percentageDone, false);
            pindex = chainActive.Next(pindex);
            CBlock block;
            if (!ReadBlockFromDisk(block, pindex, chainparams.GetConsensus()))
                return error("VerifyDB(): *** ReadBlockFromDisk failed at %d, hash=%s", pindex->nHeight, pindex->GetBlockHash().ToString());
            if (!g_chainstate.ConnectBlock(block, state, pindex, coins, dummyNames, chainparams))
                return error("VerifyDB(): *** found unconnectable block at %d, hash=%s (%s)", pindex->nHeight, pindex->GetBlockHash().ToString(), FormatStateMessage(state));
        }
    }

    LogPrintf("[DONE].\n");
    LogPrintf("No coin database inconsistencies in last %i blocks (%i transactions)\n", block_count, nGoodTransactions);

    return true;
}

/** Apply the effects of a block on the utxo cache, ignoring that it may already have been applied. */
bool CChainState::RollforwardBlock(const CBlockIndex* pindex, CCoinsViewCache& inputs, const CChainParams& params)
{
    // TODO: merge with ConnectBlock
    CBlock block;
    if (!ReadBlockFromDisk(block, pindex, params.GetConsensus())) {
        return error("ReplayBlock(): ReadBlockFromDisk failed at %d, hash=%s", pindex->nHeight, pindex->GetBlockHash().ToString());
    }

    for (const CTransactionRef& tx : block.vtx) {
        if (!tx->IsCoinBase()) {
            for (const CTxIn &txin : tx->vin) {
                inputs.SpendCoin(txin.prevout);
            }
        }
        // Pass check = true as every addition may be an overwrite.
        AddCoins(inputs, *tx, pindex->nHeight, true);
    }
    return true;
}

bool CChainState::ReplayBlocks(const CChainParams& params, CCoinsView* view)
{
    LOCK(cs_main);

    CCoinsViewCache cache(view);

    std::vector<uint256> hashHeads = view->GetHeadBlocks();
    if (hashHeads.empty()) return true; // We're already in a consistent state.
    if (hashHeads.size() != 2) return error("ReplayBlocks(): unknown inconsistent state");

    uiInterface.ShowProgress(_("Replaying blocks..."), 0, false);
    LogPrintf("Replaying blocks\n");

    const CBlockIndex* pindexOld = nullptr;  // Old tip during the interrupted flush.
    const CBlockIndex* pindexNew;            // New tip during the interrupted flush.
    const CBlockIndex* pindexFork = nullptr; // Latest block common to both the old and the new tip.

    if (mapBlockIndex.count(hashHeads[0]) == 0) {
        return error("ReplayBlocks(): reorganization to unknown block requested");
    }
    pindexNew = mapBlockIndex[hashHeads[0]];

    if (!hashHeads[1].IsNull()) { // The old tip is allowed to be 0, indicating it's the first flush.
        if (mapBlockIndex.count(hashHeads[1]) == 0) {
            return error("ReplayBlocks(): reorganization from unknown block requested");
        }
        pindexOld = mapBlockIndex[hashHeads[1]];
        pindexFork = LastCommonAncestor(pindexOld, pindexNew);
        assert(pindexFork != nullptr);
    }

    // Rollback along the old branch.
    while (pindexOld != pindexFork) {
        if (pindexOld->nHeight > 0) { // Never disconnect the genesis block.
            CBlock block;
            if (!ReadBlockFromDisk(block, pindexOld, params.GetConsensus())) {
                return error("RollbackBlock(): ReadBlockFromDisk() failed at %d, hash=%s", pindexOld->nHeight, pindexOld->GetBlockHash().ToString());
            }
            LogPrintf("Rolling back %s (%i)\n", pindexOld->GetBlockHash().ToString(), pindexOld->nHeight);
            std::set<valtype> dummyNames;
            DisconnectResult res = DisconnectBlock(block, pindexOld, cache, dummyNames);
            if (res == DISCONNECT_FAILED) {
                return error("RollbackBlock(): DisconnectBlock failed at %d, hash=%s", pindexOld->nHeight, pindexOld->GetBlockHash().ToString());
            }
            // If DISCONNECT_UNCLEAN is returned, it means a non-existing UTXO was deleted, or an existing UTXO was
            // overwritten. It corresponds to cases where the block-to-be-disconnect never had all its operations
            // applied to the UTXO set. However, as both writing a UTXO and deleting a UTXO are idempotent operations,
            // the result is still a version of the UTXO set with the effects of that block undone.
        }
        pindexOld = pindexOld->pprev;
    }

    // Roll forward from the forking point to the new tip.
    int nForkHeight = pindexFork ? pindexFork->nHeight : 0;
    for (int nHeight = nForkHeight + 1; nHeight <= pindexNew->nHeight; ++nHeight) {
        const CBlockIndex* pindex = pindexNew->GetAncestor(nHeight);
        LogPrintf("Rolling forward %s (%i)\n", pindex->GetBlockHash().ToString(), nHeight);
        uiInterface.ShowProgress(_("Replaying blocks..."), (int) ((nHeight - nForkHeight) * 100.0 / (pindexNew->nHeight - nForkHeight)) , false);
        if (!RollforwardBlock(pindex, cache, params)) return false;
    }

    cache.SetBestBlock(pindexNew->GetBlockHash());
    cache.Flush();
    uiInterface.ShowProgress("", 100, false);
    return true;
}

bool ReplayBlocks(const CChainParams& params, CCoinsView* view) {
    return g_chainstate.ReplayBlocks(params, view);
}

//! Helper for CChainState::RewindBlockIndex
void CChainState::EraseBlockData(CBlockIndex* index)
{
    AssertLockHeld(cs_main);
    assert(!chainActive.Contains(index)); // Make sure this block isn't active

    // Reduce validity
    index->nStatus = std::min<unsigned int>(index->nStatus & BLOCK_VALID_MASK, BLOCK_VALID_TREE) | (index->nStatus & ~BLOCK_VALID_MASK);
    // Remove have-data flags.
    index->nStatus &= ~(BLOCK_HAVE_DATA | BLOCK_HAVE_UNDO);
    // Remove storage location.
    index->nFile = 0;
    index->nDataPos = 0;
    index->nUndoPos = 0;
    // Remove various other things
    index->nTx = 0;
    index->nChainTx = 0;
    index->nSequenceId = 0;
    // Make sure it gets written.
    setDirtyBlockIndex.insert(index);
    // Update indexes
    setBlockIndexCandidates.erase(index);
    std::pair<std::multimap<CBlockIndex*, CBlockIndex*>::iterator, std::multimap<CBlockIndex*, CBlockIndex*>::iterator> ret = mapBlocksUnlinked.equal_range(index->pprev);
    while (ret.first != ret.second) {
        if (ret.first->second == index) {
            mapBlocksUnlinked.erase(ret.first++);
        } else {
            ++ret.first;
        }
    }
    // Mark parent as eligible for main chain again
    if (index->pprev && index->pprev->IsValid(BLOCK_VALID_TRANSACTIONS) && index->pprev->HaveTxsDownloaded()) {
        setBlockIndexCandidates.insert(index->pprev);
    }
}

bool CChainState::RewindBlockIndex(const CChainParams& params)
{
    // Note that during -reindex-chainstate we are called with an empty chainActive!

    // First erase all post-segwit blocks without witness not in the main chain,
    // as this can we done without costly DisconnectTip calls. Active
    // blocks will be dealt with below (releasing cs_main in between).
    {
        LOCK(cs_main);
        for (const auto& entry : mapBlockIndex) {
            if (IsWitnessEnabled(entry.second->pprev, params.GetConsensus()) && !(entry.second->nStatus & BLOCK_OPT_WITNESS) && !chainActive.Contains(entry.second)) {
                EraseBlockData(entry.second);
            }
        }
    }

    // Find what height we need to reorganize to.
    CBlockIndex *tip;
    int nHeight = 1;
    {
        LOCK(cs_main);
        while (nHeight <= chainActive.Height()) {
            // Although SCRIPT_VERIFY_WITNESS is now generally enforced on all
            // blocks in ConnectBlock, we don't need to go back and
            // re-download/re-verify blocks from before segwit actually activated.
            if (IsWitnessEnabled(chainActive[nHeight - 1], params.GetConsensus()) && !(chainActive[nHeight]->nStatus & BLOCK_OPT_WITNESS)) {
                break;
            }
            nHeight++;
        }

        tip = chainActive.Tip();
    }
    // nHeight is now the height of the first insufficiently-validated block, or tipheight + 1

    CValidationState state;
    // Loop until the tip is below nHeight, or we reach a pruned block.
    while (!ShutdownRequested()) {
        {
            LOCK(cs_main);
            // Make sure nothing changed from under us (this won't happen because RewindBlockIndex runs before importing/network are active)
            assert(tip == chainActive.Tip());
            if (tip == nullptr || tip->nHeight < nHeight) break;
            if (fPruneMode && !(tip->nStatus & BLOCK_HAVE_DATA)) {
                // If pruning, don't try rewinding past the HAVE_DATA point;
                // since older blocks can't be served anyway, there's
                // no need to walk further, and trying to DisconnectTip()
                // will fail (and require a needless reindex/redownload
                // of the blockchain).
                break;
            }

            // Disconnect block
            if (!DisconnectTip(state, params, nullptr)) {
                return error("RewindBlockIndex: unable to disconnect block at height %i (%s)", tip->nHeight, FormatStateMessage(state));
            }

            // Reduce validity flag and have-data flags.
            // We do this after actual disconnecting, otherwise we'll end up writing the lack of data
            // to disk before writing the chainstate, resulting in a failure to continue if interrupted.
            // Note: If we encounter an insufficiently validated block that
            // is on chainActive, it must be because we are a pruning node, and
            // this block or some successor doesn't HAVE_DATA, so we were unable to
            // rewind all the way.  Blocks remaining on chainActive at this point
            // must not have their validity reduced.
            EraseBlockData(tip);

            tip = tip->pprev;
        }
        // Make sure the queue of validation callbacks doesn't grow unboundedly.
        LimitValidationInterfaceQueue();

        // Occasionally flush state to disk.
        if (!FlushStateToDisk(params, state, FlushStateMode::PERIODIC)) {
            LogPrintf("RewindBlockIndex: unable to flush state to disk (%s)\n", FormatStateMessage(state));
            return false;
        }
    }

    {
        LOCK(cs_main);
        if (chainActive.Tip() != nullptr) {
            // We can't prune block index candidates based on our tip if we have
            // no tip due to chainActive being empty!
            PruneBlockIndexCandidates();

            CheckBlockIndex(params.GetConsensus());
        }
    }

    return true;
}

bool RewindBlockIndex(const CChainParams& params) {
    if (!g_chainstate.RewindBlockIndex(params)) {
        return false;
    }

    if (chainActive.Tip() != nullptr) {
        // FlushStateToDisk can possibly read chainActive. Be conservative
        // and skip it here, we're about to -reindex-chainstate anyway, so
        // it'll get called a bunch real soon.
        CValidationState state;
        if (!FlushStateToDisk(params, state, FlushStateMode::ALWAYS)) {
            LogPrintf("RewindBlockIndex: unable to flush state to disk (%s)\n", FormatStateMessage(state));
            return false;
        }
    }

    return true;
}

void CChainState::UnloadBlockIndex() {
    nBlockSequenceId = 1;
    m_failed_blocks.clear();
    setBlockIndexCandidates.clear();
}

// May NOT be used after any connections are up as much
// of the peer-processing logic assumes a consistent
// block index state
void UnloadBlockIndex()
{
    LOCK(cs_main);
    chainActive.SetTip(nullptr);
    pindexBestInvalid = nullptr;
    pindexBestHeader = nullptr;
    mempool.clear();
    mapBlocksUnlinked.clear();
    vinfoBlockFile.clear();
    nLastBlockFile = 0;
    setDirtyBlockIndex.clear();
    setDirtyFileInfo.clear();
    versionbitscache.Clear();
    for (int b = 0; b < VERSIONBITS_NUM_BITS; b++) {
        warningcache[b].clear();
    }

    for (const BlockMap::value_type& entry : mapBlockIndex) {
        delete entry.second;
    }
    mapBlockIndex.clear();
    fHavePruned = false;

    g_chainstate.UnloadBlockIndex();
}

bool LoadBlockIndex(const CChainParams& chainparams)
{
    // Load block index from databases
    bool needs_init = fReindex;
    if (!fReindex) {
        bool ret = LoadBlockIndexDB(chainparams);
        if (!ret) return false;
        needs_init = mapBlockIndex.empty();
    }

    if (needs_init) {
        // Everything here is for *new* reindex/DBs. Thus, though
        // LoadBlockIndexDB may have set fReindex if we shut down
        // mid-reindex previously, we don't check fReindex and
        // instead only check it prior to LoadBlockIndexDB to set
        // needs_init.

        LogPrintf("Initializing databases...\n");
        fNameHistory = gArgs.GetBoolArg("-namehistory", false);
        pblocktree->WriteFlag("namehistory", fNameHistory);
    }
    return true;
}

bool CChainState::LoadGenesisBlock(const CChainParams& chainparams)
{
    LOCK(cs_main);

    // Check whether we're already initialized by checking for genesis in
    // mapBlockIndex. Note that we can't use chainActive here, since it is
    // set based on the coins db, not the block index db, which is the only
    // thing loaded at this point.
    if (mapBlockIndex.count(chainparams.GenesisBlock().GetHash()))
        return true;

    try {
        const CBlock& block = chainparams.GenesisBlock();
        CDiskBlockPos blockPos = SaveBlockToDisk(block, 0, chainparams, nullptr);
        if (blockPos.IsNull())
            return error("%s: writing genesis block to disk failed", __func__);
        CBlockIndex *pindex = AddToBlockIndex(block);
        ReceivedBlockTransactions(block, pindex, blockPos, chainparams.GetConsensus());
    } catch (const std::runtime_error& e) {
        return error("%s: failed to write genesis block: %s", __func__, e.what());
    }

    return true;
}

bool LoadGenesisBlock(const CChainParams& chainparams)
{
    return g_chainstate.LoadGenesisBlock(chainparams);
}

bool LoadExternalBlockFile(const CChainParams& chainparams, FILE* fileIn, CDiskBlockPos *dbp)
{
    // Map of disk positions for blocks with unknown parent (only used for reindex)
    static std::multimap<uint256, CDiskBlockPos> mapBlocksUnknownParent;
    int64_t nStart = GetTimeMillis();

    int nLoaded = 0;
    try {
        // This takes over fileIn and calls fclose() on it in the CBufferedFile destructor
        CBufferedFile blkdat(fileIn, 2*MAX_BLOCK_SERIALIZED_SIZE, MAX_BLOCK_SERIALIZED_SIZE+8, SER_DISK, CLIENT_VERSION);
        uint64_t nRewind = blkdat.GetPos();
        while (!blkdat.eof()) {
            boost::this_thread::interruption_point();

            blkdat.SetPos(nRewind);
            nRewind++; // start one byte further next time, in case of failure
            blkdat.SetLimit(); // remove former limit
            unsigned int nSize = 0;
            try {
                // locate a header
                unsigned char buf[CMessageHeader::MESSAGE_START_SIZE];
                blkdat.FindByte(chainparams.MessageStart()[0]);
                nRewind = blkdat.GetPos()+1;
                blkdat >> buf;
                if (memcmp(buf, chainparams.MessageStart(), CMessageHeader::MESSAGE_START_SIZE))
                    continue;
                // read size
                blkdat >> nSize;
                if (nSize < 80 || nSize > MAX_BLOCK_SERIALIZED_SIZE)
                    continue;
            } catch (const std::exception&) {
                // no valid block header found; don't complain
                break;
            }
            try {
                // read block
                uint64_t nBlockPos = blkdat.GetPos();
                if (dbp)
                    dbp->nPos = nBlockPos;
                blkdat.SetLimit(nBlockPos + nSize);
                blkdat.SetPos(nBlockPos);
                std::shared_ptr<CBlock> pblock = std::make_shared<CBlock>();
                CBlock& block = *pblock;
                blkdat >> block;
                nRewind = blkdat.GetPos();

                uint256 hash = block.GetHash();
                {
                    LOCK(cs_main);
                    // detect out of order blocks, and store them for later
                    if (hash != chainparams.GetConsensus().hashGenesisBlock && !LookupBlockIndex(block.hashPrevBlock)) {
                        LogPrint(BCLog::REINDEX, "%s: Out of order block %s, parent %s not known\n", __func__, hash.ToString(),
                                block.hashPrevBlock.ToString());
                        if (dbp)
                            mapBlocksUnknownParent.insert(std::make_pair(block.hashPrevBlock, *dbp));
                        continue;
                    }

                    // process in case the block isn't known yet
                    CBlockIndex* pindex = LookupBlockIndex(hash);
                    if (!pindex || (pindex->nStatus & BLOCK_HAVE_DATA) == 0) {
                      CValidationState state;
                      if (g_chainstate.AcceptBlock(pblock, state, chainparams, nullptr, true, dbp, nullptr)) {
                          nLoaded++;
                      }
                      if (state.IsError()) {
                          break;
                      }
                    } else if (hash != chainparams.GetConsensus().hashGenesisBlock && pindex->nHeight % 1000 == 0) {
                      LogPrint(BCLog::REINDEX, "Block Import: already had block %s at height %d\n", hash.ToString(), pindex->nHeight);
                    }
                }

                // Activate the genesis block so normal node progress can continue
                if (hash == chainparams.GetConsensus().hashGenesisBlock) {
                    CValidationState state;
                    if (!ActivateBestChain(state, chainparams)) {
                        break;
                    }
                }

                NotifyHeaderTip();

                // Recursively process earlier encountered successors of this block
                std::deque<uint256> queue;
                queue.push_back(hash);
                while (!queue.empty()) {
                    uint256 head = queue.front();
                    queue.pop_front();
                    std::pair<std::multimap<uint256, CDiskBlockPos>::iterator, std::multimap<uint256, CDiskBlockPos>::iterator> range = mapBlocksUnknownParent.equal_range(head);
                    while (range.first != range.second) {
                        std::multimap<uint256, CDiskBlockPos>::iterator it = range.first;
                        std::shared_ptr<CBlock> pblockrecursive = std::make_shared<CBlock>();
                        if (ReadBlockFromDisk(*pblockrecursive, it->second, chainparams.GetConsensus()))
                        {
                            LogPrint(BCLog::REINDEX, "%s: Processing out of order child %s of %s\n", __func__, pblockrecursive->GetHash().ToString(),
                                    head.ToString());
                            LOCK(cs_main);
                            CValidationState dummy;
                            if (g_chainstate.AcceptBlock(pblockrecursive, dummy, chainparams, nullptr, true, &it->second, nullptr))
                            {
                                nLoaded++;
                                queue.push_back(pblockrecursive->GetHash());
                            }
                        }
                        range.first++;
                        mapBlocksUnknownParent.erase(it);
                        NotifyHeaderTip();
                    }
                }
            } catch (const std::exception& e) {
                LogPrintf("%s: Deserialize or I/O error - %s\n", __func__, e.what());
            }
        }
    } catch (const std::runtime_error& e) {
        AbortNode(std::string("System error: ") + e.what());
    }
    if (nLoaded > 0)
        LogPrintf("Loaded %i blocks from external file in %dms\n", nLoaded, GetTimeMillis() - nStart);
    return nLoaded > 0;
}

void CChainState::CheckBlockIndex(const Consensus::Params& consensusParams)
{
    if (!fCheckBlockIndex) {
        return;
    }

    LOCK(cs_main);

    // During a reindex, we read the genesis block and call CheckBlockIndex before ActivateBestChain,
    // so we have the genesis block in mapBlockIndex but no active chain.  (A few of the tests when
    // iterating the block tree require that chainActive has been initialized.)
    if (chainActive.Height() < 0) {
        assert(mapBlockIndex.size() <= 1);
        return;
    }

    // Build forward-pointing map of the entire block tree.
    std::multimap<CBlockIndex*,CBlockIndex*> forward;
    for (const std::pair<const uint256, CBlockIndex*>& entry : mapBlockIndex) {
        forward.insert(std::make_pair(entry.second->pprev, entry.second));
    }

    assert(forward.size() == mapBlockIndex.size());

    std::pair<std::multimap<CBlockIndex*,CBlockIndex*>::iterator,std::multimap<CBlockIndex*,CBlockIndex*>::iterator> rangeGenesis = forward.equal_range(nullptr);
    CBlockIndex *pindex = rangeGenesis.first->second;
    rangeGenesis.first++;
    assert(rangeGenesis.first == rangeGenesis.second); // There is only one index entry with parent nullptr.

    // Iterate over the entire block tree, using depth-first search.
    // Along the way, remember whether there are blocks on the path from genesis
    // block being explored which are the first to have certain properties.
    size_t nNodes = 0;
    int nHeight = 0;
    CBlockIndex* pindexFirstInvalid = nullptr; // Oldest ancestor of pindex which is invalid.
    CBlockIndex* pindexFirstMissing = nullptr; // Oldest ancestor of pindex which does not have BLOCK_HAVE_DATA.
    CBlockIndex* pindexFirstNeverProcessed = nullptr; // Oldest ancestor of pindex for which nTx == 0.
    CBlockIndex* pindexFirstNotTreeValid = nullptr; // Oldest ancestor of pindex which does not have BLOCK_VALID_TREE (regardless of being valid or not).
    CBlockIndex* pindexFirstNotTransactionsValid = nullptr; // Oldest ancestor of pindex which does not have BLOCK_VALID_TRANSACTIONS (regardless of being valid or not).
    CBlockIndex* pindexFirstNotChainValid = nullptr; // Oldest ancestor of pindex which does not have BLOCK_VALID_CHAIN (regardless of being valid or not).
    CBlockIndex* pindexFirstNotScriptsValid = nullptr; // Oldest ancestor of pindex which does not have BLOCK_VALID_SCRIPTS (regardless of being valid or not).
    while (pindex != nullptr) {
        nNodes++;
        if (pindexFirstInvalid == nullptr && pindex->nStatus & BLOCK_FAILED_VALID) pindexFirstInvalid = pindex;
        if (pindexFirstMissing == nullptr && !(pindex->nStatus & BLOCK_HAVE_DATA)) pindexFirstMissing = pindex;
        if (pindexFirstNeverProcessed == nullptr && pindex->nTx == 0) pindexFirstNeverProcessed = pindex;
        if (pindex->pprev != nullptr && pindexFirstNotTreeValid == nullptr && (pindex->nStatus & BLOCK_VALID_MASK) < BLOCK_VALID_TREE) pindexFirstNotTreeValid = pindex;
        if (pindex->pprev != nullptr && pindexFirstNotTransactionsValid == nullptr && (pindex->nStatus & BLOCK_VALID_MASK) < BLOCK_VALID_TRANSACTIONS) pindexFirstNotTransactionsValid = pindex;
        if (pindex->pprev != nullptr && pindexFirstNotChainValid == nullptr && (pindex->nStatus & BLOCK_VALID_MASK) < BLOCK_VALID_CHAIN) pindexFirstNotChainValid = pindex;
        if (pindex->pprev != nullptr && pindexFirstNotScriptsValid == nullptr && (pindex->nStatus & BLOCK_VALID_MASK) < BLOCK_VALID_SCRIPTS) pindexFirstNotScriptsValid = pindex;

        // Begin: actual consistency checks.
        if (pindex->pprev == nullptr) {
            // Genesis block checks.
            assert(pindex->GetBlockHash() == consensusParams.hashGenesisBlock); // Genesis block's hash must match.
            assert(pindex == chainActive.Genesis()); // The current active chain's genesis block must be this block.
        }
        if (!pindex->HaveTxsDownloaded()) assert(pindex->nSequenceId <= 0); // nSequenceId can't be set positive for blocks that aren't linked (negative is used for preciousblock)
        // VALID_TRANSACTIONS is equivalent to nTx > 0 for all nodes (whether or not pruning has occurred).
        // HAVE_DATA is only equivalent to nTx > 0 (or VALID_TRANSACTIONS) if no pruning has occurred.
        if (!fHavePruned) {
            // If we've never pruned, then HAVE_DATA should be equivalent to nTx > 0
            assert(!(pindex->nStatus & BLOCK_HAVE_DATA) == (pindex->nTx == 0));
            assert(pindexFirstMissing == pindexFirstNeverProcessed);
        } else {
            // If we have pruned, then we can only say that HAVE_DATA implies nTx > 0
            if (pindex->nStatus & BLOCK_HAVE_DATA) assert(pindex->nTx > 0);
        }
        if (pindex->nStatus & BLOCK_HAVE_UNDO) assert(pindex->nStatus & BLOCK_HAVE_DATA);
        assert(((pindex->nStatus & BLOCK_VALID_MASK) >= BLOCK_VALID_TRANSACTIONS) == (pindex->nTx > 0)); // This is pruning-independent.
        // All parents having had data (at some point) is equivalent to all parents being VALID_TRANSACTIONS, which is equivalent to HaveTxsDownloaded().
        assert((pindexFirstNeverProcessed == nullptr) == pindex->HaveTxsDownloaded());
        assert((pindexFirstNotTransactionsValid == nullptr) == pindex->HaveTxsDownloaded());
        assert(pindex->nHeight == nHeight); // nHeight must be consistent.
        assert(pindex->pprev == nullptr || pindex->nChainWork >= pindex->pprev->nChainWork); // For every block except the genesis block, the chainwork must be larger than the parent's.
        assert(nHeight < 2 || (pindex->pskip && (pindex->pskip->nHeight < nHeight))); // The pskip pointer must point back for all but the first 2 blocks.
        assert(pindexFirstNotTreeValid == nullptr); // All mapBlockIndex entries must at least be TREE valid
        if ((pindex->nStatus & BLOCK_VALID_MASK) >= BLOCK_VALID_TREE) assert(pindexFirstNotTreeValid == nullptr); // TREE valid implies all parents are TREE valid
        if ((pindex->nStatus & BLOCK_VALID_MASK) >= BLOCK_VALID_CHAIN) assert(pindexFirstNotChainValid == nullptr); // CHAIN valid implies all parents are CHAIN valid
        if ((pindex->nStatus & BLOCK_VALID_MASK) >= BLOCK_VALID_SCRIPTS) assert(pindexFirstNotScriptsValid == nullptr); // SCRIPTS valid implies all parents are SCRIPTS valid
        if (pindexFirstInvalid == nullptr) {
            // Checks for not-invalid blocks.
            assert((pindex->nStatus & BLOCK_FAILED_MASK) == 0); // The failed mask cannot be set for blocks without invalid parents.
        }
        if (!CBlockIndexWorkComparator()(pindex, chainActive.Tip()) && pindexFirstNeverProcessed == nullptr) {
            if (pindexFirstInvalid == nullptr) {
                // If this block sorts at least as good as the current tip and
                // is valid and we have all data for its parents, it must be in
                // setBlockIndexCandidates.  chainActive.Tip() must also be there
                // even if some data has been pruned.
                if (pindexFirstMissing == nullptr || pindex == chainActive.Tip()) {
                    assert(setBlockIndexCandidates.count(pindex));
                }
                // If some parent is missing, then it could be that this block was in
                // setBlockIndexCandidates but had to be removed because of the missing data.
                // In this case it must be in mapBlocksUnlinked -- see test below.
            }
        } else { // If this block sorts worse than the current tip or some ancestor's block has never been seen, it cannot be in setBlockIndexCandidates.
            assert(setBlockIndexCandidates.count(pindex) == 0);
        }
        // Check whether this block is in mapBlocksUnlinked.
        std::pair<std::multimap<CBlockIndex*,CBlockIndex*>::iterator,std::multimap<CBlockIndex*,CBlockIndex*>::iterator> rangeUnlinked = mapBlocksUnlinked.equal_range(pindex->pprev);
        bool foundInUnlinked = false;
        while (rangeUnlinked.first != rangeUnlinked.second) {
            assert(rangeUnlinked.first->first == pindex->pprev);
            if (rangeUnlinked.first->second == pindex) {
                foundInUnlinked = true;
                break;
            }
            rangeUnlinked.first++;
        }
        if (pindex->pprev && (pindex->nStatus & BLOCK_HAVE_DATA) && pindexFirstNeverProcessed != nullptr && pindexFirstInvalid == nullptr) {
            // If this block has block data available, some parent was never received, and has no invalid parents, it must be in mapBlocksUnlinked.
            assert(foundInUnlinked);
        }
        if (!(pindex->nStatus & BLOCK_HAVE_DATA)) assert(!foundInUnlinked); // Can't be in mapBlocksUnlinked if we don't HAVE_DATA
        if (pindexFirstMissing == nullptr) assert(!foundInUnlinked); // We aren't missing data for any parent -- cannot be in mapBlocksUnlinked.
        if (pindex->pprev && (pindex->nStatus & BLOCK_HAVE_DATA) && pindexFirstNeverProcessed == nullptr && pindexFirstMissing != nullptr) {
            // We HAVE_DATA for this block, have received data for all parents at some point, but we're currently missing data for some parent.
            assert(fHavePruned); // We must have pruned.
            // This block may have entered mapBlocksUnlinked if:
            //  - it has a descendant that at some point had more work than the
            //    tip, and
            //  - we tried switching to that descendant but were missing
            //    data for some intermediate block between chainActive and the
            //    tip.
            // So if this block is itself better than chainActive.Tip() and it wasn't in
            // setBlockIndexCandidates, then it must be in mapBlocksUnlinked.
            if (!CBlockIndexWorkComparator()(pindex, chainActive.Tip()) && setBlockIndexCandidates.count(pindex) == 0) {
                if (pindexFirstInvalid == nullptr) {
                    assert(foundInUnlinked);
                }
            }
        }
        // assert(pindex->GetBlockHash() == pindex->GetBlockHeader().GetHash()); // Perhaps too slow
        // End: actual consistency checks.

        // Try descending into the first subnode.
        std::pair<std::multimap<CBlockIndex*,CBlockIndex*>::iterator,std::multimap<CBlockIndex*,CBlockIndex*>::iterator> range = forward.equal_range(pindex);
        if (range.first != range.second) {
            // A subnode was found.
            pindex = range.first->second;
            nHeight++;
            continue;
        }
        // This is a leaf node.
        // Move upwards until we reach a node of which we have not yet visited the last child.
        while (pindex) {
            // We are going to either move to a parent or a sibling of pindex.
            // If pindex was the first with a certain property, unset the corresponding variable.
            if (pindex == pindexFirstInvalid) pindexFirstInvalid = nullptr;
            if (pindex == pindexFirstMissing) pindexFirstMissing = nullptr;
            if (pindex == pindexFirstNeverProcessed) pindexFirstNeverProcessed = nullptr;
            if (pindex == pindexFirstNotTreeValid) pindexFirstNotTreeValid = nullptr;
            if (pindex == pindexFirstNotTransactionsValid) pindexFirstNotTransactionsValid = nullptr;
            if (pindex == pindexFirstNotChainValid) pindexFirstNotChainValid = nullptr;
            if (pindex == pindexFirstNotScriptsValid) pindexFirstNotScriptsValid = nullptr;
            // Find our parent.
            CBlockIndex* pindexPar = pindex->pprev;
            // Find which child we just visited.
            std::pair<std::multimap<CBlockIndex*,CBlockIndex*>::iterator,std::multimap<CBlockIndex*,CBlockIndex*>::iterator> rangePar = forward.equal_range(pindexPar);
            while (rangePar.first->second != pindex) {
                assert(rangePar.first != rangePar.second); // Our parent must have at least the node we're coming from as child.
                rangePar.first++;
            }
            // Proceed to the next one.
            rangePar.first++;
            if (rangePar.first != rangePar.second) {
                // Move to the sibling.
                pindex = rangePar.first->second;
                break;
            } else {
                // Move up further.
                pindex = pindexPar;
                nHeight--;
                continue;
            }
        }
    }

    // Check that we actually traversed the entire map.
    assert(nNodes == forward.size());
}

std::string CBlockFileInfo::ToString() const
{
    return strprintf("CBlockFileInfo(blocks=%u, size=%u, heights=%u...%u, time=%s...%s)", nBlocks, nSize, nHeightFirst, nHeightLast, FormatISO8601Date(nTimeFirst), FormatISO8601Date(nTimeLast));
}

CBlockFileInfo* GetBlockFileInfo(size_t n)
{
    LOCK(cs_LastBlockFile);

    return &vinfoBlockFile.at(n);
}

ThresholdState VersionBitsTipState(const Consensus::Params& params, Consensus::DeploymentPos pos)
{
    LOCK(cs_main);
    return VersionBitsState(chainActive.Tip(), params, pos, versionbitscache);
}

BIP9Stats VersionBitsTipStatistics(const Consensus::Params& params, Consensus::DeploymentPos pos)
{
    LOCK(cs_main);
    return VersionBitsStatistics(chainActive.Tip(), params, pos);
}

int VersionBitsTipStateSinceHeight(const Consensus::Params& params, Consensus::DeploymentPos pos)
{
    LOCK(cs_main);
    return VersionBitsStateSinceHeight(chainActive.Tip(), params, pos, versionbitscache);
}

static const uint64_t MEMPOOL_DUMP_VERSION = 1;

bool LoadMempool()
{
    const CChainParams& chainparams = Params();
    int64_t nExpiryTimeout = gArgs.GetArg("-mempoolexpiry", DEFAULT_MEMPOOL_EXPIRY) * 60 * 60;
    FILE* filestr = fsbridge::fopen(GetDataDir() / "mempool.dat", "rb");
    CAutoFile file(filestr, SER_DISK, CLIENT_VERSION);
    if (file.IsNull()) {
        LogPrintf("Failed to open mempool file from disk. Continuing anyway.\n");
        return false;
    }

    int64_t count = 0;
    int64_t expired = 0;
    int64_t failed = 0;
    int64_t already_there = 0;
    int64_t nNow = GetTime();

    try {
        uint64_t version;
        file >> version;
        if (version != MEMPOOL_DUMP_VERSION) {
            return false;
        }
        uint64_t num;
        file >> num;
        while (num--) {
            CTransactionRef tx;
            int64_t nTime;
            int64_t nFeeDelta;
            file >> tx;
            file >> nTime;
            file >> nFeeDelta;

            CAmount amountdelta = nFeeDelta;
            if (amountdelta) {
                mempool.PrioritiseTransaction(tx->GetHash(), amountdelta);
            }
            CValidationState state;
            if (nTime + nExpiryTimeout > nNow) {
                LOCK(cs_main);
                AcceptToMemoryPoolWithTime(chainparams, mempool, state, tx, nullptr /* pfMissingInputs */, nTime,
                                           nullptr /* plTxnReplaced */, false /* bypass_limits */, 0 /* nAbsurdFee */,
                                           false /* test_accept */);
                if (state.IsValid()) {
                    ++count;
                } else {
                    // mempool may contain the transaction already, e.g. from
                    // wallet(s) having loaded it while we were processing
                    // mempool transactions; consider these as valid, instead of
                    // failed, but mark them as 'already there'
                    if (mempool.exists(tx->GetHash())) {
                        ++already_there;
                    } else {
                        ++failed;
                    }
                }
            } else {
                ++expired;
            }
            if (ShutdownRequested())
                return false;
        }
        std::map<uint256, CAmount> mapDeltas;
        file >> mapDeltas;

        for (const auto& i : mapDeltas) {
            mempool.PrioritiseTransaction(i.first, i.second);
        }
    } catch (const std::exception& e) {
        LogPrintf("Failed to deserialize mempool data on disk: %s. Continuing anyway.\n", e.what());
        return false;
    }

    LogPrintf("Imported mempool transactions from disk: %i succeeded, %i failed, %i expired, %i already there\n", count, failed, expired, already_there);
    return true;
}

bool DumpMempool()
{
    int64_t start = GetTimeMicros();

    std::map<uint256, CAmount> mapDeltas;
    std::vector<TxMempoolInfo> vinfo;

    static Mutex dump_mutex;
    LOCK(dump_mutex);

    {
        LOCK(mempool.cs);
        for (const auto &i : mempool.mapDeltas) {
            mapDeltas[i.first] = i.second;
        }
        vinfo = mempool.infoAll();
    }

    int64_t mid = GetTimeMicros();

    try {
        FILE* filestr = fsbridge::fopen(GetDataDir() / "mempool.dat.new", "wb");
        if (!filestr) {
            return false;
        }

        CAutoFile file(filestr, SER_DISK, CLIENT_VERSION);

        uint64_t version = MEMPOOL_DUMP_VERSION;
        file << version;

        file << (uint64_t)vinfo.size();
        for (const auto& i : vinfo) {
            file << *(i.tx);
            file << (int64_t)i.nTime;
            file << (int64_t)i.nFeeDelta;
            mapDeltas.erase(i.tx->GetHash());
        }

        file << mapDeltas;
        if (!FileCommit(file.Get()))
            throw std::runtime_error("FileCommit failed");
        file.fclose();
        RenameOver(GetDataDir() / "mempool.dat.new", GetDataDir() / "mempool.dat");
        int64_t last = GetTimeMicros();
        LogPrintf("Dumped mempool: %gs to copy, %gs to dump\n", (mid-start)*MICRO, (last-mid)*MICRO);
    } catch (const std::exception& e) {
        LogPrintf("Failed to dump mempool: %s. Continuing anyway.\n", e.what());
        return false;
    }
    return true;
}

//! Guess how far we are in the verification process at the given block index
//! require cs_main if pindex has not been validated yet (because nChainTx might be unset)
double GuessVerificationProgress(const ChainTxData& data, const CBlockIndex *pindex) {
    if (pindex == nullptr)
        return 0.0;

    int64_t nNow = time(nullptr);

    double fTxTotal;

    if (pindex->nChainTx <= data.nTxCount) {
        fTxTotal = data.nTxCount + (nNow - data.nTime) * data.dTxRate;
    } else {
        fTxTotal = pindex->nChainTx + (nNow - pindex->GetBlockTime()) * data.dTxRate;
    }

    return pindex->nChainTx / fTxTotal;
}

class CMainCleanup
{
public:
    CMainCleanup() {}
    ~CMainCleanup() {
        // block headers
        BlockMap::iterator it1 = mapBlockIndex.begin();
        for (; it1 != mapBlockIndex.end(); it1++)
            delete (*it1).second;
        mapBlockIndex.clear();
    }
} instance_of_cmaincleanup;<|MERGE_RESOLUTION|>--- conflicted
+++ resolved
@@ -1094,17 +1094,12 @@
     if (!block.IsAuxpow())
         return error("%s : auxpow on block with non-auxpow version", __func__);
 
-<<<<<<< HEAD
     /* Temporary check:  Disallow parent blocks with auxpow version.  This is
        for compatibility with the old client.  */
     /* FIXME: Remove this check with a hardfork later on.  */
     if (block.auxpow->getParentBlock().IsAuxpow())
         return error("%s : auxpow parent block has auxpow version", __func__);
 
-    if (!block.auxpow->check(block.GetHash(), block.GetChainId(), params))
-        return error("%s : AUX POW is not valid", __func__);
-=======
->>>>>>> 41f66742
     if (!CheckProofOfWork(block.auxpow->getParentBlockHash(), block.nBits, params))
         return error("%s : AUX proof of work failed", __func__);
     if (!block.auxpow->check(block.GetHash(), block.GetChainId(), params))
