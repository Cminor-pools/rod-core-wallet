--- conflicted
+++ resolved
@@ -1677,33 +1677,16 @@
 
 static ThresholdConditionCache warningcache[VERSIONBITS_NUM_BITS] GUARDED_BY(cs_main);
 
-<<<<<<< HEAD
-static unsigned int GetBlockScriptFlags(const CBlockIndex* pindex, const Consensus::Params& consensusparams) EXCLUSIVE_LOCKS_REQUIRED(cs_main) {
-    AssertLockHeld(cs_main);
-
-=======
 static unsigned int GetBlockScriptFlags(const CBlockIndex* pindex, const Consensus::Params& consensusparams)
 {
->>>>>>> c609e105
     unsigned int flags = SCRIPT_VERIFY_NONE;
 
-    if (pindex->nHeight >= consensusparams.BIP16Height) {
+    if (DeploymentActiveAt(*pindex, consensusparams, Consensus::DEPLOYMENT_P2SH)) {
         flags |= SCRIPT_VERIFY_P2SH;
-    }
-
-<<<<<<< HEAD
-    // Start enforcing the DERSIG (BIP66) rule
-    if (pindex->nHeight >= consensusparams.BIP66Height) {
-=======
-    // Enforce WITNESS rules whenever P2SH is in effect (and the segwit
-    // deployment is defined).
-    if (flags & SCRIPT_VERIFY_P2SH && DeploymentEnabled(consensusparams, Consensus::DEPLOYMENT_SEGWIT)) {
-        flags |= SCRIPT_VERIFY_WITNESS;
     }
 
     // Enforce the DERSIG (BIP66) rule
     if (DeploymentActiveAt(*pindex, consensusparams, Consensus::DEPLOYMENT_DERSIG)) {
->>>>>>> c609e105
         flags |= SCRIPT_VERIFY_DERSIG;
     }
 
@@ -3231,18 +3214,10 @@
     if (block.GetBlockTime() > nAdjustedTime + MAX_FUTURE_BLOCK_TIME)
         return state.Invalid(BlockValidationResult::BLOCK_TIME_FUTURE, "time-too-new", "block timestamp too far in the future");
 
-<<<<<<< HEAD
-    // Reject outdated version blocks when 95% (75% on testnet) of the network has upgraded:
-    // check for version 2, 3 and 4 upgrades
-    if((block.GetBaseVersion() < 2 && nHeight >= consensusParams.BIP34Height) ||
-       (block.GetBaseVersion() < 3 && nHeight >= consensusParams.BIP66Height) ||
-       (block.GetBaseVersion() < 4 && nHeight >= consensusParams.BIP65Height))
-=======
     // Reject blocks with outdated version
-    if ((block.nVersion < 2 && DeploymentActiveAfter(pindexPrev, consensusParams, Consensus::DEPLOYMENT_HEIGHTINCB)) ||
-        (block.nVersion < 3 && DeploymentActiveAfter(pindexPrev, consensusParams, Consensus::DEPLOYMENT_DERSIG)) ||
-        (block.nVersion < 4 && DeploymentActiveAfter(pindexPrev, consensusParams, Consensus::DEPLOYMENT_CLTV))) {
->>>>>>> c609e105
+    if ((block.GetBaseVersion() < 2 && DeploymentActiveAfter(pindexPrev, consensusParams, Consensus::DEPLOYMENT_HEIGHTINCB)) ||
+        (block.GetBaseVersion() < 3 && DeploymentActiveAfter(pindexPrev, consensusParams, Consensus::DEPLOYMENT_DERSIG)) ||
+        (block.GetBaseVersion() < 4 && DeploymentActiveAfter(pindexPrev, consensusParams, Consensus::DEPLOYMENT_CLTV))) {
             return state.Invalid(BlockValidationResult::BLOCK_INVALID_HEADER, strprintf("bad-version(0x%08x)", block.nVersion),
                                  strprintf("rejected nVersion=0x%08x block", block.nVersion));
     }
