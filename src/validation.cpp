// Copyright (c) 2009-2010 Satoshi Nakamoto
// Copyright (c) 2009-2020 The Bitcoin Core developers
// Distributed under the MIT software license, see the accompanying
// file COPYING or http://www.opensource.org/licenses/mit-license.php.

#include <validation.h>

#include <arith_uint256.h>
#include <auxpow.h>
#include <chain.h>
#include <chainparams.h>
#include <checkqueue.h>
#include <consensus/consensus.h>
#include <consensus/merkle.h>
#include <consensus/tx_check.h>
#include <consensus/tx_verify.h>
#include <consensus/validation.h>
#include <cuckoocache.h>
#include <flatfile.h>
#include <hash.h>
#include <index/txindex.h>
#include <logging.h>
#include <logging/timer.h>
#include <names/main.h>
#include <names/mempool.h>
#include <node/ui_interface.h>
#include <optional.h>
#include <policy/policy.h>
#include <policy/settings.h>
#include <pow.h>
#include <primitives/block.h>
#include <primitives/transaction.h>
#include <random.h>
#include <reverse_iterator.h>
#include <script/script.h>
#include <script/sigcache.h>
#include <shutdown.h>
#include <signet.h>
#include <timedata.h>
#include <tinyformat.h>
#include <txdb.h>
#include <txmempool.h>
#include <uint256.h>
#include <undo.h>
#include <util/check.h> // For NDEBUG compile time check
#include <util/moneystr.h>
#include <util/rbf.h>
#include <util/strencodings.h>
#include <util/system.h>
#include <util/translation.h>
#include <validationinterface.h>
#include <warnings.h>

#include <string>

#include <boost/algorithm/string/replace.hpp>

#define MICRO 0.000001
#define MILLI 0.001

/**
 * An extra transaction can be added to a package, as long as it only has one
 * ancestor and is no larger than this. Not really any reason to make this
 * configurable as it doesn't materially change DoS parameters.
 */
static const unsigned int EXTRA_DESCENDANT_TX_SIZE_LIMIT = 10000;
/** Maximum kilobytes for transactions to store for processing during reorg */
static const unsigned int MAX_DISCONNECTED_TX_POOL_SIZE = 20000;
/** The pre-allocation chunk size for blk?????.dat files (since 0.8) */
static const unsigned int BLOCKFILE_CHUNK_SIZE = 0x1000000; // 16 MiB
/** The pre-allocation chunk size for rev?????.dat files (since 0.8) */
static const unsigned int UNDOFILE_CHUNK_SIZE = 0x100000; // 1 MiB
/** Time to wait between writing blocks/block index to disk. */
static constexpr std::chrono::hours DATABASE_WRITE_INTERVAL{1};
/** Time to wait between flushing chainstate to disk. */
static constexpr std::chrono::hours DATABASE_FLUSH_INTERVAL{24};
/** Maximum age of our tip for us to be considered current for fee estimation */
static constexpr std::chrono::hours MAX_FEE_ESTIMATION_TIP_AGE{3};
const std::vector<std::string> CHECKLEVEL_DOC {
    "level 0 reads the blocks from disk",
    "level 1 verifies block validity",
    "level 2 verifies undo data",
    "level 3 checks disconnection of tip blocks",
    "level 4 tries to reconnect the blocks",
    "each level includes the checks of the previous levels",
};

bool CBlockIndexWorkComparator::operator()(const CBlockIndex *pa, const CBlockIndex *pb) const {
    // First sort by most total work, ...
    if (pa->nChainWork > pb->nChainWork) return false;
    if (pa->nChainWork < pb->nChainWork) return true;

    // ... then by earliest time received, ...
    if (pa->nSequenceId < pb->nSequenceId) return false;
    if (pa->nSequenceId > pb->nSequenceId) return true;

    // Use pointer address as tie breaker (should only happen with blocks
    // loaded from disk, as those all have id 0).
    if (pa < pb) return false;
    if (pa > pb) return true;

    // Identical blocks.
    return false;
}

ChainstateManager g_chainman;

CChainState& ChainstateActive()
{
    LOCK(::cs_main);
    assert(g_chainman.m_active_chainstate);
    return *g_chainman.m_active_chainstate;
}

CChain& ChainActive()
{
    LOCK(::cs_main);
    return ::ChainstateActive().m_chain;
}

/**
 * Mutex to guard access to validation specific variables, such as reading
 * or changing the chainstate.
 *
 * This may also need to be locked when updating the transaction pool, e.g. on
 * AcceptToMemoryPool. See CTxMemPool::cs comment for details.
 *
 * The transaction pool has a separate lock to allow reading from it and the
 * chainstate at the same time.
 */
RecursiveMutex cs_main;

CBlockIndex *pindexBestHeader = nullptr;
Mutex g_best_block_mutex;
std::condition_variable g_best_block_cv;
uint256 g_best_block;
bool g_parallel_script_checks{false};
std::atomic_bool fImporting(false);
std::atomic_bool fReindex(false);
bool fHavePruned = false;
bool fPruneMode = false;
bool fRequireStandard = true;
bool fCheckBlockIndex = false;
bool fCheckpointsEnabled = DEFAULT_CHECKPOINTS_ENABLED;
uint64_t nPruneTarget = 0;
int64_t nMaxTipAge = DEFAULT_MAX_TIP_AGE;

uint256 hashAssumeValid;
arith_uint256 nMinimumChainWork;

CFeeRate minRelayTxFee = CFeeRate(DEFAULT_MIN_RELAY_TX_FEE);

// Internal stuff
namespace {
    CBlockIndex* pindexBestInvalid = nullptr;

    RecursiveMutex cs_LastBlockFile;
    std::vector<CBlockFileInfo> vinfoBlockFile;
    int nLastBlockFile = 0;
    /** Global flag to indicate we should check to see if there are
     *  block/undo files that should be deleted.  Set on startup
     *  or if we allocate more file space when we're in prune mode
     */
    bool fCheckForPruning = false;

    /** Dirty block index entries. */
    std::set<CBlockIndex*> setDirtyBlockIndex;

    /** Dirty block file entries. */
    std::set<int> setDirtyFileInfo;
} // anon namespace

CBlockIndex* BlockManager::LookupBlockIndex(const uint256& hash)
{
    AssertLockHeld(cs_main);
    assert(std::addressof(g_chainman.BlockIndex()) == std::addressof(m_block_index));
    BlockMap::const_iterator it = m_block_index.find(hash);
    return it == m_block_index.end() ? nullptr : it->second;
}

CBlockIndex* BlockManager::FindForkInGlobalIndex(const CChain& chain, const CBlockLocator& locator)
{
    AssertLockHeld(cs_main);

    assert(std::addressof(g_chainman.m_blockman) == std::addressof(*this));
    // Find the latest block common to locator and chain - we expect that
    // locator.vHave is sorted descending by height.
    for (const uint256& hash : locator.vHave) {
        CBlockIndex* pindex = LookupBlockIndex(hash);
        if (pindex) {
            if (chain.Contains(pindex))
                return pindex;
            if (pindex->GetAncestor(chain.Height()) == chain.Tip()) {
                return chain.Tip();
            }
        }
    }
    return chain.Genesis();
}

std::unique_ptr<CBlockTreeDB> pblocktree;

bool CheckInputScripts(const CTransaction& tx, TxValidationState &state, const CCoinsViewCache &inputs, unsigned int flags, bool cacheSigStore, bool cacheFullScriptStore, PrecomputedTransactionData& txdata, std::vector<CScriptCheck> *pvChecks = nullptr);
static FILE* OpenUndoFile(const FlatFilePos &pos, bool fReadOnly = false);
static FlatFileSeq BlockFileSeq();
static FlatFileSeq UndoFileSeq();

bool CheckFinalTx(const CTransaction &tx, int flags)
{
    AssertLockHeld(cs_main);

    // By convention a negative value for flags indicates that the
    // current network-enforced consensus rules should be used. In
    // a future soft-fork scenario that would mean checking which
    // rules would be enforced for the next block and setting the
    // appropriate flags. At the present time no soft-forks are
    // scheduled, so no flags are set.
    flags = std::max(flags, 0);

    // CheckFinalTx() uses ::ChainActive().Height()+1 to evaluate
    // nLockTime because when IsFinalTx() is called within
    // CBlock::AcceptBlock(), the height of the block *being*
    // evaluated is what is used. Thus if we want to know if a
    // transaction can be part of the *next* block, we need to call
    // IsFinalTx() with one more than ::ChainActive().Height().
    const int nBlockHeight = ::ChainActive().Height() + 1;

    // BIP113 requires that time-locked transactions have nLockTime set to
    // less than the median time of the previous block they're contained in.
    // When the next block is created its previous block will be the current
    // chain tip, so we use that to calculate the median time passed to
    // IsFinalTx() if LOCKTIME_MEDIAN_TIME_PAST is set.
    const int64_t nBlockTime = (flags & LOCKTIME_MEDIAN_TIME_PAST)
                             ? ::ChainActive().Tip()->GetMedianTimePast()
                             : GetAdjustedTime();

    return IsFinalTx(tx, nBlockHeight, nBlockTime);
}

bool TestLockPointValidity(const LockPoints* lp)
{
    AssertLockHeld(cs_main);
    assert(lp);
    // If there are relative lock times then the maxInputBlock will be set
    // If there are no relative lock times, the LockPoints don't depend on the chain
    if (lp->maxInputBlock) {
        // Check whether ::ChainActive() is an extension of the block at which the LockPoints
        // calculation was valid.  If not LockPoints are no longer valid
        if (!::ChainActive().Contains(lp->maxInputBlock)) {
            return false;
        }
    }

    // LockPoints still valid
    return true;
}

bool CheckSequenceLocks(const CTxMemPool& pool, const CTransaction& tx, int flags, LockPoints* lp, bool useExistingLockPoints)
{
    AssertLockHeld(cs_main);
    AssertLockHeld(pool.cs);

    CBlockIndex* tip = ::ChainActive().Tip();
    assert(tip != nullptr);

    CBlockIndex index;
    index.pprev = tip;
    // CheckSequenceLocks() uses ::ChainActive().Height()+1 to evaluate
    // height based locks because when SequenceLocks() is called within
    // ConnectBlock(), the height of the block *being*
    // evaluated is what is used.
    // Thus if we want to know if a transaction can be part of the
    // *next* block, we need to use one more than ::ChainActive().Height()
    index.nHeight = tip->nHeight + 1;

    std::pair<int, int64_t> lockPair;
    if (useExistingLockPoints) {
        assert(lp);
        lockPair.first = lp->height;
        lockPair.second = lp->time;
    }
    else {
        // CoinsTip() contains the UTXO set for ::ChainActive().Tip()
        CCoinsViewMemPool viewMemPool(&::ChainstateActive().CoinsTip(), pool);
        std::vector<int> prevheights;
        prevheights.resize(tx.vin.size());
        for (size_t txinIndex = 0; txinIndex < tx.vin.size(); txinIndex++) {
            const CTxIn& txin = tx.vin[txinIndex];
            Coin coin;
            if (!viewMemPool.GetCoin(txin.prevout, coin)) {
                return error("%s: Missing input", __func__);
            }
            if (coin.nHeight == MEMPOOL_HEIGHT) {
                // Assume all mempool transaction confirm in the next block
                prevheights[txinIndex] = tip->nHeight + 1;
            } else {
                prevheights[txinIndex] = coin.nHeight;
            }
        }
        lockPair = CalculateSequenceLocks(tx, flags, prevheights, index);
        if (lp) {
            lp->height = lockPair.first;
            lp->time = lockPair.second;
            // Also store the hash of the block with the highest height of
            // all the blocks which have sequence locked prevouts.
            // This hash needs to still be on the chain
            // for these LockPoint calculations to be valid
            // Note: It is impossible to correctly calculate a maxInputBlock
            // if any of the sequence locked inputs depend on unconfirmed txs,
            // except in the special case where the relative lock time/height
            // is 0, which is equivalent to no sequence lock. Since we assume
            // input height of tip+1 for mempool txs and test the resulting
            // lockPair from CalculateSequenceLocks against tip+1.  We know
            // EvaluateSequenceLocks will fail if there was a non-zero sequence
            // lock on a mempool input, so we can use the return value of
            // CheckSequenceLocks to indicate the LockPoints validity
            int maxInputHeight = 0;
            for (const int height : prevheights) {
                // Can ignore mempool inputs since we'll fail if they had non-zero locks
                if (height != tip->nHeight+1) {
                    maxInputHeight = std::max(maxInputHeight, height);
                }
            }
            lp->maxInputBlock = tip->GetAncestor(maxInputHeight);
        }
    }
    return EvaluateSequenceLocks(index, lockPair);
}

// Returns the script flags which should be checked for a given block
static unsigned int GetBlockScriptFlags(const CBlockIndex* pindex, const Consensus::Params& chainparams);

static void LimitMempoolSize(CTxMemPool& pool, size_t limit, std::chrono::seconds age)
    EXCLUSIVE_LOCKS_REQUIRED(pool.cs, ::cs_main)
{
    int expired = pool.Expire(GetTime<std::chrono::seconds>() - age);
    if (expired != 0) {
        LogPrint(BCLog::MEMPOOL, "Expired %i transactions from the memory pool\n", expired);
    }

    std::vector<COutPoint> vNoSpendsRemaining;
    pool.TrimToSize(limit, &vNoSpendsRemaining);
    for (const COutPoint& removed : vNoSpendsRemaining)
        ::ChainstateActive().CoinsTip().Uncache(removed);
}

static bool IsCurrentForFeeEstimation() EXCLUSIVE_LOCKS_REQUIRED(cs_main)
{
    AssertLockHeld(cs_main);
    if (::ChainstateActive().IsInitialBlockDownload())
        return false;
    if (::ChainActive().Tip()->GetBlockTime() < count_seconds(GetTime<std::chrono::seconds>() - MAX_FEE_ESTIMATION_TIP_AGE))
        return false;
    if (::ChainActive().Height() < pindexBestHeader->nHeight - 1)
        return false;
    return true;
}

/* Make mempool consistent after a reorg, by re-adding or recursively erasing
 * disconnected block transactions from the mempool, and also removing any
 * other transactions from the mempool that are no longer valid given the new
 * tip/height.
 *
 * Note: we assume that disconnectpool only contains transactions that are NOT
 * confirmed in the current chain nor already in the mempool (otherwise,
 * in-mempool descendants of such transactions would be removed).
 *
 * Passing fAddToMempool=false will skip trying to add the transactions back,
 * and instead just erase from the mempool as needed.
 */

static void UpdateMempoolForReorg(CTxMemPool& mempool, DisconnectedBlockTransactions& disconnectpool, bool fAddToMempool) EXCLUSIVE_LOCKS_REQUIRED(cs_main, mempool.cs)
{
    AssertLockHeld(cs_main);
    AssertLockHeld(mempool.cs);
    std::vector<uint256> vHashUpdate;
    // disconnectpool's insertion_order index sorts the entries from
    // oldest to newest, but the oldest entry will be the last tx from the
    // latest mined block that was disconnected.
    // Iterate disconnectpool in reverse, so that we add transactions
    // back to the mempool starting with the earliest transaction that had
    // been previously seen in a block.
    auto it = disconnectpool.queuedTx.get<insertion_order>().rbegin();
    while (it != disconnectpool.queuedTx.get<insertion_order>().rend()) {
        // ignore validation errors in resurrected transactions
        if (!fAddToMempool || (*it)->IsCoinBase() ||
            AcceptToMemoryPool(mempool, *it, true /* bypass_limits */).m_result_type != MempoolAcceptResult::ResultType::VALID) {
            // If the transaction doesn't make it in to the mempool, remove any
            // transactions that depend on it (which would now be orphans).
            mempool.removeRecursive(**it, MemPoolRemovalReason::REORG);
        } else if (mempool.exists((*it)->GetHash())) {
            vHashUpdate.push_back((*it)->GetHash());
        }
        ++it;
    }
    disconnectpool.queuedTx.clear();
    // AcceptToMemoryPool/addUnchecked all assume that new mempool entries have
    // no in-mempool children, which is generally not true when adding
    // previously-confirmed transactions back to the mempool.
    // UpdateTransactionsFromBlock finds descendants of any transactions in
    // the disconnectpool that were added back and cleans up the mempool state.
    mempool.UpdateTransactionsFromBlock(vHashUpdate);

    // We also need to remove any now-immature transactions
    mempool.removeForReorg(&::ChainstateActive().CoinsTip(), ::ChainActive().Tip()->nHeight + 1, STANDARD_LOCKTIME_VERIFY_FLAGS);
    // Re-limit mempool size, in case we added any transactions
    LimitMempoolSize(mempool, gArgs.GetArg("-maxmempool", DEFAULT_MAX_MEMPOOL_SIZE) * 1000000, std::chrono::hours{gArgs.GetArg("-mempoolexpiry", DEFAULT_MEMPOOL_EXPIRY)});
}

/**
* Checks to avoid mempool polluting consensus critical paths since cached
* signature and script validity results will be reused if we validate this
* transaction again during block validation.
* */
static bool CheckInputsFromMempoolAndCache(const CTransaction& tx, TxValidationState& state,
                const CCoinsViewCache& view, const CTxMemPool& pool,
                unsigned int flags, PrecomputedTransactionData& txdata)
                EXCLUSIVE_LOCKS_REQUIRED(cs_main, pool.cs)
{
    AssertLockHeld(cs_main);
    AssertLockHeld(pool.cs);

    assert(!tx.IsCoinBase());
    for (const CTxIn& txin : tx.vin) {
        const Coin& coin = view.AccessCoin(txin.prevout);

        // This coin was checked in PreChecks and MemPoolAccept
        // has been holding cs_main since then.
        Assume(!coin.IsSpent());
        if (coin.IsSpent()) return false;

        // If the Coin is available, there are 2 possibilities:
        // it is available in our current ChainstateActive UTXO set,
        // or it's a UTXO provided by a transaction in our mempool.
        // Ensure the scriptPubKeys in Coins from CoinsView are correct.
        const CTransactionRef& txFrom = pool.get(txin.prevout.hash);
        if (txFrom) {
            assert(txFrom->GetHash() == txin.prevout.hash);
            assert(txFrom->vout.size() > txin.prevout.n);
            assert(txFrom->vout[txin.prevout.n] == coin.out);
        } else {
            const Coin& coinFromUTXOSet = ::ChainstateActive().CoinsTip().AccessCoin(txin.prevout);
            assert(!coinFromUTXOSet.IsSpent());
            assert(coinFromUTXOSet.out == coin.out);
        }
    }

    // Call CheckInputScripts() to cache signature and script validity against current tip consensus rules.
    return CheckInputScripts(tx, state, view, flags, /* cacheSigStore = */ true, /* cacheFullSciptStore = */ true, txdata);
}

namespace {

class MemPoolAccept
{
public:
    explicit MemPoolAccept(CTxMemPool& mempool) : m_pool(mempool), m_view(&m_dummy), m_viewmempool(&::ChainstateActive().CoinsTip(), m_pool),
        m_limit_ancestors(gArgs.GetArg("-limitancestorcount", DEFAULT_ANCESTOR_LIMIT)),
        m_limit_ancestor_size(gArgs.GetArg("-limitancestorsize", DEFAULT_ANCESTOR_SIZE_LIMIT)*1000),
        m_limit_descendants(gArgs.GetArg("-limitdescendantcount", DEFAULT_DESCENDANT_LIMIT)),
        m_limit_descendant_size(gArgs.GetArg("-limitdescendantsize", DEFAULT_DESCENDANT_SIZE_LIMIT)*1000) {}

    // We put the arguments we're handed into a struct, so we can pass them
    // around easier.
    struct ATMPArgs {
        const CChainParams& m_chainparams;
        const int64_t m_accept_time;
        const bool m_bypass_limits;
        /*
         * Return any outpoints which were not previously present in the coins
         * cache, but were added as a result of validating the tx for mempool
         * acceptance. This allows the caller to optionally remove the cache
         * additions if the associated transaction ends up being rejected by
         * the mempool.
         */
        std::vector<COutPoint>& m_coins_to_uncache;
        const bool m_test_accept;
    };

    // Single transaction acceptance
    MempoolAcceptResult AcceptSingleTransaction(const CTransactionRef& ptx, ATMPArgs& args) EXCLUSIVE_LOCKS_REQUIRED(cs_main);

private:
    // All the intermediate state that gets passed between the various levels
    // of checking a given transaction.
    struct Workspace {
        explicit Workspace(const CTransactionRef& ptx) : m_ptx(ptx), m_hash(ptx->GetHash()) {}
        std::set<uint256> m_conflicts;
        CTxMemPool::setEntries m_all_conflicting;
        CTxMemPool::setEntries m_ancestors;
        std::unique_ptr<CTxMemPoolEntry> m_entry;
        std::list<CTransactionRef> m_replaced_transactions;

        bool m_replacement_transaction;
        CAmount m_base_fees;
        CAmount m_modified_fees;
        CAmount m_conflicting_fees;
        size_t m_conflicting_size;

        const CTransactionRef& m_ptx;
        const uint256& m_hash;
        TxValidationState m_state;
    };

    // Run the policy checks on a given transaction, excluding any script checks.
    // Looks up inputs, calculates feerate, considers replacement, evaluates
    // package limits, etc. As this function can be invoked for "free" by a peer,
    // only tests that are fast should be done here (to avoid CPU DoS).
    bool PreChecks(ATMPArgs& args, Workspace& ws) EXCLUSIVE_LOCKS_REQUIRED(cs_main, m_pool.cs);

    // Run the script checks using our policy flags. As this can be slow, we should
    // only invoke this on transactions that have otherwise passed policy checks.
    bool PolicyScriptChecks(const ATMPArgs& args, Workspace& ws, PrecomputedTransactionData& txdata) EXCLUSIVE_LOCKS_REQUIRED(cs_main, m_pool.cs);

    // Re-run the script checks, using consensus flags, and try to cache the
    // result in the scriptcache. This should be done after
    // PolicyScriptChecks(). This requires that all inputs either be in our
    // utxo set or in the mempool.
    bool ConsensusScriptChecks(const ATMPArgs& args, Workspace& ws, PrecomputedTransactionData &txdata) EXCLUSIVE_LOCKS_REQUIRED(cs_main, m_pool.cs);

    // Try to add the transaction to the mempool, removing any conflicts first.
    // Returns true if the transaction is in the mempool after any size
    // limiting is performed, false otherwise.
    bool Finalize(const ATMPArgs& args, Workspace& ws) EXCLUSIVE_LOCKS_REQUIRED(cs_main, m_pool.cs);

    // Compare a package's feerate against minimum allowed.
    bool CheckFeeRate(size_t package_size, CAmount package_fee, TxValidationState& state) EXCLUSIVE_LOCKS_REQUIRED(cs_main, m_pool.cs)
    {
        CAmount mempoolRejectFee = m_pool.GetMinFee(gArgs.GetArg("-maxmempool", DEFAULT_MAX_MEMPOOL_SIZE) * 1000000).GetFee(package_size);
        if (mempoolRejectFee > 0 && package_fee < mempoolRejectFee) {
            return state.Invalid(TxValidationResult::TX_MEMPOOL_POLICY, "mempool min fee not met", strprintf("%d < %d", package_fee, mempoolRejectFee));
        }

        if (package_fee < ::minRelayTxFee.GetFee(package_size)) {
            return state.Invalid(TxValidationResult::TX_MEMPOOL_POLICY, "min relay fee not met", strprintf("%d < %d", package_fee, ::minRelayTxFee.GetFee(package_size)));
        }
        return true;
    }

private:
    CTxMemPool& m_pool;
    CCoinsViewCache m_view;
    CCoinsViewMemPool m_viewmempool;
    CCoinsView m_dummy;

    // The package limits in effect at the time of invocation.
    const size_t m_limit_ancestors;
    const size_t m_limit_ancestor_size;
    // These may be modified while evaluating a transaction (eg to account for
    // in-mempool conflicts; see below).
    size_t m_limit_descendants;
    size_t m_limit_descendant_size;
};

bool MemPoolAccept::PreChecks(ATMPArgs& args, Workspace& ws)
{
    const CTransactionRef& ptx = ws.m_ptx;
    const CTransaction& tx = *ws.m_ptx;
    const uint256& hash = ws.m_hash;

    // Copy/alias what we need out of args
    const int64_t nAcceptTime = args.m_accept_time;
    const bool bypass_limits = args.m_bypass_limits;
    std::vector<COutPoint>& coins_to_uncache = args.m_coins_to_uncache;

    // Alias what we need out of ws
    TxValidationState& state = ws.m_state;
    std::set<uint256>& setConflicts = ws.m_conflicts;
    CTxMemPool::setEntries& allConflicting = ws.m_all_conflicting;
    CTxMemPool::setEntries& setAncestors = ws.m_ancestors;
    std::unique_ptr<CTxMemPoolEntry>& entry = ws.m_entry;
    bool& fReplacementTransaction = ws.m_replacement_transaction;
    CAmount& nModifiedFees = ws.m_modified_fees;
    CAmount& nConflictingFees = ws.m_conflicting_fees;
    size_t& nConflictingSize = ws.m_conflicting_size;

    if (!CheckTransaction(tx, state)) {
        return false; // state filled in by CheckTransaction
    }

    // Coinbase is only valid in a block, not as a loose transaction
    if (tx.IsCoinBase())
        return state.Invalid(TxValidationResult::TX_CONSENSUS, "coinbase");

    // Rather not work on nonstandard transactions (unless -testnet/-regtest)
    std::string reason;
    if (fRequireStandard && !IsStandardTx(tx, reason))
        return state.Invalid(TxValidationResult::TX_NOT_STANDARD, reason);

    // Do not work on transactions that are too small.
    // A transaction with 1 segwit input and 1 P2WPHK output has non-witness size of 82 bytes.
    // Transactions smaller than this are not relayed to mitigate CVE-2017-12842 by not relaying
    // 64-byte transactions.
    if (::GetSerializeSize(tx, PROTOCOL_VERSION | SERIALIZE_TRANSACTION_NO_WITNESS) < MIN_STANDARD_TX_NONWITNESS_SIZE)
        return state.Invalid(TxValidationResult::TX_NOT_STANDARD, "tx-size-small");

    // Only accept nLockTime-using transactions that can be mined in the next
    // block; we don't want our mempool filled up with transactions that can't
    // be mined yet.
    if (!CheckFinalTx(tx, STANDARD_LOCKTIME_VERIFY_FLAGS))
        return state.Invalid(TxValidationResult::TX_PREMATURE_SPEND, "non-final");

    // is it already in the memory pool?
    if (m_pool.exists(hash)) {
        return state.Invalid(TxValidationResult::TX_CONFLICT, "txn-already-in-mempool");
    }

    // Check for conflicts with in-memory transactions
    for (const CTxIn &txin : tx.vin)
    {
        const CTransaction* ptxConflicting = m_pool.GetConflictTx(txin.prevout);
        if (ptxConflicting) {
            if (!setConflicts.count(ptxConflicting->GetHash()))
            {
                // Allow opt-out of transaction replacement by setting
                // nSequence > MAX_BIP125_RBF_SEQUENCE (SEQUENCE_FINAL-2) on all inputs.
                //
                // SEQUENCE_FINAL-1 is picked to still allow use of nLockTime by
                // non-replaceable transactions. All inputs rather than just one
                // is for the sake of multi-party protocols, where we don't
                // want a single party to be able to disable replacement.
                //
                // The opt-out ignores descendants as anyone relying on
                // first-seen mempool behavior should be checking all
                // unconfirmed ancestors anyway; doing otherwise is hopelessly
                // insecure.
                bool fReplacementOptOut = true;
                for (const CTxIn &_txin : ptxConflicting->vin)
                {
                    if (_txin.nSequence <= MAX_BIP125_RBF_SEQUENCE)
                    {
                        fReplacementOptOut = false;
                        break;
                    }
                }
                if (fReplacementOptOut) {
                    return state.Invalid(TxValidationResult::TX_MEMPOOL_POLICY, "txn-mempool-conflict");
                }

                setConflicts.insert(ptxConflicting->GetHash());
            }
        }
    }

    if (!m_pool.checkNameOps(tx))
        return state.Invalid(TxValidationResult::TX_CONFLICT,
                             "txn-mempool-name-error");

    LockPoints lp;
    m_view.SetBackend(m_viewmempool);

    const CCoinsViewCache& coins_cache = ::ChainstateActive().CoinsTip();
    // do all inputs exist?
    for (const CTxIn& txin : tx.vin) {
        if (!coins_cache.HaveCoinInCache(txin.prevout)) {
            coins_to_uncache.push_back(txin.prevout);
        }

        // Note: this call may add txin.prevout to the coins cache
        // (coins_cache.cacheCoins) by way of FetchCoin(). It should be removed
        // later (via coins_to_uncache) if this tx turns out to be invalid.
        if (!m_view.HaveCoin(txin.prevout)) {
            // Are inputs missing because we already have the tx?
            for (size_t out = 0; out < tx.vout.size(); out++) {
                // See if we have any output in the UTXO set.
                if (coins_cache.HaveCoin(COutPoint(hash, out))) {
                    return state.Invalid(TxValidationResult::TX_CONFLICT, "txn-already-known");
                }
            }
            // Otherwise assume this might be an orphan tx for which we just haven't seen parents yet
            return state.Invalid(TxValidationResult::TX_MISSING_INPUTS, "bad-txns-inputs-missingorspent");
        }
    }

    // Bring the best block into scope
    m_view.GetBestBlock();

    /* If this is a name update (or firstupdate), make sure that the
       existing name entry (if any) is in the dummy cache.  Otherwise
       tx validation done below (in CheckInputs) will not be correct.  */
    for (const auto& txout : tx.vout)
    {
        const CNameScript nameOp(txout.scriptPubKey);
        if (nameOp.isNameOp() && nameOp.isAnyUpdate())
        {
            const valtype& name = nameOp.getOpName();
            CNameData data;
            if (m_view.GetName(name, data))
                m_view.SetName(name, data, false);
        }
    }

    // we have all inputs cached now, so switch back to dummy (to protect
    // against bugs where we pull more inputs from disk that miss being added
    // to coins_to_uncache)
    m_view.SetBackend(m_dummy);

    // Only accept BIP68 sequence locked transactions that can be mined in the next
    // block; we don't want our mempool filled up with transactions that can't
    // be mined yet.
    // Must keep pool.cs for this unless we change CheckSequenceLocks to take a
    // CoinsViewCache instead of create its own
    if (!CheckSequenceLocks(m_pool, tx, STANDARD_LOCKTIME_VERIFY_FLAGS, &lp))
        return state.Invalid(TxValidationResult::TX_PREMATURE_SPEND, "non-BIP68-final");

<<<<<<< HEAD
    CAmount nFees = 0;
    if (!Consensus::CheckTxInputs(tx, state, m_view, g_chainman.m_blockman.GetSpendHeight(m_view), SCRIPT_VERIFY_NAMES_MEMPOOL, nFees)) {
=======
    if (!Consensus::CheckTxInputs(tx, state, m_view, g_chainman.m_blockman.GetSpendHeight(m_view), ws.m_base_fees)) {
>>>>>>> ac79600a
        return false; // state filled in by CheckTxInputs
    }

    // Check for non-standard pay-to-script-hash in inputs
    const auto& params = args.m_chainparams.GetConsensus();
    auto taproot_state = VersionBitsState(::ChainActive().Tip(), params, Consensus::DEPLOYMENT_TAPROOT, versionbitscache);
    if (fRequireStandard && !AreInputsStandard(tx, m_view, taproot_state == ThresholdState::ACTIVE)) {
        return state.Invalid(TxValidationResult::TX_INPUTS_NOT_STANDARD, "bad-txns-nonstandard-inputs");
    }

    // Check for non-standard witnesses.
    if (tx.HasWitness() && fRequireStandard && !IsWitnessStandard(tx, m_view))
        return state.Invalid(TxValidationResult::TX_WITNESS_MUTATED, "bad-witness-nonstandard");

    int64_t nSigOpsCost = GetTransactionSigOpCost(tx, m_view, STANDARD_SCRIPT_VERIFY_FLAGS);

    // nModifiedFees includes any fee deltas from PrioritiseTransaction
    nModifiedFees = ws.m_base_fees;
    m_pool.ApplyDelta(hash, nModifiedFees);

    // Keep track of transactions that spend a coinbase, which we re-scan
    // during reorgs to ensure COINBASE_MATURITY is still met.
    bool fSpendsCoinbase = false;
    for (const CTxIn &txin : tx.vin) {
        const Coin &coin = m_view.AccessCoin(txin.prevout);
        if (coin.IsCoinBase()) {
            fSpendsCoinbase = true;
            break;
        }
    }

    entry.reset(new CTxMemPoolEntry(ptx, ws.m_base_fees, nAcceptTime, ::ChainActive().Height(),
            fSpendsCoinbase, nSigOpsCost, lp));
    unsigned int nSize = entry->GetTxSize();

    if (nSigOpsCost > MAX_STANDARD_TX_SIGOPS_COST)
        return state.Invalid(TxValidationResult::TX_NOT_STANDARD, "bad-txns-too-many-sigops",
                strprintf("%d", nSigOpsCost));

    // No transactions are allowed below minRelayTxFee except from disconnected
    // blocks
    if (!bypass_limits && !CheckFeeRate(nSize, nModifiedFees, state)) return false;

    const CTxMemPool::setEntries setIterConflicting = m_pool.GetIterSet(setConflicts);
    // Calculate in-mempool ancestors, up to a limit.
    if (setConflicts.size() == 1) {
        // In general, when we receive an RBF transaction with mempool conflicts, we want to know whether we
        // would meet the chain limits after the conflicts have been removed. However, there isn't a practical
        // way to do this short of calculating the ancestor and descendant sets with an overlay cache of
        // changed mempool entries. Due to both implementation and runtime complexity concerns, this isn't
        // very realistic, thus we only ensure a limited set of transactions are RBF'able despite mempool
        // conflicts here. Importantly, we need to ensure that some transactions which were accepted using
        // the below carve-out are able to be RBF'ed, without impacting the security the carve-out provides
        // for off-chain contract systems (see link in the comment below).
        //
        // Specifically, the subset of RBF transactions which we allow despite chain limits are those which
        // conflict directly with exactly one other transaction (but may evict children of said transaction),
        // and which are not adding any new mempool dependencies. Note that the "no new mempool dependencies"
        // check is accomplished later, so we don't bother doing anything about it here, but if BIP 125 is
        // amended, we may need to move that check to here instead of removing it wholesale.
        //
        // Such transactions are clearly not merging any existing packages, so we are only concerned with
        // ensuring that (a) no package is growing past the package size (not count) limits and (b) we are
        // not allowing something to effectively use the (below) carve-out spot when it shouldn't be allowed
        // to.
        //
        // To check these we first check if we meet the RBF criteria, above, and increment the descendant
        // limits by the direct conflict and its descendants (as these are recalculated in
        // CalculateMempoolAncestors by assuming the new transaction being added is a new descendant, with no
        // removals, of each parent's existing dependent set). The ancestor count limits are unmodified (as
        // the ancestor limits should be the same for both our new transaction and any conflicts).
        // We don't bother incrementing m_limit_descendants by the full removal count as that limit never comes
        // into force here (as we're only adding a single transaction).
        assert(setIterConflicting.size() == 1);
        CTxMemPool::txiter conflict = *setIterConflicting.begin();

        m_limit_descendants += 1;
        m_limit_descendant_size += conflict->GetSizeWithDescendants();
    }

    std::string errString;
    if (!m_pool.CalculateMemPoolAncestors(*entry, setAncestors, m_limit_ancestors, m_limit_ancestor_size, m_limit_descendants, m_limit_descendant_size, errString)) {
        setAncestors.clear();
        // If CalculateMemPoolAncestors fails second time, we want the original error string.
        std::string dummy_err_string;
        // Contracting/payment channels CPFP carve-out:
        // If the new transaction is relatively small (up to 40k weight)
        // and has at most one ancestor (ie ancestor limit of 2, including
        // the new transaction), allow it if its parent has exactly the
        // descendant limit descendants.
        //
        // This allows protocols which rely on distrusting counterparties
        // being able to broadcast descendants of an unconfirmed transaction
        // to be secure by simply only having two immediately-spendable
        // outputs - one for each counterparty. For more info on the uses for
        // this, see https://lists.linuxfoundation.org/pipermail/bitcoin-dev/2018-November/016518.html
        if (nSize >  EXTRA_DESCENDANT_TX_SIZE_LIMIT ||
                !m_pool.CalculateMemPoolAncestors(*entry, setAncestors, 2, m_limit_ancestor_size, m_limit_descendants + 1, m_limit_descendant_size + EXTRA_DESCENDANT_TX_SIZE_LIMIT, dummy_err_string)) {
            return state.Invalid(TxValidationResult::TX_MEMPOOL_POLICY, "too-long-mempool-chain", errString);
        }
    }

    // A transaction that spends outputs that would be replaced by it is invalid. Now
    // that we have the set of all ancestors we can detect this
    // pathological case by making sure setConflicts and setAncestors don't
    // intersect.
    for (CTxMemPool::txiter ancestorIt : setAncestors)
    {
        const uint256 &hashAncestor = ancestorIt->GetTx().GetHash();
        if (setConflicts.count(hashAncestor))
        {
            return state.Invalid(TxValidationResult::TX_CONSENSUS, "bad-txns-spends-conflicting-tx",
                    strprintf("%s spends conflicting transaction %s",
                        hash.ToString(),
                        hashAncestor.ToString()));
        }
    }

    // Check if it's economically rational to mine this transaction rather
    // than the ones it replaces.
    nConflictingFees = 0;
    nConflictingSize = 0;
    uint64_t nConflictingCount = 0;

    // If we don't hold the lock allConflicting might be incomplete; the
    // subsequent RemoveStaged() and addUnchecked() calls don't guarantee
    // mempool consistency for us.
    fReplacementTransaction = setConflicts.size();
    if (fReplacementTransaction)
    {
        CFeeRate newFeeRate(nModifiedFees, nSize);
        std::set<uint256> setConflictsParents;
        const int maxDescendantsToVisit = 100;
        for (const auto& mi : setIterConflicting) {
            // Don't allow the replacement to reduce the feerate of the
            // mempool.
            //
            // We usually don't want to accept replacements with lower
            // feerates than what they replaced as that would lower the
            // feerate of the next block. Requiring that the feerate always
            // be increased is also an easy-to-reason about way to prevent
            // DoS attacks via replacements.
            //
            // We only consider the feerates of transactions being directly
            // replaced, not their indirect descendants. While that does
            // mean high feerate children are ignored when deciding whether
            // or not to replace, we do require the replacement to pay more
            // overall fees too, mitigating most cases.
            CFeeRate oldFeeRate(mi->GetModifiedFee(), mi->GetTxSize());
            if (newFeeRate <= oldFeeRate)
            {
                return state.Invalid(TxValidationResult::TX_MEMPOOL_POLICY, "insufficient fee",
                        strprintf("rejecting replacement %s; new feerate %s <= old feerate %s",
                            hash.ToString(),
                            newFeeRate.ToString(),
                            oldFeeRate.ToString()));
            }

            for (const CTxIn &txin : mi->GetTx().vin)
            {
                setConflictsParents.insert(txin.prevout.hash);
            }

            nConflictingCount += mi->GetCountWithDescendants();
        }
        // This potentially overestimates the number of actual descendants
        // but we just want to be conservative to avoid doing too much
        // work.
        if (nConflictingCount <= maxDescendantsToVisit) {
            // If not too many to replace, then calculate the set of
            // transactions that would have to be evicted
            for (CTxMemPool::txiter it : setIterConflicting) {
                m_pool.CalculateDescendants(it, allConflicting);
            }
            for (CTxMemPool::txiter it : allConflicting) {
                nConflictingFees += it->GetModifiedFee();
                nConflictingSize += it->GetTxSize();
            }
        } else {
            return state.Invalid(TxValidationResult::TX_MEMPOOL_POLICY, "too many potential replacements",
                    strprintf("rejecting replacement %s; too many potential replacements (%d > %d)\n",
                        hash.ToString(),
                        nConflictingCount,
                        maxDescendantsToVisit));
        }

        for (unsigned int j = 0; j < tx.vin.size(); j++)
        {
            // We don't want to accept replacements that require low
            // feerate junk to be mined first. Ideally we'd keep track of
            // the ancestor feerates and make the decision based on that,
            // but for now requiring all new inputs to be confirmed works.
            //
            // Note that if you relax this to make RBF a little more useful,
            // this may break the CalculateMempoolAncestors RBF relaxation,
            // above. See the comment above the first CalculateMempoolAncestors
            // call for more info.
            if (!setConflictsParents.count(tx.vin[j].prevout.hash))
            {
                // Rather than check the UTXO set - potentially expensive -
                // it's cheaper to just check if the new input refers to a
                // tx that's in the mempool.
                if (m_pool.exists(tx.vin[j].prevout.hash)) {
                    return state.Invalid(TxValidationResult::TX_MEMPOOL_POLICY, "replacement-adds-unconfirmed",
                            strprintf("replacement %s adds unconfirmed input, idx %d",
                                hash.ToString(), j));
                }
            }
        }

        // The replacement must pay greater fees than the transactions it
        // replaces - if we did the bandwidth used by those conflicting
        // transactions would not be paid for.
        if (nModifiedFees < nConflictingFees)
        {
            return state.Invalid(TxValidationResult::TX_MEMPOOL_POLICY, "insufficient fee",
                    strprintf("rejecting replacement %s, less fees than conflicting txs; %s < %s",
                        hash.ToString(), FormatMoney(nModifiedFees), FormatMoney(nConflictingFees)));
        }

        // Finally in addition to paying more fees than the conflicts the
        // new transaction must pay for its own bandwidth.
        CAmount nDeltaFees = nModifiedFees - nConflictingFees;
        if (nDeltaFees < ::incrementalRelayFee.GetFee(nSize))
        {
            return state.Invalid(TxValidationResult::TX_MEMPOOL_POLICY, "insufficient fee",
                    strprintf("rejecting replacement %s, not enough additional fees to relay; %s < %s",
                        hash.ToString(),
                        FormatMoney(nDeltaFees),
                        FormatMoney(::incrementalRelayFee.GetFee(nSize))));
        }
    }
    return true;
}

bool MemPoolAccept::PolicyScriptChecks(const ATMPArgs& args, Workspace& ws, PrecomputedTransactionData& txdata)
{
    const CTransaction& tx = *ws.m_ptx;
    TxValidationState& state = ws.m_state;

    constexpr unsigned int scriptVerifyFlags = STANDARD_SCRIPT_VERIFY_FLAGS | SCRIPT_VERIFY_NAMES_MEMPOOL;

    // Check input scripts and signatures.
    // This is done last to help prevent CPU exhaustion denial-of-service attacks.
    if (!CheckInputScripts(tx, state, m_view, scriptVerifyFlags, true, false, txdata)) {
        // SCRIPT_VERIFY_CLEANSTACK requires SCRIPT_VERIFY_WITNESS, so we
        // need to turn both off, and compare against just turning off CLEANSTACK
        // to see if the failure is specifically due to witness validation.
        TxValidationState state_dummy; // Want reported failures to be from first CheckInputScripts
        if (!tx.HasWitness() && CheckInputScripts(tx, state_dummy, m_view, scriptVerifyFlags & ~(SCRIPT_VERIFY_WITNESS | SCRIPT_VERIFY_CLEANSTACK), true, false, txdata) &&
                !CheckInputScripts(tx, state_dummy, m_view, scriptVerifyFlags & ~SCRIPT_VERIFY_CLEANSTACK, true, false, txdata)) {
            // Only the witness is missing, so the transaction itself may be fine.
            state.Invalid(TxValidationResult::TX_WITNESS_STRIPPED,
                    state.GetRejectReason(), state.GetDebugMessage());
        }
        return false; // state filled in by CheckInputScripts
    }

    return true;
}

bool MemPoolAccept::ConsensusScriptChecks(const ATMPArgs& args, Workspace& ws, PrecomputedTransactionData& txdata)
{
    const CTransaction& tx = *ws.m_ptx;
    const uint256& hash = ws.m_hash;
    TxValidationState& state = ws.m_state;
    const CChainParams& chainparams = args.m_chainparams;

    // Check again against the current block tip's script verification
    // flags to cache our script execution flags. This is, of course,
    // useless if the next block has different script flags from the
    // previous one, but because the cache tracks script flags for us it
    // will auto-invalidate and we'll just have a few blocks of extra
    // misses on soft-fork activation.
    //
    // This is also useful in case of bugs in the standard flags that cause
    // transactions to pass as valid when they're actually invalid. For
    // instance the STRICTENC flag was incorrectly allowing certain
    // CHECKSIG NOT scripts to pass, even though they were invalid.
    //
    // There is a similar check in CreateNewBlock() to prevent creating
    // invalid blocks (using TestBlockValidity), however allowing such
    // transactions into the mempool can be exploited as a DoS attack.
    //
    // Namecoin actually allows some scripts into the mempool that would
    // not (yet) be valid in a block, namely premature NAME_FIRSTUPDATE's.
    // Thus add the mempool-flag here.
    unsigned int currentBlockScriptVerifyFlags = GetBlockScriptFlags(::ChainActive().Tip(), chainparams.GetConsensus());
    currentBlockScriptVerifyFlags |= SCRIPT_VERIFY_NAMES_MEMPOOL;
    if (!CheckInputsFromMempoolAndCache(tx, state, m_view, m_pool, currentBlockScriptVerifyFlags, txdata)) {
        return error("%s: BUG! PLEASE REPORT THIS! CheckInputScripts failed against latest-block but not STANDARD flags %s, %s",
                __func__, hash.ToString(), state.ToString());
    }

    return true;
}

bool MemPoolAccept::Finalize(const ATMPArgs& args, Workspace& ws)
{
    const CTransaction& tx = *ws.m_ptx;
    const uint256& hash = ws.m_hash;
    TxValidationState& state = ws.m_state;
    const bool bypass_limits = args.m_bypass_limits;

    CTxMemPool::setEntries& allConflicting = ws.m_all_conflicting;
    CTxMemPool::setEntries& setAncestors = ws.m_ancestors;
    const CAmount& nModifiedFees = ws.m_modified_fees;
    const CAmount& nConflictingFees = ws.m_conflicting_fees;
    const size_t& nConflictingSize = ws.m_conflicting_size;
    const bool fReplacementTransaction = ws.m_replacement_transaction;
    std::unique_ptr<CTxMemPoolEntry>& entry = ws.m_entry;

    // Remove conflicting transactions from the mempool
    for (CTxMemPool::txiter it : allConflicting)
    {
        LogPrint(BCLog::MEMPOOL, "replacing tx %s with %s for %s additional fees, %d delta bytes\n",
                it->GetTx().GetHash().ToString(),
                hash.ToString(),
                FormatMoney(nModifiedFees - nConflictingFees),
                (int)entry->GetTxSize() - (int)nConflictingSize);
        ws.m_replaced_transactions.push_back(it->GetSharedTx());
    }
    m_pool.RemoveStaged(allConflicting, false, MemPoolRemovalReason::REPLACED);

    // This transaction should only count for fee estimation if:
    // - it isn't a BIP 125 replacement transaction (may not be widely supported)
    // - it's not being re-added during a reorg which bypasses typical mempool fee limits
    // - the node is not behind
    // - the transaction is not dependent on any other transactions in the mempool
    bool validForFeeEstimation = !fReplacementTransaction && !bypass_limits && IsCurrentForFeeEstimation() && m_pool.HasNoInputsOf(tx);

    // Store transaction in memory
    m_pool.addUnchecked(*entry, setAncestors, validForFeeEstimation);

    // trim mempool and check if tx was trimmed
    if (!bypass_limits) {
        LimitMempoolSize(m_pool, gArgs.GetArg("-maxmempool", DEFAULT_MAX_MEMPOOL_SIZE) * 1000000, std::chrono::hours{gArgs.GetArg("-mempoolexpiry", DEFAULT_MEMPOOL_EXPIRY)});
        if (!m_pool.exists(hash))
            return state.Invalid(TxValidationResult::TX_MEMPOOL_POLICY, "mempool full");
    }
    return true;
}

MempoolAcceptResult MemPoolAccept::AcceptSingleTransaction(const CTransactionRef& ptx, ATMPArgs& args)
{
    AssertLockHeld(cs_main);
    LOCK(m_pool.cs); // mempool "read lock" (held through GetMainSignals().TransactionAddedToMempool())

    Workspace ws(ptx);

    if (!PreChecks(args, ws)) return MempoolAcceptResult(ws.m_state);

    // Only compute the precomputed transaction data if we need to verify
    // scripts (ie, other policy checks pass). We perform the inexpensive
    // checks first and avoid hashing and signature verification unless those
    // checks pass, to mitigate CPU exhaustion denial-of-service attacks.
    PrecomputedTransactionData txdata;

    if (!PolicyScriptChecks(args, ws, txdata)) return MempoolAcceptResult(ws.m_state);

    if (!ConsensusScriptChecks(args, ws, txdata)) return MempoolAcceptResult(ws.m_state);

    // Tx was accepted, but not added
    if (args.m_test_accept) {
        return MempoolAcceptResult(std::move(ws.m_replaced_transactions), ws.m_base_fees);
    }

    if (!Finalize(args, ws)) return MempoolAcceptResult(ws.m_state);

    GetMainSignals().TransactionAddedToMempool(ptx, m_pool.GetAndIncrementSequence());

    return MempoolAcceptResult(std::move(ws.m_replaced_transactions), ws.m_base_fees);
}

} // anon namespace

/** (try to) add transaction to memory pool with a specified acceptance time **/
static MempoolAcceptResult AcceptToMemoryPoolWithTime(const CChainParams& chainparams, CTxMemPool& pool,
                                                      const CTransactionRef &tx, int64_t nAcceptTime,
                                                      bool bypass_limits, bool test_accept)
                                                      EXCLUSIVE_LOCKS_REQUIRED(cs_main)
{
    std::vector<COutPoint> coins_to_uncache;
    MemPoolAccept::ATMPArgs args { chainparams, nAcceptTime, bypass_limits, coins_to_uncache, test_accept };

    const MempoolAcceptResult result = MemPoolAccept(pool).AcceptSingleTransaction(tx, args);
    if (result.m_result_type != MempoolAcceptResult::ResultType::VALID) {
        // Remove coins that were not present in the coins cache before calling ATMPW;
        // this is to prevent memory DoS in case we receive a large number of
        // invalid transactions that attempt to overrun the in-memory coins cache
        // (`CCoinsViewCache::cacheCoins`).

        for (const COutPoint& hashTx : coins_to_uncache)
            ::ChainstateActive().CoinsTip().Uncache(hashTx);
    }
    // After we've (potentially) uncached entries, ensure our coins cache is still within its size limits
    BlockValidationState state_dummy;
    ::ChainstateActive().FlushStateToDisk(chainparams, state_dummy, FlushStateMode::PERIODIC);
    return result;
}

MempoolAcceptResult AcceptToMemoryPool(CTxMemPool& pool, const CTransactionRef &tx, bool bypass_limits, bool test_accept)
{
    return AcceptToMemoryPoolWithTime(Params(), pool, tx, GetTime(), bypass_limits, test_accept);
}

CTransactionRef GetTransaction(const CBlockIndex* const block_index, const CTxMemPool* const mempool, const uint256& hash, const Consensus::Params& consensusParams, uint256& hashBlock)
{
    LOCK(cs_main);

    if (block_index) {
        CBlock block;
        if (ReadBlockFromDisk(block, block_index, consensusParams)) {
            for (const auto& tx : block.vtx) {
                if (tx->GetHash() == hash) {
                    hashBlock = block_index->GetBlockHash();
                    return tx;
                }
            }
        }
        return nullptr;
    }
    if (mempool) {
        CTransactionRef ptx = mempool->get(hash);
        if (ptx) return ptx;
    }
    if (g_txindex) {
        CTransactionRef tx;
        if (g_txindex->FindTx(hash, hashBlock, tx)) return tx;
    }
    return nullptr;
}

//////////////////////////////////////////////////////////////////////////////
//
// CBlock and CBlockIndex
//

bool CheckProofOfWork(const CBlockHeader& block, const Consensus::Params& params)
{
    /* Except for legacy blocks with full version 1, ensure that
       the chain ID is correct.  Legacy blocks are not allowed since
       the merge-mining start, which is checked in AcceptBlockHeader
       where the height is known.  */
    if (!block.IsLegacy() && params.fStrictChainId
        && block.GetChainId() != params.nAuxpowChainId)
        return error("%s : block does not have our chain ID"
                     " (got %d, expected %d, full nVersion %d)",
                     __func__, block.GetChainId(),
                     params.nAuxpowChainId, block.nVersion);

    /* If there is no auxpow, just check the block hash.  */
    if (!block.auxpow)
    {
        if (block.IsAuxpow())
            return error("%s : no auxpow on block with auxpow version",
                         __func__);

        if (!CheckProofOfWork(block.GetHash(), block.nBits, params))
            return error("%s : non-AUX proof of work failed", __func__);

        return true;
    }

    /* We have auxpow.  Check it.  */

    if (!block.IsAuxpow())
        return error("%s : auxpow on block with non-auxpow version", __func__);

    /* Temporary check:  Disallow parent blocks with auxpow version.  This is
       for compatibility with the old client.  */
    /* FIXME: Remove this check with a hardfork later on.  */
    if (block.auxpow->getParentBlock().IsAuxpow())
        return error("%s : auxpow parent block has auxpow version", __func__);

    if (!CheckProofOfWork(block.auxpow->getParentBlockHash(), block.nBits, params))
        return error("%s : AUX proof of work failed", __func__);
    if (!block.auxpow->check(block.GetHash(), block.GetChainId(), params))
        return error("%s : AUX POW is not valid", __func__);

    return true;
}

static bool WriteBlockToDisk(const CBlock& block, FlatFilePos& pos, const CMessageHeader::MessageStartChars& messageStart)
{
    // Open history file to append
    CAutoFile fileout(OpenBlockFile(pos), SER_DISK, CLIENT_VERSION);
    if (fileout.IsNull())
        return error("WriteBlockToDisk: OpenBlockFile failed");

    // Write index header
    unsigned int nSize = GetSerializeSize(block, fileout.GetVersion());
    fileout << messageStart << nSize;

    // Write block
    long fileOutPos = ftell(fileout.Get());
    if (fileOutPos < 0)
        return error("WriteBlockToDisk: ftell failed");
    pos.nPos = (unsigned int)fileOutPos;
    fileout << block;

    return true;
}

/* Generic implementation of block reading that can handle
   both a block and its header.  */

template<typename T>
static bool ReadBlockOrHeader(T& block, const FlatFilePos& pos, const Consensus::Params& consensusParams)
{
    block.SetNull();

    // Open history file to read
    CAutoFile filein(OpenBlockFile(pos, true), SER_DISK, CLIENT_VERSION);
    if (filein.IsNull())
        return error("ReadBlockFromDisk: OpenBlockFile failed for %s", pos.ToString());

    // Read block
    try {
        filein >> block;
    }
    catch (const std::exception& e) {
        return error("%s: Deserialize or I/O error - %s at %s", __func__, e.what(), pos.ToString());
    }

    // Check the header
    if (!CheckProofOfWork(block, consensusParams))
        return error("ReadBlockFromDisk: Errors in block header at %s", pos.ToString());

    // Signet only: check block solution
    if (consensusParams.signet_blocks && !CheckSignetBlockSolution(block, consensusParams)) {
        return error("ReadBlockFromDisk: Errors in block solution at %s", pos.ToString());
    }

    return true;
}

template<typename T>
static bool ReadBlockOrHeader(T& block, const CBlockIndex* pindex, const Consensus::Params& consensusParams)
{
    FlatFilePos blockPos;
    {
        LOCK(cs_main);
        blockPos = pindex->GetBlockPos();
    }

    if (!ReadBlockOrHeader(block, blockPos, consensusParams))
        return false;
    if (block.GetHash() != pindex->GetBlockHash())
        return error("ReadBlockFromDisk(CBlock&, CBlockIndex*): GetHash() doesn't match index for %s at %s",
                pindex->ToString(), pindex->GetBlockPos().ToString());
    return true;
}

bool ReadBlockFromDisk(CBlock& block, const FlatFilePos& pos, const Consensus::Params& consensusParams)
{
    return ReadBlockOrHeader(block, pos, consensusParams);
}

bool ReadBlockFromDisk(CBlock& block, const CBlockIndex* pindex, const Consensus::Params& consensusParams)
{
    return ReadBlockOrHeader(block, pindex, consensusParams);
}

bool ReadBlockHeaderFromDisk(CBlockHeader& block, const CBlockIndex* pindex, const Consensus::Params& consensusParams)
{
    return ReadBlockOrHeader(block, pindex, consensusParams);
}

bool ReadRawBlockFromDisk(std::vector<uint8_t>& block, const FlatFilePos& pos, const CMessageHeader::MessageStartChars& message_start)
{
    FlatFilePos hpos = pos;
    hpos.nPos -= 8; // Seek back 8 bytes for meta header
    CAutoFile filein(OpenBlockFile(hpos, true), SER_DISK, CLIENT_VERSION);
    if (filein.IsNull()) {
        return error("%s: OpenBlockFile failed for %s", __func__, pos.ToString());
    }

    try {
        CMessageHeader::MessageStartChars blk_start;
        unsigned int blk_size;

        filein >> blk_start >> blk_size;

        if (memcmp(blk_start, message_start, CMessageHeader::MESSAGE_START_SIZE)) {
            return error("%s: Block magic mismatch for %s: %s versus expected %s", __func__, pos.ToString(),
                    HexStr(blk_start),
                    HexStr(message_start));
        }

        if (blk_size > MAX_SIZE) {
            return error("%s: Block data is larger than maximum deserialization size for %s: %s versus %s", __func__, pos.ToString(),
                    blk_size, MAX_SIZE);
        }

        block.resize(blk_size); // Zeroing of memory is intentional here
        filein.read((char*)block.data(), blk_size);
    } catch(const std::exception& e) {
        return error("%s: Read from block file failed: %s for %s", __func__, e.what(), pos.ToString());
    }

    return true;
}

bool ReadRawBlockFromDisk(std::vector<uint8_t>& block, const CBlockIndex* pindex, const CMessageHeader::MessageStartChars& message_start)
{
    FlatFilePos block_pos;
    {
        LOCK(cs_main);
        block_pos = pindex->GetBlockPos();
    }

    return ReadRawBlockFromDisk(block, block_pos, message_start);
}

CAmount GetBlockSubsidy(int nHeight, const Consensus::Params& consensusParams)
{
    int halvings = nHeight / consensusParams.nSubsidyHalvingInterval;
    // Force block reward to zero when right shift is undefined.
    if (halvings >= 64)
        return 0;

    CAmount nSubsidy = 50 * COIN;
    // Subsidy is cut in half every 210,000 blocks which will occur approximately every 4 years.
    nSubsidy >>= halvings;
    return nSubsidy;
}

CoinsViews::CoinsViews(
    std::string ldb_name,
    size_t cache_size_bytes,
    bool in_memory,
    bool should_wipe) : m_dbview(
                            GetDataDir() / ldb_name, cache_size_bytes, in_memory, should_wipe),
                        m_catcherview(&m_dbview) {}

void CoinsViews::InitCache()
{
    m_cacheview = MakeUnique<CCoinsViewCache>(&m_catcherview);
}

CChainState::CChainState(CTxMemPool& mempool, BlockManager& blockman, uint256 from_snapshot_blockhash)
    : m_mempool(mempool),
      m_blockman(blockman),
      m_from_snapshot_blockhash(from_snapshot_blockhash) {}

void CChainState::InitCoinsDB(
    size_t cache_size_bytes,
    bool in_memory,
    bool should_wipe,
    std::string leveldb_name)
{
    if (!m_from_snapshot_blockhash.IsNull()) {
        leveldb_name += "_" + m_from_snapshot_blockhash.ToString();
    }

    m_coins_views = MakeUnique<CoinsViews>(
        leveldb_name, cache_size_bytes, in_memory, should_wipe);
}

void CChainState::InitCoinsCache(size_t cache_size_bytes)
{
    assert(m_coins_views != nullptr);
    m_coinstip_cache_size_bytes = cache_size_bytes;
    m_coins_views->InitCache();
}

// Note that though this is marked const, we may end up modifying `m_cached_finished_ibd`, which
// is a performance-related implementation detail. This function must be marked
// `const` so that `CValidationInterface` clients (which are given a `const CChainState*`)
// can call it.
//
bool CChainState::IsInitialBlockDownload() const
{
    // Optimization: pre-test latch before taking the lock.
    if (m_cached_finished_ibd.load(std::memory_order_relaxed))
        return false;

    LOCK(cs_main);
    if (m_cached_finished_ibd.load(std::memory_order_relaxed))
        return false;
    if (fImporting || fReindex)
        return true;
    if (m_chain.Tip() == nullptr)
        return true;
    if (m_chain.Tip()->nChainWork < nMinimumChainWork)
        return true;
    if (m_chain.Tip()->GetBlockTime() < (GetTime() - nMaxTipAge))
        return true;
    LogPrintf("Leaving InitialBlockDownload (latching to false)\n");
    m_cached_finished_ibd.store(true, std::memory_order_relaxed);
    return false;
}

static void AlertNotify(const std::string& strMessage)
{
    uiInterface.NotifyAlertChanged();
#if HAVE_SYSTEM
    std::string strCmd = gArgs.GetArg("-alertnotify", "");
    if (strCmd.empty()) return;

    // Alert text should be plain ascii coming from a trusted source, but to
    // be safe we first strip anything not in safeChars, then add single quotes around
    // the whole string before passing it to the shell:
    std::string singleQuote("'");
    std::string safeStatus = SanitizeString(strMessage);
    safeStatus = singleQuote+safeStatus+singleQuote;
    boost::replace_all(strCmd, "%s", safeStatus);

    std::thread t(runCommand, strCmd);
    t.detach(); // thread runs free
#endif
}

static void CheckForkWarningConditions() EXCLUSIVE_LOCKS_REQUIRED(cs_main)
{
    AssertLockHeld(cs_main);
    // Before we get past initial download, we cannot reliably alert about forks
    // (we assume we don't get stuck on a fork before finishing our initial sync)
    if (::ChainstateActive().IsInitialBlockDownload()) {
        return;
    }

    if (pindexBestInvalid && pindexBestInvalid->nChainWork > ::ChainActive().Tip()->nChainWork + (GetBlockProof(*::ChainActive().Tip()) * 6)) {
        LogPrintf("%s: Warning: Found invalid chain at least ~6 blocks longer than our best chain.\nChain state database corruption likely.\n", __func__);
        SetfLargeWorkInvalidChainFound(true);
    } else {
        SetfLargeWorkInvalidChainFound(false);
    }
}

// Called both upon regular invalid block discovery *and* InvalidateBlock
void static InvalidChainFound(CBlockIndex* pindexNew) EXCLUSIVE_LOCKS_REQUIRED(cs_main)
{
    if (!pindexBestInvalid || pindexNew->nChainWork > pindexBestInvalid->nChainWork)
        pindexBestInvalid = pindexNew;
    if (pindexBestHeader != nullptr && pindexBestHeader->GetAncestor(pindexNew->nHeight) == pindexNew) {
        pindexBestHeader = ::ChainActive().Tip();
    }

    LogPrintf("%s: invalid block=%s  height=%d  log2_work=%f  date=%s\n", __func__,
      pindexNew->GetBlockHash().ToString(), pindexNew->nHeight,
      log(pindexNew->nChainWork.getdouble())/log(2.0), FormatISO8601DateTime(pindexNew->GetBlockTime()));
    CBlockIndex *tip = ::ChainActive().Tip();
    assert (tip);
    LogPrintf("%s:  current best=%s  height=%d  log2_work=%f  date=%s\n", __func__,
      tip->GetBlockHash().ToString(), ::ChainActive().Height(), log(tip->nChainWork.getdouble())/log(2.0),
      FormatISO8601DateTime(tip->GetBlockTime()));
    CheckForkWarningConditions();
}

// Same as InvalidChainFound, above, except not called directly from InvalidateBlock,
// which does its own setBlockIndexCandidates manageent.
void CChainState::InvalidBlockFound(CBlockIndex *pindex, const BlockValidationState &state) {
    if (state.GetResult() != BlockValidationResult::BLOCK_MUTATED) {
        pindex->nStatus |= BLOCK_FAILED_VALID;
        m_blockman.m_failed_blocks.insert(pindex);
        setDirtyBlockIndex.insert(pindex);
        setBlockIndexCandidates.erase(pindex);
        InvalidChainFound(pindex);
    }
}

void UpdateCoins(const CTransaction& tx, CCoinsViewCache& inputs, CTxUndo &txundo, int nHeight)
{
    // mark inputs spent
    if (!tx.IsCoinBase()) {
        txundo.vprevout.reserve(tx.vin.size());
        for (const CTxIn &txin : tx.vin) {
            txundo.vprevout.emplace_back();
            bool is_spent = inputs.SpendCoin(txin.prevout, &txundo.vprevout.back());
            assert(is_spent);
        }
    }
    // add outputs
    AddCoins(inputs, tx, nHeight);
}

void UpdateCoins(const CTransaction& tx, CCoinsViewCache& inputs, int nHeight)
{
    CTxUndo txundo;
    UpdateCoins(tx, inputs, txundo, nHeight);
}

bool CScriptCheck::operator()() {
    const CScript &scriptSig = ptxTo->vin[nIn].scriptSig;
    const CScriptWitness *witness = &ptxTo->vin[nIn].scriptWitness;
    return VerifyScript(scriptSig, m_tx_out.scriptPubKey, witness, nFlags, CachingTransactionSignatureChecker(ptxTo, nIn, m_tx_out.nValue, cacheStore, *txdata), &error);
}

int BlockManager::GetSpendHeight(const CCoinsViewCache& inputs)
{
    AssertLockHeld(cs_main);
    assert(std::addressof(g_chainman.m_blockman) == std::addressof(*this));
    CBlockIndex* pindexPrev = LookupBlockIndex(inputs.GetBestBlock());
    return pindexPrev->nHeight + 1;
}


static CuckooCache::cache<uint256, SignatureCacheHasher> g_scriptExecutionCache;
static CSHA256 g_scriptExecutionCacheHasher;

void InitScriptExecutionCache() {
    // Setup the salted hasher
    uint256 nonce = GetRandHash();
    // We want the nonce to be 64 bytes long to force the hasher to process
    // this chunk, which makes later hash computations more efficient. We
    // just write our 32-byte entropy twice to fill the 64 bytes.
    g_scriptExecutionCacheHasher.Write(nonce.begin(), 32);
    g_scriptExecutionCacheHasher.Write(nonce.begin(), 32);
    // nMaxCacheSize is unsigned. If -maxsigcachesize is set to zero,
    // setup_bytes creates the minimum possible cache (2 elements).
    size_t nMaxCacheSize = std::min(std::max((int64_t)0, gArgs.GetArg("-maxsigcachesize", DEFAULT_MAX_SIG_CACHE_SIZE) / 2), MAX_MAX_SIG_CACHE_SIZE) * ((size_t) 1 << 20);
    size_t nElems = g_scriptExecutionCache.setup_bytes(nMaxCacheSize);
    LogPrintf("Using %zu MiB out of %zu/2 requested for script execution cache, able to store %zu elements\n",
            (nElems*sizeof(uint256)) >>20, (nMaxCacheSize*2)>>20, nElems);
}

/**
 * Check whether all of this transaction's input scripts succeed.
 *
 * This involves ECDSA signature checks so can be computationally intensive. This function should
 * only be called after the cheap sanity checks in CheckTxInputs passed.
 *
 * If pvChecks is not nullptr, script checks are pushed onto it instead of being performed inline. Any
 * script checks which are not necessary (eg due to script execution cache hits) are, obviously,
 * not pushed onto pvChecks/run.
 *
 * Setting cacheSigStore/cacheFullScriptStore to false will remove elements from the corresponding cache
 * which are matched. This is useful for checking blocks where we will likely never need the cache
 * entry again.
 *
 * Note that we may set state.reason to NOT_STANDARD for extra soft-fork flags in flags, block-checking
 * callers should probably reset it to CONSENSUS in such cases.
 *
 * Non-static (and re-declared) in src/test/txvalidationcache_tests.cpp
 */
bool CheckInputScripts(const CTransaction& tx, TxValidationState &state, const CCoinsViewCache &inputs, unsigned int flags, bool cacheSigStore, bool cacheFullScriptStore, PrecomputedTransactionData& txdata, std::vector<CScriptCheck> *pvChecks) EXCLUSIVE_LOCKS_REQUIRED(cs_main)
{
    if (tx.IsCoinBase()) return true;

    if (pvChecks) {
        pvChecks->reserve(tx.vin.size());
    }

    // First check if script executions have been cached with the same
    // flags. Note that this assumes that the inputs provided are
    // correct (ie that the transaction hash which is in tx's prevouts
    // properly commits to the scriptPubKey in the inputs view of that
    // transaction).
    uint256 hashCacheEntry;
    CSHA256 hasher = g_scriptExecutionCacheHasher;
    hasher.Write(tx.GetWitnessHash().begin(), 32).Write((unsigned char*)&flags, sizeof(flags)).Finalize(hashCacheEntry.begin());
    AssertLockHeld(cs_main); //TODO: Remove this requirement by making CuckooCache not require external locks
    if (g_scriptExecutionCache.contains(hashCacheEntry, !cacheFullScriptStore)) {
        return true;
    }

    if (!txdata.m_spent_outputs_ready) {
        std::vector<CTxOut> spent_outputs;
        spent_outputs.reserve(tx.vin.size());

        for (const auto& txin : tx.vin) {
            const COutPoint& prevout = txin.prevout;
            const Coin& coin = inputs.AccessCoin(prevout);
            assert(!coin.IsSpent());
            spent_outputs.emplace_back(coin.out);
        }
        txdata.Init(tx, std::move(spent_outputs));
    }
    assert(txdata.m_spent_outputs.size() == tx.vin.size());

    for (unsigned int i = 0; i < tx.vin.size(); i++) {

        // We very carefully only pass in things to CScriptCheck which
        // are clearly committed to by tx' witness hash. This provides
        // a sanity check that our caching is not introducing consensus
        // failures through additional data in, eg, the coins being
        // spent being checked as a part of CScriptCheck.

        // Verify signature
        CScriptCheck check(txdata.m_spent_outputs[i], tx, i, flags, cacheSigStore, &txdata);
        if (pvChecks) {
            pvChecks->push_back(CScriptCheck());
            check.swap(pvChecks->back());
        } else if (!check()) {
            if (flags & STANDARD_NOT_MANDATORY_VERIFY_FLAGS) {
                // Check whether the failure was caused by a
                // non-mandatory script verification check, such as
                // non-standard DER encodings or non-null dummy
                // arguments; if so, ensure we return NOT_STANDARD
                // instead of CONSENSUS to avoid downstream users
                // splitting the network between upgraded and
                // non-upgraded nodes by banning CONSENSUS-failing
                // data providers.
                CScriptCheck check2(txdata.m_spent_outputs[i], tx, i,
                        flags & ~STANDARD_NOT_MANDATORY_VERIFY_FLAGS, cacheSigStore, &txdata);
                if (check2())
                    return state.Invalid(TxValidationResult::TX_NOT_STANDARD, strprintf("non-mandatory-script-verify-flag (%s)", ScriptErrorString(check.GetScriptError())));
            }
            // MANDATORY flag failures correspond to
            // TxValidationResult::TX_CONSENSUS. Because CONSENSUS
            // failures are the most serious case of validation
            // failures, we may need to consider using
            // RECENT_CONSENSUS_CHANGE for any script failure that
            // could be due to non-upgraded nodes which we may want to
            // support, to avoid splitting the network (but this
            // depends on the details of how net_processing handles
            // such errors).
            return state.Invalid(TxValidationResult::TX_CONSENSUS, strprintf("mandatory-script-verify-flag-failed (%s)", ScriptErrorString(check.GetScriptError())));
        }
    }

    if (cacheFullScriptStore && !pvChecks) {
        // We executed all of the provided scripts, and were told to
        // cache the result. Do so now.
        g_scriptExecutionCache.insert(hashCacheEntry);
    }

    return true;
}

static bool UndoWriteToDisk(const CBlockUndo& blockundo, FlatFilePos& pos, const uint256& hashBlock, const CMessageHeader::MessageStartChars& messageStart)
{
    // Open history file to append
    CAutoFile fileout(OpenUndoFile(pos), SER_DISK, CLIENT_VERSION);
    if (fileout.IsNull())
        return error("%s: OpenUndoFile failed", __func__);

    // Write index header
    unsigned int nSize = GetSerializeSize(blockundo, fileout.GetVersion());
    fileout << messageStart << nSize;

    // Write undo data
    long fileOutPos = ftell(fileout.Get());
    if (fileOutPos < 0)
        return error("%s: ftell failed", __func__);
    pos.nPos = (unsigned int)fileOutPos;
    fileout << blockundo;

    // calculate & write checksum
    CHashWriter hasher(SER_GETHASH, PROTOCOL_VERSION);
    hasher << hashBlock;
    hasher << blockundo;
    fileout << hasher.GetHash();

    return true;
}

bool UndoReadFromDisk(CBlockUndo& blockundo, const CBlockIndex* pindex)
{
    FlatFilePos pos = pindex->GetUndoPos();
    if (pos.IsNull()) {
        return error("%s: no undo data available", __func__);
    }

    // Open history file to read
    CAutoFile filein(OpenUndoFile(pos, true), SER_DISK, CLIENT_VERSION);
    if (filein.IsNull())
        return error("%s: OpenUndoFile failed", __func__);

    // Read block
    uint256 hashChecksum;
    CHashVerifier<CAutoFile> verifier(&filein); // We need a CHashVerifier as reserializing may lose data
    try {
        verifier << pindex->pprev->GetBlockHash();
        verifier >> blockundo;
        filein >> hashChecksum;
    }
    catch (const std::exception& e) {
        return error("%s: Deserialize or I/O error - %s", __func__, e.what());
    }

    // Verify checksum
    if (hashChecksum != verifier.GetHash())
        return error("%s: Checksum mismatch", __func__);

    return true;
}

/** Abort with a message */
static bool AbortNode(const std::string& strMessage, bilingual_str user_message = bilingual_str())
{
    SetMiscWarning(Untranslated(strMessage));
    LogPrintf("*** %s\n", strMessage);
    if (user_message.empty()) {
        user_message = _("A fatal internal error occurred, see debug.log for details");
    }
    AbortError(user_message);
    StartShutdown();
    return false;
}

static bool AbortNode(BlockValidationState& state, const std::string& strMessage, const bilingual_str& userMessage = bilingual_str())
{
    AbortNode(strMessage, userMessage);
    return state.Error(strMessage);
}

/**
 * Restore the UTXO in a Coin at a given COutPoint
 * @param undo The Coin to be restored.
 * @param view The coins view to which to apply the changes.
 * @param out The out point that corresponds to the tx input.
 * @return A DisconnectResult as an int
 */
int ApplyTxInUndo(Coin&& undo, CCoinsViewCache& view, const COutPoint& out)
{
    bool fClean = true;

    if (view.HaveCoin(out)) fClean = false; // overwriting transaction output

    if (undo.nHeight == 0) {
        // Missing undo metadata (height and coinbase). Older versions included this
        // information only in undo records for the last spend of a transactions'
        // outputs. This implies that it must be present for some other output of the same tx.
        const Coin& alternate = AccessByTxid(view, out.hash);
        if (!alternate.IsSpent()) {
            undo.nHeight = alternate.nHeight;
            undo.fCoinBase = alternate.fCoinBase;
        } else {
            return DISCONNECT_FAILED; // adding output for transaction without known metadata
        }
    }
    // If the coin already exists as an unspent coin in the cache, then the
    // possible_overwrite parameter to AddCoin must be set to true. We have
    // already checked whether an unspent coin exists above using HaveCoin, so
    // we don't need to guess. When fClean is false, an unspent coin already
    // existed and it is an overwrite.
    view.AddCoin(out, std::move(undo), !fClean);

    return fClean ? DISCONNECT_OK : DISCONNECT_UNCLEAN;
}

/** Undo the effects of this block (with given index) on the UTXO set represented by coins.
 *  When FAILED is returned, view is left in an indeterminate state. */
DisconnectResult CChainState::DisconnectBlock(const CBlock& block, const CBlockIndex* pindex, CCoinsViewCache& view, std::set<valtype>& unexpiredNames)
{
    bool fClean = true;

    CBlockUndo blockUndo;
    if (!UndoReadFromDisk(blockUndo, pindex)) {
        error("DisconnectBlock(): failure reading undo data");
        return DISCONNECT_FAILED;
    }

    if (blockUndo.vtxundo.size() + 1 != block.vtx.size()) {
        error("DisconnectBlock(): block and undo data inconsistent");
        return DISCONNECT_FAILED;
    }

    /* Undo name expirations.  We use nHeight+1 here in sync with
       the call to ExpireNames, because that's the height at which a
       possible name_update could be (thus it counts for spendability
       of the name).  This is done first to match the order
       in which names are expired when connecting blocks.  */
    if (!UnexpireNames (pindex->nHeight + 1, blockUndo, view, unexpiredNames))
      fClean = false;

    // undo transactions in reverse order
    for (int i = block.vtx.size() - 1; i >= 0; i--) {
        const CTransaction &tx = *(block.vtx[i]);
        uint256 hash = tx.GetHash();
        bool is_coinbase = tx.IsCoinBase();

        // Check that all outputs are available and match the outputs in the block itself
        // exactly.
        for (size_t o = 0; o < tx.vout.size(); o++) {
            if (!tx.vout[o].scriptPubKey.IsUnspendable()) {
                COutPoint out(hash, o);
                Coin coin;
                bool is_spent = view.SpendCoin(out, &coin);
                if (!is_spent || tx.vout[o] != coin.out || pindex->nHeight != coin.nHeight || is_coinbase != coin.fCoinBase) {
                    /* This may be due to a historic bug.  For them, some names
                       are marked immediately as unspendable.  They fail this check
                       when undoing, thus ignore them here.  */
                    CChainParams::BugType type;
                    if (!Params ().IsHistoricBug (tx.GetHash (), pindex->nHeight, type) || type != CChainParams::BUG_FULLY_IGNORE) {
                        fClean = false; // transaction output mismatch
                    }
                }
            }
        }

        // restore inputs
        if (i > 0) { // not coinbases
            CTxUndo &txundo = blockUndo.vtxundo[i-1];
            if (txundo.vprevout.size() != tx.vin.size()) {
                error("DisconnectBlock(): transaction and undo data inconsistent");
                return DISCONNECT_FAILED;
            }
            for (unsigned int j = tx.vin.size(); j-- > 0;) {
                const COutPoint &out = tx.vin[j].prevout;
                int res = ApplyTxInUndo(std::move(txundo.vprevout[j]), view, out);
                if (res == DISCONNECT_FAILED) return DISCONNECT_FAILED;
                fClean = fClean && res != DISCONNECT_UNCLEAN;
            }
            // At this point, all of txundo.vprevout should have been moved out.
        }
    }

    // undo name operations in reverse order
    std::vector<CNameTxUndo>::const_reverse_iterator nameUndoIter;
    for (nameUndoIter = blockUndo.vnameundo.rbegin ();
         nameUndoIter != blockUndo.vnameundo.rend (); ++nameUndoIter)
      nameUndoIter->apply (view);

    // move best block pointer to prevout block
    view.SetBestBlock(pindex->pprev->GetBlockHash());

    return fClean ? DISCONNECT_OK : DISCONNECT_UNCLEAN;
}

static void FlushUndoFile(int block_file, bool finalize = false)
{
    FlatFilePos undo_pos_old(block_file, vinfoBlockFile[block_file].nUndoSize);
    if (!UndoFileSeq().Flush(undo_pos_old, finalize)) {
        AbortNode("Flushing undo file to disk failed. This is likely the result of an I/O error.");
    }
}

static void FlushBlockFile(bool fFinalize = false, bool finalize_undo = false)
{
    LOCK(cs_LastBlockFile);
    FlatFilePos block_pos_old(nLastBlockFile, vinfoBlockFile[nLastBlockFile].nSize);
    if (!BlockFileSeq().Flush(block_pos_old, fFinalize)) {
        AbortNode("Flushing block file to disk failed. This is likely the result of an I/O error.");
    }
    // we do not always flush the undo file, as the chain tip may be lagging behind the incoming blocks,
    // e.g. during IBD or a sync after a node going offline
    if (!fFinalize || finalize_undo) FlushUndoFile(nLastBlockFile, finalize_undo);
}

static bool FindUndoPos(BlockValidationState &state, int nFile, FlatFilePos &pos, unsigned int nAddSize);

static bool WriteUndoDataForBlock(const CBlockUndo& blockundo, BlockValidationState& state, CBlockIndex* pindex, const CChainParams& chainparams)
{
    // Write undo information to disk
    if (pindex->GetUndoPos().IsNull()) {
        FlatFilePos _pos;
        if (!FindUndoPos(state, pindex->nFile, _pos, ::GetSerializeSize(blockundo, CLIENT_VERSION) + 40))
            return error("ConnectBlock(): FindUndoPos failed");
        if (!UndoWriteToDisk(blockundo, _pos, pindex->pprev->GetBlockHash(), chainparams.MessageStart()))
            return AbortNode(state, "Failed to write undo data");
        // rev files are written in block height order, whereas blk files are written as blocks come in (often out of order)
        // we want to flush the rev (undo) file once we've written the last block, which is indicated by the last height
        // in the block file info as below; note that this does not catch the case where the undo writes are keeping up
        // with the block writes (usually when a synced up node is getting newly mined blocks) -- this case is caught in
        // the FindBlockPos function
        if (_pos.nFile < nLastBlockFile && static_cast<uint32_t>(pindex->nHeight) == vinfoBlockFile[_pos.nFile].nHeightLast) {
            FlushUndoFile(_pos.nFile, true);
        }

        // update nUndoPos in block index
        pindex->nUndoPos = _pos.nPos;
        pindex->nStatus |= BLOCK_HAVE_UNDO;
        setDirtyBlockIndex.insert(pindex);
    }

    return true;
}

static CCheckQueue<CScriptCheck> scriptcheckqueue(128);

void StartScriptCheckWorkerThreads(int threads_num)
{
    scriptcheckqueue.StartWorkerThreads(threads_num);
}

void StopScriptCheckWorkerThreads()
{
    scriptcheckqueue.StopWorkerThreads();
}

VersionBitsCache versionbitscache GUARDED_BY(cs_main);

int32_t ComputeBlockVersion(const CBlockIndex* pindexPrev, const Consensus::Params& params)
{
    LOCK(cs_main);
    int32_t nVersion = VERSIONBITS_TOP_BITS;

    for (int i = 0; i < (int)Consensus::MAX_VERSION_BITS_DEPLOYMENTS; i++) {
        ThresholdState state = VersionBitsState(pindexPrev, params, static_cast<Consensus::DeploymentPos>(i), versionbitscache);
        if (state == ThresholdState::LOCKED_IN || state == ThresholdState::STARTED) {
            nVersion |= VersionBitsMask(params, static_cast<Consensus::DeploymentPos>(i));
        }
    }

    return nVersion;
}

/**
 * Threshold condition checker that triggers when unknown versionbits are seen on the network.
 */
class WarningBitsConditionChecker : public AbstractThresholdConditionChecker
{
private:
    int bit;

public:
    explicit WarningBitsConditionChecker(int bitIn) : bit(bitIn) {}

    int64_t BeginTime(const Consensus::Params& params) const override { return 0; }
    int64_t EndTime(const Consensus::Params& params) const override { return std::numeric_limits<int64_t>::max(); }
    int Period(const Consensus::Params& params) const override { return params.nMinerConfirmationWindow; }
    int Threshold(const Consensus::Params& params) const override { return params.nRuleChangeActivationThreshold; }

    bool Condition(const CBlockIndex* pindex, const Consensus::Params& params) const override
    {
        return pindex->nHeight >= params.MinBIP9WarningHeight &&
               ((pindex->nVersion & VERSIONBITS_TOP_MASK) == VERSIONBITS_TOP_BITS) &&
               ((pindex->nVersion >> bit) & 1) != 0 &&
               ((ComputeBlockVersion(pindex->pprev, params) >> bit) & 1) == 0;
    }
};

static ThresholdConditionCache warningcache[VERSIONBITS_NUM_BITS] GUARDED_BY(cs_main);

static unsigned int GetBlockScriptFlags(const CBlockIndex* pindex, const Consensus::Params& consensusparams) EXCLUSIVE_LOCKS_REQUIRED(cs_main) {
    AssertLockHeld(cs_main);

    unsigned int flags = SCRIPT_VERIFY_NONE;

    if (pindex->nHeight >= consensusparams.BIP16Height) {
        flags |= SCRIPT_VERIFY_P2SH;
    }

    // Start enforcing the DERSIG (BIP66) rule
    if (pindex->nHeight >= consensusparams.BIP66Height) {
        flags |= SCRIPT_VERIFY_DERSIG;
    }

    // Start enforcing CHECKLOCKTIMEVERIFY (BIP65) rule
    if (pindex->nHeight >= consensusparams.BIP65Height) {
        flags |= SCRIPT_VERIFY_CHECKLOCKTIMEVERIFY;
    }

    // Start enforcing BIP112 (CHECKSEQUENCEVERIFY)
    if (pindex->nHeight >= consensusparams.CSVHeight) {
        flags |= SCRIPT_VERIFY_CHECKSEQUENCEVERIFY;
    }

    // Start enforcing Taproot using versionbits logic.
    if (VersionBitsState(pindex->pprev, consensusparams, Consensus::DEPLOYMENT_TAPROOT, versionbitscache) == ThresholdState::ACTIVE) {
        flags |= SCRIPT_VERIFY_TAPROOT;
    }

    // Start enforcing BIP147 NULLDUMMY (activated simultaneously with segwit)
    if (IsWitnessEnabled(pindex->pprev, consensusparams)) {
        flags |= SCRIPT_VERIFY_NULLDUMMY;
        flags |= SCRIPT_VERIFY_WITNESS;
    }

    return flags;
}



static int64_t nTimeCheck = 0;
static int64_t nTimeForks = 0;
static int64_t nTimeVerify = 0;
static int64_t nTimeConnect = 0;
static int64_t nTimeIndex = 0;
static int64_t nTimeCallbacks = 0;
static int64_t nTimeTotal = 0;
static int64_t nBlocksTotal = 0;

/** Apply the effects of this block (with given index) on the UTXO set represented by coins.
 *  Validity checks that depend on the UTXO set are also done; ConnectBlock()
 *  can fail if those validity checks fail (among other reasons). */
bool CChainState::ConnectBlock(const CBlock& block, BlockValidationState& state, CBlockIndex* pindex,
                  CCoinsViewCache& view,
                  std::set<valtype>& expiredNames,
                  const CChainParams& chainparams, bool fJustCheck)
{
    AssertLockHeld(cs_main);
    assert(pindex);
    assert(*pindex->phashBlock == block.GetHash());
    int64_t nTimeStart = GetTimeMicros();

    // Check it again in case a previous version let a bad block in
    // NOTE: We don't currently (re-)invoke ContextualCheckBlock() or
    // ContextualCheckBlockHeader() here. This means that if we add a new
    // consensus rule that is enforced in one of those two functions, then we
    // may have let in a block that violates the rule prior to updating the
    // software, and we would NOT be enforcing the rule here. Fully solving
    // upgrade from one software version to the next after a consensus rule
    // change is potentially tricky and issue-specific (see RewindBlockIndex()
    // for one general approach that was used for BIP 141 deployment).
    // Also, currently the rule against blocks more than 2 hours in the future
    // is enforced in ContextualCheckBlockHeader(); we wouldn't want to
    // re-enforce that rule here (at least until we make it impossible for
    // GetAdjustedTime() to go backward).
    if (!CheckBlock(block, state, chainparams.GetConsensus(), !fJustCheck, !fJustCheck)) {
        if (state.GetResult() == BlockValidationResult::BLOCK_MUTATED) {
            // We don't write down blocks to disk if they may have been
            // corrupted, so this should be impossible unless we're having hardware
            // problems.
            return AbortNode(state, "Corrupt block found indicating potential hardware failure; shutting down");
        }
        return error("%s: Consensus::CheckBlock: %s", __func__, state.ToString());
    }

    // verify that the view's current state corresponds to the previous block
    uint256 hashPrevBlock = pindex->pprev == nullptr ? uint256() : pindex->pprev->GetBlockHash();
    assert(hashPrevBlock == view.GetBestBlock());

    nBlocksTotal++;

    // Special case for the genesis block, skipping connection of its transactions
    // (its coinbase is unspendable)
    if (block.GetHash() == chainparams.GetConsensus().hashGenesisBlock) {
        if (!fJustCheck)
            view.SetBestBlock(pindex->GetBlockHash());
        return true;
    }

    bool fScriptChecks = true;
    if (!hashAssumeValid.IsNull()) {
        // We've been configured with the hash of a block which has been externally verified to have a valid history.
        // A suitable default value is included with the software and updated from time to time.  Because validity
        //  relative to a piece of software is an objective fact these defaults can be easily reviewed.
        // This setting doesn't force the selection of any particular chain but makes validating some faster by
        //  effectively caching the result of part of the verification.
        BlockMap::const_iterator  it = m_blockman.m_block_index.find(hashAssumeValid);
        if (it != m_blockman.m_block_index.end()) {
            if (it->second->GetAncestor(pindex->nHeight) == pindex &&
                pindexBestHeader->GetAncestor(pindex->nHeight) == pindex &&
                pindexBestHeader->nChainWork >= nMinimumChainWork) {
                // This block is a member of the assumed verified chain and an ancestor of the best header.
                // Script verification is skipped when connecting blocks under the
                // assumevalid block. Assuming the assumevalid block is valid this
                // is safe because block merkle hashes are still computed and checked,
                // Of course, if an assumed valid block is invalid due to false scriptSigs
                // this optimization would allow an invalid chain to be accepted.
                // The equivalent time check discourages hash power from extorting the network via DOS attack
                //  into accepting an invalid block through telling users they must manually set assumevalid.
                //  Requiring a software change or burying the invalid block, regardless of the setting, makes
                //  it hard to hide the implication of the demand.  This also avoids having release candidates
                //  that are hardly doing any signature verification at all in testing without having to
                //  artificially set the default assumed verified block further back.
                // The test against nMinimumChainWork prevents the skipping when denied access to any chain at
                //  least as good as the expected chain.
                fScriptChecks = (GetBlockProofEquivalentTime(*pindexBestHeader, *pindex, *pindexBestHeader, chainparams.GetConsensus()) <= 60 * 60 * 24 * 7 * 2);
            }
        }
    }

    int64_t nTime1 = GetTimeMicros(); nTimeCheck += nTime1 - nTimeStart;
    LogPrint(BCLog::BENCH, "    - Sanity checks: %.2fms [%.2fs (%.2fms/blk)]\n", MILLI * (nTime1 - nTimeStart), nTimeCheck * MICRO, nTimeCheck * MILLI / nBlocksTotal);

    // Do not allow blocks that contain transactions which 'overwrite' older transactions,
    // unless those are already completely spent.
    // If such overwrites are allowed, coinbases and transactions depending upon those
    // can be duplicated to remove the ability to spend the first instance -- even after
    // being sent to another address.
    // See BIP30, CVE-2012-1909, and http://r6.ca/blog/20120206T005236Z.html for more information.
    // This logic is not necessary for memory pool transactions, as AcceptToMemoryPool
    // already refuses previously-known transaction ids entirely.
    // FIXME: Enable strict check after appropriate fork.
    bool fEnforceBIP30 = (!pindex->phashBlock) || // Enforce on CreateNewBlock invocations which don't have a hash.
                          !(true);
    assert(pindex->pprev);

    if (fEnforceBIP30) {
        for (const auto& tx : block.vtx) {
            for (size_t o = 0; o < tx->vout.size(); o++) {
                if (view.HaveCoin(COutPoint(tx->GetHash(), o))) {
                    LogPrintf("ERROR: ConnectBlock(): tried to overwrite transaction\n");
                    return state.Invalid(BlockValidationResult::BLOCK_CONSENSUS, "bad-txns-BIP30");
                }
            }
        }
    }

    // Start enforcing BIP68 (sequence locks)
    int nLockTimeFlags = 0;
    if (pindex->nHeight >= chainparams.GetConsensus().CSVHeight) {
        nLockTimeFlags |= LOCKTIME_VERIFY_SEQUENCE;
    }

    // Get the script flags for this block
    unsigned int flags = GetBlockScriptFlags(pindex, chainparams.GetConsensus());

    int64_t nTime2 = GetTimeMicros(); nTimeForks += nTime2 - nTime1;
    LogPrint(BCLog::BENCH, "    - Fork checks: %.2fms [%.2fs (%.2fms/blk)]\n", MILLI * (nTime2 - nTime1), nTimeForks * MICRO, nTimeForks * MILLI / nBlocksTotal);

    CBlockUndo blockundo;

    // Precomputed transaction data pointers must not be invalidated
    // until after `control` has run the script checks (potentially
    // in multiple threads). Preallocate the vector size so a new allocation
    // doesn't invalidate pointers into the vector, and keep txsdata in scope
    // for as long as `control`.
    CCheckQueueControl<CScriptCheck> control(fScriptChecks && g_parallel_script_checks ? &scriptcheckqueue : nullptr);
    std::vector<PrecomputedTransactionData> txsdata(block.vtx.size());

    std::vector<int> prevheights;
    CAmount nFees = 0;
    int nInputs = 0;
    int64_t nSigOpsCost = 0;
    blockundo.vtxundo.reserve(block.vtx.size() - 1);
    for (unsigned int i = 0; i < block.vtx.size(); i++)
    {
        const CTransaction &tx = *(block.vtx[i]);

        nInputs += tx.vin.size();

        if (!tx.IsCoinBase())
        {
            CAmount txfee = 0;
            TxValidationState tx_state;
            if (!Consensus::CheckTxInputs(tx, tx_state, view, pindex->nHeight, flags, txfee)) {
                // Any transaction validation failure in ConnectBlock is a block consensus failure
                state.Invalid(BlockValidationResult::BLOCK_CONSENSUS,
                            tx_state.GetRejectReason(), tx_state.GetDebugMessage());
                return error("%s: Consensus::CheckTxInputs: %s, %s", __func__, tx.GetHash().ToString(), state.ToString());
            }
            nFees += txfee;
            if (!MoneyRange(nFees)) {
                LogPrintf("ERROR: %s: accumulated fee in the block out of range.\n", __func__);
                return state.Invalid(BlockValidationResult::BLOCK_CONSENSUS, "bad-txns-accumulated-fee-outofrange");
            }

            // Check that transaction is BIP68 final
            // BIP68 lock checks (as opposed to nLockTime checks) must
            // be in ConnectBlock because they require the UTXO set
            prevheights.resize(tx.vin.size());
            for (size_t j = 0; j < tx.vin.size(); j++) {
                prevheights[j] = view.AccessCoin(tx.vin[j].prevout).nHeight;
            }

            if (!SequenceLocks(tx, nLockTimeFlags, prevheights, *pindex)) {
                LogPrintf("ERROR: %s: contains a non-BIP68-final transaction\n", __func__);
                return state.Invalid(BlockValidationResult::BLOCK_CONSENSUS, "bad-txns-nonfinal");
            }
        }

        // GetTransactionSigOpCost counts 3 types of sigops:
        // * legacy (always)
        // * p2sh (when P2SH enabled in flags and excludes coinbase)
        // * witness (when witness enabled in flags and excludes coinbase)
        nSigOpsCost += GetTransactionSigOpCost(tx, view, flags);
        if (nSigOpsCost > MAX_BLOCK_SIGOPS_COST) {
            LogPrintf("ERROR: ConnectBlock(): too many sigops\n");
            return state.Invalid(BlockValidationResult::BLOCK_CONSENSUS, "bad-blk-sigops");
        }

        if (!tx.IsCoinBase())
        {
            std::vector<CScriptCheck> vChecks;
            bool fCacheResults = fJustCheck; /* Don't cache results if we're actually connecting blocks (still consult the cache, though) */
            TxValidationState tx_state;
            if (fScriptChecks && !CheckInputScripts(tx, tx_state, view, flags, fCacheResults, fCacheResults, txsdata[i], g_parallel_script_checks ? &vChecks : nullptr)) {
                // Any transaction validation failure in ConnectBlock is a block consensus failure
                state.Invalid(BlockValidationResult::BLOCK_CONSENSUS,
                              tx_state.GetRejectReason(), tx_state.GetDebugMessage());
                return error("ConnectBlock(): CheckInputScripts on %s failed with %s",
                    tx.GetHash().ToString(), state.ToString());
            }
            control.Add(vChecks);
        }

        CTxUndo undoDummy;
        if (i > 0) {
            blockundo.vtxundo.push_back(CTxUndo());
        }
        UpdateCoins(tx, view, i == 0 ? undoDummy : blockundo.vtxundo.back(), pindex->nHeight);
        ApplyNameTransaction(tx, pindex->nHeight, view, blockundo);
    }
    int64_t nTime3 = GetTimeMicros(); nTimeConnect += nTime3 - nTime2;
    LogPrint(BCLog::BENCH, "      - Connect %u transactions: %.2fms (%.3fms/tx, %.3fms/txin) [%.2fs (%.2fms/blk)]\n", (unsigned)block.vtx.size(), MILLI * (nTime3 - nTime2), MILLI * (nTime3 - nTime2) / block.vtx.size(), nInputs <= 1 ? 0 : MILLI * (nTime3 - nTime2) / (nInputs-1), nTimeConnect * MICRO, nTimeConnect * MILLI / nBlocksTotal);

    CAmount blockReward = nFees + GetBlockSubsidy(pindex->nHeight, chainparams.GetConsensus());
    if (block.vtx[0]->GetValueOut() > blockReward) {
        LogPrintf("ERROR: ConnectBlock(): coinbase pays too much (actual=%d vs limit=%d)\n", block.vtx[0]->GetValueOut(), blockReward);
        return state.Invalid(BlockValidationResult::BLOCK_CONSENSUS, "bad-cb-amount");
    }

    if (!control.Wait()) {
        LogPrintf("ERROR: %s: CheckQueue failed\n", __func__);
        return state.Invalid(BlockValidationResult::BLOCK_CONSENSUS, "block-validation-failed");
    }
    int64_t nTime4 = GetTimeMicros(); nTimeVerify += nTime4 - nTime2;
    LogPrint(BCLog::BENCH, "    - Verify %u txins: %.2fms (%.3fms/txin) [%.2fs (%.2fms/blk)]\n", nInputs - 1, MILLI * (nTime4 - nTime2), nInputs <= 1 ? 0 : MILLI * (nTime4 - nTime2) / (nInputs-1), nTimeVerify * MICRO, nTimeVerify * MILLI / nBlocksTotal);

    if (fJustCheck)
        return true;

    /* Remove expired names from the UTXO set.  They become permanently
       unspendable.  Note that we use nHeight+1 here because a possible
       spending transaction would be at least at that height.  This has
       to be done after checking the transactions themselves, because
       spending a name would still be valid in the current block.  */
    if (!ExpireNames(pindex->nHeight + 1, view, blockundo, expiredNames))
        return error("%s : ExpireNames failed", __func__);

    if (!WriteUndoDataForBlock(blockundo, state, pindex, chainparams))
        return false;

    if (!pindex->IsValid(BLOCK_VALID_SCRIPTS)) {
        pindex->RaiseValidity(BLOCK_VALID_SCRIPTS);
        setDirtyBlockIndex.insert(pindex);
    }

    assert(pindex->phashBlock);
    // add this block to the view's block chain
    view.SetBestBlock(pindex->GetBlockHash());

    int64_t nTime5 = GetTimeMicros(); nTimeIndex += nTime5 - nTime4;
    LogPrint(BCLog::BENCH, "    - Index writing: %.2fms [%.2fs (%.2fms/blk)]\n", MILLI * (nTime5 - nTime4), nTimeIndex * MICRO, nTimeIndex * MILLI / nBlocksTotal);

    int64_t nTime6 = GetTimeMicros(); nTimeCallbacks += nTime6 - nTime5;
    LogPrint(BCLog::BENCH, "    - Callbacks: %.2fms [%.2fs (%.2fms/blk)]\n", MILLI * (nTime6 - nTime5), nTimeCallbacks * MICRO, nTimeCallbacks * MILLI / nBlocksTotal);

    return true;
}

CoinsCacheSizeState CChainState::GetCoinsCacheSizeState(const CTxMemPool* tx_pool)
{
    return this->GetCoinsCacheSizeState(
        tx_pool,
        m_coinstip_cache_size_bytes,
        gArgs.GetArg("-maxmempool", DEFAULT_MAX_MEMPOOL_SIZE) * 1000000);
}

CoinsCacheSizeState CChainState::GetCoinsCacheSizeState(
    const CTxMemPool* tx_pool,
    size_t max_coins_cache_size_bytes,
    size_t max_mempool_size_bytes)
{
    const int64_t nMempoolUsage = tx_pool ? tx_pool->DynamicMemoryUsage() : 0;
    int64_t cacheSize = CoinsTip().DynamicMemoryUsage();
    int64_t nTotalSpace =
        max_coins_cache_size_bytes + std::max<int64_t>(max_mempool_size_bytes - nMempoolUsage, 0);

    //! No need to periodic flush if at least this much space still available.
    static constexpr int64_t MAX_BLOCK_COINSDB_USAGE_BYTES = 10 * 1024 * 1024;  // 10MB
    int64_t large_threshold =
        std::max((9 * nTotalSpace) / 10, nTotalSpace - MAX_BLOCK_COINSDB_USAGE_BYTES);

    if (cacheSize > nTotalSpace) {
        LogPrintf("Cache size (%s) exceeds total space (%s)\n", cacheSize, nTotalSpace);
        return CoinsCacheSizeState::CRITICAL;
    } else if (cacheSize > large_threshold) {
        return CoinsCacheSizeState::LARGE;
    }
    return CoinsCacheSizeState::OK;
}

bool CChainState::FlushStateToDisk(
    const CChainParams& chainparams,
    BlockValidationState &state,
    FlushStateMode mode,
    int nManualPruneHeight)
{
    LOCK(cs_main);
    assert(this->CanFlushToDisk());
    static std::chrono::microseconds nLastWrite{0};
    static std::chrono::microseconds nLastFlush{0};
    std::set<int> setFilesToPrune;
    bool full_flush_completed = false;

    const size_t coins_count = CoinsTip().GetCacheSize();
    const size_t coins_mem_usage = CoinsTip().DynamicMemoryUsage();

    try {
    {
        bool fFlushForPrune = false;
        bool fDoFullFlush = false;
        CoinsCacheSizeState cache_state = GetCoinsCacheSizeState(&m_mempool);
        LOCK(cs_LastBlockFile);
        if (fPruneMode && (fCheckForPruning || nManualPruneHeight > 0) && !fReindex) {
            if (nManualPruneHeight > 0) {
                LOG_TIME_MILLIS_WITH_CATEGORY("find files to prune (manual)", BCLog::BENCH);

                m_blockman.FindFilesToPruneManual(setFilesToPrune, nManualPruneHeight, m_chain.Height());
            } else {
                LOG_TIME_MILLIS_WITH_CATEGORY("find files to prune", BCLog::BENCH);

                m_blockman.FindFilesToPrune(setFilesToPrune, chainparams.PruneAfterHeight(), m_chain.Height(), IsInitialBlockDownload());
                fCheckForPruning = false;
            }
            if (!setFilesToPrune.empty()) {
                fFlushForPrune = true;
                if (!fHavePruned) {
                    pblocktree->WriteFlag("prunedblockfiles", true);
                    fHavePruned = true;
                }
            }
        }
        const auto nNow = GetTime<std::chrono::microseconds>();
        // Avoid writing/flushing immediately after startup.
        if (nLastWrite.count() == 0) {
            nLastWrite = nNow;
        }
        if (nLastFlush.count() == 0) {
            nLastFlush = nNow;
        }
        // The cache is large and we're within 10% and 10 MiB of the limit, but we have time now (not in the middle of a block processing).
        bool fCacheLarge = mode == FlushStateMode::PERIODIC && cache_state >= CoinsCacheSizeState::LARGE;
        // The cache is over the limit, we have to write now.
        bool fCacheCritical = mode == FlushStateMode::IF_NEEDED && cache_state >= CoinsCacheSizeState::CRITICAL;
        // It's been a while since we wrote the block index to disk. Do this frequently, so we don't need to redownload after a crash.
        bool fPeriodicWrite = mode == FlushStateMode::PERIODIC && nNow > nLastWrite + DATABASE_WRITE_INTERVAL;
        // It's been very long since we flushed the cache. Do this infrequently, to optimize cache usage.
        bool fPeriodicFlush = mode == FlushStateMode::PERIODIC && nNow > nLastFlush + DATABASE_FLUSH_INTERVAL;
        // Combine all conditions that result in a full cache flush.
        fDoFullFlush = (mode == FlushStateMode::ALWAYS) || fCacheLarge || fCacheCritical || fPeriodicFlush || fFlushForPrune;
        // Write blocks and block index to disk.
        if (fDoFullFlush || fPeriodicWrite) {
            // Depend on nMinDiskSpace to ensure we can write block index
            if (!CheckDiskSpace(GetBlocksDir())) {
                return AbortNode(state, "Disk space is too low!", _("Disk space is too low!"));
            }
            {
                LOG_TIME_MILLIS_WITH_CATEGORY("write block and undo data to disk", BCLog::BENCH);

                // First make sure all block and undo data is flushed to disk.
                FlushBlockFile();
            }

            // Then update all block file information (which may refer to block and undo files).
            {
                LOG_TIME_MILLIS_WITH_CATEGORY("write block index to disk", BCLog::BENCH);

                std::vector<std::pair<int, const CBlockFileInfo*> > vFiles;
                vFiles.reserve(setDirtyFileInfo.size());
                for (std::set<int>::iterator it = setDirtyFileInfo.begin(); it != setDirtyFileInfo.end(); ) {
                    vFiles.push_back(std::make_pair(*it, &vinfoBlockFile[*it]));
                    setDirtyFileInfo.erase(it++);
                }
                std::vector<const CBlockIndex*> vBlocks;
                vBlocks.reserve(setDirtyBlockIndex.size());
                for (std::set<CBlockIndex*>::iterator it = setDirtyBlockIndex.begin(); it != setDirtyBlockIndex.end(); ) {
                    vBlocks.push_back(*it);
                    setDirtyBlockIndex.erase(it++);
                }
                if (!pblocktree->WriteBatchSync(vFiles, nLastBlockFile, vBlocks)) {
                    return AbortNode(state, "Failed to write to block index database");
                }
            }
            // Finally remove any pruned files
            if (fFlushForPrune) {
                LOG_TIME_MILLIS_WITH_CATEGORY("unlink pruned files", BCLog::BENCH);

                UnlinkPrunedFiles(setFilesToPrune);
            }
            nLastWrite = nNow;
        }
        // Flush best chain related state. This can only be done if the blocks / block index write was also done.
        if (fDoFullFlush && !CoinsTip().GetBestBlock().IsNull()) {
            LOG_TIME_SECONDS(strprintf("write coins cache to disk (%d coins, %.2fkB)",
                coins_count, coins_mem_usage / 1000));

            // Typical Coin structures on disk are around 48 bytes in size.
            // Pushing a new one to the database can cause it to be written
            // twice (once in the log, and once in the tables). This is already
            // an overestimation, as most will delete an existing entry or
            // overwrite one. Still, use a conservative safety factor of 2.
            if (!CheckDiskSpace(GetDataDir(), 48 * 2 * 2 * CoinsTip().GetCacheSize())) {
                return AbortNode(state, "Disk space is too low!", _("Disk space is too low!"));
            }
            // Flush the chainstate (which may refer to block index entries).
            if (!CoinsTip().Flush())
                return AbortNode(state, "Failed to write to coin database");
            nLastFlush = nNow;
            full_flush_completed = true;
        }
    }
    if (full_flush_completed) {
        // Update best block in wallet (so we can detect restored wallets).
        GetMainSignals().ChainStateFlushed(m_chain.GetLocator());
    }
    } catch (const std::runtime_error& e) {
        return AbortNode(state, std::string("System error while flushing: ") + e.what());
    }
    return true;
}

void CChainState::ForceFlushStateToDisk() {
    BlockValidationState state;
    const CChainParams& chainparams = Params();
    if (!this->FlushStateToDisk(chainparams, state, FlushStateMode::ALWAYS)) {
        LogPrintf("%s: failed to flush state (%s)\n", __func__, state.ToString());
    }
}

void CChainState::PruneAndFlush() {
    BlockValidationState state;
    fCheckForPruning = true;
    const CChainParams& chainparams = Params();

    if (!this->FlushStateToDisk(chainparams, state, FlushStateMode::NONE)) {
        LogPrintf("%s: failed to flush state (%s)\n", __func__, state.ToString());
    }
}

static void DoWarning(const bilingual_str& warning)
{
    static bool fWarned = false;
    SetMiscWarning(warning);
    if (!fWarned) {
        AlertNotify(warning.original);
        fWarned = true;
    }
}

/** Private helper function that concatenates warning messages. */
static void AppendWarning(bilingual_str& res, const bilingual_str& warn)
{
    if (!res.empty()) res += Untranslated(", ");
    res += warn;
}

/** Check warning conditions and do some notifications on new chain tip set. */
static void UpdateTip(CTxMemPool& mempool, const CBlockIndex* pindexNew, const CChainParams& chainParams)
    EXCLUSIVE_LOCKS_REQUIRED(::cs_main)
{
    // New best block
    mempool.AddTransactionsUpdated(1);

    {
        LOCK(g_best_block_mutex);
        g_best_block = pindexNew->GetBlockHash();
        g_best_block_cv.notify_all();
    }

    bilingual_str warning_messages;
    if (!::ChainstateActive().IsInitialBlockDownload()) {
        const CBlockIndex* pindex = pindexNew;
        for (int bit = 0; bit < VERSIONBITS_NUM_BITS; bit++) {
            WarningBitsConditionChecker checker(bit);
            ThresholdState state = checker.GetStateFor(pindex, chainParams.GetConsensus(), warningcache[bit]);
            if (state == ThresholdState::ACTIVE || state == ThresholdState::LOCKED_IN) {
                const bilingual_str warning = strprintf(_("Warning: unknown new rules activated (versionbit %i)"), bit);
                if (state == ThresholdState::ACTIVE) {
                    DoWarning(warning);
                } else {
                    AppendWarning(warning_messages, warning);
                }
            }
        }
    }
    LogPrintf("%s: new best=%s height=%d version=0x%08x log2_work=%f tx=%lu date='%s' progress=%f cache=%.1fMiB(%utxo)%s\n", __func__,
      pindexNew->GetBlockHash().ToString(), pindexNew->nHeight, pindexNew->nVersion,
      log(pindexNew->nChainWork.getdouble())/log(2.0), (unsigned long)pindexNew->nChainTx,
      FormatISO8601DateTime(pindexNew->GetBlockTime()),
      GuessVerificationProgress(chainParams.TxData(), pindexNew), ::ChainstateActive().CoinsTip().DynamicMemoryUsage() * (1.0 / (1<<20)), ::ChainstateActive().CoinsTip().GetCacheSize(),
      !warning_messages.empty() ? strprintf(" warning='%s'", warning_messages.original) : "");
}

/** Disconnect m_chain's tip.
  * After calling, the mempool will be in an inconsistent state, with
  * transactions from disconnected blocks being added to disconnectpool.  You
  * should make the mempool consistent again by calling UpdateMempoolForReorg.
  * with cs_main held.
  *
  * If disconnectpool is nullptr, then no disconnected transactions are added to
  * disconnectpool (note that the caller is responsible for mempool consistency
  * in any case).
  */
bool CChainState::DisconnectTip(BlockValidationState& state, const CChainParams& chainparams, DisconnectedBlockTransactions* disconnectpool)
{
    AssertLockHeld(cs_main);
    AssertLockHeld(m_mempool.cs);

    CBlockIndex *pindexDelete = m_chain.Tip();
    assert(pindexDelete);
    CheckNameDB (g_chainman, true);
    // Read block from disk.
    std::shared_ptr<CBlock> pblock = std::make_shared<CBlock>();
    CBlock& block = *pblock;
    if (!ReadBlockFromDisk(block, pindexDelete, chainparams.GetConsensus()))
        return error("DisconnectTip(): Failed to read block");
    // Apply the block atomically to the chain state.
    std::set<valtype> unexpiredNames;
    int64_t nStart = GetTimeMicros();
    {
        CCoinsViewCache view(&CoinsTip());
        assert(view.GetBestBlock() == pindexDelete->GetBlockHash());
        if (DisconnectBlock(block, pindexDelete, view, unexpiredNames) != DISCONNECT_OK)
            return error("DisconnectTip(): DisconnectBlock %s failed", pindexDelete->GetBlockHash().ToString());
        bool flushed = view.Flush();
        assert(flushed);
    }
    LogPrint(BCLog::BENCH, "- Disconnect block: %.2fms\n", (GetTimeMicros() - nStart) * MILLI);
    // Write the chain state to disk, if necessary.
    if (!FlushStateToDisk(chainparams, state, FlushStateMode::IF_NEEDED))
        return false;

    AssertLockHeld(cs_main);

    // Fix the memool for conflicts due to unexpired names.
    m_mempool.removeUnexpireConflicts(unexpiredNames);

    if (disconnectpool) {
        // Save transactions to re-add to mempool at end of reorg
        for (auto it = block.vtx.rbegin(); it != block.vtx.rend(); ++it) {
            disconnectpool->addTransaction(*it);
        }
        while (disconnectpool->DynamicMemoryUsage() > MAX_DISCONNECTED_TX_POOL_SIZE * 1000) {
            // Drop the earliest entry, and remove its children from the mempool.
            auto it = disconnectpool->queuedTx.get<insertion_order>().begin();
            m_mempool.removeRecursive(**it, MemPoolRemovalReason::REORG);
            disconnectpool->removeEntry(it);
        }
    }

    m_chain.SetTip(pindexDelete->pprev);

    UpdateTip(m_mempool, pindexDelete->pprev, chainparams);
    CheckNameDB (g_chainman, true);
    // Let wallets know transactions went from 1-confirmed to
    // 0-confirmed or conflicted:
    GetMainSignals().BlockDisconnected(pblock, pindexDelete);
    return true;
}

static int64_t nTimeReadFromDisk = 0;
static int64_t nTimeConnectTotal = 0;
static int64_t nTimeFlush = 0;
static int64_t nTimeChainState = 0;
static int64_t nTimePostConnect = 0;

struct PerBlockConnectTrace {
    CBlockIndex* pindex = nullptr;
    std::shared_ptr<const CBlock> pblock;
    PerBlockConnectTrace() {}
};
/**
 * Used to track blocks whose transactions were applied to the UTXO state as a
 * part of a single ActivateBestChainStep call.
 *
 * This class is single-use, once you call GetBlocksConnected() you have to throw
 * it away and make a new one.
 */
class ConnectTrace {
private:
    std::vector<PerBlockConnectTrace> blocksConnected;

public:
    explicit ConnectTrace() : blocksConnected(1) {}

    void BlockConnected(CBlockIndex* pindex, std::shared_ptr<const CBlock> pblock) {
        assert(!blocksConnected.back().pindex);
        assert(pindex);
        assert(pblock);
        blocksConnected.back().pindex = pindex;
        blocksConnected.back().pblock = std::move(pblock);
        blocksConnected.emplace_back();
    }

    std::vector<PerBlockConnectTrace>& GetBlocksConnected() {
        // We always keep one extra block at the end of our list because
        // blocks are added after all the conflicted transactions have
        // been filled in. Thus, the last entry should always be an empty
        // one waiting for the transactions from the next block. We pop
        // the last entry here to make sure the list we return is sane.
        assert(!blocksConnected.back().pindex);
        blocksConnected.pop_back();
        return blocksConnected;
    }
};

/**
 * Connect a new block to m_chain. pblock is either nullptr or a pointer to a CBlock
 * corresponding to pindexNew, to bypass loading it again from disk.
 *
 * The block is added to connectTrace if connection succeeds.
 */
bool CChainState::ConnectTip(BlockValidationState& state, const CChainParams& chainparams, CBlockIndex* pindexNew, const std::shared_ptr<const CBlock>& pblock, ConnectTrace& connectTrace, DisconnectedBlockTransactions &disconnectpool)
{
    AssertLockHeld(cs_main);
    AssertLockHeld(m_mempool.cs);

    assert(pindexNew->pprev == m_chain.Tip());
    CheckNameDB (g_chainman, true);
    // Read block from disk.
    int64_t nTime1 = GetTimeMicros();
    std::shared_ptr<const CBlock> pthisBlock;
    if (!pblock) {
        std::shared_ptr<CBlock> pblockNew = std::make_shared<CBlock>();
        if (!ReadBlockFromDisk(*pblockNew, pindexNew, chainparams.GetConsensus()))
            return AbortNode(state, "Failed to read block");
        pthisBlock = pblockNew;
    } else {
        pthisBlock = pblock;
    }
    const CBlock& blockConnecting = *pthisBlock;
    // Apply the block atomically to the chain state.
    std::set<valtype> expiredNames;
    int64_t nTime2 = GetTimeMicros(); nTimeReadFromDisk += nTime2 - nTime1;
    int64_t nTime3;
    LogPrint(BCLog::BENCH, "  - Load block from disk: %.2fms [%.2fs]\n", (nTime2 - nTime1) * MILLI, nTimeReadFromDisk * MICRO);
    {
        CCoinsViewCache view(&CoinsTip());
        bool rv = ConnectBlock(blockConnecting, state, pindexNew, view, expiredNames, chainparams);
        GetMainSignals().BlockChecked(blockConnecting, state);
        if (!rv) {
            if (state.IsInvalid())
                InvalidBlockFound(pindexNew, state);
            return error("%s: ConnectBlock %s failed, %s", __func__, pindexNew->GetBlockHash().ToString(), state.ToString());
        }
        nTime3 = GetTimeMicros(); nTimeConnectTotal += nTime3 - nTime2;
        assert(nBlocksTotal > 0);
        LogPrint(BCLog::BENCH, "  - Connect total: %.2fms [%.2fs (%.2fms/blk)]\n", (nTime3 - nTime2) * MILLI, nTimeConnectTotal * MICRO, nTimeConnectTotal * MILLI / nBlocksTotal);
        bool flushed = view.Flush();
        assert(flushed);
    }
    int64_t nTime4 = GetTimeMicros(); nTimeFlush += nTime4 - nTime3;
    LogPrint(BCLog::BENCH, "  - Flush: %.2fms [%.2fs (%.2fms/blk)]\n", (nTime4 - nTime3) * MILLI, nTimeFlush * MICRO, nTimeFlush * MILLI / nBlocksTotal);
    // Write the chain state to disk, if necessary.
    if (!FlushStateToDisk(chainparams, state, FlushStateMode::IF_NEEDED))
        return false;
    int64_t nTime5 = GetTimeMicros(); nTimeChainState += nTime5 - nTime4;
    LogPrint(BCLog::BENCH, "  - Writing chainstate: %.2fms [%.2fs (%.2fms/blk)]\n", (nTime5 - nTime4) * MILLI, nTimeChainState * MICRO, nTimeChainState * MILLI / nBlocksTotal);
    // Remove conflicting transactions from the mempool.;
    m_mempool.removeForBlock(blockConnecting.vtx, pindexNew->nHeight);
    m_mempool.removeExpireConflicts(expiredNames);
    disconnectpool.removeForBlock(blockConnecting.vtx);
    // Update m_chain & related variables.
    m_chain.SetTip(pindexNew);
    UpdateTip(m_mempool, pindexNew, chainparams);
    CheckNameDB (g_chainman, false);

    int64_t nTime6 = GetTimeMicros(); nTimePostConnect += nTime6 - nTime5; nTimeTotal += nTime6 - nTime1;
    LogPrint(BCLog::BENCH, "  - Connect postprocess: %.2fms [%.2fs (%.2fms/blk)]\n", (nTime6 - nTime5) * MILLI, nTimePostConnect * MICRO, nTimePostConnect * MILLI / nBlocksTotal);
    LogPrint(BCLog::BENCH, "- Connect block: %.2fms [%.2fs (%.2fms/blk)]\n", (nTime6 - nTime1) * MILLI, nTimeTotal * MICRO, nTimeTotal * MILLI / nBlocksTotal);

    connectTrace.BlockConnected(pindexNew, std::move(pthisBlock));
    return true;
}

/**
 * Return the tip of the chain with the most work in it, that isn't
 * known to be invalid (it's however far from certain to be valid).
 */
CBlockIndex* CChainState::FindMostWorkChain() {
    do {
        CBlockIndex *pindexNew = nullptr;

        // Find the best candidate header.
        {
            std::set<CBlockIndex*, CBlockIndexWorkComparator>::reverse_iterator it = setBlockIndexCandidates.rbegin();
            if (it == setBlockIndexCandidates.rend())
                return nullptr;
            pindexNew = *it;
        }

        // Check whether all blocks on the path between the currently active chain and the candidate are valid.
        // Just going until the active chain is an optimization, as we know all blocks in it are valid already.
        CBlockIndex *pindexTest = pindexNew;
        bool fInvalidAncestor = false;
        while (pindexTest && !m_chain.Contains(pindexTest)) {
            assert(pindexTest->HaveTxsDownloaded() || pindexTest->nHeight == 0);

            // Pruned nodes may have entries in setBlockIndexCandidates for
            // which block files have been deleted.  Remove those as candidates
            // for the most work chain if we come across them; we can't switch
            // to a chain unless we have all the non-active-chain parent blocks.
            bool fFailedChain = pindexTest->nStatus & BLOCK_FAILED_MASK;
            bool fMissingData = !(pindexTest->nStatus & BLOCK_HAVE_DATA);
            if (fFailedChain || fMissingData) {
                // Candidate chain is not usable (either invalid or missing data)
                if (fFailedChain && (pindexBestInvalid == nullptr || pindexNew->nChainWork > pindexBestInvalid->nChainWork))
                    pindexBestInvalid = pindexNew;
                CBlockIndex *pindexFailed = pindexNew;
                // Remove the entire chain from the set.
                while (pindexTest != pindexFailed) {
                    if (fFailedChain) {
                        pindexFailed->nStatus |= BLOCK_FAILED_CHILD;
                    } else if (fMissingData) {
                        // If we're missing data, then add back to m_blocks_unlinked,
                        // so that if the block arrives in the future we can try adding
                        // to setBlockIndexCandidates again.
                        m_blockman.m_blocks_unlinked.insert(
                            std::make_pair(pindexFailed->pprev, pindexFailed));
                    }
                    setBlockIndexCandidates.erase(pindexFailed);
                    pindexFailed = pindexFailed->pprev;
                }
                setBlockIndexCandidates.erase(pindexTest);
                fInvalidAncestor = true;
                break;
            }
            pindexTest = pindexTest->pprev;
        }
        if (!fInvalidAncestor)
            return pindexNew;
    } while(true);
}

/** Delete all entries in setBlockIndexCandidates that are worse than the current tip. */
void CChainState::PruneBlockIndexCandidates() {
    // Note that we can't delete the current block itself, as we may need to return to it later in case a
    // reorganization to a better block fails.
    std::set<CBlockIndex*, CBlockIndexWorkComparator>::iterator it = setBlockIndexCandidates.begin();
    while (it != setBlockIndexCandidates.end() && setBlockIndexCandidates.value_comp()(*it, m_chain.Tip())) {
        setBlockIndexCandidates.erase(it++);
    }
    // Either the current tip or a successor of it we're working towards is left in setBlockIndexCandidates.
    assert(!setBlockIndexCandidates.empty());
}

/**
 * Try to make some progress towards making pindexMostWork the active block.
 * pblock is either nullptr or a pointer to a CBlock corresponding to pindexMostWork.
 *
 * @returns true unless a system error occurred
 */
bool CChainState::ActivateBestChainStep(BlockValidationState& state, const CChainParams& chainparams, CBlockIndex* pindexMostWork, const std::shared_ptr<const CBlock>& pblock, bool& fInvalidFound, ConnectTrace& connectTrace)
{
    AssertLockHeld(cs_main);
    AssertLockHeld(m_mempool.cs);

    const CBlockIndex* pindexOldTip = m_chain.Tip();
    const CBlockIndex* pindexFork = m_chain.FindFork(pindexMostWork);

    // Disconnect active blocks which are no longer in the best chain.
    bool fBlocksDisconnected = false;
    DisconnectedBlockTransactions disconnectpool;
    while (m_chain.Tip() && m_chain.Tip() != pindexFork) {
        if (!DisconnectTip(state, chainparams, &disconnectpool)) {
            // This is likely a fatal error, but keep the mempool consistent,
            // just in case. Only remove from the mempool in this case.
            UpdateMempoolForReorg(m_mempool, disconnectpool, false);

            // If we're unable to disconnect a block during normal operation,
            // then that is a failure of our local system -- we should abort
            // rather than stay on a less work chain.
            AbortNode(state, "Failed to disconnect block; see debug.log for details");
            return false;
        }
        fBlocksDisconnected = true;
    }

    // Build list of new blocks to connect (in descending height order).
    std::vector<CBlockIndex*> vpindexToConnect;
    bool fContinue = true;
    int nHeight = pindexFork ? pindexFork->nHeight : -1;
    while (fContinue && nHeight != pindexMostWork->nHeight) {
        // Don't iterate the entire list of potential improvements toward the best tip, as we likely only need
        // a few blocks along the way.
        int nTargetHeight = std::min(nHeight + 32, pindexMostWork->nHeight);
        vpindexToConnect.clear();
        vpindexToConnect.reserve(nTargetHeight - nHeight);
        CBlockIndex* pindexIter = pindexMostWork->GetAncestor(nTargetHeight);
        while (pindexIter && pindexIter->nHeight != nHeight) {
            vpindexToConnect.push_back(pindexIter);
            pindexIter = pindexIter->pprev;
        }
        nHeight = nTargetHeight;

        // Connect new blocks.
        for (CBlockIndex* pindexConnect : reverse_iterate(vpindexToConnect)) {
            if (!ConnectTip(state, chainparams, pindexConnect, pindexConnect == pindexMostWork ? pblock : std::shared_ptr<const CBlock>(), connectTrace, disconnectpool)) {
                if (state.IsInvalid()) {
                    // The block violates a consensus rule.
                    if (state.GetResult() != BlockValidationResult::BLOCK_MUTATED) {
                        InvalidChainFound(vpindexToConnect.front());
                    }
                    state = BlockValidationState();
                    fInvalidFound = true;
                    fContinue = false;
                    break;
                } else {
                    // A system error occurred (disk space, database error, ...).
                    // Make the mempool consistent with the current tip, just in case
                    // any observers try to use it before shutdown.
                    UpdateMempoolForReorg(m_mempool, disconnectpool, false);
                    return false;
                }
            } else {
                PruneBlockIndexCandidates();
                if (!pindexOldTip || m_chain.Tip()->nChainWork > pindexOldTip->nChainWork) {
                    // We're in a better position than we were. Return temporarily to release the lock.
                    fContinue = false;
                    break;
                }
            }
        }
    }

    if (fBlocksDisconnected) {
        // If any blocks were disconnected, disconnectpool may be non empty.  Add
        // any disconnected transactions back to the mempool.
        UpdateMempoolForReorg(m_mempool, disconnectpool, true);
    }
    m_mempool.check(g_chainman, &CoinsTip());

    CheckForkWarningConditions();

    return true;
}

static SynchronizationState GetSynchronizationState(bool init)
{
    if (!init) return SynchronizationState::POST_INIT;
    if (::fReindex) return SynchronizationState::INIT_REINDEX;
    return SynchronizationState::INIT_DOWNLOAD;
}

static bool NotifyHeaderTip(CChainState& chainstate) LOCKS_EXCLUDED(cs_main) {
    bool fNotify = false;
    bool fInitialBlockDownload = false;
    static CBlockIndex* pindexHeaderOld = nullptr;
    CBlockIndex* pindexHeader = nullptr;
    {
        LOCK(cs_main);
        pindexHeader = pindexBestHeader;

        if (pindexHeader != pindexHeaderOld) {
            fNotify = true;
            assert(std::addressof(::ChainstateActive()) == std::addressof(chainstate));
            fInitialBlockDownload = chainstate.IsInitialBlockDownload();
            pindexHeaderOld = pindexHeader;
        }
    }
    // Send block tip changed notifications without cs_main
    if (fNotify) {
        uiInterface.NotifyHeaderTip(GetSynchronizationState(fInitialBlockDownload), pindexHeader);
    }
    return fNotify;
}

static void LimitValidationInterfaceQueue() LOCKS_EXCLUDED(cs_main) {
    AssertLockNotHeld(cs_main);

    if (GetMainSignals().CallbacksPending() > 10) {
        SyncWithValidationInterfaceQueue();
    }
}

bool CChainState::ActivateBestChain(BlockValidationState &state, const CChainParams& chainparams, std::shared_ptr<const CBlock> pblock) {
    // Note that while we're often called here from ProcessNewBlock, this is
    // far from a guarantee. Things in the P2P/RPC will often end up calling
    // us in the middle of ProcessNewBlock - do not assume pblock is set
    // sanely for performance or correctness!
    AssertLockNotHeld(cs_main);

    // ABC maintains a fair degree of expensive-to-calculate internal state
    // because this function periodically releases cs_main so that it does not lock up other threads for too long
    // during large connects - and to allow for e.g. the callback queue to drain
    // we use m_cs_chainstate to enforce mutual exclusion so that only one caller may execute this function at a time
    LOCK(m_cs_chainstate);

    CBlockIndex *pindexMostWork = nullptr;
    CBlockIndex *pindexNewTip = nullptr;
    int nStopAtHeight = gArgs.GetArg("-stopatheight", DEFAULT_STOPATHEIGHT);
    do {
        // Block until the validation queue drains. This should largely
        // never happen in normal operation, however may happen during
        // reindex, causing memory blowup if we run too far ahead.
        // Note that if a validationinterface callback ends up calling
        // ActivateBestChain this may lead to a deadlock! We should
        // probably have a DEBUG_LOCKORDER test for this in the future.
        LimitValidationInterfaceQueue();

        {
            LOCK(cs_main);
            LOCK(m_mempool.cs); // Lock transaction pool for at least as long as it takes for connectTrace to be consumed
            CBlockIndex* starting_tip = m_chain.Tip();
            bool blocks_connected = false;
            do {
                // We absolutely may not unlock cs_main until we've made forward progress
                // (with the exception of shutdown due to hardware issues, low disk space, etc).
                ConnectTrace connectTrace; // Destructed before cs_main is unlocked

                if (pindexMostWork == nullptr) {
                    pindexMostWork = FindMostWorkChain();
                }

                // Whether we have anything to do at all.
                if (pindexMostWork == nullptr || pindexMostWork == m_chain.Tip()) {
                    break;
                }

                bool fInvalidFound = false;
                std::shared_ptr<const CBlock> nullBlockPtr;
                if (!ActivateBestChainStep(state, chainparams, pindexMostWork, pblock && pblock->GetHash() == pindexMostWork->GetBlockHash() ? pblock : nullBlockPtr, fInvalidFound, connectTrace)) {
                    // A system error occurred
                    return false;
                }
                blocks_connected = true;

                if (fInvalidFound) {
                    // Wipe cache, we may need another branch now.
                    pindexMostWork = nullptr;
                }
                pindexNewTip = m_chain.Tip();

                for (const PerBlockConnectTrace& trace : connectTrace.GetBlocksConnected()) {
                    assert(trace.pblock && trace.pindex);
                    GetMainSignals().BlockConnected(trace.pblock, trace.pindex);
                }
            } while (!m_chain.Tip() || (starting_tip && CBlockIndexWorkComparator()(m_chain.Tip(), starting_tip)));
            if (!blocks_connected) return true;

            const CBlockIndex* pindexFork = m_chain.FindFork(starting_tip);
            bool fInitialDownload = IsInitialBlockDownload();

            // Notify external listeners about the new tip.
            // Enqueue while holding cs_main to ensure that UpdatedBlockTip is called in the order in which blocks are connected
            if (pindexFork != pindexNewTip) {
                // Notify ValidationInterface subscribers
                GetMainSignals().UpdatedBlockTip(pindexNewTip, pindexFork, fInitialDownload);

                // Always notify the UI if a new block tip was connected
                uiInterface.NotifyBlockTip(GetSynchronizationState(fInitialDownload), pindexNewTip);
            }
        }
        // When we reach this point, we switched to a new tip (stored in pindexNewTip).

        if (nStopAtHeight && pindexNewTip && pindexNewTip->nHeight >= nStopAtHeight) StartShutdown();

        // We check shutdown only after giving ActivateBestChainStep a chance to run once so that we
        // never shutdown before connecting the genesis block during LoadChainTip(). Previously this
        // caused an assert() failure during shutdown in such cases as the UTXO DB flushing checks
        // that the best block hash is non-null.
        if (ShutdownRequested()) break;
    } while (pindexNewTip != pindexMostWork);
    CheckBlockIndex(chainparams.GetConsensus());

    // Write changes periodically to disk, after relay.
    if (!FlushStateToDisk(chainparams, state, FlushStateMode::PERIODIC)) {
        return false;
    }

    return true;
}

bool CChainState::PreciousBlock(BlockValidationState& state, const CChainParams& params, CBlockIndex *pindex)
{
    {
        LOCK(cs_main);
        if (pindex->nChainWork < m_chain.Tip()->nChainWork) {
            // Nothing to do, this block is not at the tip.
            return true;
        }
        if (m_chain.Tip()->nChainWork > nLastPreciousChainwork) {
            // The chain has been extended since the last call, reset the counter.
            nBlockReverseSequenceId = -1;
        }
        nLastPreciousChainwork = m_chain.Tip()->nChainWork;
        setBlockIndexCandidates.erase(pindex);
        pindex->nSequenceId = nBlockReverseSequenceId;
        if (nBlockReverseSequenceId > std::numeric_limits<int32_t>::min()) {
            // We can't keep reducing the counter if somebody really wants to
            // call preciousblock 2**31-1 times on the same set of tips...
            nBlockReverseSequenceId--;
        }
        if (pindex->IsValid(BLOCK_VALID_TRANSACTIONS) && pindex->HaveTxsDownloaded()) {
            setBlockIndexCandidates.insert(pindex);
            PruneBlockIndexCandidates();
        }
    }

    return ActivateBestChain(state, params, std::shared_ptr<const CBlock>());
}
bool PreciousBlock(BlockValidationState& state, const CChainParams& params, CBlockIndex *pindex) {
    return ::ChainstateActive().PreciousBlock(state, params, pindex);
}

bool CChainState::InvalidateBlock(BlockValidationState& state, const CChainParams& chainparams, CBlockIndex *pindex)
{
    CBlockIndex* to_mark_failed = pindex;
    bool pindex_was_in_chain = false;
    int disconnected = 0;

    // We do not allow ActivateBestChain() to run while InvalidateBlock() is
    // running, as that could cause the tip to change while we disconnect
    // blocks.
    LOCK(m_cs_chainstate);

    // We'll be acquiring and releasing cs_main below, to allow the validation
    // callbacks to run. However, we should keep the block index in a
    // consistent state as we disconnect blocks -- in particular we need to
    // add equal-work blocks to setBlockIndexCandidates as we disconnect.
    // To avoid walking the block index repeatedly in search of candidates,
    // build a map once so that we can look up candidate blocks by chain
    // work as we go.
    std::multimap<const arith_uint256, CBlockIndex *> candidate_blocks_by_work;

    {
        LOCK(cs_main);
        for (const auto& entry : m_blockman.m_block_index) {
            CBlockIndex *candidate = entry.second;
            // We don't need to put anything in our active chain into the
            // multimap, because those candidates will be found and considered
            // as we disconnect.
            // Instead, consider only non-active-chain blocks that have at
            // least as much work as where we expect the new tip to end up.
            if (!m_chain.Contains(candidate) &&
                    !CBlockIndexWorkComparator()(candidate, pindex->pprev) &&
                    candidate->IsValid(BLOCK_VALID_TRANSACTIONS) &&
                    candidate->HaveTxsDownloaded()) {
                candidate_blocks_by_work.insert(std::make_pair(candidate->nChainWork, candidate));
            }
        }
    }

    // Disconnect (descendants of) pindex, and mark them invalid.
    while (true) {
        if (ShutdownRequested()) break;

        // Make sure the queue of validation callbacks doesn't grow unboundedly.
        LimitValidationInterfaceQueue();

        LOCK(cs_main);
        LOCK(m_mempool.cs); // Lock for as long as disconnectpool is in scope to make sure UpdateMempoolForReorg is called after DisconnectTip without unlocking in between
        if (!m_chain.Contains(pindex)) break;
        pindex_was_in_chain = true;
        CBlockIndex *invalid_walk_tip = m_chain.Tip();

        // ActivateBestChain considers blocks already in m_chain
        // unconditionally valid already, so force disconnect away from it.
        DisconnectedBlockTransactions disconnectpool;
        bool ret = DisconnectTip(state, chainparams, &disconnectpool);
        // DisconnectTip will add transactions to disconnectpool.
        // Adjust the mempool to be consistent with the new tip, adding
        // transactions back to the mempool if disconnecting was successful,
        // and we're not doing a very deep invalidation (in which case
        // keeping the mempool up to date is probably futile anyway).
        UpdateMempoolForReorg(m_mempool, disconnectpool, /* fAddToMempool = */ (++disconnected <= 10) && ret);
        if (!ret) return false;
        assert(invalid_walk_tip->pprev == m_chain.Tip());

        // We immediately mark the disconnected blocks as invalid.
        // This prevents a case where pruned nodes may fail to invalidateblock
        // and be left unable to start as they have no tip candidates (as there
        // are no blocks that meet the "have data and are not invalid per
        // nStatus" criteria for inclusion in setBlockIndexCandidates).
        invalid_walk_tip->nStatus |= BLOCK_FAILED_VALID;
        setDirtyBlockIndex.insert(invalid_walk_tip);
        setBlockIndexCandidates.erase(invalid_walk_tip);
        setBlockIndexCandidates.insert(invalid_walk_tip->pprev);
        if (invalid_walk_tip->pprev == to_mark_failed && (to_mark_failed->nStatus & BLOCK_FAILED_VALID)) {
            // We only want to mark the last disconnected block as BLOCK_FAILED_VALID; its children
            // need to be BLOCK_FAILED_CHILD instead.
            to_mark_failed->nStatus = (to_mark_failed->nStatus ^ BLOCK_FAILED_VALID) | BLOCK_FAILED_CHILD;
            setDirtyBlockIndex.insert(to_mark_failed);
        }

        // Add any equal or more work headers to setBlockIndexCandidates
        auto candidate_it = candidate_blocks_by_work.lower_bound(invalid_walk_tip->pprev->nChainWork);
        while (candidate_it != candidate_blocks_by_work.end()) {
            if (!CBlockIndexWorkComparator()(candidate_it->second, invalid_walk_tip->pprev)) {
                setBlockIndexCandidates.insert(candidate_it->second);
                candidate_it = candidate_blocks_by_work.erase(candidate_it);
            } else {
                ++candidate_it;
            }
        }

        // Track the last disconnected block, so we can correct its BLOCK_FAILED_CHILD status in future
        // iterations, or, if it's the last one, call InvalidChainFound on it.
        to_mark_failed = invalid_walk_tip;
    }

    CheckBlockIndex(chainparams.GetConsensus());

    {
        LOCK(cs_main);
        if (m_chain.Contains(to_mark_failed)) {
            // If the to-be-marked invalid block is in the active chain, something is interfering and we can't proceed.
            return false;
        }

        // Mark pindex (or the last disconnected block) as invalid, even when it never was in the main chain
        to_mark_failed->nStatus |= BLOCK_FAILED_VALID;
        setDirtyBlockIndex.insert(to_mark_failed);
        setBlockIndexCandidates.erase(to_mark_failed);
        m_blockman.m_failed_blocks.insert(to_mark_failed);

        // If any new blocks somehow arrived while we were disconnecting
        // (above), then the pre-calculation of what should go into
        // setBlockIndexCandidates may have missed entries. This would
        // technically be an inconsistency in the block index, but if we clean
        // it up here, this should be an essentially unobservable error.
        // Loop back over all block index entries and add any missing entries
        // to setBlockIndexCandidates.
        BlockMap::iterator it = m_blockman.m_block_index.begin();
        while (it != m_blockman.m_block_index.end()) {
            if (it->second->IsValid(BLOCK_VALID_TRANSACTIONS) && it->second->HaveTxsDownloaded() && !setBlockIndexCandidates.value_comp()(it->second, m_chain.Tip())) {
                setBlockIndexCandidates.insert(it->second);
            }
            it++;
        }

        InvalidChainFound(to_mark_failed);
    }

    // Only notify about a new block tip if the active chain was modified.
    if (pindex_was_in_chain) {
        uiInterface.NotifyBlockTip(GetSynchronizationState(IsInitialBlockDownload()), to_mark_failed->pprev);
    }
    return true;
}

bool InvalidateBlock(BlockValidationState& state, const CChainParams& chainparams, CBlockIndex *pindex) {
    return ::ChainstateActive().InvalidateBlock(state, chainparams, pindex);
}

void CChainState::ResetBlockFailureFlags(CBlockIndex *pindex) {
    AssertLockHeld(cs_main);

    int nHeight = pindex->nHeight;

    // Remove the invalidity flag from this block and all its descendants.
    BlockMap::iterator it = m_blockman.m_block_index.begin();
    while (it != m_blockman.m_block_index.end()) {
        if (!it->second->IsValid() && it->second->GetAncestor(nHeight) == pindex) {
            it->second->nStatus &= ~BLOCK_FAILED_MASK;
            setDirtyBlockIndex.insert(it->second);
            if (it->second->IsValid(BLOCK_VALID_TRANSACTIONS) && it->second->HaveTxsDownloaded() && setBlockIndexCandidates.value_comp()(m_chain.Tip(), it->second)) {
                setBlockIndexCandidates.insert(it->second);
            }
            if (it->second == pindexBestInvalid) {
                // Reset invalid block marker if it was pointing to one of those.
                pindexBestInvalid = nullptr;
            }
            m_blockman.m_failed_blocks.erase(it->second);
        }
        it++;
    }

    // Remove the invalidity flag from all ancestors too.
    while (pindex != nullptr) {
        if (pindex->nStatus & BLOCK_FAILED_MASK) {
            pindex->nStatus &= ~BLOCK_FAILED_MASK;
            setDirtyBlockIndex.insert(pindex);
            m_blockman.m_failed_blocks.erase(pindex);
        }
        pindex = pindex->pprev;
    }
}

void ResetBlockFailureFlags(CBlockIndex *pindex) {
    return ::ChainstateActive().ResetBlockFailureFlags(pindex);
}

CBlockIndex* BlockManager::AddToBlockIndex(const CBlockHeader& block)
{
    AssertLockHeld(cs_main);

    // Check for duplicate
    uint256 hash = block.GetHash();
    BlockMap::iterator it = m_block_index.find(hash);
    if (it != m_block_index.end())
        return it->second;

    // Construct new block index object
    CBlockIndex* pindexNew = new CBlockIndex(block);
    // We assign the sequence id to blocks only when the full data is available,
    // to avoid miners withholding blocks but broadcasting headers, to get a
    // competitive advantage.
    pindexNew->nSequenceId = 0;
    BlockMap::iterator mi = m_block_index.insert(std::make_pair(hash, pindexNew)).first;
    pindexNew->phashBlock = &((*mi).first);
    BlockMap::iterator miPrev = m_block_index.find(block.hashPrevBlock);
    if (miPrev != m_block_index.end())
    {
        pindexNew->pprev = (*miPrev).second;
        pindexNew->nHeight = pindexNew->pprev->nHeight + 1;
        pindexNew->BuildSkip();
    }
    pindexNew->nTimeMax = (pindexNew->pprev ? std::max(pindexNew->pprev->nTimeMax, pindexNew->nTime) : pindexNew->nTime);
    pindexNew->nChainWork = (pindexNew->pprev ? pindexNew->pprev->nChainWork : 0) + GetBlockProof(*pindexNew);
    pindexNew->RaiseValidity(BLOCK_VALID_TREE);
    if (pindexBestHeader == nullptr || pindexBestHeader->nChainWork < pindexNew->nChainWork)
        pindexBestHeader = pindexNew;

    setDirtyBlockIndex.insert(pindexNew);

    return pindexNew;
}

/** Mark a block as having its data received and checked (up to BLOCK_VALID_TRANSACTIONS). */
void CChainState::ReceivedBlockTransactions(const CBlock& block, CBlockIndex* pindexNew, const FlatFilePos& pos, const Consensus::Params& consensusParams)
{
    pindexNew->nTx = block.vtx.size();
    pindexNew->nChainTx = 0;
    pindexNew->nFile = pos.nFile;
    pindexNew->nDataPos = pos.nPos;
    pindexNew->nUndoPos = 0;
    pindexNew->nStatus |= BLOCK_HAVE_DATA;
    if (IsWitnessEnabled(pindexNew->pprev, consensusParams)) {
        pindexNew->nStatus |= BLOCK_OPT_WITNESS;
    }
    pindexNew->RaiseValidity(BLOCK_VALID_TRANSACTIONS);
    setDirtyBlockIndex.insert(pindexNew);

    if (pindexNew->pprev == nullptr || pindexNew->pprev->HaveTxsDownloaded()) {
        // If pindexNew is the genesis block or all parents are BLOCK_VALID_TRANSACTIONS.
        std::deque<CBlockIndex*> queue;
        queue.push_back(pindexNew);

        // Recursively process any descendant blocks that now may be eligible to be connected.
        while (!queue.empty()) {
            CBlockIndex *pindex = queue.front();
            queue.pop_front();
            pindex->nChainTx = (pindex->pprev ? pindex->pprev->nChainTx : 0) + pindex->nTx;
            {
                LOCK(cs_nBlockSequenceId);
                pindex->nSequenceId = nBlockSequenceId++;
            }
            if (m_chain.Tip() == nullptr || !setBlockIndexCandidates.value_comp()(pindex, m_chain.Tip())) {
                setBlockIndexCandidates.insert(pindex);
            }
            std::pair<std::multimap<CBlockIndex*, CBlockIndex*>::iterator, std::multimap<CBlockIndex*, CBlockIndex*>::iterator> range = m_blockman.m_blocks_unlinked.equal_range(pindex);
            while (range.first != range.second) {
                std::multimap<CBlockIndex*, CBlockIndex*>::iterator it = range.first;
                queue.push_back(it->second);
                range.first++;
                m_blockman.m_blocks_unlinked.erase(it);
            }
        }
    } else {
        if (pindexNew->pprev && pindexNew->pprev->IsValid(BLOCK_VALID_TREE)) {
            m_blockman.m_blocks_unlinked.insert(std::make_pair(pindexNew->pprev, pindexNew));
        }
    }
}

static bool FindBlockPos(FlatFilePos &pos, unsigned int nAddSize, unsigned int nHeight, uint64_t nTime, bool fKnown = false)
{
    LOCK(cs_LastBlockFile);

    unsigned int nFile = fKnown ? pos.nFile : nLastBlockFile;
    if (vinfoBlockFile.size() <= nFile) {
        vinfoBlockFile.resize(nFile + 1);
    }

    bool finalize_undo = false;
    if (!fKnown) {
        while (vinfoBlockFile[nFile].nSize + nAddSize >= MAX_BLOCKFILE_SIZE) {
            // when the undo file is keeping up with the block file, we want to flush it explicitly
            // when it is lagging behind (more blocks arrive than are being connected), we let the
            // undo block write case handle it
            finalize_undo = (vinfoBlockFile[nFile].nHeightLast == (unsigned int)ChainActive().Tip()->nHeight);
            nFile++;
            if (vinfoBlockFile.size() <= nFile) {
                vinfoBlockFile.resize(nFile + 1);
            }
        }
        pos.nFile = nFile;
        pos.nPos = vinfoBlockFile[nFile].nSize;
    }

    if ((int)nFile != nLastBlockFile) {
        if (!fKnown) {
            LogPrint(BCLog::VALIDATION, "Leaving block file %i: %s\n", nLastBlockFile, vinfoBlockFile[nLastBlockFile].ToString());
        }
        FlushBlockFile(!fKnown, finalize_undo);
        nLastBlockFile = nFile;
    }

    vinfoBlockFile[nFile].AddBlock(nHeight, nTime);
    if (fKnown)
        vinfoBlockFile[nFile].nSize = std::max(pos.nPos + nAddSize, vinfoBlockFile[nFile].nSize);
    else
        vinfoBlockFile[nFile].nSize += nAddSize;

    if (!fKnown) {
        bool out_of_space;
        size_t bytes_allocated = BlockFileSeq().Allocate(pos, nAddSize, out_of_space);
        if (out_of_space) {
            return AbortNode("Disk space is too low!", _("Disk space is too low!"));
        }
        if (bytes_allocated != 0 && fPruneMode) {
            fCheckForPruning = true;
        }
    }

    setDirtyFileInfo.insert(nFile);
    return true;
}

static bool FindUndoPos(BlockValidationState &state, int nFile, FlatFilePos &pos, unsigned int nAddSize)
{
    pos.nFile = nFile;

    LOCK(cs_LastBlockFile);

    pos.nPos = vinfoBlockFile[nFile].nUndoSize;
    vinfoBlockFile[nFile].nUndoSize += nAddSize;
    setDirtyFileInfo.insert(nFile);

    bool out_of_space;
    size_t bytes_allocated = UndoFileSeq().Allocate(pos, nAddSize, out_of_space);
    if (out_of_space) {
        return AbortNode(state, "Disk space is too low!", _("Disk space is too low!"));
    }
    if (bytes_allocated != 0 && fPruneMode) {
        fCheckForPruning = true;
    }

    return true;
}

/* Temporary check that blocks are compatible with BDB's 10,000 lock limit.
   This is based on Bitcoin's commit 8c222dca4f961ad13ec64d690134a40d09b20813.
   Each "object" touched in the DB may cause two locks (one read and one
   write lock).  Objects are transaction IDs and names.  Thus, count the
   total number of transaction IDs (tx themselves plus all distinct inputs).
   In addition, each Namecoin transaction could touch at most one name,
   so add them as well.  */
bool CheckDbLockLimit(const std::vector<CTransactionRef>& vtx)
{
    std::set<uint256> setTxIds;
    unsigned nNames = 0;
    for (const auto& tx : vtx)
    {
        setTxIds.insert(tx->GetHash());
        if (tx->IsNamecoin())
            ++nNames;

        for (const auto& txIn : tx->vin)
            setTxIds.insert(txIn.prevout.hash);
    }

    const unsigned nTotalIds = setTxIds.size() + nNames;
    if (nTotalIds > 4500)
        return error("%s : %u locks estimated, that is too much for BDB",
                     __func__, nTotalIds);

    //LogPrintf ("%s : need %u locks\n", __func__, nTotalIds);
    return true;
}

static bool CheckBlockHeader(const CBlockHeader& block, BlockValidationState& state, const Consensus::Params& consensusParams, bool fCheckPOW = true)
{
    // Check proof of work matches claimed amount
    if (fCheckPOW && !CheckProofOfWork(block, consensusParams))
        return state.Invalid(BlockValidationResult::BLOCK_INVALID_HEADER, "high-hash", "proof of work failed");

    return true;
}

bool CheckBlock(const CBlock& block, BlockValidationState& state, const Consensus::Params& consensusParams, bool fCheckPOW, bool fCheckMerkleRoot)
{
    // These are checks that are independent of context.

    if (block.fChecked)
        return true;

    // Check that the header is valid (particularly PoW).  This is mostly
    // redundant with the call in AcceptBlockHeader.
    if (!CheckBlockHeader(block, state, consensusParams, fCheckPOW))
        return false;

    // Signet only: check block solution
    if (consensusParams.signet_blocks && fCheckPOW && !CheckSignetBlockSolution(block, consensusParams)) {
        return state.Invalid(BlockValidationResult::BLOCK_CONSENSUS, "bad-signet-blksig", "signet block signature validation failure");
    }

    // Check the merkle root.
    if (fCheckMerkleRoot) {
        bool mutated;
        uint256 hashMerkleRoot2 = BlockMerkleRoot(block, &mutated);
        if (block.hashMerkleRoot != hashMerkleRoot2)
            return state.Invalid(BlockValidationResult::BLOCK_MUTATED, "bad-txnmrklroot", "hashMerkleRoot mismatch");

        // Check for merkle tree malleability (CVE-2012-2459): repeating sequences
        // of transactions in a block without affecting the merkle root of a block,
        // while still invalidating it.
        if (mutated)
            return state.Invalid(BlockValidationResult::BLOCK_MUTATED, "bad-txns-duplicate", "duplicate transaction");
    }

    // All potential-corruption validation must be done before we do any
    // transaction validation, as otherwise we may mark the header as invalid
    // because we receive the wrong transactions for it.
    // Note that witness malleability is checked in ContextualCheckBlock, so no
    // checks that use witness data may be performed here.

    // Size limits
    if (block.vtx.empty() || block.vtx.size() * WITNESS_SCALE_FACTOR > MAX_BLOCK_WEIGHT || ::GetSerializeSize(block, PROTOCOL_VERSION | SERIALIZE_TRANSACTION_NO_WITNESS) * WITNESS_SCALE_FACTOR > MAX_BLOCK_WEIGHT)
        return state.Invalid(BlockValidationResult::BLOCK_CONSENSUS, "bad-blk-length", "size limits failed");

    // Enforce the temporary DB lock limit.
    // TODO: Remove with a hardfork in the future.
    if (!CheckDbLockLimit(block.vtx))
        return state.Invalid(BlockValidationResult::BLOCK_CONSENSUS,
                             "bad-db-locks",
                             "DB lock limit exceeded");

    // First transaction must be coinbase, the rest must not be
    if (block.vtx.empty() || !block.vtx[0]->IsCoinBase())
        return state.Invalid(BlockValidationResult::BLOCK_CONSENSUS, "bad-cb-missing", "first tx is not coinbase");
    for (unsigned int i = 1; i < block.vtx.size(); i++)
        if (block.vtx[i]->IsCoinBase())
            return state.Invalid(BlockValidationResult::BLOCK_CONSENSUS, "bad-cb-multiple", "more than one coinbase");

    // Check transactions
    // Must check for duplicate inputs (see CVE-2018-17144)
    for (const auto& tx : block.vtx) {
        TxValidationState tx_state;
        if (!CheckTransaction(*tx, tx_state)) {
            // CheckBlock() does context-free validation checks. The only
            // possible failures are consensus failures.
            assert(tx_state.GetResult() == TxValidationResult::TX_CONSENSUS);
            return state.Invalid(BlockValidationResult::BLOCK_CONSENSUS, tx_state.GetRejectReason(),
                                 strprintf("Transaction check failed (tx hash %s) %s", tx->GetHash().ToString(), tx_state.GetDebugMessage()));
        }
    }
    unsigned int nSigOps = 0;
    for (const auto& tx : block.vtx)
    {
        nSigOps += GetLegacySigOpCount(*tx);
    }
    if (nSigOps * WITNESS_SCALE_FACTOR > MAX_BLOCK_SIGOPS_COST)
        return state.Invalid(BlockValidationResult::BLOCK_CONSENSUS, "bad-blk-sigops", "out-of-bounds SigOpCount");

    if (fCheckPOW && fCheckMerkleRoot)
        block.fChecked = true;

    return true;
}

bool IsWitnessEnabled(const CBlockIndex* pindexPrev, const Consensus::Params& params)
{
    int height = pindexPrev == nullptr ? 0 : pindexPrev->nHeight + 1;
    return (height >= params.SegwitHeight);
}

void UpdateUncommittedBlockStructures(CBlock& block, const CBlockIndex* pindexPrev, const Consensus::Params& consensusParams)
{
    int commitpos = GetWitnessCommitmentIndex(block);
    static const std::vector<unsigned char> nonce(32, 0x00);
    if (commitpos != NO_WITNESS_COMMITMENT && IsWitnessEnabled(pindexPrev, consensusParams) && !block.vtx[0]->HasWitness()) {
        CMutableTransaction tx(*block.vtx[0]);
        tx.vin[0].scriptWitness.stack.resize(1);
        tx.vin[0].scriptWitness.stack[0] = nonce;
        block.vtx[0] = MakeTransactionRef(std::move(tx));
    }
}

std::vector<unsigned char> GenerateCoinbaseCommitment(CBlock& block, const CBlockIndex* pindexPrev, const Consensus::Params& consensusParams)
{
    std::vector<unsigned char> commitment;
    int commitpos = GetWitnessCommitmentIndex(block);
    std::vector<unsigned char> ret(32, 0x00);
    if (consensusParams.SegwitHeight != std::numeric_limits<int>::max()) {
        if (commitpos == NO_WITNESS_COMMITMENT) {
            uint256 witnessroot = BlockWitnessMerkleRoot(block, nullptr);
            CHash256().Write(witnessroot).Write(ret).Finalize(witnessroot);
            CTxOut out;
            out.nValue = 0;
            out.scriptPubKey.resize(MINIMUM_WITNESS_COMMITMENT);
            out.scriptPubKey[0] = OP_RETURN;
            out.scriptPubKey[1] = 0x24;
            out.scriptPubKey[2] = 0xaa;
            out.scriptPubKey[3] = 0x21;
            out.scriptPubKey[4] = 0xa9;
            out.scriptPubKey[5] = 0xed;
            memcpy(&out.scriptPubKey[6], witnessroot.begin(), 32);
            commitment = std::vector<unsigned char>(out.scriptPubKey.begin(), out.scriptPubKey.end());
            CMutableTransaction tx(*block.vtx[0]);
            tx.vout.push_back(out);
            block.vtx[0] = MakeTransactionRef(std::move(tx));
        }
    }
    UpdateUncommittedBlockStructures(block, pindexPrev, consensusParams);
    return commitment;
}

CBlockIndex* BlockManager::GetLastCheckpoint(const CCheckpointData& data)
{
    const MapCheckpoints& checkpoints = data.mapCheckpoints;

    for (const MapCheckpoints::value_type& i : reverse_iterate(checkpoints))
    {
        const uint256& hash = i.second;
        assert(std::addressof(g_chainman.m_blockman) == std::addressof(*this));
        CBlockIndex* pindex = LookupBlockIndex(hash);
        if (pindex) {
            return pindex;
        }
    }
    return nullptr;
}

/** Context-dependent validity checks.
 *  By "context", we mean only the previous block headers, but not the UTXO
 *  set; UTXO-related validity checks are done in ConnectBlock().
 *  NOTE: This function is not currently invoked by ConnectBlock(), so we
 *  should consider upgrade issues if we change which consensus rules are
 *  enforced in this function (eg by adding a new consensus rule). See comment
 *  in ConnectBlock().
 *  Note that -reindex-chainstate skips the validation that happens here!
 */
static bool ContextualCheckBlockHeader(const CBlockHeader& block, BlockValidationState& state, BlockManager& blockman, const CChainParams& params, const CBlockIndex* pindexPrev, int64_t nAdjustedTime) EXCLUSIVE_LOCKS_REQUIRED(cs_main)
{
    assert(pindexPrev != nullptr);
    const int nHeight = pindexPrev->nHeight + 1;

    // Disallow legacy blocks after merge-mining start.
    const Consensus::Params& consensusParams = params.GetConsensus();
    if (!consensusParams.AllowLegacyBlocks(nHeight) && block.IsLegacy())
        return state.Invalid(BlockValidationResult::BLOCK_INVALID_HEADER,
                             "late-legacy-block",
                             "legacy block after auxpow start");

    // Check proof of work
    if (block.nBits != GetNextWorkRequired(pindexPrev, &block, consensusParams))
        return state.Invalid(BlockValidationResult::BLOCK_INVALID_HEADER, "bad-diffbits", "incorrect proof of work");

    // Check against checkpoints
    if (fCheckpointsEnabled) {
        // Don't accept any forks from the main chain prior to last checkpoint.
        // GetLastCheckpoint finds the last checkpoint in MapCheckpoints that's in our
        // BlockIndex().
        assert(std::addressof(g_chainman.m_blockman) == std::addressof(blockman));
        CBlockIndex* pcheckpoint = blockman.GetLastCheckpoint(params.Checkpoints());
        if (pcheckpoint && nHeight < pcheckpoint->nHeight) {
            LogPrintf("ERROR: %s: forked chain older than last checkpoint (height %d)\n", __func__, nHeight);
            return state.Invalid(BlockValidationResult::BLOCK_CHECKPOINT, "bad-fork-prior-to-checkpoint");
        }
    }

    // Check timestamp against prev
    if (block.GetBlockTime() <= pindexPrev->GetMedianTimePast())
        return state.Invalid(BlockValidationResult::BLOCK_INVALID_HEADER, "time-too-old", "block's timestamp is too early");

    // Check timestamp
    if (block.GetBlockTime() > nAdjustedTime + MAX_FUTURE_BLOCK_TIME)
        return state.Invalid(BlockValidationResult::BLOCK_TIME_FUTURE, "time-too-new", "block timestamp too far in the future");

    // Reject outdated version blocks when 95% (75% on testnet) of the network has upgraded:
    // check for version 2, 3 and 4 upgrades
    if((block.GetBaseVersion() < 2 && nHeight >= consensusParams.BIP34Height) ||
       (block.GetBaseVersion() < 3 && nHeight >= consensusParams.BIP66Height) ||
       (block.GetBaseVersion() < 4 && nHeight >= consensusParams.BIP65Height))
            return state.Invalid(BlockValidationResult::BLOCK_INVALID_HEADER, strprintf("bad-version(0x%08x)", block.nVersion),
                                 strprintf("rejected nVersion=0x%08x block", block.nVersion));

    return true;
}

/** NOTE: This function is not currently invoked by ConnectBlock(), so we
 *  should consider upgrade issues if we change which consensus rules are
 *  enforced in this function (eg by adding a new consensus rule). See comment
 *  in ConnectBlock().
 *  Note that -reindex-chainstate skips the validation that happens here!
 */
static bool ContextualCheckBlock(const CBlock& block, BlockValidationState& state, const Consensus::Params& consensusParams, const CBlockIndex* pindexPrev)
{
    const int nHeight = pindexPrev == nullptr ? 0 : pindexPrev->nHeight + 1;

    // Start enforcing BIP113 (Median Time Past).
    int nLockTimeFlags = 0;
    if (nHeight >= consensusParams.CSVHeight) {
        assert(pindexPrev != nullptr);
        nLockTimeFlags |= LOCKTIME_MEDIAN_TIME_PAST;
    }

    int64_t nLockTimeCutoff = (nLockTimeFlags & LOCKTIME_MEDIAN_TIME_PAST)
                              ? pindexPrev->GetMedianTimePast()
                              : block.GetBlockTime();

    // Check that all transactions are finalized
    for (const auto& tx : block.vtx) {
        if (!IsFinalTx(*tx, nHeight, nLockTimeCutoff)) {
            return state.Invalid(BlockValidationResult::BLOCK_CONSENSUS, "bad-txns-nonfinal", "non-final transaction");
        }
    }

    // Enforce rule that the coinbase starts with serialized block height
    if (nHeight >= consensusParams.BIP34Height)
    {
        CScript expect = CScript() << nHeight;
        if (block.vtx[0]->vin[0].scriptSig.size() < expect.size() ||
            !std::equal(expect.begin(), expect.end(), block.vtx[0]->vin[0].scriptSig.begin())) {
            return state.Invalid(BlockValidationResult::BLOCK_CONSENSUS, "bad-cb-height", "block height mismatch in coinbase");
        }
    }

    // Validation for witness commitments.
    // * We compute the witness hash (which is the hash including witnesses) of all the block's transactions, except the
    //   coinbase (where 0x0000....0000 is used instead).
    // * The coinbase scriptWitness is a stack of a single 32-byte vector, containing a witness reserved value (unconstrained).
    // * We build a merkle tree with all those witness hashes as leaves (similar to the hashMerkleRoot in the block header).
    // * There must be at least one output whose scriptPubKey is a single 36-byte push, the first 4 bytes of which are
    //   {0xaa, 0x21, 0xa9, 0xed}, and the following 32 bytes are SHA256^2(witness root, witness reserved value). In case there are
    //   multiple, the last one is used.
    bool fHaveWitness = false;
    if (nHeight >= consensusParams.SegwitHeight) {
        int commitpos = GetWitnessCommitmentIndex(block);
        if (commitpos != NO_WITNESS_COMMITMENT) {
            bool malleated = false;
            uint256 hashWitness = BlockWitnessMerkleRoot(block, &malleated);
            // The malleation check is ignored; as the transaction tree itself
            // already does not permit it, it is impossible to trigger in the
            // witness tree.
            if (block.vtx[0]->vin[0].scriptWitness.stack.size() != 1 || block.vtx[0]->vin[0].scriptWitness.stack[0].size() != 32) {
                return state.Invalid(BlockValidationResult::BLOCK_MUTATED, "bad-witness-nonce-size", strprintf("%s : invalid witness reserved value size", __func__));
            }
            CHash256().Write(hashWitness).Write(block.vtx[0]->vin[0].scriptWitness.stack[0]).Finalize(hashWitness);
            if (memcmp(hashWitness.begin(), &block.vtx[0]->vout[commitpos].scriptPubKey[6], 32)) {
                return state.Invalid(BlockValidationResult::BLOCK_MUTATED, "bad-witness-merkle-match", strprintf("%s : witness merkle commitment mismatch", __func__));
            }
            fHaveWitness = true;
        }
    }

    // No witness data is allowed in blocks that don't commit to witness data, as this would otherwise leave room for spam
    if (!fHaveWitness) {
      for (const auto& tx : block.vtx) {
            if (tx->HasWitness()) {
                return state.Invalid(BlockValidationResult::BLOCK_MUTATED, "unexpected-witness", strprintf("%s : unexpected witness data found", __func__));
            }
        }
    }

    // After the coinbase witness reserved value and commitment are verified,
    // we can check if the block weight passes (before we've checked the
    // coinbase witness, it would be possible for the weight to be too
    // large by filling up the coinbase witness, which doesn't change
    // the block hash, so we couldn't mark the block as permanently
    // failed).
    if (GetBlockWeight(block) > MAX_BLOCK_WEIGHT) {
        return state.Invalid(BlockValidationResult::BLOCK_CONSENSUS, "bad-blk-weight", strprintf("%s : weight limit failed", __func__));
    }

    return true;
}

bool BlockManager::AcceptBlockHeader(const CBlockHeader& block, BlockValidationState& state, const CChainParams& chainparams, CBlockIndex** ppindex)
{
    AssertLockHeld(cs_main);
    // Check for duplicate
    uint256 hash = block.GetHash();
    BlockMap::iterator miSelf = m_block_index.find(hash);
    if (hash != chainparams.GetConsensus().hashGenesisBlock) {
        if (miSelf != m_block_index.end()) {
            // Block header is already known.
            CBlockIndex* pindex = miSelf->second;
            if (ppindex)
                *ppindex = pindex;
            if (pindex->nStatus & BLOCK_FAILED_MASK) {
                LogPrintf("ERROR: %s: block %s is marked invalid\n", __func__, hash.ToString());
                return state.Invalid(BlockValidationResult::BLOCK_CACHED_INVALID, "duplicate");
            }
            return true;
        }

        if (!CheckBlockHeader(block, state, chainparams.GetConsensus())) {
            LogPrint(BCLog::VALIDATION, "%s: Consensus::CheckBlockHeader: %s, %s\n", __func__, hash.ToString(), state.ToString());
            return false;
        }

        // Get prev block index
        CBlockIndex* pindexPrev = nullptr;
        BlockMap::iterator mi = m_block_index.find(block.hashPrevBlock);
        if (mi == m_block_index.end()) {
            LogPrintf("ERROR: %s: prev block not found\n", __func__);
            return state.Invalid(BlockValidationResult::BLOCK_MISSING_PREV, "prev-blk-not-found");
        }
        pindexPrev = (*mi).second;
        if (pindexPrev->nStatus & BLOCK_FAILED_MASK) {
            LogPrintf("ERROR: %s: prev block invalid\n", __func__);
            return state.Invalid(BlockValidationResult::BLOCK_INVALID_PREV, "bad-prevblk");
        }
        if (!ContextualCheckBlockHeader(block, state, *this, chainparams, pindexPrev, GetAdjustedTime()))
            return error("%s: Consensus::ContextualCheckBlockHeader: %s, %s", __func__, hash.ToString(), state.ToString());

        /* Determine if this block descends from any block which has been found
         * invalid (m_failed_blocks), then mark pindexPrev and any blocks between
         * them as failed. For example:
         *
         *                D3
         *              /
         *      B2 - C2
         *    /         \
         *  A             D2 - E2 - F2
         *    \
         *      B1 - C1 - D1 - E1
         *
         * In the case that we attempted to reorg from E1 to F2, only to find
         * C2 to be invalid, we would mark D2, E2, and F2 as BLOCK_FAILED_CHILD
         * but NOT D3 (it was not in any of our candidate sets at the time).
         *
         * In any case D3 will also be marked as BLOCK_FAILED_CHILD at restart
         * in LoadBlockIndex.
         */
        if (!pindexPrev->IsValid(BLOCK_VALID_SCRIPTS)) {
            // The above does not mean "invalid": it checks if the previous block
            // hasn't been validated up to BLOCK_VALID_SCRIPTS. This is a performance
            // optimization, in the common case of adding a new block to the tip,
            // we don't need to iterate over the failed blocks list.
            for (const CBlockIndex* failedit : m_failed_blocks) {
                if (pindexPrev->GetAncestor(failedit->nHeight) == failedit) {
                    assert(failedit->nStatus & BLOCK_FAILED_VALID);
                    CBlockIndex* invalid_walk = pindexPrev;
                    while (invalid_walk != failedit) {
                        invalid_walk->nStatus |= BLOCK_FAILED_CHILD;
                        setDirtyBlockIndex.insert(invalid_walk);
                        invalid_walk = invalid_walk->pprev;
                    }
                    LogPrintf("ERROR: %s: prev block invalid\n", __func__);
                    return state.Invalid(BlockValidationResult::BLOCK_INVALID_PREV, "bad-prevblk");
                }
            }
        }
    }
    CBlockIndex* pindex = AddToBlockIndex(block);

    if (ppindex)
        *ppindex = pindex;

    return true;
}

// Exposed wrapper for AcceptBlockHeader
bool ChainstateManager::ProcessNewBlockHeaders(const std::vector<CBlockHeader>& headers, BlockValidationState& state, const CChainParams& chainparams, const CBlockIndex** ppindex)
{
    assert(std::addressof(::ChainstateActive()) == std::addressof(ActiveChainstate()));
    AssertLockNotHeld(cs_main);
    {
        LOCK(cs_main);
        for (const CBlockHeader& header : headers) {
            CBlockIndex *pindex = nullptr; // Use a temp pindex instead of ppindex to avoid a const_cast
            bool accepted = m_blockman.AcceptBlockHeader(
                header, state, chainparams, &pindex);
            ActiveChainstate().CheckBlockIndex(chainparams.GetConsensus());

            if (!accepted) {
                return false;
            }
            if (ppindex) {
                *ppindex = pindex;
            }
        }
    }
    if (NotifyHeaderTip(ActiveChainstate())) {
        if (ActiveChainstate().IsInitialBlockDownload() && ppindex && *ppindex) {
            LogPrintf("Synchronizing blockheaders, height: %d (~%.2f%%)\n", (*ppindex)->nHeight, 100.0/((*ppindex)->nHeight+(GetAdjustedTime() - (*ppindex)->GetBlockTime()) / Params().GetConsensus().nPowTargetSpacing) * (*ppindex)->nHeight);
        }
    }
    return true;
}

/** Store block on disk. If dbp is non-nullptr, the file is known to already reside on disk */
static FlatFilePos SaveBlockToDisk(const CBlock& block, int nHeight, const CChainParams& chainparams, const FlatFilePos* dbp) {
    unsigned int nBlockSize = ::GetSerializeSize(block, CLIENT_VERSION);
    FlatFilePos blockPos;
    if (dbp != nullptr)
        blockPos = *dbp;
    if (!FindBlockPos(blockPos, nBlockSize+8, nHeight, block.GetBlockTime(), dbp != nullptr)) {
        error("%s: FindBlockPos failed", __func__);
        return FlatFilePos();
    }
    if (dbp == nullptr) {
        if (!WriteBlockToDisk(block, blockPos, chainparams.MessageStart())) {
            AbortNode("Failed to write block");
            return FlatFilePos();
        }
    }
    return blockPos;
}

/** Store block on disk. If dbp is non-nullptr, the file is known to already reside on disk */
bool CChainState::AcceptBlock(const std::shared_ptr<const CBlock>& pblock, BlockValidationState& state, const CChainParams& chainparams, CBlockIndex** ppindex, bool fRequested, const FlatFilePos* dbp, bool* fNewBlock)
{
    const CBlock& block = *pblock;

    if (fNewBlock) *fNewBlock = false;
    AssertLockHeld(cs_main);

    CBlockIndex *pindexDummy = nullptr;
    CBlockIndex *&pindex = ppindex ? *ppindex : pindexDummy;

    bool accepted_header = m_blockman.AcceptBlockHeader(block, state, chainparams, &pindex);
    CheckBlockIndex(chainparams.GetConsensus());

    if (!accepted_header)
        return false;

    // Try to process all requested blocks that we don't have, but only
    // process an unrequested block if it's new and has enough work to
    // advance our tip, and isn't too many blocks ahead.
    bool fAlreadyHave = pindex->nStatus & BLOCK_HAVE_DATA;
    bool fHasMoreOrSameWork = (m_chain.Tip() ? pindex->nChainWork >= m_chain.Tip()->nChainWork : true);
    // Blocks that are too out-of-order needlessly limit the effectiveness of
    // pruning, because pruning will not delete block files that contain any
    // blocks which are too close in height to the tip.  Apply this test
    // regardless of whether pruning is enabled; it should generally be safe to
    // not process unrequested blocks.
    bool fTooFarAhead = (pindex->nHeight > int(m_chain.Height() + MIN_BLOCKS_TO_KEEP));

    // TODO: Decouple this function from the block download logic by removing fRequested
    // This requires some new chain data structure to efficiently look up if a
    // block is in a chain leading to a candidate for best tip, despite not
    // being such a candidate itself.

    // TODO: deal better with return value and error conditions for duplicate
    // and unrequested blocks.
    if (fAlreadyHave) return true;
    if (!fRequested) {  // If we didn't ask for it:
        if (pindex->nTx != 0) return true;    // This is a previously-processed block that was pruned
        if (!fHasMoreOrSameWork) return true; // Don't process less-work chains
        if (fTooFarAhead) return true;        // Block height is too high

        // Protect against DoS attacks from low-work chains.
        // If our tip is behind, a peer could try to send us
        // low-work blocks on a fake chain that we would never
        // request; don't process these.
        if (pindex->nChainWork < nMinimumChainWork) return true;
    }

    if (!CheckBlock(block, state, chainparams.GetConsensus()) ||
        !ContextualCheckBlock(block, state, chainparams.GetConsensus(), pindex->pprev)) {
        if (state.IsInvalid() && state.GetResult() != BlockValidationResult::BLOCK_MUTATED) {
            pindex->nStatus |= BLOCK_FAILED_VALID;
            setDirtyBlockIndex.insert(pindex);
        }
        return error("%s: %s", __func__, state.ToString());
    }

    // Header is valid/has work, merkle tree and segwit merkle tree are good...RELAY NOW
    // (but if it does not build on our best tip, let the SendMessages loop relay it)
    if (!IsInitialBlockDownload() && m_chain.Tip() == pindex->pprev)
        GetMainSignals().NewPoWValidBlock(pindex, pblock);

    // Write block to history file
    if (fNewBlock) *fNewBlock = true;
    try {
        FlatFilePos blockPos = SaveBlockToDisk(block, pindex->nHeight, chainparams, dbp);
        if (blockPos.IsNull()) {
            state.Error(strprintf("%s: Failed to find position to write new block to disk", __func__));
            return false;
        }
        ReceivedBlockTransactions(block, pindex, blockPos, chainparams.GetConsensus());
    } catch (const std::runtime_error& e) {
        return AbortNode(state, std::string("System error: ") + e.what());
    }

    FlushStateToDisk(chainparams, state, FlushStateMode::NONE);

    CheckBlockIndex(chainparams.GetConsensus());

    return true;
}

bool ChainstateManager::ProcessNewBlock(const CChainParams& chainparams, const std::shared_ptr<const CBlock> pblock, bool fForceProcessing, bool* fNewBlock)
{
    AssertLockNotHeld(cs_main);
    assert(std::addressof(::ChainstateActive()) == std::addressof(ActiveChainstate()));

    {
        CBlockIndex *pindex = nullptr;
        if (fNewBlock) *fNewBlock = false;
        BlockValidationState state;

        // CheckBlock() does not support multi-threaded block validation because CBlock::fChecked can cause data race.
        // Therefore, the following critical section must include the CheckBlock() call as well.
        LOCK(cs_main);

        // Ensure that CheckBlock() passes before calling AcceptBlock, as
        // belt-and-suspenders.
        bool ret = CheckBlock(*pblock, state, chainparams.GetConsensus());
        if (ret) {
            // Store to disk
            ret = ActiveChainstate().AcceptBlock(pblock, state, chainparams, &pindex, fForceProcessing, nullptr, fNewBlock);
        }
        if (!ret) {
            GetMainSignals().BlockChecked(*pblock, state);
            return error("%s: AcceptBlock FAILED (%s)", __func__, state.ToString());
        }
    }

    NotifyHeaderTip(ActiveChainstate());

    BlockValidationState state; // Only used to report errors, not invalidity - ignore it
    if (!ActiveChainstate().ActivateBestChain(state, chainparams, pblock))
        return error("%s: ActivateBestChain failed (%s)", __func__, state.ToString());

    return true;
}

bool TestBlockValidity(BlockValidationState& state,
                       const CChainParams& chainparams,
                       CChainState& chainstate,
                       const CBlock& block,
                       CBlockIndex* pindexPrev,
                       bool fCheckPOW,
                       bool fCheckMerkleRoot)
{
    AssertLockHeld(cs_main);
    assert(std::addressof(::ChainstateActive()) == std::addressof(chainstate));
    assert(pindexPrev && pindexPrev == chainstate.m_chain.Tip());
    std::set<valtype> namesDummy;
    CCoinsViewCache viewNew(&chainstate.CoinsTip());
    uint256 block_hash(block.GetHash());
    CBlockIndex indexDummy(block);
    indexDummy.pprev = pindexPrev;
    indexDummy.nHeight = pindexPrev->nHeight + 1;
    indexDummy.phashBlock = &block_hash;

    // NOTE: CheckBlockHeader is called by CheckBlock
    assert(std::addressof(g_chainman.m_blockman) == std::addressof(chainstate.m_blockman));
    if (!ContextualCheckBlockHeader(block, state, chainstate.m_blockman, chainparams, pindexPrev, GetAdjustedTime()))
        return error("%s: Consensus::ContextualCheckBlockHeader: %s", __func__, state.ToString());
    if (!CheckBlock(block, state, chainparams.GetConsensus(), fCheckPOW, fCheckMerkleRoot))
        return error("%s: Consensus::CheckBlock: %s", __func__, state.ToString());
    if (!ContextualCheckBlock(block, state, chainparams.GetConsensus(), pindexPrev))
        return error("%s: Consensus::ContextualCheckBlock: %s", __func__, state.ToString());
    if (!chainstate.ConnectBlock(block, state, &indexDummy, viewNew, namesDummy, chainparams, true))
        return false;
    assert(state.IsValid());

    return true;
}

/**
 * BLOCK PRUNING CODE
 */

/* Calculate the amount of disk space the block & undo files currently use */
uint64_t CalculateCurrentUsage()
{
    LOCK(cs_LastBlockFile);

    uint64_t retval = 0;
    for (const CBlockFileInfo &file : vinfoBlockFile) {
        retval += file.nSize + file.nUndoSize;
    }
    return retval;
}

void BlockManager::PruneOneBlockFile(const int fileNumber)
{
    AssertLockHeld(cs_main);
    LOCK(cs_LastBlockFile);

    for (const auto& entry : m_block_index) {
        CBlockIndex* pindex = entry.second;
        if (pindex->nFile == fileNumber) {
            pindex->nStatus &= ~BLOCK_HAVE_DATA;
            pindex->nStatus &= ~BLOCK_HAVE_UNDO;
            pindex->nFile = 0;
            pindex->nDataPos = 0;
            pindex->nUndoPos = 0;
            setDirtyBlockIndex.insert(pindex);

            // Prune from m_blocks_unlinked -- any block we prune would have
            // to be downloaded again in order to consider its chain, at which
            // point it would be considered as a candidate for
            // m_blocks_unlinked or setBlockIndexCandidates.
            auto range = m_blocks_unlinked.equal_range(pindex->pprev);
            while (range.first != range.second) {
                std::multimap<CBlockIndex *, CBlockIndex *>::iterator _it = range.first;
                range.first++;
                if (_it->second == pindex) {
                    m_blocks_unlinked.erase(_it);
                }
            }
        }
    }

    vinfoBlockFile[fileNumber].SetNull();
    setDirtyFileInfo.insert(fileNumber);
}


void UnlinkPrunedFiles(const std::set<int>& setFilesToPrune)
{
    for (std::set<int>::iterator it = setFilesToPrune.begin(); it != setFilesToPrune.end(); ++it) {
        FlatFilePos pos(*it, 0);
        fs::remove(BlockFileSeq().FileName(pos));
        fs::remove(UndoFileSeq().FileName(pos));
        LogPrintf("Prune: %s deleted blk/rev (%05u)\n", __func__, *it);
    }
}

void BlockManager::FindFilesToPruneManual(std::set<int>& setFilesToPrune, int nManualPruneHeight, int chain_tip_height)
{
    assert(fPruneMode && nManualPruneHeight > 0);

    LOCK2(cs_main, cs_LastBlockFile);
    if (chain_tip_height < 0) {
        return;
    }

    // last block to prune is the lesser of (user-specified height, MIN_BLOCKS_TO_KEEP from the tip)
    unsigned int nLastBlockWeCanPrune = std::min((unsigned)nManualPruneHeight, chain_tip_height - MIN_BLOCKS_TO_KEEP);
    int count = 0;
    for (int fileNumber = 0; fileNumber < nLastBlockFile; fileNumber++) {
        if (vinfoBlockFile[fileNumber].nSize == 0 || vinfoBlockFile[fileNumber].nHeightLast > nLastBlockWeCanPrune) {
            continue;
        }
        PruneOneBlockFile(fileNumber);
        setFilesToPrune.insert(fileNumber);
        count++;
    }
    LogPrintf("Prune (Manual): prune_height=%d removed %d blk/rev pairs\n", nLastBlockWeCanPrune, count);
}

/* This function is called from the RPC code for pruneblockchain */
void PruneBlockFilesManual(int nManualPruneHeight)
{
    BlockValidationState state;
    const CChainParams& chainparams = Params();
    if (!::ChainstateActive().FlushStateToDisk(
            chainparams, state, FlushStateMode::NONE, nManualPruneHeight)) {
        LogPrintf("%s: failed to flush state (%s)\n", __func__, state.ToString());
    }
}

void BlockManager::FindFilesToPrune(std::set<int>& setFilesToPrune, uint64_t nPruneAfterHeight, int chain_tip_height, bool is_ibd)
{
    LOCK2(cs_main, cs_LastBlockFile);
    if (chain_tip_height < 0 || nPruneTarget == 0) {
        return;
    }
    if ((uint64_t)chain_tip_height <= nPruneAfterHeight) {
        return;
    }

    unsigned int nLastBlockWeCanPrune = chain_tip_height - MIN_BLOCKS_TO_KEEP;
    uint64_t nCurrentUsage = CalculateCurrentUsage();
    // We don't check to prune until after we've allocated new space for files
    // So we should leave a buffer under our target to account for another allocation
    // before the next pruning.
    uint64_t nBuffer = BLOCKFILE_CHUNK_SIZE + UNDOFILE_CHUNK_SIZE;
    uint64_t nBytesToPrune;
    int count = 0;

    if (nCurrentUsage + nBuffer >= nPruneTarget) {
        // On a prune event, the chainstate DB is flushed.
        // To avoid excessive prune events negating the benefit of high dbcache
        // values, we should not prune too rapidly.
        // So when pruning in IBD, increase the buffer a bit to avoid a re-prune too soon.
        if (is_ibd) {
            // Since this is only relevant during IBD, we use a fixed 10%
            nBuffer += nPruneTarget / 10;
        }

        for (int fileNumber = 0; fileNumber < nLastBlockFile; fileNumber++) {
            nBytesToPrune = vinfoBlockFile[fileNumber].nSize + vinfoBlockFile[fileNumber].nUndoSize;

            if (vinfoBlockFile[fileNumber].nSize == 0) {
                continue;
            }

            if (nCurrentUsage + nBuffer < nPruneTarget) { // are we below our target?
                break;
            }

            // don't prune files that could have a block within MIN_BLOCKS_TO_KEEP of the main chain's tip but keep scanning
            if (vinfoBlockFile[fileNumber].nHeightLast > nLastBlockWeCanPrune) {
                continue;
            }

            PruneOneBlockFile(fileNumber);
            // Queue up the files for removal
            setFilesToPrune.insert(fileNumber);
            nCurrentUsage -= nBytesToPrune;
            count++;
        }
    }

    LogPrint(BCLog::PRUNE, "Prune: target=%dMiB actual=%dMiB diff=%dMiB max_prune_height=%d removed %d blk/rev pairs\n",
           nPruneTarget/1024/1024, nCurrentUsage/1024/1024,
           ((int64_t)nPruneTarget - (int64_t)nCurrentUsage)/1024/1024,
           nLastBlockWeCanPrune, count);
}

static FlatFileSeq BlockFileSeq()
{
    return FlatFileSeq(GetBlocksDir(), "blk", BLOCKFILE_CHUNK_SIZE);
}

static FlatFileSeq UndoFileSeq()
{
    return FlatFileSeq(GetBlocksDir(), "rev", UNDOFILE_CHUNK_SIZE);
}

FILE* OpenBlockFile(const FlatFilePos &pos, bool fReadOnly) {
    return BlockFileSeq().Open(pos, fReadOnly);
}

/** Open an undo file (rev?????.dat) */
static FILE* OpenUndoFile(const FlatFilePos &pos, bool fReadOnly) {
    return UndoFileSeq().Open(pos, fReadOnly);
}

fs::path GetBlockPosFilename(const FlatFilePos &pos)
{
    return BlockFileSeq().FileName(pos);
}

CBlockIndex * BlockManager::InsertBlockIndex(const uint256& hash)
{
    AssertLockHeld(cs_main);

    if (hash.IsNull())
        return nullptr;

    // Return existing
    BlockMap::iterator mi = m_block_index.find(hash);
    if (mi != m_block_index.end())
        return (*mi).second;

    // Create new
    CBlockIndex* pindexNew = new CBlockIndex();
    mi = m_block_index.insert(std::make_pair(hash, pindexNew)).first;
    pindexNew->phashBlock = &((*mi).first);

    return pindexNew;
}

bool BlockManager::LoadBlockIndex(
    const Consensus::Params& consensus_params,
    CBlockTreeDB& blocktree,
    std::set<CBlockIndex*, CBlockIndexWorkComparator>& block_index_candidates)
{
    if (!blocktree.LoadBlockIndexGuts(consensus_params, [this](const uint256& hash) EXCLUSIVE_LOCKS_REQUIRED(cs_main) { return this->InsertBlockIndex(hash); }))
        return false;

    // Calculate nChainWork
    std::vector<std::pair<int, CBlockIndex*> > vSortedByHeight;
    vSortedByHeight.reserve(m_block_index.size());
    for (const std::pair<const uint256, CBlockIndex*>& item : m_block_index)
    {
        CBlockIndex* pindex = item.second;
        vSortedByHeight.push_back(std::make_pair(pindex->nHeight, pindex));
    }
    sort(vSortedByHeight.begin(), vSortedByHeight.end());
    for (const std::pair<int, CBlockIndex*>& item : vSortedByHeight)
    {
        if (ShutdownRequested()) return false;
        CBlockIndex* pindex = item.second;
        pindex->nChainWork = (pindex->pprev ? pindex->pprev->nChainWork : 0) + GetBlockProof(*pindex);
        pindex->nTimeMax = (pindex->pprev ? std::max(pindex->pprev->nTimeMax, pindex->nTime) : pindex->nTime);
        // We can link the chain of blocks for which we've received transactions at some point.
        // Pruned nodes may have deleted the block.
        if (pindex->nTx > 0) {
            if (pindex->pprev) {
                if (pindex->pprev->HaveTxsDownloaded()) {
                    pindex->nChainTx = pindex->pprev->nChainTx + pindex->nTx;
                } else {
                    pindex->nChainTx = 0;
                    m_blocks_unlinked.insert(std::make_pair(pindex->pprev, pindex));
                }
            } else {
                pindex->nChainTx = pindex->nTx;
            }
        }
        if (!(pindex->nStatus & BLOCK_FAILED_MASK) && pindex->pprev && (pindex->pprev->nStatus & BLOCK_FAILED_MASK)) {
            pindex->nStatus |= BLOCK_FAILED_CHILD;
            setDirtyBlockIndex.insert(pindex);
        }
        if (pindex->IsValid(BLOCK_VALID_TRANSACTIONS) && (pindex->HaveTxsDownloaded() || pindex->pprev == nullptr)) {
            block_index_candidates.insert(pindex);
        }
        if (pindex->nStatus & BLOCK_FAILED_MASK && (!pindexBestInvalid || pindex->nChainWork > pindexBestInvalid->nChainWork))
            pindexBestInvalid = pindex;
        if (pindex->pprev)
            pindex->BuildSkip();
        if (pindex->IsValid(BLOCK_VALID_TREE) && (pindexBestHeader == nullptr || CBlockIndexWorkComparator()(pindexBestHeader, pindex)))
            pindexBestHeader = pindex;
    }

    return true;
}

void BlockManager::Unload() {
    m_failed_blocks.clear();
    m_blocks_unlinked.clear();

    for (const BlockMap::value_type& entry : m_block_index) {
        delete entry.second;
    }

    m_block_index.clear();
}

bool static LoadBlockIndexDB(ChainstateManager& chainman, const CChainParams& chainparams) EXCLUSIVE_LOCKS_REQUIRED(cs_main)
{
    if (!chainman.m_blockman.LoadBlockIndex(
            chainparams.GetConsensus(), *pblocktree,
            ::ChainstateActive().setBlockIndexCandidates)) {
        return false;
    }

    // Load block file info
    pblocktree->ReadLastBlockFile(nLastBlockFile);
    vinfoBlockFile.resize(nLastBlockFile + 1);
    LogPrintf("%s: last block file = %i\n", __func__, nLastBlockFile);
    for (int nFile = 0; nFile <= nLastBlockFile; nFile++) {
        pblocktree->ReadBlockFileInfo(nFile, vinfoBlockFile[nFile]);
    }
    LogPrintf("%s: last block file info: %s\n", __func__, vinfoBlockFile[nLastBlockFile].ToString());
    for (int nFile = nLastBlockFile + 1; true; nFile++) {
        CBlockFileInfo info;
        if (pblocktree->ReadBlockFileInfo(nFile, info)) {
            vinfoBlockFile.push_back(info);
        } else {
            break;
        }
    }

    // Check presence of blk files
    LogPrintf("Checking all blk files are present...\n");
    std::set<int> setBlkDataFiles;
    for (const std::pair<const uint256, CBlockIndex*>& item : chainman.BlockIndex()) {
        CBlockIndex* pindex = item.second;
        if (pindex->nStatus & BLOCK_HAVE_DATA) {
            setBlkDataFiles.insert(pindex->nFile);
        }
    }
    for (std::set<int>::iterator it = setBlkDataFiles.begin(); it != setBlkDataFiles.end(); it++)
    {
        FlatFilePos pos(*it, 0);
        if (CAutoFile(OpenBlockFile(pos, true), SER_DISK, CLIENT_VERSION).IsNull()) {
            return false;
        }
    }

    // Check whether we have ever pruned block & undo files
    pblocktree->ReadFlag("prunedblockfiles", fHavePruned);
    if (fHavePruned)
        LogPrintf("LoadBlockIndexDB(): Block files have previously been pruned\n");

    // Check whether we need to continue reindexing
    bool fReindexing = false;
    pblocktree->ReadReindexing(fReindexing);
    if(fReindexing) fReindex = true;

    // Check whether we have the name history
    pblocktree->ReadFlag("namehistory", fNameHistory);
    LogPrintf("LoadBlockIndexDB(): name history %s\n", fNameHistory ? "enabled" : "disabled");

    return true;
}

void CChainState::LoadMempool(const ArgsManager& args)
{
    if (args.GetArg("-persistmempool", DEFAULT_PERSIST_MEMPOOL)) {
        ::LoadMempool(m_mempool);
    }
    m_mempool.SetIsLoaded(!ShutdownRequested());
}

bool CChainState::LoadChainTip(const CChainParams& chainparams)
{
    AssertLockHeld(cs_main);
    const CCoinsViewCache& coins_cache = CoinsTip();
    assert(!coins_cache.GetBestBlock().IsNull()); // Never called when the coins view is empty
    const CBlockIndex* tip = m_chain.Tip();

    if (tip && tip->GetBlockHash() == coins_cache.GetBestBlock()) {
        return true;
    }

    // Load pointer to end of best chain
    CBlockIndex* pindex = m_blockman.LookupBlockIndex(coins_cache.GetBestBlock());
    if (!pindex) {
        return false;
    }
    m_chain.SetTip(pindex);
    PruneBlockIndexCandidates();

    tip = m_chain.Tip();
    LogPrintf("Loaded best chain: hashBestChain=%s height=%d date=%s progress=%f\n",
        tip->GetBlockHash().ToString(),
        m_chain.Height(),
        FormatISO8601DateTime(tip->GetBlockTime()),
        GuessVerificationProgress(chainparams.TxData(), tip));
    return true;
}

CVerifyDB::CVerifyDB()
{
    uiInterface.ShowProgress(_("Verifying blocks...").translated, 0, false);
}

CVerifyDB::~CVerifyDB()
{
    uiInterface.ShowProgress("", 100, false);
}

bool CVerifyDB::VerifyDB(const CChainParams& chainparams, CCoinsView *coinsview, int nCheckLevel, int nCheckDepth)
{
    LOCK(cs_main);
    if (::ChainActive().Tip() == nullptr || ::ChainActive().Tip()->pprev == nullptr)
        return true;

    // Verify blocks in the best chain
    if (nCheckDepth <= 0 || nCheckDepth > ::ChainActive().Height())
        nCheckDepth = ::ChainActive().Height();
    nCheckLevel = std::max(0, std::min(4, nCheckLevel));
    LogPrintf("Verifying last %i blocks at level %i\n", nCheckDepth, nCheckLevel);
    CCoinsViewCache coins(coinsview);
    std::set<valtype> dummyNames;
    CBlockIndex* pindex;
    CBlockIndex* pindexFailure = nullptr;
    int nGoodTransactions = 0;
    BlockValidationState state;
    int reportDone = 0;
    LogPrintf("[0%%]..."); /* Continued */
    for (pindex = ::ChainActive().Tip(); pindex && pindex->pprev; pindex = pindex->pprev) {
        const int percentageDone = std::max(1, std::min(99, (int)(((double)(::ChainActive().Height() - pindex->nHeight)) / (double)nCheckDepth * (nCheckLevel >= 4 ? 50 : 100))));
        if (reportDone < percentageDone/10) {
            // report every 10% step
            LogPrintf("[%d%%]...", percentageDone); /* Continued */
            reportDone = percentageDone/10;
        }
        uiInterface.ShowProgress(_("Verifying blocks...").translated, percentageDone, false);
        if (pindex->nHeight <= ::ChainActive().Height()-nCheckDepth)
            break;
        if (fPruneMode && !(pindex->nStatus & BLOCK_HAVE_DATA)) {
            // If pruning, only go back as far as we have data.
            LogPrintf("VerifyDB(): block verification stopping at height %d (pruning, no data)\n", pindex->nHeight);
            break;
        }
        CBlock block;
        // check level 0: read from disk
        if (!ReadBlockFromDisk(block, pindex, chainparams.GetConsensus()))
            return error("VerifyDB(): *** ReadBlockFromDisk failed at %d, hash=%s", pindex->nHeight, pindex->GetBlockHash().ToString());
        // check level 1: verify block validity
        if (nCheckLevel >= 1 && !CheckBlock(block, state, chainparams.GetConsensus()))
            return error("%s: *** found bad block at %d, hash=%s (%s)\n", __func__,
                         pindex->nHeight, pindex->GetBlockHash().ToString(), state.ToString());
        // check level 2: verify undo validity
        if (nCheckLevel >= 2 && pindex) {
            CBlockUndo undo;
            if (!pindex->GetUndoPos().IsNull()) {
                if (!UndoReadFromDisk(undo, pindex)) {
                    return error("VerifyDB(): *** found bad undo data at %d, hash=%s\n", pindex->nHeight, pindex->GetBlockHash().ToString());
                }
            }
        }
        // check level 3: check for inconsistencies during memory-only disconnect of tip blocks
        if (nCheckLevel >= 3 && (coins.DynamicMemoryUsage() + ::ChainstateActive().CoinsTip().DynamicMemoryUsage()) <= ::ChainstateActive().m_coinstip_cache_size_bytes) {
            assert(coins.GetBestBlock() == pindex->GetBlockHash());
            DisconnectResult res = ::ChainstateActive().DisconnectBlock(block, pindex, coins, dummyNames);
            if (res == DISCONNECT_FAILED) {
                return error("VerifyDB(): *** irrecoverable inconsistency in block data at %d, hash=%s", pindex->nHeight, pindex->GetBlockHash().ToString());
            }
            if (res == DISCONNECT_UNCLEAN) {
                nGoodTransactions = 0;
                pindexFailure = pindex;
            } else {
                nGoodTransactions += block.vtx.size();
            }
        }
        if (ShutdownRequested()) return true;
    }
    if (pindexFailure)
        return error("VerifyDB(): *** coin database inconsistencies found (last %i blocks, %i good transactions before that)\n", ::ChainActive().Height() - pindexFailure->nHeight + 1, nGoodTransactions);

    // store block count as we move pindex at check level >= 4
    int block_count = ::ChainActive().Height() - pindex->nHeight;

    // check level 4: try reconnecting blocks
    if (nCheckLevel >= 4) {
        while (pindex != ::ChainActive().Tip()) {
            const int percentageDone = std::max(1, std::min(99, 100 - (int)(((double)(::ChainActive().Height() - pindex->nHeight)) / (double)nCheckDepth * 50)));
            if (reportDone < percentageDone/10) {
                // report every 10% step
                LogPrintf("[%d%%]...", percentageDone); /* Continued */
                reportDone = percentageDone/10;
            }
            uiInterface.ShowProgress(_("Verifying blocks...").translated, percentageDone, false);
            pindex = ::ChainActive().Next(pindex);
            CBlock block;
            if (!ReadBlockFromDisk(block, pindex, chainparams.GetConsensus()))
                return error("VerifyDB(): *** ReadBlockFromDisk failed at %d, hash=%s", pindex->nHeight, pindex->GetBlockHash().ToString());
            if (!::ChainstateActive().ConnectBlock(block, state, pindex, coins, dummyNames, chainparams))
                return error("VerifyDB(): *** found unconnectable block at %d, hash=%s (%s)", pindex->nHeight, pindex->GetBlockHash().ToString(), state.ToString());
            if (ShutdownRequested()) return true;
        }
    }

    LogPrintf("[DONE].\n");
    LogPrintf("No coin database inconsistencies in last %i blocks (%i transactions)\n", block_count, nGoodTransactions);

    return true;
}

/** Apply the effects of a block on the utxo cache, ignoring that it may already have been applied. */
bool CChainState::RollforwardBlock(const CBlockIndex* pindex, CCoinsViewCache& inputs, const CChainParams& params)
{
    // TODO: merge with ConnectBlock
    CBlock block;
    if (!ReadBlockFromDisk(block, pindex, params.GetConsensus())) {
        return error("ReplayBlock(): ReadBlockFromDisk failed at %d, hash=%s", pindex->nHeight, pindex->GetBlockHash().ToString());
    }

    for (const CTransactionRef& tx : block.vtx) {
        if (!tx->IsCoinBase()) {
            for (const CTxIn &txin : tx->vin) {
                inputs.SpendCoin(txin.prevout);
            }
        }
        // Pass check = true as every addition may be an overwrite.
        AddCoins(inputs, *tx, pindex->nHeight, true);
    }
    return true;
}

bool CChainState::ReplayBlocks(const CChainParams& params)
{
    LOCK(cs_main);

    CCoinsView& db = this->CoinsDB();
    CCoinsViewCache cache(&db);

    std::vector<uint256> hashHeads = db.GetHeadBlocks();
    if (hashHeads.empty()) return true; // We're already in a consistent state.
    if (hashHeads.size() != 2) return error("ReplayBlocks(): unknown inconsistent state");

    uiInterface.ShowProgress(_("Replaying blocks...").translated, 0, false);
    LogPrintf("Replaying blocks\n");

    const CBlockIndex* pindexOld = nullptr;  // Old tip during the interrupted flush.
    const CBlockIndex* pindexNew;            // New tip during the interrupted flush.
    const CBlockIndex* pindexFork = nullptr; // Latest block common to both the old and the new tip.

    if (m_blockman.m_block_index.count(hashHeads[0]) == 0) {
        return error("ReplayBlocks(): reorganization to unknown block requested");
    }
    pindexNew = m_blockman.m_block_index[hashHeads[0]];

    if (!hashHeads[1].IsNull()) { // The old tip is allowed to be 0, indicating it's the first flush.
        if (m_blockman.m_block_index.count(hashHeads[1]) == 0) {
            return error("ReplayBlocks(): reorganization from unknown block requested");
        }
        pindexOld = m_blockman.m_block_index[hashHeads[1]];
        pindexFork = LastCommonAncestor(pindexOld, pindexNew);
        assert(pindexFork != nullptr);
    }

    // Rollback along the old branch.
    while (pindexOld != pindexFork) {
        if (pindexOld->nHeight > 0) { // Never disconnect the genesis block.
            CBlock block;
            if (!ReadBlockFromDisk(block, pindexOld, params.GetConsensus())) {
                return error("RollbackBlock(): ReadBlockFromDisk() failed at %d, hash=%s", pindexOld->nHeight, pindexOld->GetBlockHash().ToString());
            }
            LogPrintf("Rolling back %s (%i)\n", pindexOld->GetBlockHash().ToString(), pindexOld->nHeight);
            std::set<valtype> dummyNames;
            DisconnectResult res = DisconnectBlock(block, pindexOld, cache, dummyNames);
            if (res == DISCONNECT_FAILED) {
                return error("RollbackBlock(): DisconnectBlock failed at %d, hash=%s", pindexOld->nHeight, pindexOld->GetBlockHash().ToString());
            }
            // If DISCONNECT_UNCLEAN is returned, it means a non-existing UTXO was deleted, or an existing UTXO was
            // overwritten. It corresponds to cases where the block-to-be-disconnect never had all its operations
            // applied to the UTXO set. However, as both writing a UTXO and deleting a UTXO are idempotent operations,
            // the result is still a version of the UTXO set with the effects of that block undone.
        }
        pindexOld = pindexOld->pprev;
    }

    // Roll forward from the forking point to the new tip.
    int nForkHeight = pindexFork ? pindexFork->nHeight : 0;
    for (int nHeight = nForkHeight + 1; nHeight <= pindexNew->nHeight; ++nHeight) {
        const CBlockIndex* pindex = pindexNew->GetAncestor(nHeight);
        LogPrintf("Rolling forward %s (%i)\n", pindex->GetBlockHash().ToString(), nHeight);
        uiInterface.ShowProgress(_("Replaying blocks...").translated, (int) ((nHeight - nForkHeight) * 100.0 / (pindexNew->nHeight - nForkHeight)) , false);
        if (!RollforwardBlock(pindex, cache, params)) return false;
    }

    cache.SetBestBlock(pindexNew->GetBlockHash());
    cache.Flush();
    uiInterface.ShowProgress("", 100, false);
    return true;
}

//! Helper for CChainState::RewindBlockIndex
void CChainState::EraseBlockData(CBlockIndex* index)
{
    AssertLockHeld(cs_main);
    assert(!m_chain.Contains(index)); // Make sure this block isn't active

    // Reduce validity
    index->nStatus = std::min<unsigned int>(index->nStatus & BLOCK_VALID_MASK, BLOCK_VALID_TREE) | (index->nStatus & ~BLOCK_VALID_MASK);
    // Remove have-data flags.
    index->nStatus &= ~(BLOCK_HAVE_DATA | BLOCK_HAVE_UNDO);
    // Remove storage location.
    index->nFile = 0;
    index->nDataPos = 0;
    index->nUndoPos = 0;
    // Remove various other things
    index->nTx = 0;
    index->nChainTx = 0;
    index->nSequenceId = 0;
    // Make sure it gets written.
    setDirtyBlockIndex.insert(index);
    // Update indexes
    setBlockIndexCandidates.erase(index);
    auto ret = m_blockman.m_blocks_unlinked.equal_range(index->pprev);
    while (ret.first != ret.second) {
        if (ret.first->second == index) {
            m_blockman.m_blocks_unlinked.erase(ret.first++);
        } else {
            ++ret.first;
        }
    }
    // Mark parent as eligible for main chain again
    if (index->pprev && index->pprev->IsValid(BLOCK_VALID_TRANSACTIONS) && index->pprev->HaveTxsDownloaded()) {
        setBlockIndexCandidates.insert(index->pprev);
    }
}

bool CChainState::RewindBlockIndex(const CChainParams& params)
{
    // Note that during -reindex-chainstate we are called with an empty m_chain!

    // First erase all post-segwit blocks without witness not in the main chain,
    // as this can we done without costly DisconnectTip calls. Active
    // blocks will be dealt with below (releasing cs_main in between).
    {
        LOCK(cs_main);
        for (const auto& entry : m_blockman.m_block_index) {
            if (IsWitnessEnabled(entry.second->pprev, params.GetConsensus()) && !(entry.second->nStatus & BLOCK_OPT_WITNESS) && !m_chain.Contains(entry.second)) {
                EraseBlockData(entry.second);
            }
        }
    }

    // Find what height we need to reorganize to.
    CBlockIndex *tip;
    int nHeight = 1;
    {
        LOCK(cs_main);
        while (nHeight <= m_chain.Height()) {
            // Although SCRIPT_VERIFY_WITNESS is now generally enforced on all
            // blocks in ConnectBlock, we don't need to go back and
            // re-download/re-verify blocks from before segwit actually activated.
            if (IsWitnessEnabled(m_chain[nHeight - 1], params.GetConsensus()) && !(m_chain[nHeight]->nStatus & BLOCK_OPT_WITNESS)) {
                break;
            }
            nHeight++;
        }

        tip = m_chain.Tip();
    }
    // nHeight is now the height of the first insufficiently-validated block, or tipheight + 1

    BlockValidationState state;
    // Loop until the tip is below nHeight, or we reach a pruned block.
    while (!ShutdownRequested()) {
        {
            LOCK(cs_main);
            LOCK(m_mempool.cs);
            // Make sure nothing changed from under us (this won't happen because RewindBlockIndex runs before importing/network are active)
            assert(tip == m_chain.Tip());
            if (tip == nullptr || tip->nHeight < nHeight) break;
            if (fPruneMode && !(tip->nStatus & BLOCK_HAVE_DATA)) {
                // If pruning, don't try rewinding past the HAVE_DATA point;
                // since older blocks can't be served anyway, there's
                // no need to walk further, and trying to DisconnectTip()
                // will fail (and require a needless reindex/redownload
                // of the blockchain).
                break;
            }

            // Disconnect block
            if (!DisconnectTip(state, params, nullptr)) {
                return error("RewindBlockIndex: unable to disconnect block at height %i (%s)", tip->nHeight, state.ToString());
            }

            // Reduce validity flag and have-data flags.
            // We do this after actual disconnecting, otherwise we'll end up writing the lack of data
            // to disk before writing the chainstate, resulting in a failure to continue if interrupted.
            // Note: If we encounter an insufficiently validated block that
            // is on m_chain, it must be because we are a pruning node, and
            // this block or some successor doesn't HAVE_DATA, so we were unable to
            // rewind all the way.  Blocks remaining on m_chain at this point
            // must not have their validity reduced.
            EraseBlockData(tip);

            tip = tip->pprev;
        }
        // Make sure the queue of validation callbacks doesn't grow unboundedly.
        LimitValidationInterfaceQueue();

        // Occasionally flush state to disk.
        if (!FlushStateToDisk(params, state, FlushStateMode::PERIODIC)) {
            LogPrintf("RewindBlockIndex: unable to flush state to disk (%s)\n", state.ToString());
            return false;
        }
    }

    {
        LOCK(cs_main);
        if (m_chain.Tip() != nullptr) {
            // We can't prune block index candidates based on our tip if we have
            // no tip due to m_chain being empty!
            PruneBlockIndexCandidates();

            CheckBlockIndex(params.GetConsensus());

            // FlushStateToDisk can possibly read ::ChainActive(). Be conservative
            // and skip it here, we're about to -reindex-chainstate anyway, so
            // it'll get called a bunch real soon.
            BlockValidationState state;
            if (!FlushStateToDisk(params, state, FlushStateMode::ALWAYS)) {
                LogPrintf("RewindBlockIndex: unable to flush state to disk (%s)\n", state.ToString());
                return false;
            }
        }
    }

    return true;
}

void CChainState::UnloadBlockIndex() {
    nBlockSequenceId = 1;
    setBlockIndexCandidates.clear();
}

// May NOT be used after any connections are up as much
// of the peer-processing logic assumes a consistent
// block index state
void UnloadBlockIndex(CTxMemPool* mempool, ChainstateManager& chainman)
{
    LOCK(cs_main);
    chainman.Unload();
    pindexBestInvalid = nullptr;
    pindexBestHeader = nullptr;
    if (mempool) mempool->clear();
    vinfoBlockFile.clear();
    nLastBlockFile = 0;
    setDirtyBlockIndex.clear();
    setDirtyFileInfo.clear();
    versionbitscache.Clear();
    for (int b = 0; b < VERSIONBITS_NUM_BITS; b++) {
        warningcache[b].clear();
    }
    fHavePruned = false;
}

bool ChainstateManager::LoadBlockIndex(const CChainParams& chainparams)
{
    AssertLockHeld(cs_main);
    // Load block index from databases
    bool needs_init = fReindex;
    if (!fReindex) {
        bool ret = LoadBlockIndexDB(*this, chainparams);
        if (!ret) return false;
        needs_init = m_blockman.m_block_index.empty();
    }

    if (needs_init) {
        // Everything here is for *new* reindex/DBs. Thus, though
        // LoadBlockIndexDB may have set fReindex if we shut down
        // mid-reindex previously, we don't check fReindex and
        // instead only check it prior to LoadBlockIndexDB to set
        // needs_init.

        LogPrintf("Initializing databases...\n");
        fNameHistory = gArgs.GetBoolArg("-namehistory", false);
        pblocktree->WriteFlag("namehistory", fNameHistory);
    }
    return true;
}

bool CChainState::LoadGenesisBlock(const CChainParams& chainparams)
{
    LOCK(cs_main);

    // Check whether we're already initialized by checking for genesis in
    // m_blockman.m_block_index. Note that we can't use m_chain here, since it is
    // set based on the coins db, not the block index db, which is the only
    // thing loaded at this point.
    if (m_blockman.m_block_index.count(chainparams.GenesisBlock().GetHash()))
        return true;

    try {
        const CBlock& block = chainparams.GenesisBlock();
        FlatFilePos blockPos = SaveBlockToDisk(block, 0, chainparams, nullptr);
        if (blockPos.IsNull())
            return error("%s: writing genesis block to disk failed", __func__);
        CBlockIndex *pindex = m_blockman.AddToBlockIndex(block);
        ReceivedBlockTransactions(block, pindex, blockPos, chainparams.GetConsensus());
    } catch (const std::runtime_error& e) {
        return error("%s: failed to write genesis block: %s", __func__, e.what());
    }

    return true;
}

bool LoadGenesisBlock(const CChainParams& chainparams)
{
    return ::ChainstateActive().LoadGenesisBlock(chainparams);
}

void CChainState::LoadExternalBlockFile(const CChainParams& chainparams, FILE* fileIn, FlatFilePos* dbp)
{
    // Map of disk positions for blocks with unknown parent (only used for reindex)
    static std::multimap<uint256, FlatFilePos> mapBlocksUnknownParent;
    int64_t nStart = GetTimeMillis();

    int nLoaded = 0;
    try {
        // This takes over fileIn and calls fclose() on it in the CBufferedFile destructor
        CBufferedFile blkdat(fileIn, 2*MAX_BLOCK_SERIALIZED_SIZE, MAX_BLOCK_SERIALIZED_SIZE+8, SER_DISK, CLIENT_VERSION);
        uint64_t nRewind = blkdat.GetPos();
        while (!blkdat.eof()) {
            if (ShutdownRequested()) return;

            blkdat.SetPos(nRewind);
            nRewind++; // start one byte further next time, in case of failure
            blkdat.SetLimit(); // remove former limit
            unsigned int nSize = 0;
            try {
                // locate a header
                unsigned char buf[CMessageHeader::MESSAGE_START_SIZE];
                blkdat.FindByte(chainparams.MessageStart()[0]);
                nRewind = blkdat.GetPos()+1;
                blkdat >> buf;
                if (memcmp(buf, chainparams.MessageStart(), CMessageHeader::MESSAGE_START_SIZE))
                    continue;
                // read size
                blkdat >> nSize;
                if (nSize < 80 || nSize > MAX_BLOCK_SERIALIZED_SIZE)
                    continue;
            } catch (const std::exception&) {
                // no valid block header found; don't complain
                break;
            }
            try {
                // read block
                uint64_t nBlockPos = blkdat.GetPos();
                if (dbp)
                    dbp->nPos = nBlockPos;
                blkdat.SetLimit(nBlockPos + nSize);
                std::shared_ptr<CBlock> pblock = std::make_shared<CBlock>();
                CBlock& block = *pblock;
                blkdat >> block;
                nRewind = blkdat.GetPos();

                uint256 hash = block.GetHash();
                {
                    LOCK(cs_main);
                    // detect out of order blocks, and store them for later
                    assert(std::addressof(g_chainman.m_blockman) == std::addressof(m_blockman));
                    if (hash != chainparams.GetConsensus().hashGenesisBlock && !m_blockman.LookupBlockIndex(block.hashPrevBlock)) {
                        LogPrint(BCLog::REINDEX, "%s: Out of order block %s, parent %s not known\n", __func__, hash.ToString(),
                                block.hashPrevBlock.ToString());
                        if (dbp)
                            mapBlocksUnknownParent.insert(std::make_pair(block.hashPrevBlock, *dbp));
                        continue;
                    }

                    // process in case the block isn't known yet
                    assert(std::addressof(g_chainman.m_blockman) == std::addressof(m_blockman));
                    CBlockIndex* pindex = m_blockman.LookupBlockIndex(hash);
                    if (!pindex || (pindex->nStatus & BLOCK_HAVE_DATA) == 0) {
                      BlockValidationState state;
                      assert(std::addressof(::ChainstateActive()) == std::addressof(*this));
                      if (AcceptBlock(pblock, state, chainparams, nullptr, true, dbp, nullptr)) {
                          nLoaded++;
                      }
                      if (state.IsError()) {
                          break;
                      }
                    } else if (hash != chainparams.GetConsensus().hashGenesisBlock && pindex->nHeight % 1000 == 0) {
                      LogPrint(BCLog::REINDEX, "Block Import: already had block %s at height %d\n", hash.ToString(), pindex->nHeight);
                    }
                }

                // Activate the genesis block so normal node progress can continue
                if (hash == chainparams.GetConsensus().hashGenesisBlock) {
                    BlockValidationState state;
                    assert(std::addressof(::ChainstateActive()) == std::addressof(*this));
                    if (!ActivateBestChain(state, chainparams, nullptr)) {
                        break;
                    }
                }

                assert(std::addressof(::ChainstateActive()) == std::addressof(*this));
                NotifyHeaderTip(*this);

                // Recursively process earlier encountered successors of this block
                std::deque<uint256> queue;
                queue.push_back(hash);
                while (!queue.empty()) {
                    uint256 head = queue.front();
                    queue.pop_front();
                    std::pair<std::multimap<uint256, FlatFilePos>::iterator, std::multimap<uint256, FlatFilePos>::iterator> range = mapBlocksUnknownParent.equal_range(head);
                    while (range.first != range.second) {
                        std::multimap<uint256, FlatFilePos>::iterator it = range.first;
                        std::shared_ptr<CBlock> pblockrecursive = std::make_shared<CBlock>();
                        if (ReadBlockFromDisk(*pblockrecursive, it->second, chainparams.GetConsensus()))
                        {
                            LogPrint(BCLog::REINDEX, "%s: Processing out of order child %s of %s\n", __func__, pblockrecursive->GetHash().ToString(),
                                    head.ToString());
                            LOCK(cs_main);
                            BlockValidationState dummy;
                            assert(std::addressof(::ChainstateActive()) == std::addressof(*this));
                            if (AcceptBlock(pblockrecursive, dummy, chainparams, nullptr, true, &it->second, nullptr))
                            {
                                nLoaded++;
                                queue.push_back(pblockrecursive->GetHash());
                            }
                        }
                        range.first++;
                        mapBlocksUnknownParent.erase(it);
                        assert(std::addressof(::ChainstateActive()) == std::addressof(*this));
                        NotifyHeaderTip(*this);
                    }
                }
            } catch (const std::exception& e) {
                LogPrintf("%s: Deserialize or I/O error - %s\n", __func__, e.what());
            }
        }
    } catch (const std::runtime_error& e) {
        AbortNode(std::string("System error: ") + e.what());
    }
    LogPrintf("Loaded %i blocks from external file in %dms\n", nLoaded, GetTimeMillis() - nStart);
}

void CChainState::CheckBlockIndex(const Consensus::Params& consensusParams)
{
    if (!fCheckBlockIndex) {
        return;
    }

    LOCK(cs_main);

    // During a reindex, we read the genesis block and call CheckBlockIndex before ActivateBestChain,
    // so we have the genesis block in m_blockman.m_block_index but no active chain. (A few of the
    // tests when iterating the block tree require that m_chain has been initialized.)
    if (m_chain.Height() < 0) {
        assert(m_blockman.m_block_index.size() <= 1);
        return;
    }

    // Build forward-pointing map of the entire block tree.
    std::multimap<CBlockIndex*,CBlockIndex*> forward;
    for (const std::pair<const uint256, CBlockIndex*>& entry : m_blockman.m_block_index) {
        forward.insert(std::make_pair(entry.second->pprev, entry.second));
    }

    assert(forward.size() == m_blockman.m_block_index.size());

    std::pair<std::multimap<CBlockIndex*,CBlockIndex*>::iterator,std::multimap<CBlockIndex*,CBlockIndex*>::iterator> rangeGenesis = forward.equal_range(nullptr);
    CBlockIndex *pindex = rangeGenesis.first->second;
    rangeGenesis.first++;
    assert(rangeGenesis.first == rangeGenesis.second); // There is only one index entry with parent nullptr.

    // Iterate over the entire block tree, using depth-first search.
    // Along the way, remember whether there are blocks on the path from genesis
    // block being explored which are the first to have certain properties.
    size_t nNodes = 0;
    int nHeight = 0;
    CBlockIndex* pindexFirstInvalid = nullptr; // Oldest ancestor of pindex which is invalid.
    CBlockIndex* pindexFirstMissing = nullptr; // Oldest ancestor of pindex which does not have BLOCK_HAVE_DATA.
    CBlockIndex* pindexFirstNeverProcessed = nullptr; // Oldest ancestor of pindex for which nTx == 0.
    CBlockIndex* pindexFirstNotTreeValid = nullptr; // Oldest ancestor of pindex which does not have BLOCK_VALID_TREE (regardless of being valid or not).
    CBlockIndex* pindexFirstNotTransactionsValid = nullptr; // Oldest ancestor of pindex which does not have BLOCK_VALID_TRANSACTIONS (regardless of being valid or not).
    CBlockIndex* pindexFirstNotChainValid = nullptr; // Oldest ancestor of pindex which does not have BLOCK_VALID_CHAIN (regardless of being valid or not).
    CBlockIndex* pindexFirstNotScriptsValid = nullptr; // Oldest ancestor of pindex which does not have BLOCK_VALID_SCRIPTS (regardless of being valid or not).
    while (pindex != nullptr) {
        nNodes++;
        if (pindexFirstInvalid == nullptr && pindex->nStatus & BLOCK_FAILED_VALID) pindexFirstInvalid = pindex;
        if (pindexFirstMissing == nullptr && !(pindex->nStatus & BLOCK_HAVE_DATA)) pindexFirstMissing = pindex;
        if (pindexFirstNeverProcessed == nullptr && pindex->nTx == 0) pindexFirstNeverProcessed = pindex;
        if (pindex->pprev != nullptr && pindexFirstNotTreeValid == nullptr && (pindex->nStatus & BLOCK_VALID_MASK) < BLOCK_VALID_TREE) pindexFirstNotTreeValid = pindex;
        if (pindex->pprev != nullptr && pindexFirstNotTransactionsValid == nullptr && (pindex->nStatus & BLOCK_VALID_MASK) < BLOCK_VALID_TRANSACTIONS) pindexFirstNotTransactionsValid = pindex;
        if (pindex->pprev != nullptr && pindexFirstNotChainValid == nullptr && (pindex->nStatus & BLOCK_VALID_MASK) < BLOCK_VALID_CHAIN) pindexFirstNotChainValid = pindex;
        if (pindex->pprev != nullptr && pindexFirstNotScriptsValid == nullptr && (pindex->nStatus & BLOCK_VALID_MASK) < BLOCK_VALID_SCRIPTS) pindexFirstNotScriptsValid = pindex;

        // Begin: actual consistency checks.
        if (pindex->pprev == nullptr) {
            // Genesis block checks.
            assert(pindex->GetBlockHash() == consensusParams.hashGenesisBlock); // Genesis block's hash must match.
            assert(pindex == m_chain.Genesis()); // The current active chain's genesis block must be this block.
        }
        if (!pindex->HaveTxsDownloaded()) assert(pindex->nSequenceId <= 0); // nSequenceId can't be set positive for blocks that aren't linked (negative is used for preciousblock)
        // VALID_TRANSACTIONS is equivalent to nTx > 0 for all nodes (whether or not pruning has occurred).
        // HAVE_DATA is only equivalent to nTx > 0 (or VALID_TRANSACTIONS) if no pruning has occurred.
        if (!fHavePruned) {
            // If we've never pruned, then HAVE_DATA should be equivalent to nTx > 0
            assert(!(pindex->nStatus & BLOCK_HAVE_DATA) == (pindex->nTx == 0));
            assert(pindexFirstMissing == pindexFirstNeverProcessed);
        } else {
            // If we have pruned, then we can only say that HAVE_DATA implies nTx > 0
            if (pindex->nStatus & BLOCK_HAVE_DATA) assert(pindex->nTx > 0);
        }
        if (pindex->nStatus & BLOCK_HAVE_UNDO) assert(pindex->nStatus & BLOCK_HAVE_DATA);
        assert(((pindex->nStatus & BLOCK_VALID_MASK) >= BLOCK_VALID_TRANSACTIONS) == (pindex->nTx > 0)); // This is pruning-independent.
        // All parents having had data (at some point) is equivalent to all parents being VALID_TRANSACTIONS, which is equivalent to HaveTxsDownloaded().
        assert((pindexFirstNeverProcessed == nullptr) == pindex->HaveTxsDownloaded());
        assert((pindexFirstNotTransactionsValid == nullptr) == pindex->HaveTxsDownloaded());
        assert(pindex->nHeight == nHeight); // nHeight must be consistent.
        assert(pindex->pprev == nullptr || pindex->nChainWork >= pindex->pprev->nChainWork); // For every block except the genesis block, the chainwork must be larger than the parent's.
        assert(nHeight < 2 || (pindex->pskip && (pindex->pskip->nHeight < nHeight))); // The pskip pointer must point back for all but the first 2 blocks.
        assert(pindexFirstNotTreeValid == nullptr); // All m_blockman.m_block_index entries must at least be TREE valid
        if ((pindex->nStatus & BLOCK_VALID_MASK) >= BLOCK_VALID_TREE) assert(pindexFirstNotTreeValid == nullptr); // TREE valid implies all parents are TREE valid
        if ((pindex->nStatus & BLOCK_VALID_MASK) >= BLOCK_VALID_CHAIN) assert(pindexFirstNotChainValid == nullptr); // CHAIN valid implies all parents are CHAIN valid
        if ((pindex->nStatus & BLOCK_VALID_MASK) >= BLOCK_VALID_SCRIPTS) assert(pindexFirstNotScriptsValid == nullptr); // SCRIPTS valid implies all parents are SCRIPTS valid
        if (pindexFirstInvalid == nullptr) {
            // Checks for not-invalid blocks.
            assert((pindex->nStatus & BLOCK_FAILED_MASK) == 0); // The failed mask cannot be set for blocks without invalid parents.
        }
        if (!CBlockIndexWorkComparator()(pindex, m_chain.Tip()) && pindexFirstNeverProcessed == nullptr) {
            if (pindexFirstInvalid == nullptr) {
                // If this block sorts at least as good as the current tip and
                // is valid and we have all data for its parents, it must be in
                // setBlockIndexCandidates.  m_chain.Tip() must also be there
                // even if some data has been pruned.
                if (pindexFirstMissing == nullptr || pindex == m_chain.Tip()) {
                    assert(setBlockIndexCandidates.count(pindex));
                }
                // If some parent is missing, then it could be that this block was in
                // setBlockIndexCandidates but had to be removed because of the missing data.
                // In this case it must be in m_blocks_unlinked -- see test below.
            }
        } else { // If this block sorts worse than the current tip or some ancestor's block has never been seen, it cannot be in setBlockIndexCandidates.
            assert(setBlockIndexCandidates.count(pindex) == 0);
        }
        // Check whether this block is in m_blocks_unlinked.
        std::pair<std::multimap<CBlockIndex*,CBlockIndex*>::iterator,std::multimap<CBlockIndex*,CBlockIndex*>::iterator> rangeUnlinked = m_blockman.m_blocks_unlinked.equal_range(pindex->pprev);
        bool foundInUnlinked = false;
        while (rangeUnlinked.first != rangeUnlinked.second) {
            assert(rangeUnlinked.first->first == pindex->pprev);
            if (rangeUnlinked.first->second == pindex) {
                foundInUnlinked = true;
                break;
            }
            rangeUnlinked.first++;
        }
        if (pindex->pprev && (pindex->nStatus & BLOCK_HAVE_DATA) && pindexFirstNeverProcessed != nullptr && pindexFirstInvalid == nullptr) {
            // If this block has block data available, some parent was never received, and has no invalid parents, it must be in m_blocks_unlinked.
            assert(foundInUnlinked);
        }
        if (!(pindex->nStatus & BLOCK_HAVE_DATA)) assert(!foundInUnlinked); // Can't be in m_blocks_unlinked if we don't HAVE_DATA
        if (pindexFirstMissing == nullptr) assert(!foundInUnlinked); // We aren't missing data for any parent -- cannot be in m_blocks_unlinked.
        if (pindex->pprev && (pindex->nStatus & BLOCK_HAVE_DATA) && pindexFirstNeverProcessed == nullptr && pindexFirstMissing != nullptr) {
            // We HAVE_DATA for this block, have received data for all parents at some point, but we're currently missing data for some parent.
            assert(fHavePruned); // We must have pruned.
            // This block may have entered m_blocks_unlinked if:
            //  - it has a descendant that at some point had more work than the
            //    tip, and
            //  - we tried switching to that descendant but were missing
            //    data for some intermediate block between m_chain and the
            //    tip.
            // So if this block is itself better than m_chain.Tip() and it wasn't in
            // setBlockIndexCandidates, then it must be in m_blocks_unlinked.
            if (!CBlockIndexWorkComparator()(pindex, m_chain.Tip()) && setBlockIndexCandidates.count(pindex) == 0) {
                if (pindexFirstInvalid == nullptr) {
                    assert(foundInUnlinked);
                }
            }
        }
        // assert(pindex->GetBlockHash() == pindex->GetBlockHeader().GetHash()); // Perhaps too slow
        // End: actual consistency checks.

        // Try descending into the first subnode.
        std::pair<std::multimap<CBlockIndex*,CBlockIndex*>::iterator,std::multimap<CBlockIndex*,CBlockIndex*>::iterator> range = forward.equal_range(pindex);
        if (range.first != range.second) {
            // A subnode was found.
            pindex = range.first->second;
            nHeight++;
            continue;
        }
        // This is a leaf node.
        // Move upwards until we reach a node of which we have not yet visited the last child.
        while (pindex) {
            // We are going to either move to a parent or a sibling of pindex.
            // If pindex was the first with a certain property, unset the corresponding variable.
            if (pindex == pindexFirstInvalid) pindexFirstInvalid = nullptr;
            if (pindex == pindexFirstMissing) pindexFirstMissing = nullptr;
            if (pindex == pindexFirstNeverProcessed) pindexFirstNeverProcessed = nullptr;
            if (pindex == pindexFirstNotTreeValid) pindexFirstNotTreeValid = nullptr;
            if (pindex == pindexFirstNotTransactionsValid) pindexFirstNotTransactionsValid = nullptr;
            if (pindex == pindexFirstNotChainValid) pindexFirstNotChainValid = nullptr;
            if (pindex == pindexFirstNotScriptsValid) pindexFirstNotScriptsValid = nullptr;
            // Find our parent.
            CBlockIndex* pindexPar = pindex->pprev;
            // Find which child we just visited.
            std::pair<std::multimap<CBlockIndex*,CBlockIndex*>::iterator,std::multimap<CBlockIndex*,CBlockIndex*>::iterator> rangePar = forward.equal_range(pindexPar);
            while (rangePar.first->second != pindex) {
                assert(rangePar.first != rangePar.second); // Our parent must have at least the node we're coming from as child.
                rangePar.first++;
            }
            // Proceed to the next one.
            rangePar.first++;
            if (rangePar.first != rangePar.second) {
                // Move to the sibling.
                pindex = rangePar.first->second;
                break;
            } else {
                // Move up further.
                pindex = pindexPar;
                nHeight--;
                continue;
            }
        }
    }

    // Check that we actually traversed the entire map.
    assert(nNodes == forward.size());
}

std::string CChainState::ToString()
{
    CBlockIndex* tip = m_chain.Tip();
    return strprintf("Chainstate [%s] @ height %d (%s)",
        m_from_snapshot_blockhash.IsNull() ? "ibd" : "snapshot",
        tip ? tip->nHeight : -1, tip ? tip->GetBlockHash().ToString() : "null");
}

bool CChainState::ResizeCoinsCaches(size_t coinstip_size, size_t coinsdb_size)
{
    if (coinstip_size == m_coinstip_cache_size_bytes &&
            coinsdb_size == m_coinsdb_cache_size_bytes) {
        // Cache sizes are unchanged, no need to continue.
        return true;
    }
    size_t old_coinstip_size = m_coinstip_cache_size_bytes;
    m_coinstip_cache_size_bytes = coinstip_size;
    m_coinsdb_cache_size_bytes = coinsdb_size;
    CoinsDB().ResizeCache(coinsdb_size);

    LogPrintf("[%s] resized coinsdb cache to %.1f MiB\n",
        this->ToString(), coinsdb_size * (1.0 / 1024 / 1024));
    LogPrintf("[%s] resized coinstip cache to %.1f MiB\n",
        this->ToString(), coinstip_size * (1.0 / 1024 / 1024));

    BlockValidationState state;
    const CChainParams& chainparams = Params();

    bool ret;

    if (coinstip_size > old_coinstip_size) {
        // Likely no need to flush if cache sizes have grown.
        ret = FlushStateToDisk(chainparams, state, FlushStateMode::IF_NEEDED);
    } else {
        // Otherwise, flush state to disk and deallocate the in-memory coins map.
        ret = FlushStateToDisk(chainparams, state, FlushStateMode::ALWAYS);
        CoinsTip().ReallocateCache();
    }
    return ret;
}

std::string CBlockFileInfo::ToString() const
{
    return strprintf("CBlockFileInfo(blocks=%u, size=%u, heights=%u...%u, time=%s...%s)", nBlocks, nSize, nHeightFirst, nHeightLast, FormatISO8601Date(nTimeFirst), FormatISO8601Date(nTimeLast));
}

CBlockFileInfo* GetBlockFileInfo(size_t n)
{
    LOCK(cs_LastBlockFile);

    return &vinfoBlockFile.at(n);
}

ThresholdState VersionBitsTipState(const Consensus::Params& params, Consensus::DeploymentPos pos)
{
    LOCK(cs_main);
    return VersionBitsState(::ChainActive().Tip(), params, pos, versionbitscache);
}

BIP9Stats VersionBitsTipStatistics(const Consensus::Params& params, Consensus::DeploymentPos pos)
{
    LOCK(cs_main);
    return VersionBitsStatistics(::ChainActive().Tip(), params, pos);
}

int VersionBitsTipStateSinceHeight(const Consensus::Params& params, Consensus::DeploymentPos pos)
{
    LOCK(cs_main);
    return VersionBitsStateSinceHeight(::ChainActive().Tip(), params, pos, versionbitscache);
}

static const uint64_t MEMPOOL_DUMP_VERSION = 1;

bool LoadMempool(CTxMemPool& pool)
{
    const CChainParams& chainparams = Params();
    int64_t nExpiryTimeout = gArgs.GetArg("-mempoolexpiry", DEFAULT_MEMPOOL_EXPIRY) * 60 * 60;
    FILE* filestr = fsbridge::fopen(GetDataDir() / "mempool.dat", "rb");
    CAutoFile file(filestr, SER_DISK, CLIENT_VERSION);
    if (file.IsNull()) {
        LogPrintf("Failed to open mempool file from disk. Continuing anyway.\n");
        return false;
    }

    int64_t count = 0;
    int64_t expired = 0;
    int64_t failed = 0;
    int64_t already_there = 0;
    int64_t unbroadcast = 0;
    int64_t nNow = GetTime();

    try {
        uint64_t version;
        file >> version;
        if (version != MEMPOOL_DUMP_VERSION) {
            return false;
        }
        uint64_t num;
        file >> num;
        while (num--) {
            CTransactionRef tx;
            int64_t nTime;
            int64_t nFeeDelta;
            file >> tx;
            file >> nTime;
            file >> nFeeDelta;

            CAmount amountdelta = nFeeDelta;
            if (amountdelta) {
                pool.PrioritiseTransaction(tx->GetHash(), amountdelta);
            }
            if (nTime > nNow - nExpiryTimeout) {
                LOCK(cs_main);
                if (AcceptToMemoryPoolWithTime(chainparams, pool, tx, nTime, false /* bypass_limits */,
                                               false /* test_accept */).m_result_type == MempoolAcceptResult::ResultType::VALID) {
                    ++count;
                } else {
                    // mempool may contain the transaction already, e.g. from
                    // wallet(s) having loaded it while we were processing
                    // mempool transactions; consider these as valid, instead of
                    // failed, but mark them as 'already there'
                    if (pool.exists(tx->GetHash())) {
                        ++already_there;
                    } else {
                        ++failed;
                    }
                }
            } else {
                ++expired;
            }
            if (ShutdownRequested())
                return false;
        }
        std::map<uint256, CAmount> mapDeltas;
        file >> mapDeltas;

        for (const auto& i : mapDeltas) {
            pool.PrioritiseTransaction(i.first, i.second);
        }

        std::set<uint256> unbroadcast_txids;
        file >> unbroadcast_txids;
        unbroadcast = unbroadcast_txids.size();
        for (const auto& txid : unbroadcast_txids) {
            // Ensure transactions were accepted to mempool then add to
            // unbroadcast set.
            if (pool.get(txid) != nullptr) pool.AddUnbroadcastTx(txid);
        }
    } catch (const std::exception& e) {
        LogPrintf("Failed to deserialize mempool data on disk: %s. Continuing anyway.\n", e.what());
        return false;
    }

    LogPrintf("Imported mempool transactions from disk: %i succeeded, %i failed, %i expired, %i already there, %i waiting for initial broadcast\n", count, failed, expired, already_there, unbroadcast);
    return true;
}

bool DumpMempool(const CTxMemPool& pool)
{
    int64_t start = GetTimeMicros();

    std::map<uint256, CAmount> mapDeltas;
    std::vector<TxMempoolInfo> vinfo;
    std::set<uint256> unbroadcast_txids;

    static Mutex dump_mutex;
    LOCK(dump_mutex);

    {
        LOCK(pool.cs);
        for (const auto &i : pool.mapDeltas) {
            mapDeltas[i.first] = i.second;
        }
        vinfo = pool.infoAll();
        unbroadcast_txids = pool.GetUnbroadcastTxs();
    }

    int64_t mid = GetTimeMicros();

    try {
        FILE* filestr = fsbridge::fopen(GetDataDir() / "mempool.dat.new", "wb");
        if (!filestr) {
            return false;
        }

        CAutoFile file(filestr, SER_DISK, CLIENT_VERSION);

        uint64_t version = MEMPOOL_DUMP_VERSION;
        file << version;

        file << (uint64_t)vinfo.size();
        for (const auto& i : vinfo) {
            file << *(i.tx);
            file << int64_t{count_seconds(i.m_time)};
            file << int64_t{i.nFeeDelta};
            mapDeltas.erase(i.tx->GetHash());
        }

        file << mapDeltas;

        LogPrintf("Writing %d unbroadcast transactions to disk.\n", unbroadcast_txids.size());
        file << unbroadcast_txids;

        if (!FileCommit(file.Get()))
            throw std::runtime_error("FileCommit failed");
        file.fclose();
        if (!RenameOver(GetDataDir() / "mempool.dat.new", GetDataDir() / "mempool.dat")) {
            throw std::runtime_error("Rename failed");
        }
        int64_t last = GetTimeMicros();
        LogPrintf("Dumped mempool: %gs to copy, %gs to dump\n", (mid-start)*MICRO, (last-mid)*MICRO);
    } catch (const std::exception& e) {
        LogPrintf("Failed to dump mempool: %s. Continuing anyway.\n", e.what());
        return false;
    }
    return true;
}

//! Guess how far we are in the verification process at the given block index
//! require cs_main if pindex has not been validated yet (because nChainTx might be unset)
double GuessVerificationProgress(const ChainTxData& data, const CBlockIndex *pindex) {
    if (pindex == nullptr)
        return 0.0;

    int64_t nNow = time(nullptr);

    double fTxTotal;

    if (pindex->nChainTx <= data.nTxCount) {
        fTxTotal = data.nTxCount + (nNow - data.nTime) * data.dTxRate;
    } else {
        fTxTotal = pindex->nChainTx + (nNow - pindex->GetBlockTime()) * data.dTxRate;
    }

    return std::min<double>(pindex->nChainTx / fTxTotal, 1.0);
}

Optional<uint256> ChainstateManager::SnapshotBlockhash() const {
    LOCK(::cs_main);
    if (m_active_chainstate != nullptr) {
        // If a snapshot chainstate exists, it will always be our active.
        return m_active_chainstate->m_from_snapshot_blockhash;
    }
    return {};
}

std::vector<CChainState*> ChainstateManager::GetAll()
{
    LOCK(::cs_main);
    std::vector<CChainState*> out;

    if (!IsSnapshotValidated() && m_ibd_chainstate) {
        out.push_back(m_ibd_chainstate.get());
    }

    if (m_snapshot_chainstate) {
        out.push_back(m_snapshot_chainstate.get());
    }

    return out;
}

CChainState& ChainstateManager::InitializeChainstate(CTxMemPool& mempool, const uint256& snapshot_blockhash)
{
    bool is_snapshot = !snapshot_blockhash.IsNull();
    std::unique_ptr<CChainState>& to_modify =
        is_snapshot ? m_snapshot_chainstate : m_ibd_chainstate;

    if (to_modify) {
        throw std::logic_error("should not be overwriting a chainstate");
    }
    to_modify.reset(new CChainState(mempool, m_blockman, snapshot_blockhash));

    // Snapshot chainstates and initial IBD chaintates always become active.
    if (is_snapshot || (!is_snapshot && !m_active_chainstate)) {
        LogPrintf("Switching active chainstate to %s\n", to_modify->ToString());
        m_active_chainstate = to_modify.get();
    } else {
        throw std::logic_error("unexpected chainstate activation");
    }

    return *to_modify;
}

CChainState& ChainstateManager::ActiveChainstate() const
{
    LOCK(::cs_main);
    assert(m_active_chainstate);
    return *m_active_chainstate;
}

bool ChainstateManager::IsSnapshotActive() const
{
    LOCK(::cs_main);
    return m_snapshot_chainstate && m_active_chainstate == m_snapshot_chainstate.get();
}

CChainState& ChainstateManager::ValidatedChainstate() const
{
    LOCK(::cs_main);
    if (m_snapshot_chainstate && IsSnapshotValidated()) {
        return *m_snapshot_chainstate.get();
    }
    assert(m_ibd_chainstate);
    return *m_ibd_chainstate.get();
}

bool ChainstateManager::IsBackgroundIBD(CChainState* chainstate) const
{
    LOCK(::cs_main);
    return (m_snapshot_chainstate && chainstate == m_ibd_chainstate.get());
}

void ChainstateManager::Unload()
{
    for (CChainState* chainstate : this->GetAll()) {
        chainstate->m_chain.SetTip(nullptr);
        chainstate->UnloadBlockIndex();
    }

    m_blockman.Unload();
}

void ChainstateManager::Reset()
{
    LOCK(::cs_main);
    m_ibd_chainstate.reset();
    m_snapshot_chainstate.reset();
    m_active_chainstate = nullptr;
    m_snapshot_validated = false;
}

void ChainstateManager::MaybeRebalanceCaches()
{
    if (m_ibd_chainstate && !m_snapshot_chainstate) {
        LogPrintf("[snapshot] allocating all cache to the IBD chainstate\n");
        // Allocate everything to the IBD chainstate.
        m_ibd_chainstate->ResizeCoinsCaches(m_total_coinstip_cache, m_total_coinsdb_cache);
    }
    else if (m_snapshot_chainstate && !m_ibd_chainstate) {
        LogPrintf("[snapshot] allocating all cache to the snapshot chainstate\n");
        // Allocate everything to the snapshot chainstate.
        m_snapshot_chainstate->ResizeCoinsCaches(m_total_coinstip_cache, m_total_coinsdb_cache);
    }
    else if (m_ibd_chainstate && m_snapshot_chainstate) {
        // If both chainstates exist, determine who needs more cache based on IBD status.
        //
        // Note: shrink caches first so that we don't inadvertently overwhelm available memory.
        if (m_snapshot_chainstate->IsInitialBlockDownload()) {
            m_ibd_chainstate->ResizeCoinsCaches(
                m_total_coinstip_cache * 0.05, m_total_coinsdb_cache * 0.05);
            m_snapshot_chainstate->ResizeCoinsCaches(
                m_total_coinstip_cache * 0.95, m_total_coinsdb_cache * 0.95);
        } else {
            m_snapshot_chainstate->ResizeCoinsCaches(
                m_total_coinstip_cache * 0.05, m_total_coinsdb_cache * 0.05);
            m_ibd_chainstate->ResizeCoinsCaches(
                m_total_coinstip_cache * 0.95, m_total_coinsdb_cache * 0.95);
        }
    }
}<|MERGE_RESOLUTION|>--- conflicted
+++ resolved
@@ -703,12 +703,7 @@
     if (!CheckSequenceLocks(m_pool, tx, STANDARD_LOCKTIME_VERIFY_FLAGS, &lp))
         return state.Invalid(TxValidationResult::TX_PREMATURE_SPEND, "non-BIP68-final");
 
-<<<<<<< HEAD
-    CAmount nFees = 0;
-    if (!Consensus::CheckTxInputs(tx, state, m_view, g_chainman.m_blockman.GetSpendHeight(m_view), SCRIPT_VERIFY_NAMES_MEMPOOL, nFees)) {
-=======
-    if (!Consensus::CheckTxInputs(tx, state, m_view, g_chainman.m_blockman.GetSpendHeight(m_view), ws.m_base_fees)) {
->>>>>>> ac79600a
+    if (!Consensus::CheckTxInputs(tx, state, m_view, g_chainman.m_blockman.GetSpendHeight(m_view), SCRIPT_VERIFY_NAMES_MEMPOOL, ws.m_base_fees)) {
         return false; // state filled in by CheckTxInputs
     }
 
