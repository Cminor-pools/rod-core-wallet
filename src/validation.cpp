--- conflicted
+++ resolved
@@ -1063,16 +1063,7 @@
     // There is a similar check in CreateNewBlock() to prevent creating
     // invalid blocks (using TestBlockValidity), however allowing such
     // transactions into the mempool can be exploited as a DoS attack.
-<<<<<<< HEAD
-    unsigned int currentBlockScriptVerifyFlags{GetBlockScriptFlags(*m_active_chainstate.m_chain.Tip(), chainparams.GetConsensus())};
-=======
-    //
-    // Namecoin actually allows some scripts into the mempool that would
-    // not (yet) be valid in a block, namely premature NAME_FIRSTUPDATE's.
-    // Thus add the mempool-flag here.
     unsigned int currentBlockScriptVerifyFlags{GetBlockScriptFlags(*m_active_chainstate.m_chain.Tip(), m_active_chainstate.m_chainman)};
-    currentBlockScriptVerifyFlags |= SCRIPT_VERIFY_NAMES_MEMPOOL;
->>>>>>> 6b5813f5
     if (!CheckInputsFromMempoolAndCache(tx, state, m_view, m_pool, currentBlockScriptVerifyFlags,
                                         ws.m_precomputed_txdata, m_active_chainstate.CoinsTip())) {
         LogPrintf("BUG! PLEASE REPORT THIS! CheckInputScripts failed against latest-block but not STANDARD flags %s, %s\n", hash.ToString(), state.ToString());
@@ -3417,31 +3408,21 @@
  *  in ConnectBlock().
  *  Note that -reindex-chainstate skips the validation that happens here!
  */
-<<<<<<< HEAD
-static bool ContextualCheckBlockHeader(const CBlockHeader& block, BlockValidationState& state, BlockManager& blockman, const CChainParams& params, const CBlockIndex* pindexPrev, int64_t nAdjustedTime, const bool fCheckBits) EXCLUSIVE_LOCKS_REQUIRED(::cs_main)
-=======
-static bool ContextualCheckBlockHeader(const CBlockHeader& block, BlockValidationState& state, BlockManager& blockman, const ChainstateManager& chainman, const CBlockIndex* pindexPrev, int64_t nAdjustedTime) EXCLUSIVE_LOCKS_REQUIRED(::cs_main)
->>>>>>> 6b5813f5
+static bool ContextualCheckBlockHeader(const CBlockHeader& block, BlockValidationState& state, BlockManager& blockman, const ChainstateManager& chainman, const CBlockIndex* pindexPrev, int64_t nAdjustedTime, const bool fCheckBits) EXCLUSIVE_LOCKS_REQUIRED(::cs_main)
 {
     AssertLockHeld(::cs_main);
     assert(pindexPrev != nullptr);
     const int nHeight = pindexPrev->nHeight + 1;
 
-<<<<<<< HEAD
     /* Verify Xaya's requirement that the main block header must have zero bits
        (the difficulty is in the powdata instead).  */
     if (block.nBits != 0)
-=======
-    // Disallow legacy blocks after merge-mining start.
-    const Consensus::Params& consensusParams = chainman.GetConsensus();
-    if (!consensusParams.AllowLegacyBlocks(nHeight) && block.IsLegacy())
->>>>>>> 6b5813f5
         return state.Invalid(BlockValidationResult::BLOCK_INVALID_HEADER,
                              "nonzero-bits",
                              "block header has non-zero bit");
 
     // Check proof of work
-    const Consensus::Params& consensusParams = params.GetConsensus();
+    const Consensus::Params& consensusParams = chainman.GetConsensus();
     if (fCheckBits && block.pow.getBits() != GetNextWorkRequired(block.pow.getCoreAlgo(), pindexPrev, consensusParams))
         return state.Invalid(BlockValidationResult::BLOCK_INVALID_HEADER, "bad-diffbits", "incorrect proof of work");
 
@@ -3466,15 +3447,9 @@
         return state.Invalid(BlockValidationResult::BLOCK_TIME_FUTURE, "time-too-new", "block timestamp too far in the future");
 
     // Reject blocks with outdated version
-<<<<<<< HEAD
-    if ((block.nVersion < 2 && DeploymentActiveAfter(pindexPrev, consensusParams, Consensus::DEPLOYMENT_HEIGHTINCB)) ||
-        (block.nVersion < 3 && DeploymentActiveAfter(pindexPrev, consensusParams, Consensus::DEPLOYMENT_DERSIG)) ||
-        (block.nVersion < 4 && DeploymentActiveAfter(pindexPrev, consensusParams, Consensus::DEPLOYMENT_CLTV))) {
-=======
-    if ((block.GetBaseVersion() < 2 && DeploymentActiveAfter(pindexPrev, chainman, Consensus::DEPLOYMENT_HEIGHTINCB)) ||
-        (block.GetBaseVersion() < 3 && DeploymentActiveAfter(pindexPrev, chainman, Consensus::DEPLOYMENT_DERSIG)) ||
-        (block.GetBaseVersion() < 4 && DeploymentActiveAfter(pindexPrev, chainman, Consensus::DEPLOYMENT_CLTV))) {
->>>>>>> 6b5813f5
+    if ((block.nVersion < 2 && DeploymentActiveAfter(pindexPrev, chainman, Consensus::DEPLOYMENT_HEIGHTINCB)) ||
+        (block.nVersion < 3 && DeploymentActiveAfter(pindexPrev, chainman, Consensus::DEPLOYMENT_DERSIG)) ||
+        (block.nVersion < 4 && DeploymentActiveAfter(pindexPrev, chainman, Consensus::DEPLOYMENT_CLTV))) {
             return state.Invalid(BlockValidationResult::BLOCK_INVALID_HEADER, strprintf("bad-version(0x%08x)", block.nVersion),
                                  strprintf("rejected nVersion=0x%08x block", block.nVersion));
     }
@@ -3606,11 +3581,7 @@
             LogPrint(BCLog::VALIDATION, "%s: %s prev block invalid\n", __func__, hash.ToString());
             return state.Invalid(BlockValidationResult::BLOCK_INVALID_PREV, "bad-prevblk");
         }
-<<<<<<< HEAD
-        if (!ContextualCheckBlockHeader(block, state, m_blockman, chainparams, pindexPrev, GetAdjustedTime(), true)) {
-=======
-        if (!ContextualCheckBlockHeader(block, state, m_blockman, *this, pindexPrev, GetAdjustedTime())) {
->>>>>>> 6b5813f5
+        if (!ContextualCheckBlockHeader(block, state, m_blockman, *this, pindexPrev, GetAdjustedTime(), true)) {
             LogPrint(BCLog::VALIDATION, "%s: Consensus::ContextualCheckBlockHeader: %s, %s\n", __func__, hash.ToString(), state.ToString());
             return false;
         }
@@ -3684,11 +3655,7 @@
     if (NotifyHeaderTip(ActiveChainstate())) {
         if (ActiveChainstate().IsInitialBlockDownload() && ppindex && *ppindex) {
             const CBlockIndex& last_accepted{**ppindex};
-<<<<<<< HEAD
-            const int64_t blocks_left{(GetTime() - last_accepted.GetBlockTime()) / AvgTargetSpacing(Params().GetConsensus(), (*ppindex)->nHeight)};
-=======
-            const int64_t blocks_left{(GetTime() - last_accepted.GetBlockTime()) / GetConsensus().nPowTargetSpacing};
->>>>>>> 6b5813f5
+            const int64_t blocks_left{(GetTime() - last_accepted.GetBlockTime()) / AvgTargetSpacing(GetConsensus(), (*ppindex)->nHeight)};
             const double progress{100.0 * last_accepted.nHeight / (last_accepted.nHeight + blocks_left)};
             LogPrintf("Synchronizing blockheaders, height: %d (~%.2f%%)\n", last_accepted.nHeight, progress);
         }
@@ -3852,11 +3819,7 @@
     indexDummy.phashBlock = &block_hash;
 
     // NOTE: CheckBlockHeader is called by CheckBlock
-<<<<<<< HEAD
-    if (!ContextualCheckBlockHeader(block, state, chainstate.m_blockman, chainparams, pindexPrev, GetAdjustedTime(), fCheckBits))
-=======
-    if (!ContextualCheckBlockHeader(block, state, chainstate.m_blockman, chainstate.m_chainman, pindexPrev, GetAdjustedTime()))
->>>>>>> 6b5813f5
+    if (!ContextualCheckBlockHeader(block, state, chainstate.m_blockman, chainstate.m_chainman, pindexPrev, GetAdjustedTime(), fCheckBits))
         return error("%s: Consensus::ContextualCheckBlockHeader: %s", __func__, state.ToString());
     if (!CheckBlock(block, state, chainparams.GetConsensus(), fCheckPOW, fCheckMerkleRoot))
         return error("%s: Consensus::CheckBlock: %s", __func__, state.ToString());
