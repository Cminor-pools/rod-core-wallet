// Copyright (c) 2009-2010 Satoshi Nakamoto
// Copyright (c) 2009-2016 The Bitcoin Core developers
// Distributed under the MIT software license, see the accompanying
// file COPYING or http://www.opensource.org/licenses/mit-license.php.

#include "validation.h"

#include "arith_uint256.h"
#include "auxpow.h"
#include "chain.h"
#include "chainparams.h"
#include "checkpoints.h"
#include "checkqueue.h"
#include "consensus/consensus.h"
#include "consensus/merkle.h"
#include "consensus/tx_verify.h"
#include "consensus/validation.h"
#include "fs.h"
#include "hash.h"
#include "init.h"
#include "policy/fees.h"
#include "policy/policy.h"
#include "pow.h"
#include "primitives/block.h"
#include "primitives/transaction.h"
#include "random.h"
#include "script/script.h"
#include "script/sigcache.h"
#include "script/standard.h"
#include "timedata.h"
#include "tinyformat.h"
#include "txdb.h"
#include "txmempool.h"
#include "ui_interface.h"
#include "undo.h"
#include "util.h"
#include "utilmoneystr.h"
#include "utilstrencodings.h"
#include "validationinterface.h"
#include "versionbits.h"
#include "warnings.h"

#include <atomic>
#include <sstream>

#include <boost/algorithm/string/replace.hpp>
#include <boost/algorithm/string/join.hpp>
#include <boost/thread.hpp>

#if defined(NDEBUG)
# error "Bitcoin cannot be compiled without assertions."
#endif

/**
 * Global state
 */

CCriticalSection cs_main;

BlockMap mapBlockIndex;
CChain chainActive;
CBlockIndex *pindexBestHeader = NULL;
CWaitableCriticalSection csBestBlock;
CConditionVariable cvBlockChange;
int nScriptCheckThreads = 0;
std::atomic_bool fImporting(false);
bool fReindex = false;
bool fTxIndex = false;
bool fHavePruned = false;
bool fPruneMode = false;
bool fIsBareMultisigStd = DEFAULT_PERMIT_BAREMULTISIG;
bool fRequireStandard = true;
bool fCheckBlockIndex = false;
bool fCheckpointsEnabled = DEFAULT_CHECKPOINTS_ENABLED;
size_t nCoinCacheUsage = 5000 * 300;
uint64_t nPruneTarget = 0;
int64_t nMaxTipAge = DEFAULT_MAX_TIP_AGE;
bool fEnableReplacement = DEFAULT_ENABLE_REPLACEMENT;

uint256 hashAssumeValid;

CFeeRate minRelayTxFee = CFeeRate(DEFAULT_MIN_RELAY_TX_FEE);
CAmount maxTxFee = DEFAULT_TRANSACTION_MAXFEE;

CBlockPolicyEstimator feeEstimator;
CTxMemPool mempool(&feeEstimator);

static void CheckBlockIndex(const Consensus::Params& consensusParams);

/** Constant stuff for coinbase transactions we create: */
CScript COINBASE_FLAGS;

const std::string strMessageMagic = "Bitcoin Signed Message:\n";

// Internal stuff
namespace {

    struct CBlockIndexWorkComparator
    {
        bool operator()(CBlockIndex *pa, CBlockIndex *pb) const {
            // First sort by most total work, ...
            if (pa->nChainWork > pb->nChainWork) return false;
            if (pa->nChainWork < pb->nChainWork) return true;

            // ... then by earliest time received, ...
            if (pa->nSequenceId < pb->nSequenceId) return false;
            if (pa->nSequenceId > pb->nSequenceId) return true;

            // Use pointer address as tie breaker (should only happen with blocks
            // loaded from disk, as those all have id 0).
            if (pa < pb) return false;
            if (pa > pb) return true;

            // Identical blocks.
            return false;
        }
    };

    CBlockIndex *pindexBestInvalid;

    /**
     * The set of all CBlockIndex entries with BLOCK_VALID_TRANSACTIONS (for itself and all ancestors) and
     * as good as our current tip or better. Entries may be failed, though, and pruning nodes may be
     * missing the data for the block.
     */
    std::set<CBlockIndex*, CBlockIndexWorkComparator> setBlockIndexCandidates;
    /** All pairs A->B, where A (or one of its ancestors) misses transactions, but B has transactions.
     * Pruned nodes may have entries where B is missing data.
     */
    std::multimap<CBlockIndex*, CBlockIndex*> mapBlocksUnlinked;

    CCriticalSection cs_LastBlockFile;
    std::vector<CBlockFileInfo> vinfoBlockFile;
    int nLastBlockFile = 0;
    /** Global flag to indicate we should check to see if there are
     *  block/undo files that should be deleted.  Set on startup
     *  or if we allocate more file space when we're in prune mode
     */
    bool fCheckForPruning = false;

    /**
     * Every received block is assigned a unique and increasing identifier, so we
     * know which one to give priority in case of a fork.
     */
    CCriticalSection cs_nBlockSequenceId;
    /** Blocks loaded from disk are assigned id 0, so start the counter at 1. */
    int32_t nBlockSequenceId = 1;
    /** Decreasing counter (used by subsequent preciousblock calls). */
    int32_t nBlockReverseSequenceId = -1;
    /** chainwork for the last block that preciousblock has been applied to. */
    arith_uint256 nLastPreciousChainwork = 0;

    /** Dirty block index entries. */
    std::set<CBlockIndex*> setDirtyBlockIndex;

    /** Dirty block file entries. */
    std::set<int> setDirtyFileInfo;
} // anon namespace

CBlockIndex* FindForkInGlobalIndex(const CChain& chain, const CBlockLocator& locator)
{
    // Find the first block the caller has in the main chain
    BOOST_FOREACH(const uint256& hash, locator.vHave) {
        BlockMap::iterator mi = mapBlockIndex.find(hash);
        if (mi != mapBlockIndex.end())
        {
            CBlockIndex* pindex = (*mi).second;
            if (chain.Contains(pindex))
                return pindex;
            if (pindex->GetAncestor(chain.Height()) == chain.Tip()) {
                return chain.Tip();
            }
        }
    }
    return chain.Genesis();
}

CCoinsViewCache *pcoinsTip = NULL;
CBlockTreeDB *pblocktree = NULL;

enum FlushStateMode {
    FLUSH_STATE_NONE,
    FLUSH_STATE_IF_NEEDED,
    FLUSH_STATE_PERIODIC,
    FLUSH_STATE_ALWAYS
};

// See definition for documentation
static bool FlushStateToDisk(const CChainParams& chainParams, CValidationState &state, FlushStateMode mode, int nManualPruneHeight=0);
static void FindFilesToPruneManual(std::set<int>& setFilesToPrune, int nManualPruneHeight);
static void FindFilesToPrune(std::set<int>& setFilesToPrune, uint64_t nPruneAfterHeight);
static bool CheckInputs(const CTransaction& tx, CValidationState &state, const CCoinsViewCache &inputs, bool fScriptChecks, unsigned int flags, bool cacheStore, PrecomputedTransactionData& txdata, std::vector<CScriptCheck> *pvChecks = NULL);
static FILE* OpenUndoFile(const CDiskBlockPos &pos, bool fReadOnly = false);

bool CheckFinalTx(const CTransaction &tx, int flags)
{
    AssertLockHeld(cs_main);

    // By convention a negative value for flags indicates that the
    // current network-enforced consensus rules should be used. In
    // a future soft-fork scenario that would mean checking which
    // rules would be enforced for the next block and setting the
    // appropriate flags. At the present time no soft-forks are
    // scheduled, so no flags are set.
    flags = std::max(flags, 0);

    // CheckFinalTx() uses chainActive.Height()+1 to evaluate
    // nLockTime because when IsFinalTx() is called within
    // CBlock::AcceptBlock(), the height of the block *being*
    // evaluated is what is used. Thus if we want to know if a
    // transaction can be part of the *next* block, we need to call
    // IsFinalTx() with one more than chainActive.Height().
    const int nBlockHeight = chainActive.Height() + 1;

    // BIP113 will require that time-locked transactions have nLockTime set to
    // less than the median time of the previous block they're contained in.
    // When the next block is created its previous block will be the current
    // chain tip, so we use that to calculate the median time passed to
    // IsFinalTx() if LOCKTIME_MEDIAN_TIME_PAST is set.
    const int64_t nBlockTime = (flags & LOCKTIME_MEDIAN_TIME_PAST)
                             ? chainActive.Tip()->GetMedianTimePast()
                             : GetAdjustedTime();

    return IsFinalTx(tx, nBlockHeight, nBlockTime);
}

bool TestLockPointValidity(const LockPoints* lp)
{
    AssertLockHeld(cs_main);
    assert(lp);
    // If there are relative lock times then the maxInputBlock will be set
    // If there are no relative lock times, the LockPoints don't depend on the chain
    if (lp->maxInputBlock) {
        // Check whether chainActive is an extension of the block at which the LockPoints
        // calculation was valid.  If not LockPoints are no longer valid
        if (!chainActive.Contains(lp->maxInputBlock)) {
            return false;
        }
    }

    // LockPoints still valid
    return true;
}

bool CheckSequenceLocks(const CTransaction &tx, int flags, LockPoints* lp, bool useExistingLockPoints)
{
    AssertLockHeld(cs_main);
    AssertLockHeld(mempool.cs);

    CBlockIndex* tip = chainActive.Tip();
    CBlockIndex index;
    index.pprev = tip;
    // CheckSequenceLocks() uses chainActive.Height()+1 to evaluate
    // height based locks because when SequenceLocks() is called within
    // ConnectBlock(), the height of the block *being*
    // evaluated is what is used.
    // Thus if we want to know if a transaction can be part of the
    // *next* block, we need to use one more than chainActive.Height()
    index.nHeight = tip->nHeight + 1;

    std::pair<int, int64_t> lockPair;
    if (useExistingLockPoints) {
        assert(lp);
        lockPair.first = lp->height;
        lockPair.second = lp->time;
    }
    else {
        // pcoinsTip contains the UTXO set for chainActive.Tip()
        CCoinsViewMemPool viewMemPool(pcoinsTip, mempool);
        std::vector<int> prevheights;
        prevheights.resize(tx.vin.size());
        for (size_t txinIndex = 0; txinIndex < tx.vin.size(); txinIndex++) {
            const CTxIn& txin = tx.vin[txinIndex];
            Coin coin;
            if (!viewMemPool.GetCoin(txin.prevout, coin)) {
                return error("%s: Missing input", __func__);
            }
            if (coin.nHeight == MEMPOOL_HEIGHT) {
                // Assume all mempool transaction confirm in the next block
                prevheights[txinIndex] = tip->nHeight + 1;
            } else {
                prevheights[txinIndex] = coin.nHeight;
            }
        }
        lockPair = CalculateSequenceLocks(tx, flags, &prevheights, index);
        if (lp) {
            lp->height = lockPair.first;
            lp->time = lockPair.second;
            // Also store the hash of the block with the highest height of
            // all the blocks which have sequence locked prevouts.
            // This hash needs to still be on the chain
            // for these LockPoint calculations to be valid
            // Note: It is impossible to correctly calculate a maxInputBlock
            // if any of the sequence locked inputs depend on unconfirmed txs,
            // except in the special case where the relative lock time/height
            // is 0, which is equivalent to no sequence lock. Since we assume
            // input height of tip+1 for mempool txs and test the resulting
            // lockPair from CalculateSequenceLocks against tip+1.  We know
            // EvaluateSequenceLocks will fail if there was a non-zero sequence
            // lock on a mempool input, so we can use the return value of
            // CheckSequenceLocks to indicate the LockPoints validity
            int maxInputHeight = 0;
            BOOST_FOREACH(int height, prevheights) {
                // Can ignore mempool inputs since we'll fail if they had non-zero locks
                if (height != tip->nHeight+1) {
                    maxInputHeight = std::max(maxInputHeight, height);
                }
            }
            lp->maxInputBlock = tip->GetAncestor(maxInputHeight);
        }
    }
    return EvaluateSequenceLocks(index, lockPair);
}

static void LimitMempoolSize(CTxMemPool& pool, size_t limit, unsigned long age) {
    int expired = pool.Expire(GetTime() - age);
    if (expired != 0) {
        LogPrint(BCLog::MEMPOOL, "Expired %i transactions from the memory pool\n", expired);
    }

    std::vector<COutPoint> vNoSpendsRemaining;
    pool.TrimToSize(limit, &vNoSpendsRemaining);
    BOOST_FOREACH(const COutPoint& removed, vNoSpendsRemaining)
        pcoinsTip->Uncache(removed);
}

/** Convert CValidationState to a human-readable message for logging */
std::string FormatStateMessage(const CValidationState &state)
{
    return strprintf("%s%s (code %i)",
        state.GetRejectReason(),
        state.GetDebugMessage().empty() ? "" : ", "+state.GetDebugMessage(),
        state.GetRejectCode());
}

static bool IsCurrentForFeeEstimation()
{
    AssertLockHeld(cs_main);
    if (IsInitialBlockDownload())
        return false;
    if (chainActive.Tip()->GetBlockTime() < (GetTime() - MAX_FEE_ESTIMATION_TIP_AGE))
        return false;
    if (chainActive.Height() < pindexBestHeader->nHeight - 1)
        return false;
    return true;
}

/* Make mempool consistent after a reorg, by re-adding or recursively erasing
 * disconnected block transactions from the mempool, and also removing any
 * other transactions from the mempool that are no longer valid given the new
 * tip/height.
 *
 * Note: we assume that disconnectpool only contains transactions that are NOT
 * confirmed in the current chain nor already in the mempool (otherwise,
 * in-mempool descendants of such transactions would be removed).
 *
 * Passing fAddToMempool=false will skip trying to add the transactions back,
 * and instead just erase from the mempool as needed.
 */

void UpdateMempoolForReorg(DisconnectedBlockTransactions &disconnectpool, bool fAddToMempool)
{
    AssertLockHeld(cs_main);
    std::vector<uint256> vHashUpdate;
    // disconnectpool's insertion_order index sorts the entries from
    // oldest to newest, but the oldest entry will be the last tx from the
    // latest mined block that was disconnected.
    // Iterate disconnectpool in reverse, so that we add transactions
    // back to the mempool starting with the earliest transaction that had
    // been previously seen in a block.
    auto it = disconnectpool.queuedTx.get<insertion_order>().rbegin();
    while (it != disconnectpool.queuedTx.get<insertion_order>().rend()) {
        // ignore validation errors in resurrected transactions
        CValidationState stateDummy;
        if (!fAddToMempool || (*it)->IsCoinBase() || !AcceptToMemoryPool(mempool, stateDummy, *it, false, NULL, NULL, true)) {
            // If the transaction doesn't make it in to the mempool, remove any
            // transactions that depend on it (which would now be orphans).
            mempool.removeRecursive(**it, MemPoolRemovalReason::REORG);
        } else if (mempool.exists((*it)->GetHash())) {
            vHashUpdate.push_back((*it)->GetHash());
        }
        ++it;
    }
    disconnectpool.queuedTx.clear();
    // AcceptToMemoryPool/addUnchecked all assume that new mempool entries have
    // no in-mempool children, which is generally not true when adding
    // previously-confirmed transactions back to the mempool.
    // UpdateTransactionsFromBlock finds descendants of any transactions in
    // the disconnectpool that were added back and cleans up the mempool state.
    mempool.UpdateTransactionsFromBlock(vHashUpdate);

    // We also need to remove any now-immature transactions
    mempool.removeForReorg(pcoinsTip, chainActive.Tip()->nHeight + 1, STANDARD_LOCKTIME_VERIFY_FLAGS);
    // Re-limit mempool size, in case we added any transactions
    LimitMempoolSize(mempool, GetArg("-maxmempool", DEFAULT_MAX_MEMPOOL_SIZE) * 1000000, GetArg("-mempoolexpiry", DEFAULT_MEMPOOL_EXPIRY) * 60 * 60);
}

static bool AcceptToMemoryPoolWorker(const CChainParams& chainparams, CTxMemPool& pool, CValidationState& state, const CTransactionRef& ptx, bool fLimitFree,
                              bool* pfMissingInputs, int64_t nAcceptTime, std::list<CTransactionRef>* plTxnReplaced,
                              bool fOverrideMempoolLimit, const CAmount& nAbsurdFee, std::vector<COutPoint>& coins_to_uncache)
{
    const CTransaction& tx = *ptx;
    const uint256 hash = tx.GetHash();
    AssertLockHeld(cs_main);
    if (pfMissingInputs)
        *pfMissingInputs = false;

    if (!CheckTransaction(tx, state))
        return false; // state filled in by CheckTransaction

    // Coinbase is only valid in a block, not as a loose transaction
    if (tx.IsCoinBase())
        return state.DoS(100, false, REJECT_INVALID, "coinbase");

    // Reject transactions with witness before segregated witness activates (override with -prematurewitness)
    bool witnessEnabled = IsWitnessEnabled(chainActive.Tip(), chainparams.GetConsensus());
    if (!GetBoolArg("-prematurewitness",false) && tx.HasWitness() && !witnessEnabled) {
        return state.DoS(0, false, REJECT_NONSTANDARD, "no-witness-yet", true);
    }

    // Rather not work on nonstandard transactions (unless -testnet/-regtest)
    std::string reason;
    if (fRequireStandard && !IsStandardTx(tx, reason, witnessEnabled))
        return state.DoS(0, false, REJECT_NONSTANDARD, reason);

    // Only accept nLockTime-using transactions that can be mined in the next
    // block; we don't want our mempool filled up with transactions that can't
    // be mined yet.
    if (!CheckFinalTx(tx, STANDARD_LOCKTIME_VERIFY_FLAGS))
        return state.DoS(0, false, REJECT_NONSTANDARD, "non-final");

    // is it already in the memory pool?
    if (pool.exists(hash))
        return state.Invalid(false, REJECT_ALREADY_KNOWN, "txn-already-in-mempool");

    // Check for conflicts with in-memory transactions
    std::set<uint256> setConflicts;
    {
    LOCK(pool.cs); // protect pool.mapNextTx
    BOOST_FOREACH(const CTxIn &txin, tx.vin)
    {
        auto itConflicting = pool.mapNextTx.find(txin.prevout);
        if (itConflicting != pool.mapNextTx.end())
        {
            const CTransaction *ptxConflicting = itConflicting->second;
            if (!setConflicts.count(ptxConflicting->GetHash()))
            {
                // Allow opt-out of transaction replacement by setting
                // nSequence >= maxint-1 on all inputs.
                //
                // maxint-1 is picked to still allow use of nLockTime by
                // non-replaceable transactions. All inputs rather than just one
                // is for the sake of multi-party protocols, where we don't
                // want a single party to be able to disable replacement.
                //
                // The opt-out ignores descendants as anyone relying on
                // first-seen mempool behavior should be checking all
                // unconfirmed ancestors anyway; doing otherwise is hopelessly
                // insecure.
                bool fReplacementOptOut = true;
                if (fEnableReplacement)
                {
                    BOOST_FOREACH(const CTxIn &_txin, ptxConflicting->vin)
                    {
                        if (_txin.nSequence < std::numeric_limits<unsigned int>::max()-1)
                        {
                            fReplacementOptOut = false;
                            break;
                        }
                    }
                }
                if (fReplacementOptOut)
                    return state.Invalid(false, REJECT_CONFLICT, "txn-mempool-conflict");

                setConflicts.insert(ptxConflicting->GetHash());
            }
        }
    }
    }

    {
        CCoinsView dummy;
        CCoinsViewCache view(&dummy);

        CAmount nValueIn = 0;
        LockPoints lp;
        {
        LOCK(pool.cs);
        CCoinsViewMemPool viewMemPool(pcoinsTip, pool);
        view.SetBackend(viewMemPool);

        // do we already have it?
        for (size_t out = 0; out < tx.vout.size(); out++) {
            COutPoint outpoint(hash, out);
            bool had_coin_in_cache = pcoinsTip->HaveCoinInCache(outpoint);
            if (view.HaveCoin(outpoint)) {
                if (!had_coin_in_cache) {
                    coins_to_uncache.push_back(outpoint);
                }
                return state.Invalid(false, REJECT_ALREADY_KNOWN, "txn-already-known");
            }
        }

        // do all inputs exist?
        BOOST_FOREACH(const CTxIn txin, tx.vin) {
            if (!pcoinsTip->HaveCoinInCache(txin.prevout)) {
                coins_to_uncache.push_back(txin.prevout);
            }
            if (!view.HaveCoin(txin.prevout)) {
                if (pfMissingInputs) {
                    *pfMissingInputs = true;
                }
                return false; // fMissingInputs and !state.IsInvalid() is used to detect this condition, don't set state.Invalid()
            }
        }

        // Bring the best block into scope
        view.GetBestBlock();

        nValueIn = view.GetValueIn(tx);

        // we have all inputs cached now, so switch back to dummy, so we don't need to keep lock on mempool
        view.SetBackend(dummy);

        // Only accept BIP68 sequence locked transactions that can be mined in the next
        // block; we don't want our mempool filled up with transactions that can't
        // be mined yet.
        // Must keep pool.cs for this unless we change CheckSequenceLocks to take a
        // CoinsViewCache instead of create its own
        if (!CheckSequenceLocks(tx, STANDARD_LOCKTIME_VERIFY_FLAGS, &lp))
            return state.DoS(0, false, REJECT_NONSTANDARD, "non-BIP68-final");
        }

        // Check for non-standard pay-to-script-hash in inputs
        if (fRequireStandard && !AreInputsStandard(tx, view))
            return state.Invalid(false, REJECT_NONSTANDARD, "bad-txns-nonstandard-inputs");

        // Check for non-standard witness in P2WSH
        if (tx.HasWitness() && fRequireStandard && !IsWitnessStandard(tx, view))
            return state.DoS(0, false, REJECT_NONSTANDARD, "bad-witness-nonstandard", true);

        int64_t nSigOpsCost = GetTransactionSigOpCost(tx, view, STANDARD_SCRIPT_VERIFY_FLAGS);

        CAmount nValueOut = tx.GetValueOut();
        CAmount nFees = nValueIn-nValueOut;
        // nModifiedFees includes any fee deltas from PrioritiseTransaction
        CAmount nModifiedFees = nFees;
        pool.ApplyDelta(hash, nModifiedFees);

        // Keep track of transactions that spend a coinbase, which we re-scan
        // during reorgs to ensure COINBASE_MATURITY is still met.
        bool fSpendsCoinbase = false;
        BOOST_FOREACH(const CTxIn &txin, tx.vin) {
            const Coin &coin = view.AccessCoin(txin.prevout);
            if (coin.IsCoinBase()) {
                fSpendsCoinbase = true;
                break;
            }
        }

        CTxMemPoolEntry entry(ptx, nFees, nAcceptTime, chainActive.Height(),
                              fSpendsCoinbase, nSigOpsCost, lp);
        unsigned int nSize = entry.GetTxSize();

        // Check that the transaction doesn't have an excessive number of
        // sigops, making it impossible to mine. Since the coinbase transaction
        // itself can contain sigops MAX_STANDARD_TX_SIGOPS is less than
        // MAX_BLOCK_SIGOPS; we still consider this an invalid rather than
        // merely non-standard transaction.
        if (nSigOpsCost > MAX_STANDARD_TX_SIGOPS_COST)
            return state.DoS(0, false, REJECT_NONSTANDARD, "bad-txns-too-many-sigops", false,
                strprintf("%d", nSigOpsCost));

        CAmount mempoolRejectFee = pool.GetMinFee(GetArg("-maxmempool", DEFAULT_MAX_MEMPOOL_SIZE) * 1000000).GetFee(nSize);
        if (mempoolRejectFee > 0 && nModifiedFees < mempoolRejectFee) {
            return state.DoS(0, false, REJECT_INSUFFICIENTFEE, "mempool min fee not met", false, strprintf("%d < %d", nFees, mempoolRejectFee));
        }

        // No transactions are allowed below minRelayTxFee except from disconnected blocks
        if (fLimitFree && nModifiedFees < ::minRelayTxFee.GetFee(nSize)) {
            return state.DoS(0, false, REJECT_INSUFFICIENTFEE, "min relay fee not met");
        }

        if (nAbsurdFee && nFees > nAbsurdFee)
            return state.Invalid(false,
                REJECT_HIGHFEE, "absurdly-high-fee",
                strprintf("%d > %d", nFees, nAbsurdFee));

        // Calculate in-mempool ancestors, up to a limit.
        CTxMemPool::setEntries setAncestors;
        size_t nLimitAncestors = GetArg("-limitancestorcount", DEFAULT_ANCESTOR_LIMIT);
        size_t nLimitAncestorSize = GetArg("-limitancestorsize", DEFAULT_ANCESTOR_SIZE_LIMIT)*1000;
        size_t nLimitDescendants = GetArg("-limitdescendantcount", DEFAULT_DESCENDANT_LIMIT);
        size_t nLimitDescendantSize = GetArg("-limitdescendantsize", DEFAULT_DESCENDANT_SIZE_LIMIT)*1000;
        std::string errString;
        if (!pool.CalculateMemPoolAncestors(entry, setAncestors, nLimitAncestors, nLimitAncestorSize, nLimitDescendants, nLimitDescendantSize, errString)) {
            return state.DoS(0, false, REJECT_NONSTANDARD, "too-long-mempool-chain", false, errString);
        }

        // A transaction that spends outputs that would be replaced by it is invalid. Now
        // that we have the set of all ancestors we can detect this
        // pathological case by making sure setConflicts and setAncestors don't
        // intersect.
        BOOST_FOREACH(CTxMemPool::txiter ancestorIt, setAncestors)
        {
            const uint256 &hashAncestor = ancestorIt->GetTx().GetHash();
            if (setConflicts.count(hashAncestor))
            {
                return state.DoS(10, false,
                                 REJECT_INVALID, "bad-txns-spends-conflicting-tx", false,
                                 strprintf("%s spends conflicting transaction %s",
                                           hash.ToString(),
                                           hashAncestor.ToString()));
            }
        }

        // Check if it's economically rational to mine this transaction rather
        // than the ones it replaces.
        CAmount nConflictingFees = 0;
        size_t nConflictingSize = 0;
        uint64_t nConflictingCount = 0;
        CTxMemPool::setEntries allConflicting;

        // If we don't hold the lock allConflicting might be incomplete; the
        // subsequent RemoveStaged() and addUnchecked() calls don't guarantee
        // mempool consistency for us.
        LOCK(pool.cs);
        const bool fReplacementTransaction = setConflicts.size();
        if (fReplacementTransaction)
        {
            CFeeRate newFeeRate(nModifiedFees, nSize);
            std::set<uint256> setConflictsParents;
            const int maxDescendantsToVisit = 100;
            CTxMemPool::setEntries setIterConflicting;
            BOOST_FOREACH(const uint256 &hashConflicting, setConflicts)
            {
                CTxMemPool::txiter mi = pool.mapTx.find(hashConflicting);
                if (mi == pool.mapTx.end())
                    continue;

                // Save these to avoid repeated lookups
                setIterConflicting.insert(mi);

                // Don't allow the replacement to reduce the feerate of the
                // mempool.
                //
                // We usually don't want to accept replacements with lower
                // feerates than what they replaced as that would lower the
                // feerate of the next block. Requiring that the feerate always
                // be increased is also an easy-to-reason about way to prevent
                // DoS attacks via replacements.
                //
                // The mining code doesn't (currently) take children into
                // account (CPFP) so we only consider the feerates of
                // transactions being directly replaced, not their indirect
                // descendants. While that does mean high feerate children are
                // ignored when deciding whether or not to replace, we do
                // require the replacement to pay more overall fees too,
                // mitigating most cases.
                CFeeRate oldFeeRate(mi->GetModifiedFee(), mi->GetTxSize());
                if (newFeeRate <= oldFeeRate)
                {
                    return state.DoS(0, false,
                            REJECT_INSUFFICIENTFEE, "insufficient fee", false,
                            strprintf("rejecting replacement %s; new feerate %s <= old feerate %s",
                                  hash.ToString(),
                                  newFeeRate.ToString(),
                                  oldFeeRate.ToString()));
                }

                BOOST_FOREACH(const CTxIn &txin, mi->GetTx().vin)
                {
                    setConflictsParents.insert(txin.prevout.hash);
                }

                nConflictingCount += mi->GetCountWithDescendants();
            }
            // This potentially overestimates the number of actual descendants
            // but we just want to be conservative to avoid doing too much
            // work.
            if (nConflictingCount <= maxDescendantsToVisit) {
                // If not too many to replace, then calculate the set of
                // transactions that would have to be evicted
                BOOST_FOREACH(CTxMemPool::txiter it, setIterConflicting) {
                    pool.CalculateDescendants(it, allConflicting);
                }
                BOOST_FOREACH(CTxMemPool::txiter it, allConflicting) {
                    nConflictingFees += it->GetModifiedFee();
                    nConflictingSize += it->GetTxSize();
                }
            } else {
                return state.DoS(0, false,
                        REJECT_NONSTANDARD, "too many potential replacements", false,
                        strprintf("rejecting replacement %s; too many potential replacements (%d > %d)\n",
                            hash.ToString(),
                            nConflictingCount,
                            maxDescendantsToVisit));
            }

            for (unsigned int j = 0; j < tx.vin.size(); j++)
            {
                // We don't want to accept replacements that require low
                // feerate junk to be mined first. Ideally we'd keep track of
                // the ancestor feerates and make the decision based on that,
                // but for now requiring all new inputs to be confirmed works.
                if (!setConflictsParents.count(tx.vin[j].prevout.hash))
                {
                    // Rather than check the UTXO set - potentially expensive -
                    // it's cheaper to just check if the new input refers to a
                    // tx that's in the mempool.
                    if (pool.mapTx.find(tx.vin[j].prevout.hash) != pool.mapTx.end())
                        return state.DoS(0, false,
                                         REJECT_NONSTANDARD, "replacement-adds-unconfirmed", false,
                                         strprintf("replacement %s adds unconfirmed input, idx %d",
                                                  hash.ToString(), j));
                }
            }

            // The replacement must pay greater fees than the transactions it
            // replaces - if we did the bandwidth used by those conflicting
            // transactions would not be paid for.
            if (nModifiedFees < nConflictingFees)
            {
                return state.DoS(0, false,
                                 REJECT_INSUFFICIENTFEE, "insufficient fee", false,
                                 strprintf("rejecting replacement %s, less fees than conflicting txs; %s < %s",
                                          hash.ToString(), FormatMoney(nModifiedFees), FormatMoney(nConflictingFees)));
            }

            // Finally in addition to paying more fees than the conflicts the
            // new transaction must pay for its own bandwidth.
            CAmount nDeltaFees = nModifiedFees - nConflictingFees;
            if (nDeltaFees < ::incrementalRelayFee.GetFee(nSize))
            {
                return state.DoS(0, false,
                        REJECT_INSUFFICIENTFEE, "insufficient fee", false,
                        strprintf("rejecting replacement %s, not enough additional fees to relay; %s < %s",
                              hash.ToString(),
                              FormatMoney(nDeltaFees),
                              FormatMoney(::incrementalRelayFee.GetFee(nSize))));
            }
        }

        unsigned int scriptVerifyFlags = STANDARD_SCRIPT_VERIFY_FLAGS;
        if (!chainparams.RequireStandard()) {
            scriptVerifyFlags = GetArg("-promiscuousmempoolflags", scriptVerifyFlags);
        }

        // Check against previous transactions
        // This is done last to help prevent CPU exhaustion denial-of-service attacks.
        PrecomputedTransactionData txdata(tx);
        if (!CheckInputs(tx, state, view, true, scriptVerifyFlags, true, txdata)) {
            // SCRIPT_VERIFY_CLEANSTACK requires SCRIPT_VERIFY_WITNESS, so we
            // need to turn both off, and compare against just turning off CLEANSTACK
            // to see if the failure is specifically due to witness validation.
            CValidationState stateDummy; // Want reported failures to be from first CheckInputs
            if (!tx.HasWitness() && CheckInputs(tx, stateDummy, view, true, scriptVerifyFlags & ~(SCRIPT_VERIFY_WITNESS | SCRIPT_VERIFY_CLEANSTACK), true, txdata) &&
                !CheckInputs(tx, stateDummy, view, true, scriptVerifyFlags & ~SCRIPT_VERIFY_CLEANSTACK, true, txdata)) {
                // Only the witness is missing, so the transaction itself may be fine.
                state.SetCorruptionPossible();
            }
            return false; // state filled in by CheckInputs
        }

        // Check again against just the consensus-critical mandatory script
        // verification flags, in case of bugs in the standard flags that cause
        // transactions to pass as valid when they're actually invalid. For
        // instance the STRICTENC flag was incorrectly allowing certain
        // CHECKSIG NOT scripts to pass, even though they were invalid.
        //
        // There is a similar check in CreateNewBlock() to prevent creating
        // invalid blocks, however allowing such transactions into the mempool
        // can be exploited as a DoS attack.
        if (!CheckInputs(tx, state, view, true, MANDATORY_SCRIPT_VERIFY_FLAGS, true, txdata))
        {
            return error("%s: BUG! PLEASE REPORT THIS! ConnectInputs failed against MANDATORY but not STANDARD flags %s, %s",
                __func__, hash.ToString(), FormatStateMessage(state));
        }

        // Remove conflicting transactions from the mempool
        BOOST_FOREACH(const CTxMemPool::txiter it, allConflicting)
        {
            LogPrint(BCLog::MEMPOOL, "replacing tx %s with %s for %s BTC additional fees, %d delta bytes\n",
                    it->GetTx().GetHash().ToString(),
                    hash.ToString(),
                    FormatMoney(nModifiedFees - nConflictingFees),
                    (int)nSize - (int)nConflictingSize);
            if (plTxnReplaced)
                plTxnReplaced->push_back(it->GetSharedTx());
        }
        pool.RemoveStaged(allConflicting, false, MemPoolRemovalReason::REPLACED);

        // This transaction should only count for fee estimation if it isn't a
        // BIP 125 replacement transaction (may not be widely supported), the
        // node is not behind, and the transaction is not dependent on any other
        // transactions in the mempool.
        bool validForFeeEstimation = !fReplacementTransaction && IsCurrentForFeeEstimation() && pool.HasNoInputsOf(tx);

        // Store transaction in memory
        pool.addUnchecked(hash, entry, setAncestors, validForFeeEstimation);

        // trim mempool and check if tx was trimmed
        if (!fOverrideMempoolLimit) {
            LimitMempoolSize(pool, GetArg("-maxmempool", DEFAULT_MAX_MEMPOOL_SIZE) * 1000000, GetArg("-mempoolexpiry", DEFAULT_MEMPOOL_EXPIRY) * 60 * 60);
            if (!pool.exists(hash))
                return state.DoS(0, false, REJECT_INSUFFICIENTFEE, "mempool full");
        }
    }

    GetMainSignals().TransactionAddedToMempool(ptx);

    return true;
}

/** (try to) add transaction to memory pool with a specified acceptance time **/
static bool AcceptToMemoryPoolWithTime(const CChainParams& chainparams, CTxMemPool& pool, CValidationState &state, const CTransactionRef &tx, bool fLimitFree,
                        bool* pfMissingInputs, int64_t nAcceptTime, std::list<CTransactionRef>* plTxnReplaced,
                        bool fOverrideMempoolLimit, const CAmount nAbsurdFee)
{
    std::vector<COutPoint> coins_to_uncache;
    bool res = AcceptToMemoryPoolWorker(chainparams, pool, state, tx, fLimitFree, pfMissingInputs, nAcceptTime, plTxnReplaced, fOverrideMempoolLimit, nAbsurdFee, coins_to_uncache);
    if (!res) {
        BOOST_FOREACH(const COutPoint& hashTx, coins_to_uncache)
            pcoinsTip->Uncache(hashTx);
    }
    // After we've (potentially) uncached entries, ensure our coins cache is still within its size limits
    CValidationState stateDummy;
    FlushStateToDisk(chainparams, stateDummy, FLUSH_STATE_PERIODIC);
    return res;
}

bool AcceptToMemoryPool(CTxMemPool& pool, CValidationState &state, const CTransactionRef &tx, bool fLimitFree,
                        bool* pfMissingInputs, std::list<CTransactionRef>* plTxnReplaced,
                        bool fOverrideMempoolLimit, const CAmount nAbsurdFee)
{
    const CChainParams& chainparams = Params();
    return AcceptToMemoryPoolWithTime(chainparams, pool, state, tx, fLimitFree, pfMissingInputs, GetTime(), plTxnReplaced, fOverrideMempoolLimit, nAbsurdFee);
}

/** Return transaction in txOut, and if it was found inside a block, its hash is placed in hashBlock */
bool GetTransaction(const uint256 &hash, CTransactionRef &txOut, const Consensus::Params& consensusParams, uint256 &hashBlock, bool fAllowSlow)
{
    CBlockIndex *pindexSlow = NULL;

    LOCK(cs_main);

    CTransactionRef ptx = mempool.get(hash);
    if (ptx)
    {
        txOut = ptx;
        return true;
    }

    if (fTxIndex) {
        CDiskTxPos postx;
        if (pblocktree->ReadTxIndex(hash, postx)) {
            CAutoFile file(OpenBlockFile(postx, true), SER_DISK, CLIENT_VERSION);
            if (file.IsNull())
                return error("%s: OpenBlockFile failed", __func__);
            CBlockHeader header;
            try {
                file >> header;
                fseek(file.Get(), postx.nTxOffset, SEEK_CUR);
                file >> txOut;
            } catch (const std::exception& e) {
                return error("%s: Deserialize or I/O error - %s", __func__, e.what());
            }
            hashBlock = header.GetHash();
            if (txOut->GetHash() != hash)
                return error("%s: txid mismatch", __func__);
            return true;
        }
    }

    if (fAllowSlow) { // use coin database to locate block that contains transaction, and scan it
        const Coin& coin = AccessByTxid(*pcoinsTip, hash);
        if (!coin.IsSpent()) pindexSlow = chainActive[coin.nHeight];
    }

    if (pindexSlow) {
        CBlock block;
        if (ReadBlockFromDisk(block, pindexSlow, consensusParams)) {
            for (const auto& tx : block.vtx) {
                if (tx->GetHash() == hash) {
                    txOut = tx;
                    hashBlock = pindexSlow->GetBlockHash();
                    return true;
                }
            }
        }
    }

    return false;
}






//////////////////////////////////////////////////////////////////////////////
//
// CBlock and CBlockIndex
//

<<<<<<< HEAD
bool CheckProofOfWork(const CBlockHeader& block, const Consensus::Params& params)
{
    /* Except for legacy blocks with full version 1, ensure that
       the chain ID is correct.  Legacy blocks are not allowed since
       the merge-mining start, which is checked in AcceptBlockHeader
       where the height is known.  */
    if (!block.IsLegacy() && params.fStrictChainId
        && block.GetChainId() != params.nAuxpowChainId)
        return error("%s : block does not have our chain ID"
                     " (got %d, expected %d, full nVersion %d)",
                     __func__, block.GetChainId(),
                     params.nAuxpowChainId, block.nVersion);

    /* If there is no auxpow, just check the block hash.  */
    if (!block.auxpow)
    {
        if (block.IsAuxpow())
            return error("%s : no auxpow on block with auxpow version",
                         __func__);

        if (!CheckProofOfWork(block.GetHash(), block.nBits, params))
            return error("%s : non-AUX proof of work failed", __func__);

        return true;
    }

    /* We have auxpow.  Check it.  */
    if (!block.IsAuxpow())
        return error("%s : auxpow on block with non-auxpow version", __func__);

    if (!block.auxpow->check(block.GetHash(), block.GetChainId(), params))
        return error("%s : AUX POW is not valid", __func__);
    if (!CheckProofOfWork(block.auxpow->getParentBlockHash(), block.nBits, params))
        return error("%s : AUX proof of work failed", __func__);

    return true;
}

bool WriteBlockToDisk(const CBlock& block, CDiskBlockPos& pos, const CMessageHeader::MessageStartChars& messageStart)
=======
static bool WriteBlockToDisk(const CBlock& block, CDiskBlockPos& pos, const CMessageHeader::MessageStartChars& messageStart)
>>>>>>> fa1f1062
{
    // Open history file to append
    CAutoFile fileout(OpenBlockFile(pos), SER_DISK, CLIENT_VERSION);
    if (fileout.IsNull())
        return error("WriteBlockToDisk: OpenBlockFile failed");

    // Write index header
    unsigned int nSize = GetSerializeSize(fileout, block);
    fileout << FLATDATA(messageStart) << nSize;

    // Write block
    long fileOutPos = ftell(fileout.Get());
    if (fileOutPos < 0)
        return error("WriteBlockToDisk: ftell failed");
    pos.nPos = (unsigned int)fileOutPos;
    fileout << block;

    return true;
}

/* Generic implementation of block reading that can handle
   both a block and its header.  */

template<typename T>
static bool ReadBlockOrHeader(T& block, const CDiskBlockPos& pos, const Consensus::Params& consensusParams)
{
    block.SetNull();

    // Open history file to read
    CAutoFile filein(OpenBlockFile(pos, true), SER_DISK, CLIENT_VERSION);
    if (filein.IsNull())
        return error("ReadBlockFromDisk: OpenBlockFile failed for %s", pos.ToString());

    // Read block
    try {
        filein >> block;
    }
    catch (const std::exception& e) {
        return error("%s: Deserialize or I/O error - %s at %s", __func__, e.what(), pos.ToString());
    }

    // Check the header
    if (!CheckProofOfWork(block, consensusParams))
        return error("ReadBlockFromDisk: Errors in block header at %s", pos.ToString());

    return true;
}

template<typename T>
static bool ReadBlockOrHeader(T& block, const CBlockIndex* pindex, const Consensus::Params& consensusParams)
{
    if (!ReadBlockOrHeader(block, pindex->GetBlockPos(), consensusParams))
        return false;
    if (block.GetHash() != pindex->GetBlockHash())
        return error("ReadBlockFromDisk(CBlock&, CBlockIndex*): GetHash() doesn't match index for %s at %s",
                pindex->ToString(), pindex->GetBlockPos().ToString());
    return true;
}

bool ReadBlockFromDisk(CBlock& block, const CDiskBlockPos& pos, const Consensus::Params& consensusParams)
{
    return ReadBlockOrHeader(block, pos, consensusParams);
}

bool ReadBlockFromDisk(CBlock& block, const CBlockIndex* pindex, const Consensus::Params& consensusParams)
{
    return ReadBlockOrHeader(block, pindex, consensusParams);
}

bool ReadBlockHeaderFromDisk(CBlockHeader& block, const CBlockIndex* pindex, const Consensus::Params& consensusParams)
{
    return ReadBlockOrHeader(block, pindex, consensusParams);
}

CAmount GetBlockSubsidy(int nHeight, const Consensus::Params& consensusParams)
{
    int halvings = nHeight / consensusParams.nSubsidyHalvingInterval;
    // Force block reward to zero when right shift is undefined.
    if (halvings >= 64)
        return 0;

    CAmount nSubsidy = 50 * COIN;
    // Subsidy is cut in half every 210,000 blocks which will occur approximately every 4 years.
    nSubsidy >>= halvings;
    return nSubsidy;
}

bool IsInitialBlockDownload()
{
    const CChainParams& chainParams = Params();

    // Once this function has returned false, it must remain false.
    static std::atomic<bool> latchToFalse{false};
    // Optimization: pre-test latch before taking the lock.
    if (latchToFalse.load(std::memory_order_relaxed))
        return false;

    LOCK(cs_main);
    if (latchToFalse.load(std::memory_order_relaxed))
        return false;
    if (fImporting || fReindex)
        return true;
    if (chainActive.Tip() == NULL)
        return true;
    if (chainActive.Tip()->nChainWork < UintToArith256(chainParams.GetConsensus().nMinimumChainWork))
        return true;
    if (chainActive.Tip()->GetBlockTime() < (GetTime() - nMaxTipAge))
        return true;
    LogPrintf("Leaving InitialBlockDownload (latching to false)\n");
    latchToFalse.store(true, std::memory_order_relaxed);
    return false;
}

CBlockIndex *pindexBestForkTip = NULL, *pindexBestForkBase = NULL;

static void AlertNotify(const std::string& strMessage)
{
    uiInterface.NotifyAlertChanged();
    std::string strCmd = GetArg("-alertnotify", "");
    if (strCmd.empty()) return;

    // Alert text should be plain ascii coming from a trusted source, but to
    // be safe we first strip anything not in safeChars, then add single quotes around
    // the whole string before passing it to the shell:
    std::string singleQuote("'");
    std::string safeStatus = SanitizeString(strMessage);
    safeStatus = singleQuote+safeStatus+singleQuote;
    boost::replace_all(strCmd, "%s", safeStatus);

    boost::thread t(runCommand, strCmd); // thread runs free
}

static void CheckForkWarningConditions()
{
    AssertLockHeld(cs_main);
    // Before we get past initial download, we cannot reliably alert about forks
    // (we assume we don't get stuck on a fork before finishing our initial sync)
    if (IsInitialBlockDownload())
        return;

    // If our best fork is no longer within 72 blocks (+/- 12 hours if no one mines it)
    // of our head, drop it
    if (pindexBestForkTip && chainActive.Height() - pindexBestForkTip->nHeight >= 72)
        pindexBestForkTip = NULL;

    if (pindexBestForkTip || (pindexBestInvalid && pindexBestInvalid->nChainWork > chainActive.Tip()->nChainWork + (GetBlockProof(*chainActive.Tip()) * 6)))
    {
        if (!GetfLargeWorkForkFound() && pindexBestForkBase)
        {
            std::string warning = std::string("'Warning: Large-work fork detected, forking after block ") +
                pindexBestForkBase->phashBlock->ToString() + std::string("'");
            AlertNotify(warning);
        }
        if (pindexBestForkTip && pindexBestForkBase)
        {
            LogPrintf("%s: Warning: Large valid fork found\n  forking the chain at height %d (%s)\n  lasting to height %d (%s).\nChain state database corruption likely.\n", __func__,
                   pindexBestForkBase->nHeight, pindexBestForkBase->phashBlock->ToString(),
                   pindexBestForkTip->nHeight, pindexBestForkTip->phashBlock->ToString());
            SetfLargeWorkForkFound(true);
        }
        else
        {
            LogPrintf("%s: Warning: Found invalid chain at least ~6 blocks longer than our best chain.\nChain state database corruption likely.\n", __func__);
            SetfLargeWorkInvalidChainFound(true);
        }
    }
    else
    {
        SetfLargeWorkForkFound(false);
        SetfLargeWorkInvalidChainFound(false);
    }
}

static void CheckForkWarningConditionsOnNewFork(CBlockIndex* pindexNewForkTip)
{
    AssertLockHeld(cs_main);
    // If we are on a fork that is sufficiently large, set a warning flag
    CBlockIndex* pfork = pindexNewForkTip;
    CBlockIndex* plonger = chainActive.Tip();
    while (pfork && pfork != plonger)
    {
        while (plonger && plonger->nHeight > pfork->nHeight)
            plonger = plonger->pprev;
        if (pfork == plonger)
            break;
        pfork = pfork->pprev;
    }

    // We define a condition where we should warn the user about as a fork of at least 7 blocks
    // with a tip within 72 blocks (+/- 12 hours if no one mines it) of ours
    // We use 7 blocks rather arbitrarily as it represents just under 10% of sustained network
    // hash rate operating on the fork.
    // or a chain that is entirely longer than ours and invalid (note that this should be detected by both)
    // We define it this way because it allows us to only store the highest fork tip (+ base) which meets
    // the 7-block condition and from this always have the most-likely-to-cause-warning fork
    if (pfork && (!pindexBestForkTip || (pindexBestForkTip && pindexNewForkTip->nHeight > pindexBestForkTip->nHeight)) &&
            pindexNewForkTip->nChainWork - pfork->nChainWork > (GetBlockProof(*pfork) * 7) &&
            chainActive.Height() - pindexNewForkTip->nHeight < 72)
    {
        pindexBestForkTip = pindexNewForkTip;
        pindexBestForkBase = pfork;
    }

    CheckForkWarningConditions();
}

void static InvalidChainFound(CBlockIndex* pindexNew)
{
    if (!pindexBestInvalid || pindexNew->nChainWork > pindexBestInvalid->nChainWork)
        pindexBestInvalid = pindexNew;

    LogPrintf("%s: invalid block=%s  height=%d  log2_work=%.8g  date=%s\n", __func__,
      pindexNew->GetBlockHash().ToString(), pindexNew->nHeight,
      log(pindexNew->nChainWork.getdouble())/log(2.0), DateTimeStrFormat("%Y-%m-%d %H:%M:%S",
      pindexNew->GetBlockTime()));
    CBlockIndex *tip = chainActive.Tip();
    assert (tip);
    LogPrintf("%s:  current best=%s  height=%d  log2_work=%.8g  date=%s\n", __func__,
      tip->GetBlockHash().ToString(), chainActive.Height(), log(tip->nChainWork.getdouble())/log(2.0),
      DateTimeStrFormat("%Y-%m-%d %H:%M:%S", tip->GetBlockTime()));
    CheckForkWarningConditions();
}

void static InvalidBlockFound(CBlockIndex *pindex, const CValidationState &state) {
    if (!state.CorruptionPossible()) {
        pindex->nStatus |= BLOCK_FAILED_VALID;
        setDirtyBlockIndex.insert(pindex);
        setBlockIndexCandidates.erase(pindex);
        InvalidChainFound(pindex);
    }
}

void UpdateCoins(const CTransaction& tx, CCoinsViewCache& inputs, CTxUndo &txundo, int nHeight)
{
    // mark inputs spent
    if (!tx.IsCoinBase()) {
        txundo.vprevout.reserve(tx.vin.size());
        BOOST_FOREACH(const CTxIn &txin, tx.vin) {
            txundo.vprevout.emplace_back();
            inputs.SpendCoin(txin.prevout, &txundo.vprevout.back());
        }
    }
    // add outputs
    AddCoins(inputs, tx, nHeight);
}

void UpdateCoins(const CTransaction& tx, CCoinsViewCache& inputs, int nHeight)
{
    CTxUndo txundo;
    UpdateCoins(tx, inputs, txundo, nHeight);
}

bool CScriptCheck::operator()() {
    const CScript &scriptSig = ptxTo->vin[nIn].scriptSig;
    const CScriptWitness *witness = &ptxTo->vin[nIn].scriptWitness;
    return VerifyScript(scriptSig, scriptPubKey, witness, nFlags, CachingTransactionSignatureChecker(ptxTo, nIn, amount, cacheStore, *txdata), &error);
}

int GetSpendHeight(const CCoinsViewCache& inputs)
{
    LOCK(cs_main);
    CBlockIndex* pindexPrev = mapBlockIndex.find(inputs.GetBestBlock())->second;
    return pindexPrev->nHeight + 1;
}

/**
 * Check whether all inputs of this transaction are valid (no double spends, scripts & sigs, amounts)
 * This does not modify the UTXO set. If pvChecks is not NULL, script checks are pushed onto it
 * instead of being performed inline.
 */
static bool CheckInputs(const CTransaction& tx, CValidationState &state, const CCoinsViewCache &inputs, bool fScriptChecks, unsigned int flags, bool cacheStore, PrecomputedTransactionData& txdata, std::vector<CScriptCheck> *pvChecks)
{
    if (!tx.IsCoinBase())
    {
        if (!Consensus::CheckTxInputs(tx, state, inputs, GetSpendHeight(inputs)))
            return false;

        if (pvChecks)
            pvChecks->reserve(tx.vin.size());

        // The first loop above does all the inexpensive checks.
        // Only if ALL inputs pass do we perform expensive ECDSA signature checks.
        // Helps prevent CPU exhaustion attacks.

        // Skip script verification when connecting blocks under the
        // assumevalid block. Assuming the assumevalid block is valid this
        // is safe because block merkle hashes are still computed and checked,
        // Of course, if an assumed valid block is invalid due to false scriptSigs
        // this optimization would allow an invalid chain to be accepted.
        if (fScriptChecks) {
            for (unsigned int i = 0; i < tx.vin.size(); i++) {
                const COutPoint &prevout = tx.vin[i].prevout;
                const Coin& coin = inputs.AccessCoin(prevout);
                assert(!coin.IsSpent());

                // We very carefully only pass in things to CScriptCheck which
                // are clearly committed to by tx' witness hash. This provides
                // a sanity check that our caching is not introducing consensus
                // failures through additional data in, eg, the coins being
                // spent being checked as a part of CScriptCheck.
                const CScript& scriptPubKey = coin.out.scriptPubKey;
                const CAmount amount = coin.out.nValue;

                // Verify signature
                CScriptCheck check(scriptPubKey, amount, tx, i, flags, cacheStore, &txdata);
                if (pvChecks) {
                    pvChecks->push_back(CScriptCheck());
                    check.swap(pvChecks->back());
                } else if (!check()) {
                    if (flags & STANDARD_NOT_MANDATORY_VERIFY_FLAGS) {
                        // Check whether the failure was caused by a
                        // non-mandatory script verification check, such as
                        // non-standard DER encodings or non-null dummy
                        // arguments; if so, don't trigger DoS protection to
                        // avoid splitting the network between upgraded and
                        // non-upgraded nodes.
                        CScriptCheck check2(scriptPubKey, amount, tx, i,
                                flags & ~STANDARD_NOT_MANDATORY_VERIFY_FLAGS, cacheStore, &txdata);
                        if (check2())
                            return state.Invalid(false, REJECT_NONSTANDARD, strprintf("non-mandatory-script-verify-flag (%s)", ScriptErrorString(check.GetScriptError())));
                    }
                    // Failures of other flags indicate a transaction that is
                    // invalid in new blocks, e.g. a invalid P2SH. We DoS ban
                    // such nodes as they are not following the protocol. That
                    // said during an upgrade careful thought should be taken
                    // as to the correct behavior - we may want to continue
                    // peering with non-upgraded nodes even after soft-fork
                    // super-majority signaling has occurred.
                    return state.DoS(100,false, REJECT_INVALID, strprintf("mandatory-script-verify-flag-failed (%s)", ScriptErrorString(check.GetScriptError())));
                }
            }
        }
    }

    return true;
}

namespace {

bool UndoWriteToDisk(const CBlockUndo& blockundo, CDiskBlockPos& pos, const uint256& hashBlock, const CMessageHeader::MessageStartChars& messageStart)
{
    // Open history file to append
    CAutoFile fileout(OpenUndoFile(pos), SER_DISK, CLIENT_VERSION);
    if (fileout.IsNull())
        return error("%s: OpenUndoFile failed", __func__);

    // Write index header
    unsigned int nSize = GetSerializeSize(fileout, blockundo);
    fileout << FLATDATA(messageStart) << nSize;

    // Write undo data
    long fileOutPos = ftell(fileout.Get());
    if (fileOutPos < 0)
        return error("%s: ftell failed", __func__);
    pos.nPos = (unsigned int)fileOutPos;
    fileout << blockundo;

    // calculate & write checksum
    CHashWriter hasher(SER_GETHASH, PROTOCOL_VERSION);
    hasher << hashBlock;
    hasher << blockundo;
    fileout << hasher.GetHash();

    return true;
}

bool UndoReadFromDisk(CBlockUndo& blockundo, const CDiskBlockPos& pos, const uint256& hashBlock)
{
    // Open history file to read
    CAutoFile filein(OpenUndoFile(pos, true), SER_DISK, CLIENT_VERSION);
    if (filein.IsNull())
        return error("%s: OpenUndoFile failed", __func__);

    // Read block
    uint256 hashChecksum;
    CHashVerifier<CAutoFile> verifier(&filein); // We need a CHashVerifier as reserializing may lose data
    try {
        verifier << hashBlock;
        verifier >> blockundo;
        filein >> hashChecksum;
    }
    catch (const std::exception& e) {
        return error("%s: Deserialize or I/O error - %s", __func__, e.what());
    }

    // Verify checksum
    if (hashChecksum != verifier.GetHash())
        return error("%s: Checksum mismatch", __func__);

    return true;
}

/** Abort with a message */
bool AbortNode(const std::string& strMessage, const std::string& userMessage="")
{
    SetMiscWarning(strMessage);
    LogPrintf("*** %s\n", strMessage);
    uiInterface.ThreadSafeMessageBox(
        userMessage.empty() ? _("Error: A fatal internal error occurred, see debug.log for details") : userMessage,
        "", CClientUIInterface::MSG_ERROR);
    StartShutdown();
    return false;
}

bool AbortNode(CValidationState& state, const std::string& strMessage, const std::string& userMessage="")
{
    AbortNode(strMessage, userMessage);
    return state.Error(strMessage);
}

} // anon namespace

enum DisconnectResult
{
    DISCONNECT_OK,      // All good.
    DISCONNECT_UNCLEAN, // Rolled back, but UTXO set was inconsistent with block.
    DISCONNECT_FAILED   // Something else went wrong.
};

/**
 * Restore the UTXO in a Coin at a given COutPoint
 * @param undo The Coin to be restored.
 * @param view The coins view to which to apply the changes.
 * @param out The out point that corresponds to the tx input.
 * @return A DisconnectResult as an int
 */
int ApplyTxInUndo(Coin&& undo, CCoinsViewCache& view, const COutPoint& out)
{
    bool fClean = true;

    if (view.HaveCoin(out)) fClean = false; // overwriting transaction output

    if (undo.nHeight == 0) {
        // Missing undo metadata (height and coinbase). Older versions included this
        // information only in undo records for the last spend of a transactions'
        // outputs. This implies that it must be present for some other output of the same tx.
        const Coin& alternate = AccessByTxid(view, out.hash);
        if (!alternate.IsSpent()) {
            undo.nHeight = alternate.nHeight;
            undo.fCoinBase = alternate.fCoinBase;
        } else {
            return DISCONNECT_FAILED; // adding output for transaction without known metadata
        }
    }
    view.AddCoin(out, std::move(undo), undo.fCoinBase);

    return fClean ? DISCONNECT_OK : DISCONNECT_UNCLEAN;
}

/** Undo the effects of this block (with given index) on the UTXO set represented by coins.
 *  When UNCLEAN or FAILED is returned, view is left in an indeterminate state. */
static DisconnectResult DisconnectBlock(const CBlock& block, const CBlockIndex* pindex, CCoinsViewCache& view)
{
    assert(pindex->GetBlockHash() == view.GetBestBlock());

    bool fClean = true;

    CBlockUndo blockUndo;
    CDiskBlockPos pos = pindex->GetUndoPos();
    if (pos.IsNull()) {
        error("DisconnectBlock(): no undo data available");
        return DISCONNECT_FAILED;
    }
    if (!UndoReadFromDisk(blockUndo, pos, pindex->pprev->GetBlockHash())) {
        error("DisconnectBlock(): failure reading undo data");
        return DISCONNECT_FAILED;
    }

    if (blockUndo.vtxundo.size() + 1 != block.vtx.size()) {
        error("DisconnectBlock(): block and undo data inconsistent");
        return DISCONNECT_FAILED;
    }

    // undo transactions in reverse order
    for (int i = block.vtx.size() - 1; i >= 0; i--) {
        const CTransaction &tx = *(block.vtx[i]);
        uint256 hash = tx.GetHash();

        // Check that all outputs are available and match the outputs in the block itself
        // exactly.
        for (size_t o = 0; o < tx.vout.size(); o++) {
            if (!tx.vout[o].scriptPubKey.IsUnspendable()) {
                COutPoint out(hash, o);
                Coin coin;
                view.SpendCoin(out, &coin);
                if (tx.vout[o] != coin.out) {
                    fClean = false; // transaction output mismatch
                }
            }
        }

        // restore inputs
        if (i > 0) { // not coinbases
            CTxUndo &txundo = blockUndo.vtxundo[i-1];
            if (txundo.vprevout.size() != tx.vin.size()) {
                error("DisconnectBlock(): transaction and undo data inconsistent");
                return DISCONNECT_FAILED;
            }
            for (unsigned int j = tx.vin.size(); j-- > 0;) {
                const COutPoint &out = tx.vin[j].prevout;
                int res = ApplyTxInUndo(std::move(txundo.vprevout[j]), view, out);
                if (res == DISCONNECT_FAILED) return DISCONNECT_FAILED;
                fClean = fClean && res != DISCONNECT_UNCLEAN;
            }
            // At this point, all of txundo.vprevout should have been moved out.
        }
    }

    // move best block pointer to prevout block
    view.SetBestBlock(pindex->pprev->GetBlockHash());

    return fClean ? DISCONNECT_OK : DISCONNECT_UNCLEAN;
}

void static FlushBlockFile(bool fFinalize = false)
{
    LOCK(cs_LastBlockFile);

    CDiskBlockPos posOld(nLastBlockFile, 0);

    FILE *fileOld = OpenBlockFile(posOld);
    if (fileOld) {
        if (fFinalize)
            TruncateFile(fileOld, vinfoBlockFile[nLastBlockFile].nSize);
        FileCommit(fileOld);
        fclose(fileOld);
    }

    fileOld = OpenUndoFile(posOld);
    if (fileOld) {
        if (fFinalize)
            TruncateFile(fileOld, vinfoBlockFile[nLastBlockFile].nUndoSize);
        FileCommit(fileOld);
        fclose(fileOld);
    }
}

static bool FindUndoPos(CValidationState &state, int nFile, CDiskBlockPos &pos, unsigned int nAddSize);

static CCheckQueue<CScriptCheck> scriptcheckqueue(128);

void ThreadScriptCheck() {
    RenameThread("bitcoin-scriptch");
    scriptcheckqueue.Thread();
}

// Protected by cs_main
VersionBitsCache versionbitscache;

int32_t ComputeBlockVersion(const CBlockIndex* pindexPrev, const Consensus::Params& params)
{
    LOCK(cs_main);
    int32_t nVersion = VERSIONBITS_TOP_BITS;

    for (int i = 0; i < (int)Consensus::MAX_VERSION_BITS_DEPLOYMENTS; i++) {
        ThresholdState state = VersionBitsState(pindexPrev, params, (Consensus::DeploymentPos)i, versionbitscache);
        if (state == THRESHOLD_LOCKED_IN || state == THRESHOLD_STARTED) {
            nVersion |= VersionBitsMask(params, (Consensus::DeploymentPos)i);
        }
    }

    return nVersion;
}

/**
 * Threshold condition checker that triggers when unknown versionbits are seen on the network.
 */
class WarningBitsConditionChecker : public AbstractThresholdConditionChecker
{
private:
    int bit;

public:
    WarningBitsConditionChecker(int bitIn) : bit(bitIn) {}

    int64_t BeginTime(const Consensus::Params& params) const { return 0; }
    int64_t EndTime(const Consensus::Params& params) const { return std::numeric_limits<int64_t>::max(); }
    int Period(const Consensus::Params& params) const { return params.nMinerConfirmationWindow; }
    int Threshold(const Consensus::Params& params) const { return params.nRuleChangeActivationThreshold; }

    bool Condition(const CBlockIndex* pindex, const Consensus::Params& params) const
    {
        return ((pindex->nVersion & VERSIONBITS_TOP_MASK) == VERSIONBITS_TOP_BITS) &&
               ((pindex->nVersion >> bit) & 1) != 0 &&
               ((ComputeBlockVersion(pindex->pprev, params) >> bit) & 1) == 0;
    }
};

// Protected by cs_main
static ThresholdConditionCache warningcache[VERSIONBITS_NUM_BITS];

static int64_t nTimeCheck = 0;
static int64_t nTimeForks = 0;
static int64_t nTimeVerify = 0;
static int64_t nTimeConnect = 0;
static int64_t nTimeIndex = 0;
static int64_t nTimeCallbacks = 0;
static int64_t nTimeTotal = 0;

/** Apply the effects of this block (with given index) on the UTXO set represented by coins.
 *  Validity checks that depend on the UTXO set are also done; ConnectBlock()
 *  can fail if those validity checks fail (among other reasons). */
static bool ConnectBlock(const CBlock& block, CValidationState& state, CBlockIndex* pindex,
                  CCoinsViewCache& view, const CChainParams& chainparams, bool fJustCheck = false)
{
    AssertLockHeld(cs_main);
    assert(pindex);
    // pindex->phashBlock can be null if called by CreateNewBlock/TestBlockValidity
    assert((pindex->phashBlock == NULL) ||
           (*pindex->phashBlock == block.GetHash()));
    int64_t nTimeStart = GetTimeMicros();

    // Check it again in case a previous version let a bad block in
    if (!CheckBlock(block, state, chainparams.GetConsensus(), !fJustCheck, !fJustCheck))
        return error("%s: Consensus::CheckBlock: %s", __func__, FormatStateMessage(state));

    // verify that the view's current state corresponds to the previous block
    uint256 hashPrevBlock = pindex->pprev == NULL ? uint256() : pindex->pprev->GetBlockHash();
    assert(hashPrevBlock == view.GetBestBlock());

    // Special case for the genesis block, skipping connection of its transactions
    // (its coinbase is unspendable)
    if (block.GetHash() == chainparams.GetConsensus().hashGenesisBlock) {
        if (!fJustCheck)
            view.SetBestBlock(pindex->GetBlockHash());
        return true;
    }

    bool fScriptChecks = true;
    if (!hashAssumeValid.IsNull()) {
        // We've been configured with the hash of a block which has been externally verified to have a valid history.
        // A suitable default value is included with the software and updated from time to time.  Because validity
        //  relative to a piece of software is an objective fact these defaults can be easily reviewed.
        // This setting doesn't force the selection of any particular chain but makes validating some faster by
        //  effectively caching the result of part of the verification.
        BlockMap::const_iterator  it = mapBlockIndex.find(hashAssumeValid);
        if (it != mapBlockIndex.end()) {
            if (it->second->GetAncestor(pindex->nHeight) == pindex &&
                pindexBestHeader->GetAncestor(pindex->nHeight) == pindex &&
                pindexBestHeader->nChainWork >= UintToArith256(chainparams.GetConsensus().nMinimumChainWork)) {
                // This block is a member of the assumed verified chain and an ancestor of the best header.
                // The equivalent time check discourages hash power from extorting the network via DOS attack
                //  into accepting an invalid block through telling users they must manually set assumevalid.
                //  Requiring a software change or burying the invalid block, regardless of the setting, makes
                //  it hard to hide the implication of the demand.  This also avoids having release candidates
                //  that are hardly doing any signature verification at all in testing without having to
                //  artificially set the default assumed verified block further back.
                // The test against nMinimumChainWork prevents the skipping when denied access to any chain at
                //  least as good as the expected chain.
                fScriptChecks = (GetBlockProofEquivalentTime(*pindexBestHeader, *pindex, *pindexBestHeader, chainparams.GetConsensus()) <= 60 * 60 * 24 * 7 * 2);
            }
        }
    }

    int64_t nTime1 = GetTimeMicros(); nTimeCheck += nTime1 - nTimeStart;
    LogPrint(BCLog::BENCH, "    - Sanity checks: %.2fms [%.2fs]\n", 0.001 * (nTime1 - nTimeStart), nTimeCheck * 0.000001);

    // Do not allow blocks that contain transactions which 'overwrite' older transactions,
    // unless those are already completely spent.
    // If such overwrites are allowed, coinbases and transactions depending upon those
    // can be duplicated to remove the ability to spend the first instance -- even after
    // being sent to another address.
    // See BIP30 and http://r6.ca/blog/20120206T005236Z.html for more information.
    // This logic is not necessary for memory pool transactions, as AcceptToMemoryPool
    // already refuses previously-known transaction ids entirely.
    // This rule was originally applied to all blocks with a timestamp after March 15, 2012, 0:00 UTC.
    // Now that the whole chain is irreversibly beyond that time it is applied to all blocks except the
    // two in the chain that violate it. This prevents exploiting the issue against nodes during their
    // initial block download.
    bool fEnforceBIP30 = (!pindex->phashBlock) || // Enforce on CreateNewBlock invocations which don't have a hash.
                          !((pindex->nHeight==91842 && pindex->GetBlockHash() == uint256S("0x00000000000a4d0a398161ffc163c503763b1f4360639393e0e4c8e300e0caec")) ||
                           (pindex->nHeight==91880 && pindex->GetBlockHash() == uint256S("0x00000000000743f190a18c5577a3c2d2a1f610ae9601ac046a38084ccb7cd721")));

    // Once BIP34 activated it was not possible to create new duplicate coinbases and thus other than starting
    // with the 2 existing duplicate coinbase pairs, not possible to create overwriting txs.  But by the
    // time BIP34 activated, in each of the existing pairs the duplicate coinbase had overwritten the first
    // before the first had been spent.  Since those coinbases are sufficiently buried its no longer possible to create further
    // duplicate transactions descending from the known pairs either.
    // If we're on the known chain at height greater than where BIP34 activated, we can save the db accesses needed for the BIP30 check.
    CBlockIndex *pindexBIP34height = pindex->pprev->GetAncestor(chainparams.GetConsensus().BIP34Height);
    //Only continue to enforce if we're below BIP34 activation height or the block hash at that height doesn't correspond.
    fEnforceBIP30 = fEnforceBIP30 && (!pindexBIP34height || !(pindexBIP34height->GetBlockHash() == chainparams.GetConsensus().BIP34Hash));

    if (fEnforceBIP30) {
        for (const auto& tx : block.vtx) {
            for (size_t o = 0; o < tx->vout.size(); o++) {
                if (view.HaveCoin(COutPoint(tx->GetHash(), o))) {
                    return state.DoS(100, error("ConnectBlock(): tried to overwrite transaction"),
                                     REJECT_INVALID, "bad-txns-BIP30");
                }
            }
        }
    }

    // BIP16 didn't become active until Apr 1 2012
    int64_t nBIP16SwitchTime = 1333238400;
    bool fStrictPayToScriptHash = (pindex->GetBlockTime() >= nBIP16SwitchTime);

    unsigned int flags = fStrictPayToScriptHash ? SCRIPT_VERIFY_P2SH : SCRIPT_VERIFY_NONE;

    // Start enforcing the DERSIG (BIP66) rule
    if (pindex->nHeight >= chainparams.GetConsensus().BIP66Height) {
        flags |= SCRIPT_VERIFY_DERSIG;
    }

    // Start enforcing CHECKLOCKTIMEVERIFY (BIP65) rule
    if (pindex->nHeight >= chainparams.GetConsensus().BIP65Height) {
        flags |= SCRIPT_VERIFY_CHECKLOCKTIMEVERIFY;
    }

    // Start enforcing BIP68 (sequence locks) and BIP112 (CHECKSEQUENCEVERIFY) using versionbits logic.
    int nLockTimeFlags = 0;
    if (VersionBitsState(pindex->pprev, chainparams.GetConsensus(), Consensus::DEPLOYMENT_CSV, versionbitscache) == THRESHOLD_ACTIVE) {
        flags |= SCRIPT_VERIFY_CHECKSEQUENCEVERIFY;
        nLockTimeFlags |= LOCKTIME_VERIFY_SEQUENCE;
    }

    // Start enforcing WITNESS rules using versionbits logic.
    if (IsWitnessEnabled(pindex->pprev, chainparams.GetConsensus())) {
        flags |= SCRIPT_VERIFY_WITNESS;
        flags |= SCRIPT_VERIFY_NULLDUMMY;
    }

    int64_t nTime2 = GetTimeMicros(); nTimeForks += nTime2 - nTime1;
    LogPrint(BCLog::BENCH, "    - Fork checks: %.2fms [%.2fs]\n", 0.001 * (nTime2 - nTime1), nTimeForks * 0.000001);

    CBlockUndo blockundo;

    CCheckQueueControl<CScriptCheck> control(fScriptChecks && nScriptCheckThreads ? &scriptcheckqueue : NULL);

    std::vector<int> prevheights;
    CAmount nFees = 0;
    int nInputs = 0;
    int64_t nSigOpsCost = 0;
    CDiskTxPos pos(pindex->GetBlockPos(), GetSizeOfCompactSize(block.vtx.size()));
    std::vector<std::pair<uint256, CDiskTxPos> > vPos;
    vPos.reserve(block.vtx.size());
    blockundo.vtxundo.reserve(block.vtx.size() - 1);
    std::vector<PrecomputedTransactionData> txdata;
    txdata.reserve(block.vtx.size()); // Required so that pointers to individual PrecomputedTransactionData don't get invalidated
    for (unsigned int i = 0; i < block.vtx.size(); i++)
    {
        const CTransaction &tx = *(block.vtx[i]);

        nInputs += tx.vin.size();

        if (!tx.IsCoinBase())
        {
            if (!view.HaveInputs(tx))
                return state.DoS(100, error("ConnectBlock(): inputs missing/spent"),
                                 REJECT_INVALID, "bad-txns-inputs-missingorspent");

            // Check that transaction is BIP68 final
            // BIP68 lock checks (as opposed to nLockTime checks) must
            // be in ConnectBlock because they require the UTXO set
            prevheights.resize(tx.vin.size());
            for (size_t j = 0; j < tx.vin.size(); j++) {
                prevheights[j] = view.AccessCoin(tx.vin[j].prevout).nHeight;
            }

            if (!SequenceLocks(tx, nLockTimeFlags, &prevheights, *pindex)) {
                return state.DoS(100, error("%s: contains a non-BIP68-final transaction", __func__),
                                 REJECT_INVALID, "bad-txns-nonfinal");
            }
        }

        // GetTransactionSigOpCost counts 3 types of sigops:
        // * legacy (always)
        // * p2sh (when P2SH enabled in flags and excludes coinbase)
        // * witness (when witness enabled in flags and excludes coinbase)
        nSigOpsCost += GetTransactionSigOpCost(tx, view, flags);
        if (nSigOpsCost > MAX_BLOCK_SIGOPS_COST)
            return state.DoS(100, error("ConnectBlock(): too many sigops"),
                             REJECT_INVALID, "bad-blk-sigops");

        txdata.emplace_back(tx);
        if (!tx.IsCoinBase())
        {
            nFees += view.GetValueIn(tx)-tx.GetValueOut();

            std::vector<CScriptCheck> vChecks;
            bool fCacheResults = fJustCheck; /* Don't cache results if we're actually connecting blocks (still consult the cache, though) */
            if (!CheckInputs(tx, state, view, fScriptChecks, flags, fCacheResults, txdata[i], nScriptCheckThreads ? &vChecks : NULL))
                return error("ConnectBlock(): CheckInputs on %s failed with %s",
                    tx.GetHash().ToString(), FormatStateMessage(state));
            control.Add(vChecks);
        }

        CTxUndo undoDummy;
        if (i > 0) {
            blockundo.vtxundo.push_back(CTxUndo());
        }
        UpdateCoins(tx, view, i == 0 ? undoDummy : blockundo.vtxundo.back(), pindex->nHeight);

        vPos.push_back(std::make_pair(tx.GetHash(), pos));
        pos.nTxOffset += ::GetSerializeSize(tx, SER_DISK, CLIENT_VERSION);
    }
    int64_t nTime3 = GetTimeMicros(); nTimeConnect += nTime3 - nTime2;
    LogPrint(BCLog::BENCH, "      - Connect %u transactions: %.2fms (%.3fms/tx, %.3fms/txin) [%.2fs]\n", (unsigned)block.vtx.size(), 0.001 * (nTime3 - nTime2), 0.001 * (nTime3 - nTime2) / block.vtx.size(), nInputs <= 1 ? 0 : 0.001 * (nTime3 - nTime2) / (nInputs-1), nTimeConnect * 0.000001);

    CAmount blockReward = nFees + GetBlockSubsidy(pindex->nHeight, chainparams.GetConsensus());
    if (block.vtx[0]->GetValueOut() > blockReward)
        return state.DoS(100,
                         error("ConnectBlock(): coinbase pays too much (actual=%d vs limit=%d)",
                               block.vtx[0]->GetValueOut(), blockReward),
                               REJECT_INVALID, "bad-cb-amount");

    if (!control.Wait())
        return state.DoS(100, error("%s: CheckQueue failed", __func__), REJECT_INVALID, "block-validation-failed");
    int64_t nTime4 = GetTimeMicros(); nTimeVerify += nTime4 - nTime2;
    LogPrint(BCLog::BENCH, "    - Verify %u txins: %.2fms (%.3fms/txin) [%.2fs]\n", nInputs - 1, 0.001 * (nTime4 - nTime2), nInputs <= 1 ? 0 : 0.001 * (nTime4 - nTime2) / (nInputs-1), nTimeVerify * 0.000001);

    if (fJustCheck)
        return true;

    // Write undo information to disk
    if (pindex->GetUndoPos().IsNull() || !pindex->IsValid(BLOCK_VALID_SCRIPTS))
    {
        if (pindex->GetUndoPos().IsNull()) {
            CDiskBlockPos _pos;
            if (!FindUndoPos(state, pindex->nFile, _pos, ::GetSerializeSize(blockundo, SER_DISK, CLIENT_VERSION) + 40))
                return error("ConnectBlock(): FindUndoPos failed");
            if (!UndoWriteToDisk(blockundo, _pos, pindex->pprev->GetBlockHash(), chainparams.MessageStart()))
                return AbortNode(state, "Failed to write undo data");

            // update nUndoPos in block index
            pindex->nUndoPos = _pos.nPos;
            pindex->nStatus |= BLOCK_HAVE_UNDO;
        }

        pindex->RaiseValidity(BLOCK_VALID_SCRIPTS);
        setDirtyBlockIndex.insert(pindex);
    }

    if (fTxIndex)
        if (!pblocktree->WriteTxIndex(vPos))
            return AbortNode(state, "Failed to write transaction index");

    // add this block to the view's block chain
    view.SetBestBlock(pindex->GetBlockHash());

    int64_t nTime5 = GetTimeMicros(); nTimeIndex += nTime5 - nTime4;
    LogPrint(BCLog::BENCH, "    - Index writing: %.2fms [%.2fs]\n", 0.001 * (nTime5 - nTime4), nTimeIndex * 0.000001);

    int64_t nTime6 = GetTimeMicros(); nTimeCallbacks += nTime6 - nTime5;
    LogPrint(BCLog::BENCH, "    - Callbacks: %.2fms [%.2fs]\n", 0.001 * (nTime6 - nTime5), nTimeCallbacks * 0.000001);

    return true;
}

/**
 * Update the on-disk chain state.
 * The caches and indexes are flushed depending on the mode we're called with
 * if they're too large, if it's been a while since the last write,
 * or always and in all cases if we're in prune mode and are deleting files.
 */
bool static FlushStateToDisk(const CChainParams& chainparams, CValidationState &state, FlushStateMode mode, int nManualPruneHeight) {
    int64_t nMempoolUsage = mempool.DynamicMemoryUsage();
    LOCK2(cs_main, cs_LastBlockFile);
    static int64_t nLastWrite = 0;
    static int64_t nLastFlush = 0;
    static int64_t nLastSetChain = 0;
    std::set<int> setFilesToPrune;
    bool fFlushForPrune = false;
    try {
    if (fPruneMode && (fCheckForPruning || nManualPruneHeight > 0) && !fReindex) {
        if (nManualPruneHeight > 0) {
            FindFilesToPruneManual(setFilesToPrune, nManualPruneHeight);
        } else {
            FindFilesToPrune(setFilesToPrune, chainparams.PruneAfterHeight());
            fCheckForPruning = false;
        }
        if (!setFilesToPrune.empty()) {
            fFlushForPrune = true;
            if (!fHavePruned) {
                pblocktree->WriteFlag("prunedblockfiles", true);
                fHavePruned = true;
            }
        }
    }
    int64_t nNow = GetTimeMicros();
    // Avoid writing/flushing immediately after startup.
    if (nLastWrite == 0) {
        nLastWrite = nNow;
    }
    if (nLastFlush == 0) {
        nLastFlush = nNow;
    }
    if (nLastSetChain == 0) {
        nLastSetChain = nNow;
    }
    int64_t nMempoolSizeMax = GetArg("-maxmempool", DEFAULT_MAX_MEMPOOL_SIZE) * 1000000;
    int64_t cacheSize = pcoinsTip->DynamicMemoryUsage() * DB_PEAK_USAGE_FACTOR;
    int64_t nTotalSpace = nCoinCacheUsage + std::max<int64_t>(nMempoolSizeMax - nMempoolUsage, 0);
    // The cache is large and we're within 10% and 10 MiB of the limit, but we have time now (not in the middle of a block processing).
    bool fCacheLarge = mode == FLUSH_STATE_PERIODIC && cacheSize > std::max((9 * nTotalSpace) / 10, nTotalSpace - MAX_BLOCK_COINSDB_USAGE * 1024 * 1024);
    // The cache is over the limit, we have to write now.
    bool fCacheCritical = mode == FLUSH_STATE_IF_NEEDED && cacheSize > nTotalSpace;
    // It's been a while since we wrote the block index to disk. Do this frequently, so we don't need to redownload after a crash.
    bool fPeriodicWrite = mode == FLUSH_STATE_PERIODIC && nNow > nLastWrite + (int64_t)DATABASE_WRITE_INTERVAL * 1000000;
    // It's been very long since we flushed the cache. Do this infrequently, to optimize cache usage.
    bool fPeriodicFlush = mode == FLUSH_STATE_PERIODIC && nNow > nLastFlush + (int64_t)DATABASE_FLUSH_INTERVAL * 1000000;
    // Combine all conditions that result in a full cache flush.
    bool fDoFullFlush = (mode == FLUSH_STATE_ALWAYS) || fCacheLarge || fCacheCritical || fPeriodicFlush || fFlushForPrune;
    // Write blocks and block index to disk.
    if (fDoFullFlush || fPeriodicWrite) {
        // Depend on nMinDiskSpace to ensure we can write block index
        if (!CheckDiskSpace(0))
            return state.Error("out of disk space");
        // First make sure all block and undo data is flushed to disk.
        FlushBlockFile();
        // Then update all block file information (which may refer to block and undo files).
        {
            std::vector<std::pair<int, const CBlockFileInfo*> > vFiles;
            vFiles.reserve(setDirtyFileInfo.size());
            for (std::set<int>::iterator it = setDirtyFileInfo.begin(); it != setDirtyFileInfo.end(); ) {
                vFiles.push_back(std::make_pair(*it, &vinfoBlockFile[*it]));
                setDirtyFileInfo.erase(it++);
            }
            std::vector<const CBlockIndex*> vBlocks;
            vBlocks.reserve(setDirtyBlockIndex.size());
            for (std::set<CBlockIndex*>::iterator it = setDirtyBlockIndex.begin(); it != setDirtyBlockIndex.end(); ) {
                vBlocks.push_back(*it);
                setDirtyBlockIndex.erase(it++);
            }
            if (!pblocktree->WriteBatchSync(vFiles, nLastBlockFile, vBlocks)) {
                return AbortNode(state, "Failed to write to block index database");
            }
        }
        // Finally remove any pruned files
        if (fFlushForPrune)
            UnlinkPrunedFiles(setFilesToPrune);
        nLastWrite = nNow;
    }
    // Flush best chain related state. This can only be done if the blocks / block index write was also done.
    if (fDoFullFlush) {
        // Typical Coin structures on disk are around 48 bytes in size.
        // Pushing a new one to the database can cause it to be written
        // twice (once in the log, and once in the tables). This is already
        // an overestimation, as most will delete an existing entry or
        // overwrite one. Still, use a conservative safety factor of 2.
        if (!CheckDiskSpace(48 * 2 * 2 * pcoinsTip->GetCacheSize()))
            return state.Error("out of disk space");
        // Flush the chainstate (which may refer to block index entries).
        if (!pcoinsTip->Flush())
            return AbortNode(state, "Failed to write to coin database");
        nLastFlush = nNow;
    }
    if (fDoFullFlush || ((mode == FLUSH_STATE_ALWAYS || mode == FLUSH_STATE_PERIODIC) && nNow > nLastSetChain + (int64_t)DATABASE_WRITE_INTERVAL * 1000000)) {
        // Update best block in wallet (so we can detect restored wallets).
        GetMainSignals().SetBestChain(chainActive.GetLocator());
        nLastSetChain = nNow;
    }
    } catch (const std::runtime_error& e) {
        return AbortNode(state, std::string("System error while flushing: ") + e.what());
    }
    return true;
}

void FlushStateToDisk() {
    CValidationState state;
    const CChainParams& chainparams = Params();
    FlushStateToDisk(chainparams, state, FLUSH_STATE_ALWAYS);
}

void PruneAndFlush() {
    CValidationState state;
    fCheckForPruning = true;
    const CChainParams& chainparams = Params();
    FlushStateToDisk(chainparams, state, FLUSH_STATE_NONE);
}

static void DoWarning(const std::string& strWarning)
{
    static bool fWarned = false;
    SetMiscWarning(strWarning);
    if (!fWarned) {
        AlertNotify(strWarning);
        fWarned = true;
    }
}

/** Update chainActive and related internal data structures. */
void static UpdateTip(CBlockIndex *pindexNew, const CChainParams& chainParams) {
    chainActive.SetTip(pindexNew);

    // New best block
    mempool.AddTransactionsUpdated(1);

    cvBlockChange.notify_all();

    std::vector<std::string> warningMessages;
    if (!IsInitialBlockDownload())
    {
        int nUpgraded = 0;
        const CBlockIndex* pindex = chainActive.Tip();
        for (int bit = 0; bit < VERSIONBITS_NUM_BITS; bit++) {
            WarningBitsConditionChecker checker(bit);
            ThresholdState state = checker.GetStateFor(pindex, chainParams.GetConsensus(), warningcache[bit]);
            if (state == THRESHOLD_ACTIVE || state == THRESHOLD_LOCKED_IN) {
                const std::string strWarning = strprintf(_("Warning: unknown new rules activated (versionbit %i)"), bit);
                if (state == THRESHOLD_ACTIVE) {
                    DoWarning(strWarning);
                } else {
                    warningMessages.push_back(strWarning);
                }
            }
        }
        // Check the version of the last 100 blocks to see if we need to upgrade:
        for (int i = 0; i < 100 && pindex != NULL; i++)
        {
            int32_t nExpectedVersion = ComputeBlockVersion(pindex->pprev, chainParams.GetConsensus());
            if (pindex->GetBaseVersion() > VERSIONBITS_LAST_OLD_BLOCK_VERSION && (pindex->GetBaseVersion() & ~nExpectedVersion) != 0)
                ++nUpgraded;
            pindex = pindex->pprev;
        }
        if (nUpgraded > 0)
            warningMessages.push_back(strprintf(_("%d of last 100 blocks have unexpected version"), nUpgraded));
        if (nUpgraded > 100/2)
        {
            std::string strWarning = _("Warning: Unknown block versions being mined! It's possible unknown rules are in effect");
            // notify GetWarnings(), called by Qt and the JSON-RPC code to warn the user:
            DoWarning(strWarning);
        }
    }
    LogPrintf("%s: new best=%s height=%d version=0x%08x log2_work=%.8g tx=%lu date='%s' progress=%f cache=%.1fMiB(%utxo)", __func__,
      chainActive.Tip()->GetBlockHash().ToString(), chainActive.Height(), chainActive.Tip()->nVersion,
      log(chainActive.Tip()->nChainWork.getdouble())/log(2.0), (unsigned long)chainActive.Tip()->nChainTx,
      DateTimeStrFormat("%Y-%m-%d %H:%M:%S", chainActive.Tip()->GetBlockTime()),
      GuessVerificationProgress(chainParams.TxData(), chainActive.Tip()), pcoinsTip->DynamicMemoryUsage() * (1.0 / (1<<20)), pcoinsTip->GetCacheSize());
    if (!warningMessages.empty())
        LogPrintf(" warning='%s'", boost::algorithm::join(warningMessages, ", "));
    LogPrintf("\n");

}

/** Disconnect chainActive's tip.
  * After calling, the mempool will be in an inconsistent state, with
  * transactions from disconnected blocks being added to disconnectpool.  You
  * should make the mempool consistent again by calling UpdateMempoolForReorg.
  * with cs_main held.
  *
  * If disconnectpool is NULL, then no disconnected transactions are added to
  * disconnectpool (note that the caller is responsible for mempool consistency
  * in any case).
  */
bool static DisconnectTip(CValidationState& state, const CChainParams& chainparams, DisconnectedBlockTransactions *disconnectpool)
{
    CBlockIndex *pindexDelete = chainActive.Tip();
    assert(pindexDelete);
    // Read block from disk.
    std::shared_ptr<CBlock> pblock = std::make_shared<CBlock>();
    CBlock& block = *pblock;
    if (!ReadBlockFromDisk(block, pindexDelete, chainparams.GetConsensus()))
        return AbortNode(state, "Failed to read block");
    // Apply the block atomically to the chain state.
    int64_t nStart = GetTimeMicros();
    {
        CCoinsViewCache view(pcoinsTip);
        if (DisconnectBlock(block, pindexDelete, view) != DISCONNECT_OK)
            return error("DisconnectTip(): DisconnectBlock %s failed", pindexDelete->GetBlockHash().ToString());
        bool flushed = view.Flush();
        assert(flushed);
    }
    LogPrint(BCLog::BENCH, "- Disconnect block: %.2fms\n", (GetTimeMicros() - nStart) * 0.001);
    // Write the chain state to disk, if necessary.
    if (!FlushStateToDisk(chainparams, state, FLUSH_STATE_IF_NEEDED))
        return false;

    if (disconnectpool) {
        // Save transactions to re-add to mempool at end of reorg
        for (auto it = block.vtx.rbegin(); it != block.vtx.rend(); ++it) {
            disconnectpool->addTransaction(*it);
        }
        while (disconnectpool->DynamicMemoryUsage() > MAX_DISCONNECTED_TX_POOL_SIZE * 1000) {
            // Drop the earliest entry, and remove its children from the mempool.
            auto it = disconnectpool->queuedTx.get<insertion_order>().begin();
            mempool.removeRecursive(**it, MemPoolRemovalReason::REORG);
            disconnectpool->removeEntry(it);
        }
    }

    // Update chainActive and related variables.
    UpdateTip(pindexDelete->pprev, chainparams);
    // Let wallets know transactions went from 1-confirmed to
    // 0-confirmed or conflicted:
    GetMainSignals().BlockDisconnected(pblock);
    return true;
}

static int64_t nTimeReadFromDisk = 0;
static int64_t nTimeConnectTotal = 0;
static int64_t nTimeFlush = 0;
static int64_t nTimeChainState = 0;
static int64_t nTimePostConnect = 0;

struct PerBlockConnectTrace {
    CBlockIndex* pindex = NULL;
    std::shared_ptr<const CBlock> pblock;
    std::shared_ptr<std::vector<CTransactionRef>> conflictedTxs;
    PerBlockConnectTrace() : conflictedTxs(std::make_shared<std::vector<CTransactionRef>>()) {}
};
/**
 * Used to track blocks whose transactions were applied to the UTXO state as a
 * part of a single ActivateBestChainStep call.
 *
 * This class also tracks transactions that are removed from the mempool as
 * conflicts (per block) and can be used to pass all those transactions
 * through SyncTransaction.
 *
 * This class assumes (and asserts) that the conflicted transactions for a given
 * block are added via mempool callbacks prior to the BlockConnected() associated
 * with those transactions. If any transactions are marked conflicted, it is
 * assumed that an associated block will always be added.
 *
 * This class is single-use, once you call GetBlocksConnected() you have to throw
 * it away and make a new one.
 */
class ConnectTrace {
private:
    std::vector<PerBlockConnectTrace> blocksConnected;
    CTxMemPool &pool;

public:
    ConnectTrace(CTxMemPool &_pool) : blocksConnected(1), pool(_pool) {
        pool.NotifyEntryRemoved.connect(boost::bind(&ConnectTrace::NotifyEntryRemoved, this, _1, _2));
    }

    ~ConnectTrace() {
        pool.NotifyEntryRemoved.disconnect(boost::bind(&ConnectTrace::NotifyEntryRemoved, this, _1, _2));
    }

    void BlockConnected(CBlockIndex* pindex, std::shared_ptr<const CBlock> pblock) {
        assert(!blocksConnected.back().pindex);
        assert(pindex);
        assert(pblock);
        blocksConnected.back().pindex = pindex;
        blocksConnected.back().pblock = std::move(pblock);
        blocksConnected.emplace_back();
    }

    std::vector<PerBlockConnectTrace>& GetBlocksConnected() {
        // We always keep one extra block at the end of our list because
        // blocks are added after all the conflicted transactions have
        // been filled in. Thus, the last entry should always be an empty
        // one waiting for the transactions from the next block. We pop
        // the last entry here to make sure the list we return is sane.
        assert(!blocksConnected.back().pindex);
        assert(blocksConnected.back().conflictedTxs->empty());
        blocksConnected.pop_back();
        return blocksConnected;
    }

    void NotifyEntryRemoved(CTransactionRef txRemoved, MemPoolRemovalReason reason) {
        assert(!blocksConnected.back().pindex);
        if (reason == MemPoolRemovalReason::CONFLICT) {
            blocksConnected.back().conflictedTxs->emplace_back(std::move(txRemoved));
        }
    }
};

/**
 * Connect a new block to chainActive. pblock is either NULL or a pointer to a CBlock
 * corresponding to pindexNew, to bypass loading it again from disk.
 *
 * The block is added to connectTrace if connection succeeds.
 */
bool static ConnectTip(CValidationState& state, const CChainParams& chainparams, CBlockIndex* pindexNew, const std::shared_ptr<const CBlock>& pblock, ConnectTrace& connectTrace, DisconnectedBlockTransactions &disconnectpool)
{
    assert(pindexNew->pprev == chainActive.Tip());
    // Read block from disk.
    int64_t nTime1 = GetTimeMicros();
    std::shared_ptr<const CBlock> pthisBlock;
    if (!pblock) {
        std::shared_ptr<CBlock> pblockNew = std::make_shared<CBlock>();
        if (!ReadBlockFromDisk(*pblockNew, pindexNew, chainparams.GetConsensus()))
            return AbortNode(state, "Failed to read block");
        pthisBlock = pblockNew;
    } else {
        pthisBlock = pblock;
    }
    const CBlock& blockConnecting = *pthisBlock;
    // Apply the block atomically to the chain state.
    int64_t nTime2 = GetTimeMicros(); nTimeReadFromDisk += nTime2 - nTime1;
    int64_t nTime3;
    LogPrint(BCLog::BENCH, "  - Load block from disk: %.2fms [%.2fs]\n", (nTime2 - nTime1) * 0.001, nTimeReadFromDisk * 0.000001);
    {
        CCoinsViewCache view(pcoinsTip);
        bool rv = ConnectBlock(blockConnecting, state, pindexNew, view, chainparams);
        GetMainSignals().BlockChecked(blockConnecting, state);
        if (!rv) {
            if (state.IsInvalid())
                InvalidBlockFound(pindexNew, state);
            return error("ConnectTip(): ConnectBlock %s failed", pindexNew->GetBlockHash().ToString());
        }
        nTime3 = GetTimeMicros(); nTimeConnectTotal += nTime3 - nTime2;
        LogPrint(BCLog::BENCH, "  - Connect total: %.2fms [%.2fs]\n", (nTime3 - nTime2) * 0.001, nTimeConnectTotal * 0.000001);
        bool flushed = view.Flush();
        assert(flushed);
    }
    int64_t nTime4 = GetTimeMicros(); nTimeFlush += nTime4 - nTime3;
    LogPrint(BCLog::BENCH, "  - Flush: %.2fms [%.2fs]\n", (nTime4 - nTime3) * 0.001, nTimeFlush * 0.000001);
    // Write the chain state to disk, if necessary.
    if (!FlushStateToDisk(chainparams, state, FLUSH_STATE_IF_NEEDED))
        return false;
    int64_t nTime5 = GetTimeMicros(); nTimeChainState += nTime5 - nTime4;
    LogPrint(BCLog::BENCH, "  - Writing chainstate: %.2fms [%.2fs]\n", (nTime5 - nTime4) * 0.001, nTimeChainState * 0.000001);
    // Remove conflicting transactions from the mempool.;
    mempool.removeForBlock(blockConnecting.vtx, pindexNew->nHeight);
    disconnectpool.removeForBlock(blockConnecting.vtx);
    // Update chainActive & related variables.
    UpdateTip(pindexNew, chainparams);

    int64_t nTime6 = GetTimeMicros(); nTimePostConnect += nTime6 - nTime5; nTimeTotal += nTime6 - nTime1;
    LogPrint(BCLog::BENCH, "  - Connect postprocess: %.2fms [%.2fs]\n", (nTime6 - nTime5) * 0.001, nTimePostConnect * 0.000001);
    LogPrint(BCLog::BENCH, "- Connect block: %.2fms [%.2fs]\n", (nTime6 - nTime1) * 0.001, nTimeTotal * 0.000001);

    connectTrace.BlockConnected(pindexNew, std::move(pthisBlock));
    return true;
}

/**
 * Return the tip of the chain with the most work in it, that isn't
 * known to be invalid (it's however far from certain to be valid).
 */
static CBlockIndex* FindMostWorkChain() {
    do {
        CBlockIndex *pindexNew = NULL;

        // Find the best candidate header.
        {
            std::set<CBlockIndex*, CBlockIndexWorkComparator>::reverse_iterator it = setBlockIndexCandidates.rbegin();
            if (it == setBlockIndexCandidates.rend())
                return NULL;
            pindexNew = *it;
        }

        // Check whether all blocks on the path between the currently active chain and the candidate are valid.
        // Just going until the active chain is an optimization, as we know all blocks in it are valid already.
        CBlockIndex *pindexTest = pindexNew;
        bool fInvalidAncestor = false;
        while (pindexTest && !chainActive.Contains(pindexTest)) {
            assert(pindexTest->nChainTx || pindexTest->nHeight == 0);

            // Pruned nodes may have entries in setBlockIndexCandidates for
            // which block files have been deleted.  Remove those as candidates
            // for the most work chain if we come across them; we can't switch
            // to a chain unless we have all the non-active-chain parent blocks.
            bool fFailedChain = pindexTest->nStatus & BLOCK_FAILED_MASK;
            bool fMissingData = !(pindexTest->nStatus & BLOCK_HAVE_DATA);
            if (fFailedChain || fMissingData) {
                // Candidate chain is not usable (either invalid or missing data)
                if (fFailedChain && (pindexBestInvalid == NULL || pindexNew->nChainWork > pindexBestInvalid->nChainWork))
                    pindexBestInvalid = pindexNew;
                CBlockIndex *pindexFailed = pindexNew;
                // Remove the entire chain from the set.
                while (pindexTest != pindexFailed) {
                    if (fFailedChain) {
                        pindexFailed->nStatus |= BLOCK_FAILED_CHILD;
                    } else if (fMissingData) {
                        // If we're missing data, then add back to mapBlocksUnlinked,
                        // so that if the block arrives in the future we can try adding
                        // to setBlockIndexCandidates again.
                        mapBlocksUnlinked.insert(std::make_pair(pindexFailed->pprev, pindexFailed));
                    }
                    setBlockIndexCandidates.erase(pindexFailed);
                    pindexFailed = pindexFailed->pprev;
                }
                setBlockIndexCandidates.erase(pindexTest);
                fInvalidAncestor = true;
                break;
            }
            pindexTest = pindexTest->pprev;
        }
        if (!fInvalidAncestor)
            return pindexNew;
    } while(true);
}

/** Delete all entries in setBlockIndexCandidates that are worse than the current tip. */
static void PruneBlockIndexCandidates() {
    // Note that we can't delete the current block itself, as we may need to return to it later in case a
    // reorganization to a better block fails.
    std::set<CBlockIndex*, CBlockIndexWorkComparator>::iterator it = setBlockIndexCandidates.begin();
    while (it != setBlockIndexCandidates.end() && setBlockIndexCandidates.value_comp()(*it, chainActive.Tip())) {
        setBlockIndexCandidates.erase(it++);
    }
    // Either the current tip or a successor of it we're working towards is left in setBlockIndexCandidates.
    assert(!setBlockIndexCandidates.empty());
}

/**
 * Try to make some progress towards making pindexMostWork the active block.
 * pblock is either NULL or a pointer to a CBlock corresponding to pindexMostWork.
 */
static bool ActivateBestChainStep(CValidationState& state, const CChainParams& chainparams, CBlockIndex* pindexMostWork, const std::shared_ptr<const CBlock>& pblock, bool& fInvalidFound, ConnectTrace& connectTrace)
{
    AssertLockHeld(cs_main);
    const CBlockIndex *pindexOldTip = chainActive.Tip();
    const CBlockIndex *pindexFork = chainActive.FindFork(pindexMostWork);

    // Disconnect active blocks which are no longer in the best chain.
    bool fBlocksDisconnected = false;
    DisconnectedBlockTransactions disconnectpool;
    while (chainActive.Tip() && chainActive.Tip() != pindexFork) {
        if (!DisconnectTip(state, chainparams, &disconnectpool)) {
            // This is likely a fatal error, but keep the mempool consistent,
            // just in case. Only remove from the mempool in this case.
            UpdateMempoolForReorg(disconnectpool, false);
            return false;
        }
        fBlocksDisconnected = true;
    }

    // Build list of new blocks to connect.
    std::vector<CBlockIndex*> vpindexToConnect;
    bool fContinue = true;
    int nHeight = pindexFork ? pindexFork->nHeight : -1;
    while (fContinue && nHeight != pindexMostWork->nHeight) {
        // Don't iterate the entire list of potential improvements toward the best tip, as we likely only need
        // a few blocks along the way.
        int nTargetHeight = std::min(nHeight + 32, pindexMostWork->nHeight);
        vpindexToConnect.clear();
        vpindexToConnect.reserve(nTargetHeight - nHeight);
        CBlockIndex *pindexIter = pindexMostWork->GetAncestor(nTargetHeight);
        while (pindexIter && pindexIter->nHeight != nHeight) {
            vpindexToConnect.push_back(pindexIter);
            pindexIter = pindexIter->pprev;
        }
        nHeight = nTargetHeight;

        // Connect new blocks.
        BOOST_REVERSE_FOREACH(CBlockIndex *pindexConnect, vpindexToConnect) {
            if (!ConnectTip(state, chainparams, pindexConnect, pindexConnect == pindexMostWork ? pblock : std::shared_ptr<const CBlock>(), connectTrace, disconnectpool)) {
                if (state.IsInvalid()) {
                    // The block violates a consensus rule.
                    if (!state.CorruptionPossible())
                        InvalidChainFound(vpindexToConnect.back());
                    state = CValidationState();
                    fInvalidFound = true;
                    fContinue = false;
                    break;
                } else {
                    // A system error occurred (disk space, database error, ...).
                    // Make the mempool consistent with the current tip, just in case
                    // any observers try to use it before shutdown.
                    UpdateMempoolForReorg(disconnectpool, false);
                    return false;
                }
            } else {
                PruneBlockIndexCandidates();
                if (!pindexOldTip || chainActive.Tip()->nChainWork > pindexOldTip->nChainWork) {
                    // We're in a better position than we were. Return temporarily to release the lock.
                    fContinue = false;
                    break;
                }
            }
        }
    }

    if (fBlocksDisconnected) {
        // If any blocks were disconnected, disconnectpool may be non empty.  Add
        // any disconnected transactions back to the mempool.
        UpdateMempoolForReorg(disconnectpool, true);
    }
    mempool.check(pcoinsTip);

    // Callbacks/notifications for a new best chain.
    if (fInvalidFound)
        CheckForkWarningConditionsOnNewFork(vpindexToConnect.back());
    else
        CheckForkWarningConditions();

    return true;
}

static void NotifyHeaderTip() {
    bool fNotify = false;
    bool fInitialBlockDownload = false;
    static CBlockIndex* pindexHeaderOld = NULL;
    CBlockIndex* pindexHeader = NULL;
    {
        LOCK(cs_main);
        pindexHeader = pindexBestHeader;

        if (pindexHeader != pindexHeaderOld) {
            fNotify = true;
            fInitialBlockDownload = IsInitialBlockDownload();
            pindexHeaderOld = pindexHeader;
        }
    }
    // Send block tip changed notifications without cs_main
    if (fNotify) {
        uiInterface.NotifyHeaderTip(fInitialBlockDownload, pindexHeader);
    }
}

/**
 * Make the best chain active, in multiple steps. The result is either failure
 * or an activated best chain. pblock is either NULL or a pointer to a block
 * that is already loaded (to avoid loading it again from disk).
 */
bool ActivateBestChain(CValidationState &state, const CChainParams& chainparams, std::shared_ptr<const CBlock> pblock) {
    // Note that while we're often called here from ProcessNewBlock, this is
    // far from a guarantee. Things in the P2P/RPC will often end up calling
    // us in the middle of ProcessNewBlock - do not assume pblock is set
    // sanely for performance or correctness!

    CBlockIndex *pindexMostWork = NULL;
    CBlockIndex *pindexNewTip = NULL;
    int nStopAtHeight = GetArg("-stopatheight", DEFAULT_STOPATHEIGHT);
    do {
        boost::this_thread::interruption_point();
        if (ShutdownRequested())
            break;

        const CBlockIndex *pindexFork;
        bool fInitialDownload;
        {
            LOCK(cs_main);
            ConnectTrace connectTrace(mempool); // Destructed before cs_main is unlocked

            CBlockIndex *pindexOldTip = chainActive.Tip();
            if (pindexMostWork == NULL) {
                pindexMostWork = FindMostWorkChain();
            }

            // Whether we have anything to do at all.
            if (pindexMostWork == NULL || pindexMostWork == chainActive.Tip())
                return true;

            bool fInvalidFound = false;
            std::shared_ptr<const CBlock> nullBlockPtr;
            if (!ActivateBestChainStep(state, chainparams, pindexMostWork, pblock && pblock->GetHash() == pindexMostWork->GetBlockHash() ? pblock : nullBlockPtr, fInvalidFound, connectTrace))
                return false;

            if (fInvalidFound) {
                // Wipe cache, we may need another branch now.
                pindexMostWork = NULL;
            }
            pindexNewTip = chainActive.Tip();
            pindexFork = chainActive.FindFork(pindexOldTip);
            fInitialDownload = IsInitialBlockDownload();

            for (const PerBlockConnectTrace& trace : connectTrace.GetBlocksConnected()) {
                assert(trace.pblock && trace.pindex);
                GetMainSignals().BlockConnected(trace.pblock, trace.pindex, *trace.conflictedTxs);
            }
        }
        // When we reach this point, we switched to a new tip (stored in pindexNewTip).

        // Notifications/callbacks that can run without cs_main

        // Notify external listeners about the new tip.
        GetMainSignals().UpdatedBlockTip(pindexNewTip, pindexFork, fInitialDownload);

        // Always notify the UI if a new block tip was connected
        if (pindexFork != pindexNewTip) {
            uiInterface.NotifyBlockTip(fInitialDownload, pindexNewTip);
        }

        if (nStopAtHeight && pindexNewTip && pindexNewTip->nHeight >= nStopAtHeight) StartShutdown();
    } while (pindexNewTip != pindexMostWork);
    CheckBlockIndex(chainparams.GetConsensus());

    // Write changes periodically to disk, after relay.
    if (!FlushStateToDisk(chainparams, state, FLUSH_STATE_PERIODIC)) {
        return false;
    }

    return true;
}


bool PreciousBlock(CValidationState& state, const CChainParams& params, CBlockIndex *pindex)
{
    {
        LOCK(cs_main);
        if (pindex->nChainWork < chainActive.Tip()->nChainWork) {
            // Nothing to do, this block is not at the tip.
            return true;
        }
        if (chainActive.Tip()->nChainWork > nLastPreciousChainwork) {
            // The chain has been extended since the last call, reset the counter.
            nBlockReverseSequenceId = -1;
        }
        nLastPreciousChainwork = chainActive.Tip()->nChainWork;
        setBlockIndexCandidates.erase(pindex);
        pindex->nSequenceId = nBlockReverseSequenceId;
        if (nBlockReverseSequenceId > std::numeric_limits<int32_t>::min()) {
            // We can't keep reducing the counter if somebody really wants to
            // call preciousblock 2**31-1 times on the same set of tips...
            nBlockReverseSequenceId--;
        }
        if (pindex->IsValid(BLOCK_VALID_TRANSACTIONS) && pindex->nChainTx) {
            setBlockIndexCandidates.insert(pindex);
            PruneBlockIndexCandidates();
        }
    }

    return ActivateBestChain(state, params);
}

bool InvalidateBlock(CValidationState& state, const CChainParams& chainparams, CBlockIndex *pindex)
{
    AssertLockHeld(cs_main);

    // Mark the block itself as invalid.
    pindex->nStatus |= BLOCK_FAILED_VALID;
    setDirtyBlockIndex.insert(pindex);
    setBlockIndexCandidates.erase(pindex);

    DisconnectedBlockTransactions disconnectpool;
    while (chainActive.Contains(pindex)) {
        CBlockIndex *pindexWalk = chainActive.Tip();
        pindexWalk->nStatus |= BLOCK_FAILED_CHILD;
        setDirtyBlockIndex.insert(pindexWalk);
        setBlockIndexCandidates.erase(pindexWalk);
        // ActivateBestChain considers blocks already in chainActive
        // unconditionally valid already, so force disconnect away from it.
        if (!DisconnectTip(state, chainparams, &disconnectpool)) {
            // It's probably hopeless to try to make the mempool consistent
            // here if DisconnectTip failed, but we can try.
            UpdateMempoolForReorg(disconnectpool, false);
            return false;
        }
    }

    // DisconnectTip will add transactions to disconnectpool; try to add these
    // back to the mempool.
    UpdateMempoolForReorg(disconnectpool, true);

    // The resulting new best tip may not be in setBlockIndexCandidates anymore, so
    // add it again.
    BlockMap::iterator it = mapBlockIndex.begin();
    while (it != mapBlockIndex.end()) {
        if (it->second->IsValid(BLOCK_VALID_TRANSACTIONS) && it->second->nChainTx && !setBlockIndexCandidates.value_comp()(it->second, chainActive.Tip())) {
            setBlockIndexCandidates.insert(it->second);
        }
        it++;
    }

    InvalidChainFound(pindex);
    uiInterface.NotifyBlockTip(IsInitialBlockDownload(), pindex->pprev);
    return true;
}

bool ResetBlockFailureFlags(CBlockIndex *pindex) {
    AssertLockHeld(cs_main);

    int nHeight = pindex->nHeight;

    // Remove the invalidity flag from this block and all its descendants.
    BlockMap::iterator it = mapBlockIndex.begin();
    while (it != mapBlockIndex.end()) {
        if (!it->second->IsValid() && it->second->GetAncestor(nHeight) == pindex) {
            it->second->nStatus &= ~BLOCK_FAILED_MASK;
            setDirtyBlockIndex.insert(it->second);
            if (it->second->IsValid(BLOCK_VALID_TRANSACTIONS) && it->second->nChainTx && setBlockIndexCandidates.value_comp()(chainActive.Tip(), it->second)) {
                setBlockIndexCandidates.insert(it->second);
            }
            if (it->second == pindexBestInvalid) {
                // Reset invalid block marker if it was pointing to one of those.
                pindexBestInvalid = NULL;
            }
        }
        it++;
    }

    // Remove the invalidity flag from all ancestors too.
    while (pindex != NULL) {
        if (pindex->nStatus & BLOCK_FAILED_MASK) {
            pindex->nStatus &= ~BLOCK_FAILED_MASK;
            setDirtyBlockIndex.insert(pindex);
        }
        pindex = pindex->pprev;
    }
    return true;
}

static CBlockIndex* AddToBlockIndex(const CBlockHeader& block)
{
    // Check for duplicate
    uint256 hash = block.GetHash();
    BlockMap::iterator it = mapBlockIndex.find(hash);
    if (it != mapBlockIndex.end())
        return it->second;

    // Construct new block index object
    CBlockIndex* pindexNew = new CBlockIndex(block);
    assert(pindexNew);
    // We assign the sequence id to blocks only when the full data is available,
    // to avoid miners withholding blocks but broadcasting headers, to get a
    // competitive advantage.
    pindexNew->nSequenceId = 0;
    BlockMap::iterator mi = mapBlockIndex.insert(std::make_pair(hash, pindexNew)).first;
    pindexNew->phashBlock = &((*mi).first);
    BlockMap::iterator miPrev = mapBlockIndex.find(block.hashPrevBlock);
    if (miPrev != mapBlockIndex.end())
    {
        pindexNew->pprev = (*miPrev).second;
        pindexNew->nHeight = pindexNew->pprev->nHeight + 1;
        pindexNew->BuildSkip();
    }
    pindexNew->nTimeMax = (pindexNew->pprev ? std::max(pindexNew->pprev->nTimeMax, pindexNew->nTime) : pindexNew->nTime);
    pindexNew->nChainWork = (pindexNew->pprev ? pindexNew->pprev->nChainWork : 0) + GetBlockProof(*pindexNew);
    pindexNew->RaiseValidity(BLOCK_VALID_TREE);
    if (pindexBestHeader == NULL || pindexBestHeader->nChainWork < pindexNew->nChainWork)
        pindexBestHeader = pindexNew;

    setDirtyBlockIndex.insert(pindexNew);

    return pindexNew;
}

/** Mark a block as having its data received and checked (up to BLOCK_VALID_TRANSACTIONS). */
static bool ReceivedBlockTransactions(const CBlock &block, CValidationState& state, CBlockIndex *pindexNew, const CDiskBlockPos& pos, const Consensus::Params& consensusParams)
{
    pindexNew->nTx = block.vtx.size();
    pindexNew->nChainTx = 0;
    pindexNew->nFile = pos.nFile;
    pindexNew->nDataPos = pos.nPos;
    pindexNew->nUndoPos = 0;
    pindexNew->nStatus |= BLOCK_HAVE_DATA;
    if (IsWitnessEnabled(pindexNew->pprev, consensusParams)) {
        pindexNew->nStatus |= BLOCK_OPT_WITNESS;
    }
    pindexNew->RaiseValidity(BLOCK_VALID_TRANSACTIONS);
    setDirtyBlockIndex.insert(pindexNew);

    if (pindexNew->pprev == NULL || pindexNew->pprev->nChainTx) {
        // If pindexNew is the genesis block or all parents are BLOCK_VALID_TRANSACTIONS.
        std::deque<CBlockIndex*> queue;
        queue.push_back(pindexNew);

        // Recursively process any descendant blocks that now may be eligible to be connected.
        while (!queue.empty()) {
            CBlockIndex *pindex = queue.front();
            queue.pop_front();
            pindex->nChainTx = (pindex->pprev ? pindex->pprev->nChainTx : 0) + pindex->nTx;
            {
                LOCK(cs_nBlockSequenceId);
                pindex->nSequenceId = nBlockSequenceId++;
            }
            if (chainActive.Tip() == NULL || !setBlockIndexCandidates.value_comp()(pindex, chainActive.Tip())) {
                setBlockIndexCandidates.insert(pindex);
            }
            std::pair<std::multimap<CBlockIndex*, CBlockIndex*>::iterator, std::multimap<CBlockIndex*, CBlockIndex*>::iterator> range = mapBlocksUnlinked.equal_range(pindex);
            while (range.first != range.second) {
                std::multimap<CBlockIndex*, CBlockIndex*>::iterator it = range.first;
                queue.push_back(it->second);
                range.first++;
                mapBlocksUnlinked.erase(it);
            }
        }
    } else {
        if (pindexNew->pprev && pindexNew->pprev->IsValid(BLOCK_VALID_TREE)) {
            mapBlocksUnlinked.insert(std::make_pair(pindexNew->pprev, pindexNew));
        }
    }

    return true;
}

static bool FindBlockPos(CValidationState &state, CDiskBlockPos &pos, unsigned int nAddSize, unsigned int nHeight, uint64_t nTime, bool fKnown = false)
{
    LOCK(cs_LastBlockFile);

    unsigned int nFile = fKnown ? pos.nFile : nLastBlockFile;
    if (vinfoBlockFile.size() <= nFile) {
        vinfoBlockFile.resize(nFile + 1);
    }

    if (!fKnown) {
        while (vinfoBlockFile[nFile].nSize + nAddSize >= MAX_BLOCKFILE_SIZE) {
            nFile++;
            if (vinfoBlockFile.size() <= nFile) {
                vinfoBlockFile.resize(nFile + 1);
            }
        }
        pos.nFile = nFile;
        pos.nPos = vinfoBlockFile[nFile].nSize;
    }

    if ((int)nFile != nLastBlockFile) {
        if (!fKnown) {
            LogPrintf("Leaving block file %i: %s\n", nLastBlockFile, vinfoBlockFile[nLastBlockFile].ToString());
        }
        FlushBlockFile(!fKnown);
        nLastBlockFile = nFile;
    }

    vinfoBlockFile[nFile].AddBlock(nHeight, nTime);
    if (fKnown)
        vinfoBlockFile[nFile].nSize = std::max(pos.nPos + nAddSize, vinfoBlockFile[nFile].nSize);
    else
        vinfoBlockFile[nFile].nSize += nAddSize;

    if (!fKnown) {
        unsigned int nOldChunks = (pos.nPos + BLOCKFILE_CHUNK_SIZE - 1) / BLOCKFILE_CHUNK_SIZE;
        unsigned int nNewChunks = (vinfoBlockFile[nFile].nSize + BLOCKFILE_CHUNK_SIZE - 1) / BLOCKFILE_CHUNK_SIZE;
        if (nNewChunks > nOldChunks) {
            if (fPruneMode)
                fCheckForPruning = true;
            if (CheckDiskSpace(nNewChunks * BLOCKFILE_CHUNK_SIZE - pos.nPos)) {
                FILE *file = OpenBlockFile(pos);
                if (file) {
                    LogPrintf("Pre-allocating up to position 0x%x in blk%05u.dat\n", nNewChunks * BLOCKFILE_CHUNK_SIZE, pos.nFile);
                    AllocateFileRange(file, pos.nPos, nNewChunks * BLOCKFILE_CHUNK_SIZE - pos.nPos);
                    fclose(file);
                }
            }
            else
                return state.Error("out of disk space");
        }
    }

    setDirtyFileInfo.insert(nFile);
    return true;
}

static bool FindUndoPos(CValidationState &state, int nFile, CDiskBlockPos &pos, unsigned int nAddSize)
{
    pos.nFile = nFile;

    LOCK(cs_LastBlockFile);

    unsigned int nNewSize;
    pos.nPos = vinfoBlockFile[nFile].nUndoSize;
    nNewSize = vinfoBlockFile[nFile].nUndoSize += nAddSize;
    setDirtyFileInfo.insert(nFile);

    unsigned int nOldChunks = (pos.nPos + UNDOFILE_CHUNK_SIZE - 1) / UNDOFILE_CHUNK_SIZE;
    unsigned int nNewChunks = (nNewSize + UNDOFILE_CHUNK_SIZE - 1) / UNDOFILE_CHUNK_SIZE;
    if (nNewChunks > nOldChunks) {
        if (fPruneMode)
            fCheckForPruning = true;
        if (CheckDiskSpace(nNewChunks * UNDOFILE_CHUNK_SIZE - pos.nPos)) {
            FILE *file = OpenUndoFile(pos);
            if (file) {
                LogPrintf("Pre-allocating up to position 0x%x in rev%05u.dat\n", nNewChunks * UNDOFILE_CHUNK_SIZE, pos.nFile);
                AllocateFileRange(file, pos.nPos, nNewChunks * UNDOFILE_CHUNK_SIZE - pos.nPos);
                fclose(file);
            }
        }
        else
            return state.Error("out of disk space");
    }

    return true;
}

static bool CheckBlockHeader(const CBlockHeader& block, CValidationState& state, const Consensus::Params& consensusParams, bool fCheckPOW = true)
{
    // Check proof of work matches claimed amount
    if (fCheckPOW && !CheckProofOfWork(block, consensusParams))
        return state.DoS(50, false, REJECT_INVALID, "high-hash", false, "proof of work failed");

    return true;
}

bool CheckBlock(const CBlock& block, CValidationState& state, const Consensus::Params& consensusParams, bool fCheckPOW, bool fCheckMerkleRoot)
{
    // These are checks that are independent of context.

    if (block.fChecked)
        return true;

    // Check that the header is valid (particularly PoW).  This is mostly
    // redundant with the call in AcceptBlockHeader.
    if (!CheckBlockHeader(block, state, consensusParams, fCheckPOW))
        return false;

    // Check the merkle root.
    if (fCheckMerkleRoot) {
        bool mutated;
        uint256 hashMerkleRoot2 = BlockMerkleRoot(block, &mutated);
        if (block.hashMerkleRoot != hashMerkleRoot2)
            return state.DoS(100, false, REJECT_INVALID, "bad-txnmrklroot", true, "hashMerkleRoot mismatch");

        // Check for merkle tree malleability (CVE-2012-2459): repeating sequences
        // of transactions in a block without affecting the merkle root of a block,
        // while still invalidating it.
        if (mutated)
            return state.DoS(100, false, REJECT_INVALID, "bad-txns-duplicate", true, "duplicate transaction");
    }

    // All potential-corruption validation must be done before we do any
    // transaction validation, as otherwise we may mark the header as invalid
    // because we receive the wrong transactions for it.
    // Note that witness malleability is checked in ContextualCheckBlock, so no
    // checks that use witness data may be performed here.

    // Size limits
    if (block.vtx.empty() || block.vtx.size() > MAX_BLOCK_BASE_SIZE || ::GetSerializeSize(block, SER_NETWORK, PROTOCOL_VERSION | SERIALIZE_TRANSACTION_NO_WITNESS) > MAX_BLOCK_BASE_SIZE)
        return state.DoS(100, false, REJECT_INVALID, "bad-blk-length", false, "size limits failed");

    // First transaction must be coinbase, the rest must not be
    if (block.vtx.empty() || !block.vtx[0]->IsCoinBase())
        return state.DoS(100, false, REJECT_INVALID, "bad-cb-missing", false, "first tx is not coinbase");
    for (unsigned int i = 1; i < block.vtx.size(); i++)
        if (block.vtx[i]->IsCoinBase())
            return state.DoS(100, false, REJECT_INVALID, "bad-cb-multiple", false, "more than one coinbase");

    // Check transactions
    for (const auto& tx : block.vtx)
        if (!CheckTransaction(*tx, state, false))
            return state.Invalid(false, state.GetRejectCode(), state.GetRejectReason(),
                                 strprintf("Transaction check failed (tx hash %s) %s", tx->GetHash().ToString(), state.GetDebugMessage()));

    unsigned int nSigOps = 0;
    for (const auto& tx : block.vtx)
    {
        nSigOps += GetLegacySigOpCount(*tx);
    }
    if (nSigOps * WITNESS_SCALE_FACTOR > MAX_BLOCK_SIGOPS_COST)
        return state.DoS(100, false, REJECT_INVALID, "bad-blk-sigops", false, "out-of-bounds SigOpCount");

    if (fCheckPOW && fCheckMerkleRoot)
        block.fChecked = true;

    return true;
}

static bool CheckIndexAgainstCheckpoint(const CBlockIndex* pindexPrev, CValidationState& state, const CChainParams& chainparams, const uint256& hash)
{
    if (*pindexPrev->phashBlock == chainparams.GetConsensus().hashGenesisBlock)
        return true;

    int nHeight = pindexPrev->nHeight+1;
    // Don't accept any forks from the main chain prior to last checkpoint.
    // GetLastCheckpoint finds the last checkpoint in MapCheckpoints that's in our
    // MapBlockIndex.
    CBlockIndex* pcheckpoint = Checkpoints::GetLastCheckpoint(chainparams.Checkpoints());
    if (pcheckpoint && nHeight < pcheckpoint->nHeight)
        return state.DoS(100, error("%s: forked chain older than last checkpoint (height %d)", __func__, nHeight), REJECT_CHECKPOINT, "bad-fork-prior-to-checkpoint");

    return true;
}

bool IsWitnessEnabled(const CBlockIndex* pindexPrev, const Consensus::Params& params)
{
    LOCK(cs_main);
    return (VersionBitsState(pindexPrev, params, Consensus::DEPLOYMENT_SEGWIT, versionbitscache) == THRESHOLD_ACTIVE);
}

// Compute at which vout of the block's coinbase transaction the witness
// commitment occurs, or -1 if not found.
static int GetWitnessCommitmentIndex(const CBlock& block)
{
    int commitpos = -1;
    if (!block.vtx.empty()) {
        for (size_t o = 0; o < block.vtx[0]->vout.size(); o++) {
            if (block.vtx[0]->vout[o].scriptPubKey.size() >= 38 && block.vtx[0]->vout[o].scriptPubKey[0] == OP_RETURN && block.vtx[0]->vout[o].scriptPubKey[1] == 0x24 && block.vtx[0]->vout[o].scriptPubKey[2] == 0xaa && block.vtx[0]->vout[o].scriptPubKey[3] == 0x21 && block.vtx[0]->vout[o].scriptPubKey[4] == 0xa9 && block.vtx[0]->vout[o].scriptPubKey[5] == 0xed) {
                commitpos = o;
            }
        }
    }
    return commitpos;
}

void UpdateUncommittedBlockStructures(CBlock& block, const CBlockIndex* pindexPrev, const Consensus::Params& consensusParams)
{
    int commitpos = GetWitnessCommitmentIndex(block);
    static const std::vector<unsigned char> nonce(32, 0x00);
    if (commitpos != -1 && IsWitnessEnabled(pindexPrev, consensusParams) && !block.vtx[0]->HasWitness()) {
        CMutableTransaction tx(*block.vtx[0]);
        tx.vin[0].scriptWitness.stack.resize(1);
        tx.vin[0].scriptWitness.stack[0] = nonce;
        block.vtx[0] = MakeTransactionRef(std::move(tx));
    }
}

std::vector<unsigned char> GenerateCoinbaseCommitment(CBlock& block, const CBlockIndex* pindexPrev, const Consensus::Params& consensusParams)
{
    std::vector<unsigned char> commitment;
    int commitpos = GetWitnessCommitmentIndex(block);
    std::vector<unsigned char> ret(32, 0x00);
    if (consensusParams.vDeployments[Consensus::DEPLOYMENT_SEGWIT].nTimeout != 0) {
        if (commitpos == -1) {
            uint256 witnessroot = BlockWitnessMerkleRoot(block, NULL);
            CHash256().Write(witnessroot.begin(), 32).Write(&ret[0], 32).Finalize(witnessroot.begin());
            CTxOut out;
            out.nValue = 0;
            out.scriptPubKey.resize(38);
            out.scriptPubKey[0] = OP_RETURN;
            out.scriptPubKey[1] = 0x24;
            out.scriptPubKey[2] = 0xaa;
            out.scriptPubKey[3] = 0x21;
            out.scriptPubKey[4] = 0xa9;
            out.scriptPubKey[5] = 0xed;
            memcpy(&out.scriptPubKey[6], witnessroot.begin(), 32);
            commitment = std::vector<unsigned char>(out.scriptPubKey.begin(), out.scriptPubKey.end());
            CMutableTransaction tx(*block.vtx[0]);
            tx.vout.push_back(out);
            block.vtx[0] = MakeTransactionRef(std::move(tx));
        }
    }
    UpdateUncommittedBlockStructures(block, pindexPrev, consensusParams);
    return commitment;
}

/** Context-dependent validity checks.
 *  By "context", we mean only the previous block headers, but not the UTXO
 *  set; UTXO-related validity checks are done in ConnectBlock(). */
static bool ContextualCheckBlockHeader(const CBlockHeader& block, CValidationState& state, const Consensus::Params& consensusParams, const CBlockIndex* pindexPrev, int64_t nAdjustedTime)
{
    assert(pindexPrev != NULL);
    const int nHeight = pindexPrev->nHeight + 1;

    // Disallow legacy blocks after merge-mining start.
    if (!Params().GetConsensus().AllowLegacyBlocks(nHeight) && block.IsLegacy())
        return state.DoS(100, error("%s : legacy block after auxpow start",
                                    __func__),
                         REJECT_INVALID, "late-legacy-block");

    // Check proof of work
    if (block.nBits != GetNextWorkRequired(pindexPrev, &block, consensusParams))
        return state.DoS(100, false, REJECT_INVALID, "bad-diffbits", false, "incorrect proof of work");

    // Check timestamp against prev
    if (block.GetBlockTime() <= pindexPrev->GetMedianTimePast())
        return state.Invalid(false, REJECT_INVALID, "time-too-old", "block's timestamp is too early");

    // Check timestamp
    if (block.GetBlockTime() > nAdjustedTime + MAX_FUTURE_BLOCK_TIME)
        return state.Invalid(false, REJECT_INVALID, "time-too-new", "block timestamp too far in the future");

    // Reject outdated version blocks when 95% (75% on testnet) of the network has upgraded:
    // check for version 2, 3 and 4 upgrades
    if((block.GetBaseVersion() < 2 && nHeight >= consensusParams.BIP34Height) ||
       (block.GetBaseVersion() < 3 && nHeight >= consensusParams.BIP66Height) ||
       (block.GetBaseVersion() < 4 && nHeight >= consensusParams.BIP65Height))
            return state.Invalid(false, REJECT_OBSOLETE, strprintf("bad-version(0x%08x)", block.nVersion),
                                 strprintf("rejected nVersion=0x%08x block", block.nVersion));

    return true;
}

static bool ContextualCheckBlock(const CBlock& block, CValidationState& state, const Consensus::Params& consensusParams, const CBlockIndex* pindexPrev)
{
    const int nHeight = pindexPrev == NULL ? 0 : pindexPrev->nHeight + 1;

    // Start enforcing BIP113 (Median Time Past) using versionbits logic.
    int nLockTimeFlags = 0;
    if (VersionBitsState(pindexPrev, consensusParams, Consensus::DEPLOYMENT_CSV, versionbitscache) == THRESHOLD_ACTIVE) {
        nLockTimeFlags |= LOCKTIME_MEDIAN_TIME_PAST;
    }

    int64_t nLockTimeCutoff = (nLockTimeFlags & LOCKTIME_MEDIAN_TIME_PAST)
                              ? pindexPrev->GetMedianTimePast()
                              : block.GetBlockTime();

    // Check that all transactions are finalized
    for (const auto& tx : block.vtx) {
        if (!IsFinalTx(*tx, nHeight, nLockTimeCutoff)) {
            return state.DoS(10, false, REJECT_INVALID, "bad-txns-nonfinal", false, "non-final transaction");
        }
    }

    // Enforce rule that the coinbase starts with serialized block height
    if (nHeight >= consensusParams.BIP34Height)
    {
        CScript expect = CScript() << nHeight;
        if (block.vtx[0]->vin[0].scriptSig.size() < expect.size() ||
            !std::equal(expect.begin(), expect.end(), block.vtx[0]->vin[0].scriptSig.begin())) {
            return state.DoS(100, false, REJECT_INVALID, "bad-cb-height", false, "block height mismatch in coinbase");
        }
    }

    // Validation for witness commitments.
    // * We compute the witness hash (which is the hash including witnesses) of all the block's transactions, except the
    //   coinbase (where 0x0000....0000 is used instead).
    // * The coinbase scriptWitness is a stack of a single 32-byte vector, containing a witness nonce (unconstrained).
    // * We build a merkle tree with all those witness hashes as leaves (similar to the hashMerkleRoot in the block header).
    // * There must be at least one output whose scriptPubKey is a single 36-byte push, the first 4 bytes of which are
    //   {0xaa, 0x21, 0xa9, 0xed}, and the following 32 bytes are SHA256^2(witness root, witness nonce). In case there are
    //   multiple, the last one is used.
    bool fHaveWitness = false;
    if (VersionBitsState(pindexPrev, consensusParams, Consensus::DEPLOYMENT_SEGWIT, versionbitscache) == THRESHOLD_ACTIVE) {
        int commitpos = GetWitnessCommitmentIndex(block);
        if (commitpos != -1) {
            bool malleated = false;
            uint256 hashWitness = BlockWitnessMerkleRoot(block, &malleated);
            // The malleation check is ignored; as the transaction tree itself
            // already does not permit it, it is impossible to trigger in the
            // witness tree.
            if (block.vtx[0]->vin[0].scriptWitness.stack.size() != 1 || block.vtx[0]->vin[0].scriptWitness.stack[0].size() != 32) {
                return state.DoS(100, false, REJECT_INVALID, "bad-witness-nonce-size", true, strprintf("%s : invalid witness nonce size", __func__));
            }
            CHash256().Write(hashWitness.begin(), 32).Write(&block.vtx[0]->vin[0].scriptWitness.stack[0][0], 32).Finalize(hashWitness.begin());
            if (memcmp(hashWitness.begin(), &block.vtx[0]->vout[commitpos].scriptPubKey[6], 32)) {
                return state.DoS(100, false, REJECT_INVALID, "bad-witness-merkle-match", true, strprintf("%s : witness merkle commitment mismatch", __func__));
            }
            fHaveWitness = true;
        }
    }

    // No witness data is allowed in blocks that don't commit to witness data, as this would otherwise leave room for spam
    if (!fHaveWitness) {
      for (const auto& tx : block.vtx) {
            if (tx->HasWitness()) {
                return state.DoS(100, false, REJECT_INVALID, "unexpected-witness", true, strprintf("%s : unexpected witness data found", __func__));
            }
        }
    }

    // After the coinbase witness nonce and commitment are verified,
    // we can check if the block weight passes (before we've checked the
    // coinbase witness, it would be possible for the weight to be too
    // large by filling up the coinbase witness, which doesn't change
    // the block hash, so we couldn't mark the block as permanently
    // failed).
    if (GetBlockWeight(block) > MAX_BLOCK_WEIGHT) {
        return state.DoS(100, false, REJECT_INVALID, "bad-blk-weight", false, strprintf("%s : weight limit failed", __func__));
    }

    return true;
}

static bool AcceptBlockHeader(const CBlockHeader& block, CValidationState& state, const CChainParams& chainparams, CBlockIndex** ppindex)
{
    AssertLockHeld(cs_main);
    // Check for duplicate
    uint256 hash = block.GetHash();
    BlockMap::iterator miSelf = mapBlockIndex.find(hash);
    CBlockIndex *pindex = NULL;
    if (hash != chainparams.GetConsensus().hashGenesisBlock) {

        if (miSelf != mapBlockIndex.end()) {
            // Block header is already known.
            pindex = miSelf->second;
            if (ppindex)
                *ppindex = pindex;
            if (pindex->nStatus & BLOCK_FAILED_MASK)
                return state.Invalid(error("%s: block %s is marked invalid", __func__, hash.ToString()), 0, "duplicate");
            return true;
        }

        if (!CheckBlockHeader(block, state, chainparams.GetConsensus()))
            return error("%s: Consensus::CheckBlockHeader: %s, %s", __func__, hash.ToString(), FormatStateMessage(state));

        // Get prev block index
        CBlockIndex* pindexPrev = NULL;
        BlockMap::iterator mi = mapBlockIndex.find(block.hashPrevBlock);
        if (mi == mapBlockIndex.end())
            return state.DoS(10, error("%s: prev block not found", __func__), 0, "prev-blk-not-found");
        pindexPrev = (*mi).second;
        if (pindexPrev->nStatus & BLOCK_FAILED_MASK)
            return state.DoS(100, error("%s: prev block invalid", __func__), REJECT_INVALID, "bad-prevblk");

        assert(pindexPrev);
        if (fCheckpointsEnabled && !CheckIndexAgainstCheckpoint(pindexPrev, state, chainparams, hash))
            return error("%s: CheckIndexAgainstCheckpoint(): %s", __func__, state.GetRejectReason().c_str());

        if (!ContextualCheckBlockHeader(block, state, chainparams.GetConsensus(), pindexPrev, GetAdjustedTime()))
            return error("%s: Consensus::ContextualCheckBlockHeader: %s, %s", __func__, hash.ToString(), FormatStateMessage(state));
    }
    if (pindex == NULL)
        pindex = AddToBlockIndex(block);

    if (ppindex)
        *ppindex = pindex;

    CheckBlockIndex(chainparams.GetConsensus());

    return true;
}

// Exposed wrapper for AcceptBlockHeader
bool ProcessNewBlockHeaders(const std::vector<CBlockHeader>& headers, CValidationState& state, const CChainParams& chainparams, const CBlockIndex** ppindex)
{
    {
        LOCK(cs_main);
        for (const CBlockHeader& header : headers) {
            CBlockIndex *pindex = NULL; // Use a temp pindex instead of ppindex to avoid a const_cast
            if (!AcceptBlockHeader(header, state, chainparams, &pindex)) {
                return false;
            }
            if (ppindex) {
                *ppindex = pindex;
            }
        }
    }
    NotifyHeaderTip();
    return true;
}

/** Store block on disk. If dbp is non-NULL, the file is known to already reside on disk */
static bool AcceptBlock(const std::shared_ptr<const CBlock>& pblock, CValidationState& state, const CChainParams& chainparams, CBlockIndex** ppindex, bool fRequested, const CDiskBlockPos* dbp, bool* fNewBlock)
{
    const CBlock& block = *pblock;

    if (fNewBlock) *fNewBlock = false;
    AssertLockHeld(cs_main);

    CBlockIndex *pindexDummy = NULL;
    CBlockIndex *&pindex = ppindex ? *ppindex : pindexDummy;

    if (!AcceptBlockHeader(block, state, chainparams, &pindex))
        return false;

    // Try to process all requested blocks that we don't have, but only
    // process an unrequested block if it's new and has enough work to
    // advance our tip, and isn't too many blocks ahead.
    bool fAlreadyHave = pindex->nStatus & BLOCK_HAVE_DATA;
    bool fHasMoreWork = (chainActive.Tip() ? pindex->nChainWork > chainActive.Tip()->nChainWork : true);
    // Blocks that are too out-of-order needlessly limit the effectiveness of
    // pruning, because pruning will not delete block files that contain any
    // blocks which are too close in height to the tip.  Apply this test
    // regardless of whether pruning is enabled; it should generally be safe to
    // not process unrequested blocks.
    bool fTooFarAhead = (pindex->nHeight > int(chainActive.Height() + MIN_BLOCKS_TO_KEEP));

    // TODO: Decouple this function from the block download logic by removing fRequested
    // This requires some new chain data structure to efficiently look up if a
    // block is in a chain leading to a candidate for best tip, despite not
    // being such a candidate itself.

    // TODO: deal better with return value and error conditions for duplicate
    // and unrequested blocks.
    if (fAlreadyHave) return true;
    if (!fRequested) {  // If we didn't ask for it:
        if (pindex->nTx != 0) return true;  // This is a previously-processed block that was pruned
        if (!fHasMoreWork) return true;     // Don't process less-work chains
        if (fTooFarAhead) return true;      // Block height is too high
    }
    if (fNewBlock) *fNewBlock = true;

    if (!CheckBlock(block, state, chainparams.GetConsensus()) ||
        !ContextualCheckBlock(block, state, chainparams.GetConsensus(), pindex->pprev)) {
        if (state.IsInvalid() && !state.CorruptionPossible()) {
            pindex->nStatus |= BLOCK_FAILED_VALID;
            setDirtyBlockIndex.insert(pindex);
        }
        return error("%s: %s", __func__, FormatStateMessage(state));
    }

    // Header is valid/has work, merkle tree and segwit merkle tree are good...RELAY NOW
    // (but if it does not build on our best tip, let the SendMessages loop relay it)
    if (!IsInitialBlockDownload() && chainActive.Tip() == pindex->pprev)
        GetMainSignals().NewPoWValidBlock(pindex, pblock);

    int nHeight = pindex->nHeight;

    // Write block to history file
    try {
        unsigned int nBlockSize = ::GetSerializeSize(block, SER_DISK, CLIENT_VERSION);
        CDiskBlockPos blockPos;
        if (dbp != NULL)
            blockPos = *dbp;
        if (!FindBlockPos(state, blockPos, nBlockSize+8, nHeight, block.GetBlockTime(), dbp != NULL))
            return error("AcceptBlock(): FindBlockPos failed");
        if (dbp == NULL)
            if (!WriteBlockToDisk(block, blockPos, chainparams.MessageStart()))
                AbortNode(state, "Failed to write block");
        if (!ReceivedBlockTransactions(block, state, pindex, blockPos, chainparams.GetConsensus()))
            return error("AcceptBlock(): ReceivedBlockTransactions failed");
    } catch (const std::runtime_error& e) {
        return AbortNode(state, std::string("System error: ") + e.what());
    }

    if (fCheckForPruning)
        FlushStateToDisk(chainparams, state, FLUSH_STATE_NONE); // we just allocated more disk space for block files

    return true;
}

bool ProcessNewBlock(const CChainParams& chainparams, const std::shared_ptr<const CBlock> pblock, bool fForceProcessing, bool *fNewBlock)
{
    {
        CBlockIndex *pindex = NULL;
        if (fNewBlock) *fNewBlock = false;
        CValidationState state;
        // Ensure that CheckBlock() passes before calling AcceptBlock, as
        // belt-and-suspenders.
        bool ret = CheckBlock(*pblock, state, chainparams.GetConsensus());

        LOCK(cs_main);

        if (ret) {
            // Store to disk
            ret = AcceptBlock(pblock, state, chainparams, &pindex, fForceProcessing, NULL, fNewBlock);
        }
        CheckBlockIndex(chainparams.GetConsensus());
        if (!ret) {
            GetMainSignals().BlockChecked(*pblock, state);
            return error("%s: AcceptBlock FAILED", __func__);
        }
    }

    NotifyHeaderTip();

    CValidationState state; // Only used to report errors, not invalidity - ignore it
    if (!ActivateBestChain(state, chainparams, pblock))
        return error("%s: ActivateBestChain failed", __func__);

    return true;
}

bool TestBlockValidity(CValidationState& state, const CChainParams& chainparams, const CBlock& block, CBlockIndex* pindexPrev, bool fCheckPOW, bool fCheckMerkleRoot)
{
    AssertLockHeld(cs_main);
    assert(pindexPrev && pindexPrev == chainActive.Tip());
    if (fCheckpointsEnabled && !CheckIndexAgainstCheckpoint(pindexPrev, state, chainparams, block.GetHash()))
        return error("%s: CheckIndexAgainstCheckpoint(): %s", __func__, state.GetRejectReason().c_str());

    CCoinsViewCache viewNew(pcoinsTip);
    CBlockIndex indexDummy(block);
    indexDummy.pprev = pindexPrev;
    indexDummy.nHeight = pindexPrev->nHeight + 1;

    // NOTE: CheckBlockHeader is called by CheckBlock
    if (!ContextualCheckBlockHeader(block, state, chainparams.GetConsensus(), pindexPrev, GetAdjustedTime()))
        return error("%s: Consensus::ContextualCheckBlockHeader: %s", __func__, FormatStateMessage(state));
    if (!CheckBlock(block, state, chainparams.GetConsensus(), fCheckPOW, fCheckMerkleRoot))
        return error("%s: Consensus::CheckBlock: %s", __func__, FormatStateMessage(state));
    if (!ContextualCheckBlock(block, state, chainparams.GetConsensus(), pindexPrev))
        return error("%s: Consensus::ContextualCheckBlock: %s", __func__, FormatStateMessage(state));
    if (!ConnectBlock(block, state, &indexDummy, viewNew, chainparams, true))
        return false;
    assert(state.IsValid());

    return true;
}

/**
 * BLOCK PRUNING CODE
 */

/* Calculate the amount of disk space the block & undo files currently use */
static uint64_t CalculateCurrentUsage()
{
    uint64_t retval = 0;
    BOOST_FOREACH(const CBlockFileInfo &file, vinfoBlockFile) {
        retval += file.nSize + file.nUndoSize;
    }
    return retval;
}

/* Prune a block file (modify associated database entries)*/
void PruneOneBlockFile(const int fileNumber)
{
    for (BlockMap::iterator it = mapBlockIndex.begin(); it != mapBlockIndex.end(); ++it) {
        CBlockIndex* pindex = it->second;
        if (pindex->nFile == fileNumber) {
            pindex->nStatus &= ~BLOCK_HAVE_DATA;
            pindex->nStatus &= ~BLOCK_HAVE_UNDO;
            pindex->nFile = 0;
            pindex->nDataPos = 0;
            pindex->nUndoPos = 0;
            setDirtyBlockIndex.insert(pindex);

            // Prune from mapBlocksUnlinked -- any block we prune would have
            // to be downloaded again in order to consider its chain, at which
            // point it would be considered as a candidate for
            // mapBlocksUnlinked or setBlockIndexCandidates.
            std::pair<std::multimap<CBlockIndex*, CBlockIndex*>::iterator, std::multimap<CBlockIndex*, CBlockIndex*>::iterator> range = mapBlocksUnlinked.equal_range(pindex->pprev);
            while (range.first != range.second) {
                std::multimap<CBlockIndex *, CBlockIndex *>::iterator _it = range.first;
                range.first++;
                if (_it->second == pindex) {
                    mapBlocksUnlinked.erase(_it);
                }
            }
        }
    }

    vinfoBlockFile[fileNumber].SetNull();
    setDirtyFileInfo.insert(fileNumber);
}


void UnlinkPrunedFiles(const std::set<int>& setFilesToPrune)
{
    for (std::set<int>::iterator it = setFilesToPrune.begin(); it != setFilesToPrune.end(); ++it) {
        CDiskBlockPos pos(*it, 0);
        fs::remove(GetBlockPosFilename(pos, "blk"));
        fs::remove(GetBlockPosFilename(pos, "rev"));
        LogPrintf("Prune: %s deleted blk/rev (%05u)\n", __func__, *it);
    }
}

/* Calculate the block/rev files to delete based on height specified by user with RPC command pruneblockchain */
static void FindFilesToPruneManual(std::set<int>& setFilesToPrune, int nManualPruneHeight)
{
    assert(fPruneMode && nManualPruneHeight > 0);

    LOCK2(cs_main, cs_LastBlockFile);
    if (chainActive.Tip() == NULL)
        return;

    // last block to prune is the lesser of (user-specified height, MIN_BLOCKS_TO_KEEP from the tip)
    unsigned int nLastBlockWeCanPrune = std::min((unsigned)nManualPruneHeight, chainActive.Tip()->nHeight - MIN_BLOCKS_TO_KEEP);
    int count=0;
    for (int fileNumber = 0; fileNumber < nLastBlockFile; fileNumber++) {
        if (vinfoBlockFile[fileNumber].nSize == 0 || vinfoBlockFile[fileNumber].nHeightLast > nLastBlockWeCanPrune)
            continue;
        PruneOneBlockFile(fileNumber);
        setFilesToPrune.insert(fileNumber);
        count++;
    }
    LogPrintf("Prune (Manual): prune_height=%d removed %d blk/rev pairs\n", nLastBlockWeCanPrune, count);
}

/* This function is called from the RPC code for pruneblockchain */
void PruneBlockFilesManual(int nManualPruneHeight)
{
    CValidationState state;
    const CChainParams& chainparams = Params();
    FlushStateToDisk(chainparams, state, FLUSH_STATE_NONE, nManualPruneHeight);
}

/**
 * Prune block and undo files (blk???.dat and undo???.dat) so that the disk space used is less than a user-defined target.
 * The user sets the target (in MB) on the command line or in config file.  This will be run on startup and whenever new
 * space is allocated in a block or undo file, staying below the target. Changing back to unpruned requires a reindex
 * (which in this case means the blockchain must be re-downloaded.)
 *
 * Pruning functions are called from FlushStateToDisk when the global fCheckForPruning flag has been set.
 * Block and undo files are deleted in lock-step (when blk00003.dat is deleted, so is rev00003.dat.)
 * Pruning cannot take place until the longest chain is at least a certain length (100000 on mainnet, 1000 on testnet, 1000 on regtest).
 * Pruning will never delete a block within a defined distance (currently 288) from the active chain's tip.
 * The block index is updated by unsetting HAVE_DATA and HAVE_UNDO for any blocks that were stored in the deleted files.
 * A db flag records the fact that at least some block files have been pruned.
 *
 * @param[out]   setFilesToPrune   The set of file indices that can be unlinked will be returned
 */
static void FindFilesToPrune(std::set<int>& setFilesToPrune, uint64_t nPruneAfterHeight)
{
    LOCK2(cs_main, cs_LastBlockFile);
    if (chainActive.Tip() == NULL || nPruneTarget == 0) {
        return;
    }
    if ((uint64_t)chainActive.Tip()->nHeight <= nPruneAfterHeight) {
        return;
    }

    unsigned int nLastBlockWeCanPrune = chainActive.Tip()->nHeight - MIN_BLOCKS_TO_KEEP;
    uint64_t nCurrentUsage = CalculateCurrentUsage();
    // We don't check to prune until after we've allocated new space for files
    // So we should leave a buffer under our target to account for another allocation
    // before the next pruning.
    uint64_t nBuffer = BLOCKFILE_CHUNK_SIZE + UNDOFILE_CHUNK_SIZE;
    uint64_t nBytesToPrune;
    int count=0;

    if (nCurrentUsage + nBuffer >= nPruneTarget) {
        for (int fileNumber = 0; fileNumber < nLastBlockFile; fileNumber++) {
            nBytesToPrune = vinfoBlockFile[fileNumber].nSize + vinfoBlockFile[fileNumber].nUndoSize;

            if (vinfoBlockFile[fileNumber].nSize == 0)
                continue;

            if (nCurrentUsage + nBuffer < nPruneTarget)  // are we below our target?
                break;

            // don't prune files that could have a block within MIN_BLOCKS_TO_KEEP of the main chain's tip but keep scanning
            if (vinfoBlockFile[fileNumber].nHeightLast > nLastBlockWeCanPrune)
                continue;

            PruneOneBlockFile(fileNumber);
            // Queue up the files for removal
            setFilesToPrune.insert(fileNumber);
            nCurrentUsage -= nBytesToPrune;
            count++;
        }
    }

    LogPrint(BCLog::PRUNE, "Prune: target=%dMiB actual=%dMiB diff=%dMiB max_prune_height=%d removed %d blk/rev pairs\n",
           nPruneTarget/1024/1024, nCurrentUsage/1024/1024,
           ((int64_t)nPruneTarget - (int64_t)nCurrentUsage)/1024/1024,
           nLastBlockWeCanPrune, count);
}

bool CheckDiskSpace(uint64_t nAdditionalBytes)
{
    uint64_t nFreeBytesAvailable = fs::space(GetDataDir()).available;

    // Check for nMinDiskSpace bytes (currently 50MB)
    if (nFreeBytesAvailable < nMinDiskSpace + nAdditionalBytes)
        return AbortNode("Disk space is low!", _("Error: Disk space is low!"));

    return true;
}

static FILE* OpenDiskFile(const CDiskBlockPos &pos, const char *prefix, bool fReadOnly)
{
    if (pos.IsNull())
        return NULL;
    fs::path path = GetBlockPosFilename(pos, prefix);
    fs::create_directories(path.parent_path());
    FILE* file = fsbridge::fopen(path, "rb+");
    if (!file && !fReadOnly)
        file = fsbridge::fopen(path, "wb+");
    if (!file) {
        LogPrintf("Unable to open file %s\n", path.string());
        return NULL;
    }
    if (pos.nPos) {
        if (fseek(file, pos.nPos, SEEK_SET)) {
            LogPrintf("Unable to seek to position %u of %s\n", pos.nPos, path.string());
            fclose(file);
            return NULL;
        }
    }
    return file;
}

FILE* OpenBlockFile(const CDiskBlockPos &pos, bool fReadOnly) {
    return OpenDiskFile(pos, "blk", fReadOnly);
}

/** Open an undo file (rev?????.dat) */
static FILE* OpenUndoFile(const CDiskBlockPos &pos, bool fReadOnly) {
    return OpenDiskFile(pos, "rev", fReadOnly);
}

fs::path GetBlockPosFilename(const CDiskBlockPos &pos, const char *prefix)
{
    return GetDataDir() / "blocks" / strprintf("%s%05u.dat", prefix, pos.nFile);
}

CBlockIndex * InsertBlockIndex(uint256 hash)
{
    if (hash.IsNull())
        return NULL;

    // Return existing
    BlockMap::iterator mi = mapBlockIndex.find(hash);
    if (mi != mapBlockIndex.end())
        return (*mi).second;

    // Create new
    CBlockIndex* pindexNew = new CBlockIndex();
    if (!pindexNew)
        throw std::runtime_error(std::string(__func__) + ": new CBlockIndex failed");
    mi = mapBlockIndex.insert(std::make_pair(hash, pindexNew)).first;
    pindexNew->phashBlock = &((*mi).first);

    return pindexNew;
}

bool static LoadBlockIndexDB(const CChainParams& chainparams)
{
    if (!pblocktree->LoadBlockIndexGuts(InsertBlockIndex))
        return false;

    boost::this_thread::interruption_point();

    // Calculate nChainWork
    std::vector<std::pair<int, CBlockIndex*> > vSortedByHeight;
    vSortedByHeight.reserve(mapBlockIndex.size());
    BOOST_FOREACH(const PAIRTYPE(uint256, CBlockIndex*)& item, mapBlockIndex)
    {
        CBlockIndex* pindex = item.second;
        vSortedByHeight.push_back(std::make_pair(pindex->nHeight, pindex));
    }
    sort(vSortedByHeight.begin(), vSortedByHeight.end());
    BOOST_FOREACH(const PAIRTYPE(int, CBlockIndex*)& item, vSortedByHeight)
    {
        CBlockIndex* pindex = item.second;
        pindex->nChainWork = (pindex->pprev ? pindex->pprev->nChainWork : 0) + GetBlockProof(*pindex);
        pindex->nTimeMax = (pindex->pprev ? std::max(pindex->pprev->nTimeMax, pindex->nTime) : pindex->nTime);
        // We can link the chain of blocks for which we've received transactions at some point.
        // Pruned nodes may have deleted the block.
        if (pindex->nTx > 0) {
            if (pindex->pprev) {
                if (pindex->pprev->nChainTx) {
                    pindex->nChainTx = pindex->pprev->nChainTx + pindex->nTx;
                } else {
                    pindex->nChainTx = 0;
                    mapBlocksUnlinked.insert(std::make_pair(pindex->pprev, pindex));
                }
            } else {
                pindex->nChainTx = pindex->nTx;
            }
        }
        if (pindex->IsValid(BLOCK_VALID_TRANSACTIONS) && (pindex->nChainTx || pindex->pprev == NULL))
            setBlockIndexCandidates.insert(pindex);
        if (pindex->nStatus & BLOCK_FAILED_MASK && (!pindexBestInvalid || pindex->nChainWork > pindexBestInvalid->nChainWork))
            pindexBestInvalid = pindex;
        if (pindex->pprev)
            pindex->BuildSkip();
        if (pindex->IsValid(BLOCK_VALID_TREE) && (pindexBestHeader == NULL || CBlockIndexWorkComparator()(pindexBestHeader, pindex)))
            pindexBestHeader = pindex;
    }

    // Load block file info
    pblocktree->ReadLastBlockFile(nLastBlockFile);
    vinfoBlockFile.resize(nLastBlockFile + 1);
    LogPrintf("%s: last block file = %i\n", __func__, nLastBlockFile);
    for (int nFile = 0; nFile <= nLastBlockFile; nFile++) {
        pblocktree->ReadBlockFileInfo(nFile, vinfoBlockFile[nFile]);
    }
    LogPrintf("%s: last block file info: %s\n", __func__, vinfoBlockFile[nLastBlockFile].ToString());
    for (int nFile = nLastBlockFile + 1; true; nFile++) {
        CBlockFileInfo info;
        if (pblocktree->ReadBlockFileInfo(nFile, info)) {
            vinfoBlockFile.push_back(info);
        } else {
            break;
        }
    }

    // Check presence of blk files
    LogPrintf("Checking all blk files are present...\n");
    std::set<int> setBlkDataFiles;
    BOOST_FOREACH(const PAIRTYPE(uint256, CBlockIndex*)& item, mapBlockIndex)
    {
        CBlockIndex* pindex = item.second;
        if (pindex->nStatus & BLOCK_HAVE_DATA) {
            setBlkDataFiles.insert(pindex->nFile);
        }
    }
    for (std::set<int>::iterator it = setBlkDataFiles.begin(); it != setBlkDataFiles.end(); it++)
    {
        CDiskBlockPos pos(*it, 0);
        if (CAutoFile(OpenBlockFile(pos, true), SER_DISK, CLIENT_VERSION).IsNull()) {
            return false;
        }
    }

    // Check whether we have ever pruned block & undo files
    pblocktree->ReadFlag("prunedblockfiles", fHavePruned);
    if (fHavePruned)
        LogPrintf("LoadBlockIndexDB(): Block files have previously been pruned\n");

    // Check whether we need to continue reindexing
    bool fReindexing = false;
    pblocktree->ReadReindexing(fReindexing);
    fReindex |= fReindexing;

    // Check whether we have a transaction index
    pblocktree->ReadFlag("txindex", fTxIndex);
    LogPrintf("%s: transaction index %s\n", __func__, fTxIndex ? "enabled" : "disabled");

    // Load pointer to end of best chain
    BlockMap::iterator it = mapBlockIndex.find(pcoinsTip->GetBestBlock());
    if (it == mapBlockIndex.end())
        return true;
    chainActive.SetTip(it->second);

    PruneBlockIndexCandidates();

    LogPrintf("%s: hashBestChain=%s height=%d date=%s progress=%f\n", __func__,
        chainActive.Tip()->GetBlockHash().ToString(), chainActive.Height(),
        DateTimeStrFormat("%Y-%m-%d %H:%M:%S", chainActive.Tip()->GetBlockTime()),
        GuessVerificationProgress(chainparams.TxData(), chainActive.Tip()));

    return true;
}

CVerifyDB::CVerifyDB()
{
    uiInterface.ShowProgress(_("Verifying blocks..."), 0);
}

CVerifyDB::~CVerifyDB()
{
    uiInterface.ShowProgress("", 100);
}

bool CVerifyDB::VerifyDB(const CChainParams& chainparams, CCoinsView *coinsview, int nCheckLevel, int nCheckDepth)
{
    LOCK(cs_main);
    if (chainActive.Tip() == NULL || chainActive.Tip()->pprev == NULL)
        return true;

    // Verify blocks in the best chain
    if (nCheckDepth <= 0)
        nCheckDepth = 1000000000; // suffices until the year 19000
    if (nCheckDepth > chainActive.Height())
        nCheckDepth = chainActive.Height();
    nCheckLevel = std::max(0, std::min(4, nCheckLevel));
    LogPrintf("Verifying last %i blocks at level %i\n", nCheckDepth, nCheckLevel);
    CCoinsViewCache coins(coinsview);
    CBlockIndex* pindexState = chainActive.Tip();
    CBlockIndex* pindexFailure = NULL;
    int nGoodTransactions = 0;
    CValidationState state;
    int reportDone = 0;
    LogPrintf("[0%%]...");
    for (CBlockIndex* pindex = chainActive.Tip(); pindex && pindex->pprev; pindex = pindex->pprev)
    {
        boost::this_thread::interruption_point();
        int percentageDone = std::max(1, std::min(99, (int)(((double)(chainActive.Height() - pindex->nHeight)) / (double)nCheckDepth * (nCheckLevel >= 4 ? 50 : 100))));
        if (reportDone < percentageDone/10) {
            // report every 10% step
            LogPrintf("[%d%%]...", percentageDone);
            reportDone = percentageDone/10;
        }
        uiInterface.ShowProgress(_("Verifying blocks..."), percentageDone);
        if (pindex->nHeight < chainActive.Height()-nCheckDepth)
            break;
        if (fPruneMode && !(pindex->nStatus & BLOCK_HAVE_DATA)) {
            // If pruning, only go back as far as we have data.
            LogPrintf("VerifyDB(): block verification stopping at height %d (pruning, no data)\n", pindex->nHeight);
            break;
        }
        CBlock block;
        // check level 0: read from disk
        if (!ReadBlockFromDisk(block, pindex, chainparams.GetConsensus()))
            return error("VerifyDB(): *** ReadBlockFromDisk failed at %d, hash=%s", pindex->nHeight, pindex->GetBlockHash().ToString());
        // check level 1: verify block validity
        if (nCheckLevel >= 1 && !CheckBlock(block, state, chainparams.GetConsensus()))
            return error("%s: *** found bad block at %d, hash=%s (%s)\n", __func__,
                         pindex->nHeight, pindex->GetBlockHash().ToString(), FormatStateMessage(state));
        // check level 2: verify undo validity
        if (nCheckLevel >= 2 && pindex) {
            CBlockUndo undo;
            CDiskBlockPos pos = pindex->GetUndoPos();
            if (!pos.IsNull()) {
                if (!UndoReadFromDisk(undo, pos, pindex->pprev->GetBlockHash()))
                    return error("VerifyDB(): *** found bad undo data at %d, hash=%s\n", pindex->nHeight, pindex->GetBlockHash().ToString());
            }
        }
        // check level 3: check for inconsistencies during memory-only disconnect of tip blocks
        if (nCheckLevel >= 3 && pindex == pindexState && (coins.DynamicMemoryUsage() + pcoinsTip->DynamicMemoryUsage()) <= nCoinCacheUsage) {
            DisconnectResult res = DisconnectBlock(block, pindex, coins);
            if (res == DISCONNECT_FAILED) {
                return error("VerifyDB(): *** irrecoverable inconsistency in block data at %d, hash=%s", pindex->nHeight, pindex->GetBlockHash().ToString());
            }
            pindexState = pindex->pprev;
            if (res == DISCONNECT_UNCLEAN) {
                nGoodTransactions = 0;
                pindexFailure = pindex;
            } else {
                nGoodTransactions += block.vtx.size();
            }
        }
        if (ShutdownRequested())
            return true;
    }
    if (pindexFailure)
        return error("VerifyDB(): *** coin database inconsistencies found (last %i blocks, %i good transactions before that)\n", chainActive.Height() - pindexFailure->nHeight + 1, nGoodTransactions);

    // check level 4: try reconnecting blocks
    if (nCheckLevel >= 4) {
        CBlockIndex *pindex = pindexState;
        while (pindex != chainActive.Tip()) {
            boost::this_thread::interruption_point();
            uiInterface.ShowProgress(_("Verifying blocks..."), std::max(1, std::min(99, 100 - (int)(((double)(chainActive.Height() - pindex->nHeight)) / (double)nCheckDepth * 50))));
            pindex = chainActive.Next(pindex);
            CBlock block;
            if (!ReadBlockFromDisk(block, pindex, chainparams.GetConsensus()))
                return error("VerifyDB(): *** ReadBlockFromDisk failed at %d, hash=%s", pindex->nHeight, pindex->GetBlockHash().ToString());
            if (!ConnectBlock(block, state, pindex, coins, chainparams))
                return error("VerifyDB(): *** found unconnectable block at %d, hash=%s", pindex->nHeight, pindex->GetBlockHash().ToString());
        }
    }

    LogPrintf("[DONE].\n");
    LogPrintf("No coin database inconsistencies in last %i blocks (%i transactions)\n", chainActive.Height() - pindexState->nHeight, nGoodTransactions);

    return true;
}

bool RewindBlockIndex(const CChainParams& params)
{
    LOCK(cs_main);

    int nHeight = 1;
    while (nHeight <= chainActive.Height()) {
        if (IsWitnessEnabled(chainActive[nHeight - 1], params.GetConsensus()) && !(chainActive[nHeight]->nStatus & BLOCK_OPT_WITNESS)) {
            break;
        }
        nHeight++;
    }

    // nHeight is now the height of the first insufficiently-validated block, or tipheight + 1
    CValidationState state;
    CBlockIndex* pindex = chainActive.Tip();
    while (chainActive.Height() >= nHeight) {
        if (fPruneMode && !(chainActive.Tip()->nStatus & BLOCK_HAVE_DATA)) {
            // If pruning, don't try rewinding past the HAVE_DATA point;
            // since older blocks can't be served anyway, there's
            // no need to walk further, and trying to DisconnectTip()
            // will fail (and require a needless reindex/redownload
            // of the blockchain).
            break;
        }
        if (!DisconnectTip(state, params, NULL)) {
            return error("RewindBlockIndex: unable to disconnect block at height %i", pindex->nHeight);
        }
        // Occasionally flush state to disk.
        if (!FlushStateToDisk(params, state, FLUSH_STATE_PERIODIC))
            return false;
    }

    // Reduce validity flag and have-data flags.
    // We do this after actual disconnecting, otherwise we'll end up writing the lack of data
    // to disk before writing the chainstate, resulting in a failure to continue if interrupted.
    for (BlockMap::iterator it = mapBlockIndex.begin(); it != mapBlockIndex.end(); it++) {
        CBlockIndex* pindexIter = it->second;

        // Note: If we encounter an insufficiently validated block that
        // is on chainActive, it must be because we are a pruning node, and
        // this block or some successor doesn't HAVE_DATA, so we were unable to
        // rewind all the way.  Blocks remaining on chainActive at this point
        // must not have their validity reduced.
        if (IsWitnessEnabled(pindexIter->pprev, params.GetConsensus()) && !(pindexIter->nStatus & BLOCK_OPT_WITNESS) && !chainActive.Contains(pindexIter)) {
            // Reduce validity
            pindexIter->nStatus = std::min<unsigned int>(pindexIter->nStatus & BLOCK_VALID_MASK, BLOCK_VALID_TREE) | (pindexIter->nStatus & ~BLOCK_VALID_MASK);
            // Remove have-data flags.
            pindexIter->nStatus &= ~(BLOCK_HAVE_DATA | BLOCK_HAVE_UNDO);
            // Remove storage location.
            pindexIter->nFile = 0;
            pindexIter->nDataPos = 0;
            pindexIter->nUndoPos = 0;
            // Remove various other things
            pindexIter->nTx = 0;
            pindexIter->nChainTx = 0;
            pindexIter->nSequenceId = 0;
            // Make sure it gets written.
            setDirtyBlockIndex.insert(pindexIter);
            // Update indexes
            setBlockIndexCandidates.erase(pindexIter);
            std::pair<std::multimap<CBlockIndex*, CBlockIndex*>::iterator, std::multimap<CBlockIndex*, CBlockIndex*>::iterator> ret = mapBlocksUnlinked.equal_range(pindexIter->pprev);
            while (ret.first != ret.second) {
                if (ret.first->second == pindexIter) {
                    mapBlocksUnlinked.erase(ret.first++);
                } else {
                    ++ret.first;
                }
            }
        } else if (pindexIter->IsValid(BLOCK_VALID_TRANSACTIONS) && pindexIter->nChainTx) {
            setBlockIndexCandidates.insert(pindexIter);
        }
    }

    PruneBlockIndexCandidates();

    CheckBlockIndex(params.GetConsensus());

    if (!FlushStateToDisk(params, state, FLUSH_STATE_ALWAYS)) {
        return false;
    }

    return true;
}

// May NOT be used after any connections are up as much
// of the peer-processing logic assumes a consistent
// block index state
void UnloadBlockIndex()
{
    LOCK(cs_main);
    setBlockIndexCandidates.clear();
    chainActive.SetTip(NULL);
    pindexBestInvalid = NULL;
    pindexBestHeader = NULL;
    mempool.clear();
    mapBlocksUnlinked.clear();
    vinfoBlockFile.clear();
    nLastBlockFile = 0;
    nBlockSequenceId = 1;
    setDirtyBlockIndex.clear();
    setDirtyFileInfo.clear();
    versionbitscache.Clear();
    for (int b = 0; b < VERSIONBITS_NUM_BITS; b++) {
        warningcache[b].clear();
    }

    BOOST_FOREACH(BlockMap::value_type& entry, mapBlockIndex) {
        delete entry.second;
    }
    mapBlockIndex.clear();
    fHavePruned = false;
}

bool LoadBlockIndex(const CChainParams& chainparams)
{
    // Load block index from databases
    if (!fReindex && !LoadBlockIndexDB(chainparams))
        return false;
    return true;
}

bool InitBlockIndex(const CChainParams& chainparams)
{
    LOCK(cs_main);

    // Check whether we're already initialized
    if (chainActive.Genesis() != NULL)
        return true;

    // Use the provided setting for -txindex in the new database
    fTxIndex = GetBoolArg("-txindex", DEFAULT_TXINDEX);
    pblocktree->WriteFlag("txindex", fTxIndex);
    LogPrintf("Initializing databases...\n");

    // Only add the genesis block if not reindexing (in which case we reuse the one already on disk)
    if (!fReindex) {
        try {
            CBlock &block = const_cast<CBlock&>(chainparams.GenesisBlock());
            // Start new block file
            unsigned int nBlockSize = ::GetSerializeSize(block, SER_DISK, CLIENT_VERSION);
            CDiskBlockPos blockPos;
            CValidationState state;
            if (!FindBlockPos(state, blockPos, nBlockSize+8, 0, block.GetBlockTime()))
                return error("LoadBlockIndex(): FindBlockPos failed");
            if (!WriteBlockToDisk(block, blockPos, chainparams.MessageStart()))
                return error("LoadBlockIndex(): writing genesis block to disk failed");
            CBlockIndex *pindex = AddToBlockIndex(block);
            if (!ReceivedBlockTransactions(block, state, pindex, blockPos, chainparams.GetConsensus()))
                return error("LoadBlockIndex(): genesis block not accepted");
            // Force a chainstate write so that when we VerifyDB in a moment, it doesn't check stale data
            return FlushStateToDisk(chainparams, state, FLUSH_STATE_ALWAYS);
        } catch (const std::runtime_error& e) {
            return error("LoadBlockIndex(): failed to initialize block database: %s", e.what());
        }
    }

    return true;
}

bool LoadExternalBlockFile(const CChainParams& chainparams, FILE* fileIn, CDiskBlockPos *dbp)
{
    // Map of disk positions for blocks with unknown parent (only used for reindex)
    static std::multimap<uint256, CDiskBlockPos> mapBlocksUnknownParent;
    int64_t nStart = GetTimeMillis();

    int nLoaded = 0;
    try {
        // This takes over fileIn and calls fclose() on it in the CBufferedFile destructor
        CBufferedFile blkdat(fileIn, 2*MAX_BLOCK_SERIALIZED_SIZE, MAX_BLOCK_SERIALIZED_SIZE+8, SER_DISK, CLIENT_VERSION);
        uint64_t nRewind = blkdat.GetPos();
        while (!blkdat.eof()) {
            boost::this_thread::interruption_point();

            blkdat.SetPos(nRewind);
            nRewind++; // start one byte further next time, in case of failure
            blkdat.SetLimit(); // remove former limit
            unsigned int nSize = 0;
            try {
                // locate a header
                unsigned char buf[CMessageHeader::MESSAGE_START_SIZE];
                blkdat.FindByte(chainparams.MessageStart()[0]);
                nRewind = blkdat.GetPos()+1;
                blkdat >> FLATDATA(buf);
                if (memcmp(buf, chainparams.MessageStart(), CMessageHeader::MESSAGE_START_SIZE))
                    continue;
                // read size
                blkdat >> nSize;
                if (nSize < 80 || nSize > MAX_BLOCK_SERIALIZED_SIZE)
                    continue;
            } catch (const std::exception&) {
                // no valid block header found; don't complain
                break;
            }
            try {
                // read block
                uint64_t nBlockPos = blkdat.GetPos();
                if (dbp)
                    dbp->nPos = nBlockPos;
                blkdat.SetLimit(nBlockPos + nSize);
                blkdat.SetPos(nBlockPos);
                std::shared_ptr<CBlock> pblock = std::make_shared<CBlock>();
                CBlock& block = *pblock;
                blkdat >> block;
                nRewind = blkdat.GetPos();

                // detect out of order blocks, and store them for later
                uint256 hash = block.GetHash();
                if (hash != chainparams.GetConsensus().hashGenesisBlock && mapBlockIndex.find(block.hashPrevBlock) == mapBlockIndex.end()) {
                    LogPrint(BCLog::REINDEX, "%s: Out of order block %s, parent %s not known\n", __func__, hash.ToString(),
                            block.hashPrevBlock.ToString());
                    if (dbp)
                        mapBlocksUnknownParent.insert(std::make_pair(block.hashPrevBlock, *dbp));
                    continue;
                }

                // process in case the block isn't known yet
                if (mapBlockIndex.count(hash) == 0 || (mapBlockIndex[hash]->nStatus & BLOCK_HAVE_DATA) == 0) {
                    LOCK(cs_main);
                    CValidationState state;
                    if (AcceptBlock(pblock, state, chainparams, NULL, true, dbp, NULL))
                        nLoaded++;
                    if (state.IsError())
                        break;
                } else if (hash != chainparams.GetConsensus().hashGenesisBlock && mapBlockIndex[hash]->nHeight % 1000 == 0) {
                    LogPrint(BCLog::REINDEX, "Block Import: already had block %s at height %d\n", hash.ToString(), mapBlockIndex[hash]->nHeight);
                }

                // Activate the genesis block so normal node progress can continue
                if (hash == chainparams.GetConsensus().hashGenesisBlock) {
                    CValidationState state;
                    if (!ActivateBestChain(state, chainparams)) {
                        break;
                    }
                }

                NotifyHeaderTip();

                // Recursively process earlier encountered successors of this block
                std::deque<uint256> queue;
                queue.push_back(hash);
                while (!queue.empty()) {
                    uint256 head = queue.front();
                    queue.pop_front();
                    std::pair<std::multimap<uint256, CDiskBlockPos>::iterator, std::multimap<uint256, CDiskBlockPos>::iterator> range = mapBlocksUnknownParent.equal_range(head);
                    while (range.first != range.second) {
                        std::multimap<uint256, CDiskBlockPos>::iterator it = range.first;
                        std::shared_ptr<CBlock> pblockrecursive = std::make_shared<CBlock>();
                        if (ReadBlockFromDisk(*pblockrecursive, it->second, chainparams.GetConsensus()))
                        {
                            LogPrint(BCLog::REINDEX, "%s: Processing out of order child %s of %s\n", __func__, pblockrecursive->GetHash().ToString(),
                                    head.ToString());
                            LOCK(cs_main);
                            CValidationState dummy;
                            if (AcceptBlock(pblockrecursive, dummy, chainparams, NULL, true, &it->second, NULL))
                            {
                                nLoaded++;
                                queue.push_back(pblockrecursive->GetHash());
                            }
                        }
                        range.first++;
                        mapBlocksUnknownParent.erase(it);
                        NotifyHeaderTip();
                    }
                }
            } catch (const std::exception& e) {
                LogPrintf("%s: Deserialize or I/O error - %s\n", __func__, e.what());
            }
        }
    } catch (const std::runtime_error& e) {
        AbortNode(std::string("System error: ") + e.what());
    }
    if (nLoaded > 0)
        LogPrintf("Loaded %i blocks from external file in %dms\n", nLoaded, GetTimeMillis() - nStart);
    return nLoaded > 0;
}

void static CheckBlockIndex(const Consensus::Params& consensusParams)
{
    if (!fCheckBlockIndex) {
        return;
    }

    LOCK(cs_main);

    // During a reindex, we read the genesis block and call CheckBlockIndex before ActivateBestChain,
    // so we have the genesis block in mapBlockIndex but no active chain.  (A few of the tests when
    // iterating the block tree require that chainActive has been initialized.)
    if (chainActive.Height() < 0) {
        assert(mapBlockIndex.size() <= 1);
        return;
    }

    // Build forward-pointing map of the entire block tree.
    std::multimap<CBlockIndex*,CBlockIndex*> forward;
    for (BlockMap::iterator it = mapBlockIndex.begin(); it != mapBlockIndex.end(); it++) {
        forward.insert(std::make_pair(it->second->pprev, it->second));
    }

    assert(forward.size() == mapBlockIndex.size());

    std::pair<std::multimap<CBlockIndex*,CBlockIndex*>::iterator,std::multimap<CBlockIndex*,CBlockIndex*>::iterator> rangeGenesis = forward.equal_range(NULL);
    CBlockIndex *pindex = rangeGenesis.first->second;
    rangeGenesis.first++;
    assert(rangeGenesis.first == rangeGenesis.second); // There is only one index entry with parent NULL.

    // Iterate over the entire block tree, using depth-first search.
    // Along the way, remember whether there are blocks on the path from genesis
    // block being explored which are the first to have certain properties.
    size_t nNodes = 0;
    int nHeight = 0;
    CBlockIndex* pindexFirstInvalid = NULL; // Oldest ancestor of pindex which is invalid.
    CBlockIndex* pindexFirstMissing = NULL; // Oldest ancestor of pindex which does not have BLOCK_HAVE_DATA.
    CBlockIndex* pindexFirstNeverProcessed = NULL; // Oldest ancestor of pindex for which nTx == 0.
    CBlockIndex* pindexFirstNotTreeValid = NULL; // Oldest ancestor of pindex which does not have BLOCK_VALID_TREE (regardless of being valid or not).
    CBlockIndex* pindexFirstNotTransactionsValid = NULL; // Oldest ancestor of pindex which does not have BLOCK_VALID_TRANSACTIONS (regardless of being valid or not).
    CBlockIndex* pindexFirstNotChainValid = NULL; // Oldest ancestor of pindex which does not have BLOCK_VALID_CHAIN (regardless of being valid or not).
    CBlockIndex* pindexFirstNotScriptsValid = NULL; // Oldest ancestor of pindex which does not have BLOCK_VALID_SCRIPTS (regardless of being valid or not).
    while (pindex != NULL) {
        nNodes++;
        if (pindexFirstInvalid == NULL && pindex->nStatus & BLOCK_FAILED_VALID) pindexFirstInvalid = pindex;
        if (pindexFirstMissing == NULL && !(pindex->nStatus & BLOCK_HAVE_DATA)) pindexFirstMissing = pindex;
        if (pindexFirstNeverProcessed == NULL && pindex->nTx == 0) pindexFirstNeverProcessed = pindex;
        if (pindex->pprev != NULL && pindexFirstNotTreeValid == NULL && (pindex->nStatus & BLOCK_VALID_MASK) < BLOCK_VALID_TREE) pindexFirstNotTreeValid = pindex;
        if (pindex->pprev != NULL && pindexFirstNotTransactionsValid == NULL && (pindex->nStatus & BLOCK_VALID_MASK) < BLOCK_VALID_TRANSACTIONS) pindexFirstNotTransactionsValid = pindex;
        if (pindex->pprev != NULL && pindexFirstNotChainValid == NULL && (pindex->nStatus & BLOCK_VALID_MASK) < BLOCK_VALID_CHAIN) pindexFirstNotChainValid = pindex;
        if (pindex->pprev != NULL && pindexFirstNotScriptsValid == NULL && (pindex->nStatus & BLOCK_VALID_MASK) < BLOCK_VALID_SCRIPTS) pindexFirstNotScriptsValid = pindex;

        // Begin: actual consistency checks.
        if (pindex->pprev == NULL) {
            // Genesis block checks.
            assert(pindex->GetBlockHash() == consensusParams.hashGenesisBlock); // Genesis block's hash must match.
            assert(pindex == chainActive.Genesis()); // The current active chain's genesis block must be this block.
        }
        if (pindex->nChainTx == 0) assert(pindex->nSequenceId <= 0);  // nSequenceId can't be set positive for blocks that aren't linked (negative is used for preciousblock)
        // VALID_TRANSACTIONS is equivalent to nTx > 0 for all nodes (whether or not pruning has occurred).
        // HAVE_DATA is only equivalent to nTx > 0 (or VALID_TRANSACTIONS) if no pruning has occurred.
        if (!fHavePruned) {
            // If we've never pruned, then HAVE_DATA should be equivalent to nTx > 0
            assert(!(pindex->nStatus & BLOCK_HAVE_DATA) == (pindex->nTx == 0));
            assert(pindexFirstMissing == pindexFirstNeverProcessed);
        } else {
            // If we have pruned, then we can only say that HAVE_DATA implies nTx > 0
            if (pindex->nStatus & BLOCK_HAVE_DATA) assert(pindex->nTx > 0);
        }
        if (pindex->nStatus & BLOCK_HAVE_UNDO) assert(pindex->nStatus & BLOCK_HAVE_DATA);
        assert(((pindex->nStatus & BLOCK_VALID_MASK) >= BLOCK_VALID_TRANSACTIONS) == (pindex->nTx > 0)); // This is pruning-independent.
        // All parents having had data (at some point) is equivalent to all parents being VALID_TRANSACTIONS, which is equivalent to nChainTx being set.
        assert((pindexFirstNeverProcessed != NULL) == (pindex->nChainTx == 0)); // nChainTx != 0 is used to signal that all parent blocks have been processed (but may have been pruned).
        assert((pindexFirstNotTransactionsValid != NULL) == (pindex->nChainTx == 0));
        assert(pindex->nHeight == nHeight); // nHeight must be consistent.
        assert(pindex->pprev == NULL || pindex->nChainWork >= pindex->pprev->nChainWork); // For every block except the genesis block, the chainwork must be larger than the parent's.
        assert(nHeight < 2 || (pindex->pskip && (pindex->pskip->nHeight < nHeight))); // The pskip pointer must point back for all but the first 2 blocks.
        assert(pindexFirstNotTreeValid == NULL); // All mapBlockIndex entries must at least be TREE valid
        if ((pindex->nStatus & BLOCK_VALID_MASK) >= BLOCK_VALID_TREE) assert(pindexFirstNotTreeValid == NULL); // TREE valid implies all parents are TREE valid
        if ((pindex->nStatus & BLOCK_VALID_MASK) >= BLOCK_VALID_CHAIN) assert(pindexFirstNotChainValid == NULL); // CHAIN valid implies all parents are CHAIN valid
        if ((pindex->nStatus & BLOCK_VALID_MASK) >= BLOCK_VALID_SCRIPTS) assert(pindexFirstNotScriptsValid == NULL); // SCRIPTS valid implies all parents are SCRIPTS valid
        if (pindexFirstInvalid == NULL) {
            // Checks for not-invalid blocks.
            assert((pindex->nStatus & BLOCK_FAILED_MASK) == 0); // The failed mask cannot be set for blocks without invalid parents.
        }
        if (!CBlockIndexWorkComparator()(pindex, chainActive.Tip()) && pindexFirstNeverProcessed == NULL) {
            if (pindexFirstInvalid == NULL) {
                // If this block sorts at least as good as the current tip and
                // is valid and we have all data for its parents, it must be in
                // setBlockIndexCandidates.  chainActive.Tip() must also be there
                // even if some data has been pruned.
                if (pindexFirstMissing == NULL || pindex == chainActive.Tip()) {
                    assert(setBlockIndexCandidates.count(pindex));
                }
                // If some parent is missing, then it could be that this block was in
                // setBlockIndexCandidates but had to be removed because of the missing data.
                // In this case it must be in mapBlocksUnlinked -- see test below.
            }
        } else { // If this block sorts worse than the current tip or some ancestor's block has never been seen, it cannot be in setBlockIndexCandidates.
            assert(setBlockIndexCandidates.count(pindex) == 0);
        }
        // Check whether this block is in mapBlocksUnlinked.
        std::pair<std::multimap<CBlockIndex*,CBlockIndex*>::iterator,std::multimap<CBlockIndex*,CBlockIndex*>::iterator> rangeUnlinked = mapBlocksUnlinked.equal_range(pindex->pprev);
        bool foundInUnlinked = false;
        while (rangeUnlinked.first != rangeUnlinked.second) {
            assert(rangeUnlinked.first->first == pindex->pprev);
            if (rangeUnlinked.first->second == pindex) {
                foundInUnlinked = true;
                break;
            }
            rangeUnlinked.first++;
        }
        if (pindex->pprev && (pindex->nStatus & BLOCK_HAVE_DATA) && pindexFirstNeverProcessed != NULL && pindexFirstInvalid == NULL) {
            // If this block has block data available, some parent was never received, and has no invalid parents, it must be in mapBlocksUnlinked.
            assert(foundInUnlinked);
        }
        if (!(pindex->nStatus & BLOCK_HAVE_DATA)) assert(!foundInUnlinked); // Can't be in mapBlocksUnlinked if we don't HAVE_DATA
        if (pindexFirstMissing == NULL) assert(!foundInUnlinked); // We aren't missing data for any parent -- cannot be in mapBlocksUnlinked.
        if (pindex->pprev && (pindex->nStatus & BLOCK_HAVE_DATA) && pindexFirstNeverProcessed == NULL && pindexFirstMissing != NULL) {
            // We HAVE_DATA for this block, have received data for all parents at some point, but we're currently missing data for some parent.
            assert(fHavePruned); // We must have pruned.
            // This block may have entered mapBlocksUnlinked if:
            //  - it has a descendant that at some point had more work than the
            //    tip, and
            //  - we tried switching to that descendant but were missing
            //    data for some intermediate block between chainActive and the
            //    tip.
            // So if this block is itself better than chainActive.Tip() and it wasn't in
            // setBlockIndexCandidates, then it must be in mapBlocksUnlinked.
            if (!CBlockIndexWorkComparator()(pindex, chainActive.Tip()) && setBlockIndexCandidates.count(pindex) == 0) {
                if (pindexFirstInvalid == NULL) {
                    assert(foundInUnlinked);
                }
            }
        }
        // assert(pindex->GetBlockHash() == pindex->GetBlockHeader().GetHash()); // Perhaps too slow
        // End: actual consistency checks.

        // Try descending into the first subnode.
        std::pair<std::multimap<CBlockIndex*,CBlockIndex*>::iterator,std::multimap<CBlockIndex*,CBlockIndex*>::iterator> range = forward.equal_range(pindex);
        if (range.first != range.second) {
            // A subnode was found.
            pindex = range.first->second;
            nHeight++;
            continue;
        }
        // This is a leaf node.
        // Move upwards until we reach a node of which we have not yet visited the last child.
        while (pindex) {
            // We are going to either move to a parent or a sibling of pindex.
            // If pindex was the first with a certain property, unset the corresponding variable.
            if (pindex == pindexFirstInvalid) pindexFirstInvalid = NULL;
            if (pindex == pindexFirstMissing) pindexFirstMissing = NULL;
            if (pindex == pindexFirstNeverProcessed) pindexFirstNeverProcessed = NULL;
            if (pindex == pindexFirstNotTreeValid) pindexFirstNotTreeValid = NULL;
            if (pindex == pindexFirstNotTransactionsValid) pindexFirstNotTransactionsValid = NULL;
            if (pindex == pindexFirstNotChainValid) pindexFirstNotChainValid = NULL;
            if (pindex == pindexFirstNotScriptsValid) pindexFirstNotScriptsValid = NULL;
            // Find our parent.
            CBlockIndex* pindexPar = pindex->pprev;
            // Find which child we just visited.
            std::pair<std::multimap<CBlockIndex*,CBlockIndex*>::iterator,std::multimap<CBlockIndex*,CBlockIndex*>::iterator> rangePar = forward.equal_range(pindexPar);
            while (rangePar.first->second != pindex) {
                assert(rangePar.first != rangePar.second); // Our parent must have at least the node we're coming from as child.
                rangePar.first++;
            }
            // Proceed to the next one.
            rangePar.first++;
            if (rangePar.first != rangePar.second) {
                // Move to the sibling.
                pindex = rangePar.first->second;
                break;
            } else {
                // Move up further.
                pindex = pindexPar;
                nHeight--;
                continue;
            }
        }
    }

    // Check that we actually traversed the entire map.
    assert(nNodes == forward.size());
}

std::string CBlockFileInfo::ToString() const
{
    return strprintf("CBlockFileInfo(blocks=%u, size=%u, heights=%u...%u, time=%s...%s)", nBlocks, nSize, nHeightFirst, nHeightLast, DateTimeStrFormat("%Y-%m-%d", nTimeFirst), DateTimeStrFormat("%Y-%m-%d", nTimeLast));
}

CBlockFileInfo* GetBlockFileInfo(size_t n)
{
    return &vinfoBlockFile.at(n);
}

ThresholdState VersionBitsTipState(const Consensus::Params& params, Consensus::DeploymentPos pos)
{
    LOCK(cs_main);
    return VersionBitsState(chainActive.Tip(), params, pos, versionbitscache);
}

BIP9Stats VersionBitsTipStatistics(const Consensus::Params& params, Consensus::DeploymentPos pos)
{
    LOCK(cs_main);
    return VersionBitsStatistics(chainActive.Tip(), params, pos);
}

int VersionBitsTipStateSinceHeight(const Consensus::Params& params, Consensus::DeploymentPos pos)
{
    LOCK(cs_main);
    return VersionBitsStateSinceHeight(chainActive.Tip(), params, pos, versionbitscache);
}

static const uint64_t MEMPOOL_DUMP_VERSION = 1;

bool LoadMempool(void)
{
    const CChainParams& chainparams = Params();
    int64_t nExpiryTimeout = GetArg("-mempoolexpiry", DEFAULT_MEMPOOL_EXPIRY) * 60 * 60;
    FILE* filestr = fsbridge::fopen(GetDataDir() / "mempool.dat", "rb");
    CAutoFile file(filestr, SER_DISK, CLIENT_VERSION);
    if (file.IsNull()) {
        LogPrintf("Failed to open mempool file from disk. Continuing anyway.\n");
        return false;
    }

    int64_t count = 0;
    int64_t skipped = 0;
    int64_t failed = 0;
    int64_t nNow = GetTime();

    try {
        uint64_t version;
        file >> version;
        if (version != MEMPOOL_DUMP_VERSION) {
            return false;
        }
        uint64_t num;
        file >> num;
        while (num--) {
            CTransactionRef tx;
            int64_t nTime;
            int64_t nFeeDelta;
            file >> tx;
            file >> nTime;
            file >> nFeeDelta;

            CAmount amountdelta = nFeeDelta;
            if (amountdelta) {
                mempool.PrioritiseTransaction(tx->GetHash(), amountdelta);
            }
            CValidationState state;
            if (nTime + nExpiryTimeout > nNow) {
                LOCK(cs_main);
                AcceptToMemoryPoolWithTime(chainparams, mempool, state, tx, true, NULL, nTime, NULL, false, 0);
                if (state.IsValid()) {
                    ++count;
                } else {
                    ++failed;
                }
            } else {
                ++skipped;
            }
            if (ShutdownRequested())
                return false;
        }
        std::map<uint256, CAmount> mapDeltas;
        file >> mapDeltas;

        for (const auto& i : mapDeltas) {
            mempool.PrioritiseTransaction(i.first, i.second);
        }
    } catch (const std::exception& e) {
        LogPrintf("Failed to deserialize mempool data on disk: %s. Continuing anyway.\n", e.what());
        return false;
    }

    LogPrintf("Imported mempool transactions from disk: %i successes, %i failed, %i expired\n", count, failed, skipped);
    return true;
}

void DumpMempool(void)
{
    int64_t start = GetTimeMicros();

    std::map<uint256, CAmount> mapDeltas;
    std::vector<TxMempoolInfo> vinfo;

    {
        LOCK(mempool.cs);
        for (const auto &i : mempool.mapDeltas) {
            mapDeltas[i.first] = i.second;
        }
        vinfo = mempool.infoAll();
    }

    int64_t mid = GetTimeMicros();

    try {
        FILE* filestr = fsbridge::fopen(GetDataDir() / "mempool.dat.new", "wb");
        if (!filestr) {
            return;
        }

        CAutoFile file(filestr, SER_DISK, CLIENT_VERSION);

        uint64_t version = MEMPOOL_DUMP_VERSION;
        file << version;

        file << (uint64_t)vinfo.size();
        for (const auto& i : vinfo) {
            file << *(i.tx);
            file << (int64_t)i.nTime;
            file << (int64_t)i.nFeeDelta;
            mapDeltas.erase(i.tx->GetHash());
        }

        file << mapDeltas;
        FileCommit(file.Get());
        file.fclose();
        RenameOver(GetDataDir() / "mempool.dat.new", GetDataDir() / "mempool.dat");
        int64_t last = GetTimeMicros();
        LogPrintf("Dumped mempool: %gs to copy, %gs to dump\n", (mid-start)*0.000001, (last-mid)*0.000001);
    } catch (const std::exception& e) {
        LogPrintf("Failed to dump mempool: %s. Continuing anyway.\n", e.what());
    }
}

//! Guess how far we are in the verification process at the given block index
double GuessVerificationProgress(const ChainTxData& data, CBlockIndex *pindex) {
    if (pindex == NULL)
        return 0.0;

    int64_t nNow = time(NULL);

    double fTxTotal;

    if (pindex->nChainTx <= data.nTxCount) {
        fTxTotal = data.nTxCount + (nNow - data.nTime) * data.dTxRate;
    } else {
        fTxTotal = pindex->nChainTx + (nNow - pindex->GetBlockTime()) * data.dTxRate;
    }

    return pindex->nChainTx / fTxTotal;
}

class CMainCleanup
{
public:
    CMainCleanup() {}
    ~CMainCleanup() {
        // block headers
        BlockMap::iterator it1 = mapBlockIndex.begin();
        for (; it1 != mapBlockIndex.end(); it1++)
            delete (*it1).second;
        mapBlockIndex.clear();
    }
} instance_of_cmaincleanup;<|MERGE_RESOLUTION|>--- conflicted
+++ resolved
@@ -903,7 +903,6 @@
 // CBlock and CBlockIndex
 //
 
-<<<<<<< HEAD
 bool CheckProofOfWork(const CBlockHeader& block, const Consensus::Params& params)
 {
     /* Except for legacy blocks with full version 1, ensure that
@@ -942,10 +941,7 @@
     return true;
 }
 
-bool WriteBlockToDisk(const CBlock& block, CDiskBlockPos& pos, const CMessageHeader::MessageStartChars& messageStart)
-=======
 static bool WriteBlockToDisk(const CBlock& block, CDiskBlockPos& pos, const CMessageHeader::MessageStartChars& messageStart)
->>>>>>> fa1f1062
 {
     // Open history file to append
     CAutoFile fileout(OpenBlockFile(pos), SER_DISK, CLIENT_VERSION);
