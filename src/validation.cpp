// Copyright (c) 2009-2010 Satoshi Nakamoto
// Copyright (c) 2009-2018 The Bitcoin Core developers
// Distributed under the MIT software license, see the accompanying
// file COPYING or http://www.opensource.org/licenses/mit-license.php.

#include <validation.h>

#include <arith_uint256.h>
#include <chain.h>
#include <chainparams.h>
#include <checkqueue.h>
#include <consensus/consensus.h>
#include <consensus/merkle.h>
#include <consensus/tx_check.h>
#include <consensus/tx_verify.h>
#include <consensus/validation.h>
#include <cuckoocache.h>
#include <flatfile.h>
#include <hash.h>
#include <index/txindex.h>
#include <policy/fees.h>
#include <policy/policy.h>
#include <policy/rbf.h>
#include <policy/settings.h>
#include <pow.h>
#include <primitives/block.h>
#include <primitives/transaction.h>
#include <random.h>
#include <reverse_iterator.h>
#include <script/script.h>
#include <script/sigcache.h>
#include <script/standard.h>
#include <shutdown.h>
#include <timedata.h>
#include <tinyformat.h>
#include <txdb.h>
#include <txmempool.h>
#include <ui_interface.h>
#include <uint256.h>
#include <undo.h>
#include <util/moneystr.h>
#include <util/rbf.h>
#include <util/strencodings.h>
#include <util/system.h>
#include <util/validation.h>
#include <validationinterface.h>
#include <warnings.h>

#include <future>
#include <sstream>
#include <string>

#include <boost/algorithm/string/replace.hpp>
#include <boost/thread.hpp>

#if defined(NDEBUG)
# error "Bitcoin cannot be compiled without assertions."
#endif

#define MICRO 0.000001
#define MILLI 0.001

/**
 * Global state
 */
namespace {
    struct CBlockIndexWorkComparator
    {
        bool operator()(const CBlockIndex *pa, const CBlockIndex *pb) const {
            // First sort by most total work, ...
            if (pa->nChainWork > pb->nChainWork) return false;
            if (pa->nChainWork < pb->nChainWork) return true;

            // ... then by earliest time received, ...
            if (pa->nSequenceId < pb->nSequenceId) return false;
            if (pa->nSequenceId > pb->nSequenceId) return true;

            // Use pointer address as tie breaker (should only happen with blocks
            // loaded from disk, as those all have id 0).
            if (pa < pb) return false;
            if (pa > pb) return true;

            // Identical blocks.
            return false;
        }
    };
} // anon namespace

class ConnectTrace;

/**
 * CChainState stores and provides an API to update our local knowledge of the
 * current best chain and header tree.
 *
 * It generally provides access to the current block tree, as well as functions
 * to provide new data, which it will appropriately validate and incorporate in
 * its state as necessary.
 *
 * Eventually, the API here is targeted at being exposed externally as a
 * consumable libconsensus library, so any functions added must only call
 * other class member functions, pure functions in other parts of the consensus
 * library, callbacks via the validation interface, or read/write-to-disk
 * functions (eventually this will also be via callbacks).
 */
class CChainState {
private:
    /**
     * The set of all CBlockIndex entries with BLOCK_VALID_TRANSACTIONS (for itself and all ancestors) and
     * as good as our current tip or better. Entries may be failed, though, and pruning nodes may be
     * missing the data for the block.
     */
    std::set<CBlockIndex*, CBlockIndexWorkComparator> setBlockIndexCandidates;

    /**
     * Every received block is assigned a unique and increasing identifier, so we
     * know which one to give priority in case of a fork.
     */
    CCriticalSection cs_nBlockSequenceId;
    /** Blocks loaded from disk are assigned id 0, so start the counter at 1. */
    int32_t nBlockSequenceId = 1;
    /** Decreasing counter (used by subsequent preciousblock calls). */
    int32_t nBlockReverseSequenceId = -1;
    /** chainwork for the last block that preciousblock has been applied to. */
    arith_uint256 nLastPreciousChainwork = 0;

    /** In order to efficiently track invalidity of headers, we keep the set of
      * blocks which we tried to connect and found to be invalid here (ie which
      * were set to BLOCK_FAILED_VALID since the last restart). We can then
      * walk this set and check if a new header is a descendant of something in
      * this set, preventing us from having to walk mapBlockIndex when we try
      * to connect a bad block and fail.
      *
      * While this is more complicated than marking everything which descends
      * from an invalid block as invalid at the time we discover it to be
      * invalid, doing so would require walking all of mapBlockIndex to find all
      * descendants. Since this case should be very rare, keeping track of all
      * BLOCK_FAILED_VALID blocks in a set should be just fine and work just as
      * well.
      *
      * Because we already walk mapBlockIndex in height-order at startup, we go
      * ahead and mark descendants of invalid blocks as FAILED_CHILD at that time,
      * instead of putting things in this set.
      */
    std::set<CBlockIndex*> m_failed_blocks;

    /**
     * the ChainState CriticalSection
     * A lock that must be held when modifying this ChainState - held in ActivateBestChain()
     */
    CCriticalSection m_cs_chainstate;

public:
    //! The current chain of blockheaders we consult and build on.
    //! @see CChain, CBlockIndex.
    CChain m_chain;
    BlockMap mapBlockIndex GUARDED_BY(cs_main);
    std::multimap<CBlockIndex*, CBlockIndex*> mapBlocksUnlinked;
    CBlockIndex *pindexBestInvalid = nullptr;

    bool LoadBlockIndex(const Consensus::Params& consensus_params, CBlockTreeDB& blocktree) EXCLUSIVE_LOCKS_REQUIRED(cs_main);

    bool ActivateBestChain(CValidationState &state, const CChainParams& chainparams, std::shared_ptr<const CBlock> pblock) LOCKS_EXCLUDED(cs_main);

    /**
     * If a block header hasn't already been seen, call CheckBlockHeader on it, ensure
     * that it doesn't descend from an invalid block, and then add it to mapBlockIndex.
     */
    bool AcceptBlockHeader(const CBlockHeader& block, CValidationState& state, const CChainParams& chainparams, CBlockIndex** ppindex) EXCLUSIVE_LOCKS_REQUIRED(cs_main);
    bool AcceptBlock(const std::shared_ptr<const CBlock>& pblock, CValidationState& state, const CChainParams& chainparams, CBlockIndex** ppindex, bool fRequested, const FlatFilePos* dbp, bool* fNewBlock) EXCLUSIVE_LOCKS_REQUIRED(cs_main);

    // Block (dis)connection on a given view:
    DisconnectResult DisconnectBlock(const CBlock& block, const CBlockIndex* pindex, CCoinsViewCache& view);
    bool ConnectBlock(const CBlock& block, CValidationState& state, CBlockIndex* pindex,
                    CCoinsViewCache& view,
                    const CChainParams& chainparams, bool fJustCheck = false) EXCLUSIVE_LOCKS_REQUIRED(cs_main);

    // Block disconnection on our pcoinsTip:
    bool DisconnectTip(CValidationState& state, const CChainParams& chainparams, DisconnectedBlockTransactions* disconnectpool) EXCLUSIVE_LOCKS_REQUIRED(cs_main);

    // Manual block validity manipulation:
    bool PreciousBlock(CValidationState& state, const CChainParams& params, CBlockIndex* pindex) LOCKS_EXCLUDED(cs_main);
    bool InvalidateBlock(CValidationState& state, const CChainParams& chainparams, CBlockIndex* pindex) LOCKS_EXCLUDED(cs_main);
    void ResetBlockFailureFlags(CBlockIndex* pindex) EXCLUSIVE_LOCKS_REQUIRED(cs_main);

    bool ReplayBlocks(const CChainParams& params, CCoinsView* view);
    bool RewindBlockIndex(const CChainParams& params) LOCKS_EXCLUDED(cs_main);
    bool LoadGenesisBlock(const CChainParams& chainparams);

    void PruneBlockIndexCandidates();

    void UnloadBlockIndex();

private:
    bool ActivateBestChainStep(CValidationState& state, const CChainParams& chainparams, CBlockIndex* pindexMostWork, const std::shared_ptr<const CBlock>& pblock, bool& fInvalidFound, ConnectTrace& connectTrace) EXCLUSIVE_LOCKS_REQUIRED(cs_main);
    bool ConnectTip(CValidationState& state, const CChainParams& chainparams, CBlockIndex* pindexNew, const std::shared_ptr<const CBlock>& pblock, ConnectTrace& connectTrace, DisconnectedBlockTransactions &disconnectpool) EXCLUSIVE_LOCKS_REQUIRED(cs_main);

    CBlockIndex* AddToBlockIndex(const CBlockHeader& block) EXCLUSIVE_LOCKS_REQUIRED(cs_main);
    /** Create a new block index entry for a given block hash */
    CBlockIndex* InsertBlockIndex(const uint256& hash) EXCLUSIVE_LOCKS_REQUIRED(cs_main);
    /**
     * Make various assertions about the state of the block index.
     *
     * By default this only executes fully when using the Regtest chain; see: fCheckBlockIndex.
     */
    void CheckBlockIndex(const Consensus::Params& consensusParams);

    void InvalidBlockFound(CBlockIndex *pindex, const CValidationState &state) EXCLUSIVE_LOCKS_REQUIRED(cs_main);
    CBlockIndex* FindMostWorkChain() EXCLUSIVE_LOCKS_REQUIRED(cs_main);
    void ReceivedBlockTransactions(const CBlock& block, CBlockIndex* pindexNew, const FlatFilePos& pos, const Consensus::Params& consensusParams) EXCLUSIVE_LOCKS_REQUIRED(cs_main);

    bool RollforwardBlock(const CBlockIndex* pindex, CCoinsViewCache& inputs, const CChainParams& params) EXCLUSIVE_LOCKS_REQUIRED(cs_main);

    //! Mark a block as not having block data
    void EraseBlockData(CBlockIndex* index) EXCLUSIVE_LOCKS_REQUIRED(cs_main);
} g_chainstate;

CChain& ChainActive() { return g_chainstate.m_chain; }

/**
 * Mutex to guard access to validation specific variables, such as reading
 * or changing the chainstate.
 *
 * This may also need to be locked when updating the transaction pool, e.g. on
 * AcceptToMemoryPool. See CTxMemPool::cs comment for details.
 *
 * The transaction pool has a separate lock to allow reading from it and the
 * chainstate at the same time.
 */
RecursiveMutex cs_main;

BlockMap& mapBlockIndex = g_chainstate.mapBlockIndex;
CBlockIndex *pindexBestHeader = nullptr;
Mutex g_best_block_mutex;
std::condition_variable g_best_block_cv;
uint256 g_best_block;
int nScriptCheckThreads = 0;
std::atomic_bool fImporting(false);
std::atomic_bool fReindex(false);
bool fHavePruned = false;
bool fPruneMode = false;
bool fRequireStandard = true;
bool fCheckBlockIndex = false;
bool fCheckpointsEnabled = DEFAULT_CHECKPOINTS_ENABLED;
size_t nCoinCacheUsage = 5000 * 300;
uint64_t nPruneTarget = 0;
int64_t nMaxTipAge = DEFAULT_MAX_TIP_AGE;
bool fEnableReplacement = DEFAULT_ENABLE_REPLACEMENT;

uint256 hashAssumeValid;
arith_uint256 nMinimumChainWork;

CFeeRate minRelayTxFee = CFeeRate(DEFAULT_MIN_RELAY_TX_FEE);

CBlockPolicyEstimator feeEstimator;
CTxMemPool mempool(&feeEstimator);

/** Constant stuff for coinbase transactions we create: */
CScript COINBASE_FLAGS;

// Internal stuff
namespace {
    CBlockIndex *&pindexBestInvalid = g_chainstate.pindexBestInvalid;

    /** All pairs A->B, where A (or one of its ancestors) misses transactions, but B has transactions.
     * Pruned nodes may have entries where B is missing data.
     */
    std::multimap<CBlockIndex*, CBlockIndex*>& mapBlocksUnlinked = g_chainstate.mapBlocksUnlinked;

    CCriticalSection cs_LastBlockFile;
    std::vector<CBlockFileInfo> vinfoBlockFile;
    int nLastBlockFile = 0;
    /** Global flag to indicate we should check to see if there are
     *  block/undo files that should be deleted.  Set on startup
     *  or if we allocate more file space when we're in prune mode
     */
    bool fCheckForPruning = false;

    /** Dirty block index entries. */
    std::set<CBlockIndex*> setDirtyBlockIndex;

    /** Dirty block file entries. */
    std::set<int> setDirtyFileInfo;
} // anon namespace

CBlockIndex* FindForkInGlobalIndex(const CChain& chain, const CBlockLocator& locator)
{
    AssertLockHeld(cs_main);

    // Find the latest block common to locator and chain - we expect that
    // locator.vHave is sorted descending by height.
    for (const uint256& hash : locator.vHave) {
        CBlockIndex* pindex = LookupBlockIndex(hash);
        if (pindex) {
            if (chain.Contains(pindex))
                return pindex;
            if (pindex->GetAncestor(chain.Height()) == chain.Tip()) {
                return chain.Tip();
            }
        }
    }
    return chain.Genesis();
}

std::unique_ptr<CCoinsViewDB> pcoinsdbview;
std::unique_ptr<CCoinsViewCache> pcoinsTip;
std::unique_ptr<CBlockTreeDB> pblocktree;

enum class FlushStateMode {
    NONE,
    IF_NEEDED,
    PERIODIC,
    ALWAYS
};

// See definition for documentation
static bool FlushStateToDisk(const CChainParams& chainParams, CValidationState &state, FlushStateMode mode, int nManualPruneHeight=0);
static void FindFilesToPruneManual(std::set<int>& setFilesToPrune, int nManualPruneHeight);
static void FindFilesToPrune(std::set<int>& setFilesToPrune, uint64_t nPruneAfterHeight);
bool CheckInputs(const CTransaction& tx, CValidationState &state, const CCoinsViewCache &inputs, bool fScriptChecks, unsigned int flags, bool cacheSigStore, bool cacheFullScriptStore, PrecomputedTransactionData& txdata, std::vector<CScriptCheck> *pvChecks = nullptr);
static FILE* OpenUndoFile(const FlatFilePos &pos, bool fReadOnly = false);
static FlatFileSeq BlockFileSeq();
static FlatFileSeq UndoFileSeq();

bool CheckFinalTx(const CTransaction &tx, int flags)
{
    AssertLockHeld(cs_main);

    // By convention a negative value for flags indicates that the
    // current network-enforced consensus rules should be used. In
    // a future soft-fork scenario that would mean checking which
    // rules would be enforced for the next block and setting the
    // appropriate flags. At the present time no soft-forks are
    // scheduled, so no flags are set.
    flags = std::max(flags, 0);

    // CheckFinalTx() uses ::ChainActive().Height()+1 to evaluate
    // nLockTime because when IsFinalTx() is called within
    // CBlock::AcceptBlock(), the height of the block *being*
    // evaluated is what is used. Thus if we want to know if a
    // transaction can be part of the *next* block, we need to call
    // IsFinalTx() with one more than ::ChainActive().Height().
    const int nBlockHeight = ::ChainActive().Height() + 1;

    // BIP113 requires that time-locked transactions have nLockTime set to
    // less than the median time of the previous block they're contained in.
    // When the next block is created its previous block will be the current
    // chain tip, so we use that to calculate the median time passed to
    // IsFinalTx() if LOCKTIME_MEDIAN_TIME_PAST is set.
    const int64_t nBlockTime = (flags & LOCKTIME_MEDIAN_TIME_PAST)
                             ? ::ChainActive().Tip()->GetMedianTimePast()
                             : GetAdjustedTime();

    return IsFinalTx(tx, nBlockHeight, nBlockTime);
}

bool TestLockPointValidity(const LockPoints* lp)
{
    AssertLockHeld(cs_main);
    assert(lp);
    // If there are relative lock times then the maxInputBlock will be set
    // If there are no relative lock times, the LockPoints don't depend on the chain
    if (lp->maxInputBlock) {
        // Check whether ::ChainActive() is an extension of the block at which the LockPoints
        // calculation was valid.  If not LockPoints are no longer valid
        if (!::ChainActive().Contains(lp->maxInputBlock)) {
            return false;
        }
    }

    // LockPoints still valid
    return true;
}

bool CheckSequenceLocks(const CTxMemPool& pool, const CTransaction& tx, int flags, LockPoints* lp, bool useExistingLockPoints)
{
    AssertLockHeld(cs_main);
    AssertLockHeld(pool.cs);

    CBlockIndex* tip = ::ChainActive().Tip();
    assert(tip != nullptr);

    CBlockIndex index;
    index.pprev = tip;
    // CheckSequenceLocks() uses ::ChainActive().Height()+1 to evaluate
    // height based locks because when SequenceLocks() is called within
    // ConnectBlock(), the height of the block *being*
    // evaluated is what is used.
    // Thus if we want to know if a transaction can be part of the
    // *next* block, we need to use one more than ::ChainActive().Height()
    index.nHeight = tip->nHeight + 1;

    std::pair<int, int64_t> lockPair;
    if (useExistingLockPoints) {
        assert(lp);
        lockPair.first = lp->height;
        lockPair.second = lp->time;
    }
    else {
        // pcoinsTip contains the UTXO set for ::ChainActive().Tip()
        CCoinsViewMemPool viewMemPool(pcoinsTip.get(), pool);
        std::vector<int> prevheights;
        prevheights.resize(tx.vin.size());
        for (size_t txinIndex = 0; txinIndex < tx.vin.size(); txinIndex++) {
            const CTxIn& txin = tx.vin[txinIndex];
            Coin coin;
            if (!viewMemPool.GetCoin(txin.prevout, coin)) {
                return error("%s: Missing input", __func__);
            }
            if (coin.nHeight == MEMPOOL_HEIGHT) {
                // Assume all mempool transaction confirm in the next block
                prevheights[txinIndex] = tip->nHeight + 1;
            } else {
                prevheights[txinIndex] = coin.nHeight;
            }
        }
        lockPair = CalculateSequenceLocks(tx, flags, &prevheights, index);
        if (lp) {
            lp->height = lockPair.first;
            lp->time = lockPair.second;
            // Also store the hash of the block with the highest height of
            // all the blocks which have sequence locked prevouts.
            // This hash needs to still be on the chain
            // for these LockPoint calculations to be valid
            // Note: It is impossible to correctly calculate a maxInputBlock
            // if any of the sequence locked inputs depend on unconfirmed txs,
            // except in the special case where the relative lock time/height
            // is 0, which is equivalent to no sequence lock. Since we assume
            // input height of tip+1 for mempool txs and test the resulting
            // lockPair from CalculateSequenceLocks against tip+1.  We know
            // EvaluateSequenceLocks will fail if there was a non-zero sequence
            // lock on a mempool input, so we can use the return value of
            // CheckSequenceLocks to indicate the LockPoints validity
            int maxInputHeight = 0;
            for (const int height : prevheights) {
                // Can ignore mempool inputs since we'll fail if they had non-zero locks
                if (height != tip->nHeight+1) {
                    maxInputHeight = std::max(maxInputHeight, height);
                }
            }
            lp->maxInputBlock = tip->GetAncestor(maxInputHeight);
        }
    }
    return EvaluateSequenceLocks(index, lockPair);
}

// Returns the script flags which should be checked for a given block
static unsigned int GetBlockScriptFlags(const CBlockIndex* pindex, const Consensus::Params& chainparams);

static void LimitMempoolSize(CTxMemPool& pool, size_t limit, unsigned long age) {
    int expired = pool.Expire(GetTime() - age);
    if (expired != 0) {
        LogPrint(BCLog::MEMPOOL, "Expired %i transactions from the memory pool\n", expired);
    }

    std::vector<COutPoint> vNoSpendsRemaining;
    pool.TrimToSize(limit, &vNoSpendsRemaining);
    for (const COutPoint& removed : vNoSpendsRemaining)
        pcoinsTip->Uncache(removed);
}

static bool IsCurrentForFeeEstimation() EXCLUSIVE_LOCKS_REQUIRED(cs_main)
{
    AssertLockHeld(cs_main);
    if (IsInitialBlockDownload())
        return false;
    if (::ChainActive().Tip()->GetBlockTime() < (GetTime() - MAX_FEE_ESTIMATION_TIP_AGE))
        return false;
    if (::ChainActive().Height() < pindexBestHeader->nHeight - 1)
        return false;
    return true;
}

/* Make mempool consistent after a reorg, by re-adding or recursively erasing
 * disconnected block transactions from the mempool, and also removing any
 * other transactions from the mempool that are no longer valid given the new
 * tip/height.
 *
 * Note: we assume that disconnectpool only contains transactions that are NOT
 * confirmed in the current chain nor already in the mempool (otherwise,
 * in-mempool descendants of such transactions would be removed).
 *
 * Passing fAddToMempool=false will skip trying to add the transactions back,
 * and instead just erase from the mempool as needed.
 */

static void UpdateMempoolForReorg(DisconnectedBlockTransactions &disconnectpool, bool fAddToMempool) EXCLUSIVE_LOCKS_REQUIRED(cs_main)
{
    AssertLockHeld(cs_main);
    std::vector<uint256> vHashUpdate;
    // disconnectpool's insertion_order index sorts the entries from
    // oldest to newest, but the oldest entry will be the last tx from the
    // latest mined block that was disconnected.
    // Iterate disconnectpool in reverse, so that we add transactions
    // back to the mempool starting with the earliest transaction that had
    // been previously seen in a block.
    auto it = disconnectpool.queuedTx.get<insertion_order>().rbegin();
    while (it != disconnectpool.queuedTx.get<insertion_order>().rend()) {
        // ignore validation errors in resurrected transactions
        CValidationState stateDummy;
        if (!fAddToMempool || (*it)->IsCoinBase() ||
            !AcceptToMemoryPool(mempool, stateDummy, *it, nullptr /* pfMissingInputs */,
                                nullptr /* plTxnReplaced */, true /* bypass_limits */, 0 /* nAbsurdFee */)) {
            // If the transaction doesn't make it in to the mempool, remove any
            // transactions that depend on it (which would now be orphans).
            mempool.removeRecursive(**it, MemPoolRemovalReason::REORG);
        } else if (mempool.exists((*it)->GetHash())) {
            vHashUpdate.push_back((*it)->GetHash());
        }
        ++it;
    }
    disconnectpool.queuedTx.clear();
    // AcceptToMemoryPool/addUnchecked all assume that new mempool entries have
    // no in-mempool children, which is generally not true when adding
    // previously-confirmed transactions back to the mempool.
    // UpdateTransactionsFromBlock finds descendants of any transactions in
    // the disconnectpool that were added back and cleans up the mempool state.
    mempool.UpdateTransactionsFromBlock(vHashUpdate);

    // We also need to remove any now-immature transactions
    mempool.removeForReorg(pcoinsTip.get(), ::ChainActive().Tip()->nHeight + 1, STANDARD_LOCKTIME_VERIFY_FLAGS);
    // Re-limit mempool size, in case we added any transactions
    LimitMempoolSize(mempool, gArgs.GetArg("-maxmempool", DEFAULT_MAX_MEMPOOL_SIZE) * 1000000, gArgs.GetArg("-mempoolexpiry", DEFAULT_MEMPOOL_EXPIRY) * 60 * 60);
}

// Used to avoid mempool polluting consensus critical paths if CCoinsViewMempool
// were somehow broken and returning the wrong scriptPubKeys
static bool CheckInputsFromMempoolAndCache(const CTransaction& tx, CValidationState& state, const CCoinsViewCache& view, const CTxMemPool& pool,
                 unsigned int flags, bool cacheSigStore, PrecomputedTransactionData& txdata) EXCLUSIVE_LOCKS_REQUIRED(cs_main) {
    AssertLockHeld(cs_main);

    // pool.cs should be locked already, but go ahead and re-take the lock here
    // to enforce that mempool doesn't change between when we check the view
    // and when we actually call through to CheckInputs
    LOCK(pool.cs);

    assert(!tx.IsCoinBase());
    for (const CTxIn& txin : tx.vin) {
        const Coin& coin = view.AccessCoin(txin.prevout);

        // At this point we haven't actually checked if the coins are all
        // available (or shouldn't assume we have, since CheckInputs does).
        // So we just return failure if the inputs are not available here,
        // and then only have to check equivalence for available inputs.
        if (coin.IsSpent()) return false;

        const CTransactionRef& txFrom = pool.get(txin.prevout.hash);
        if (txFrom) {
            assert(txFrom->GetHash() == txin.prevout.hash);
            assert(txFrom->vout.size() > txin.prevout.n);
            assert(txFrom->vout[txin.prevout.n] == coin.out);
        } else {
            const Coin& coinFromDisk = pcoinsTip->AccessCoin(txin.prevout);
            assert(!coinFromDisk.IsSpent());
            assert(coinFromDisk.out == coin.out);
        }
    }

    return CheckInputs(tx, state, view, true, flags, cacheSigStore, true, txdata);
}

/**
 * @param[out] coins_to_uncache   Return any outpoints which were not previously present in the
 *                                coins cache, but were added as a result of validating the tx
 *                                for mempool acceptance. This allows the caller to optionally
 *                                remove the cache additions if the associated transaction ends
 *                                up being rejected by the mempool.
 */
static bool AcceptToMemoryPoolWorker(const CChainParams& chainparams, CTxMemPool& pool, CValidationState& state, const CTransactionRef& ptx,
                              bool* pfMissingInputs, int64_t nAcceptTime, std::list<CTransactionRef>* plTxnReplaced,
                              bool bypass_limits, const CAmount& nAbsurdFee, std::vector<COutPoint>& coins_to_uncache, bool test_accept) EXCLUSIVE_LOCKS_REQUIRED(cs_main)
{
    const CTransaction& tx = *ptx;
    const uint256 hash = tx.GetHash();
    AssertLockHeld(cs_main);
    LOCK(pool.cs); // mempool "read lock" (held through GetMainSignals().TransactionAddedToMempool())
    if (pfMissingInputs) {
        *pfMissingInputs = false;
    }

    if (!CheckTransaction(tx, state))
        return false; // state filled in by CheckTransaction

    // Coinbase is only valid in a block, not as a loose transaction
    if (tx.IsCoinBase())
        return state.Invalid(ValidationInvalidReason::CONSENSUS, false, REJECT_INVALID, "coinbase");

    // Rather not work on nonstandard transactions (unless -testnet/-regtest)
    std::string reason;
    if (fRequireStandard && !IsStandardTx(tx, reason))
        return state.Invalid(ValidationInvalidReason::TX_NOT_STANDARD, false, REJECT_NONSTANDARD, reason);

    // Do not work on transactions that are too small.
    // A transaction with 1 segwit input and 1 P2WPHK output has non-witness size of 82 bytes.
    // Transactions smaller than this are not relayed to reduce unnecessary malloc overhead.
    if (::GetSerializeSize(tx, PROTOCOL_VERSION | SERIALIZE_TRANSACTION_NO_WITNESS) < MIN_STANDARD_TX_NONWITNESS_SIZE)
        return state.Invalid(ValidationInvalidReason::TX_NOT_STANDARD, false, REJECT_NONSTANDARD, "tx-size-small");

    // Only accept nLockTime-using transactions that can be mined in the next
    // block; we don't want our mempool filled up with transactions that can't
    // be mined yet.
    if (!CheckFinalTx(tx, STANDARD_LOCKTIME_VERIFY_FLAGS))
        return state.Invalid(ValidationInvalidReason::TX_PREMATURE_SPEND, false, REJECT_NONSTANDARD, "non-final");

    // is it already in the memory pool?
    if (pool.exists(hash)) {
        return state.Invalid(ValidationInvalidReason::TX_CONFLICT, false, REJECT_DUPLICATE, "txn-already-in-mempool");
    }

    // Check for conflicts with in-memory transactions
    std::set<uint256> setConflicts;
    for (const CTxIn &txin : tx.vin)
    {
        const CTransaction* ptxConflicting = pool.GetConflictTx(txin.prevout);
        if (ptxConflicting) {
            if (!setConflicts.count(ptxConflicting->GetHash()))
            {
                // Allow opt-out of transaction replacement by setting
                // nSequence > MAX_BIP125_RBF_SEQUENCE (SEQUENCE_FINAL-2) on all inputs.
                //
                // SEQUENCE_FINAL-1 is picked to still allow use of nLockTime by
                // non-replaceable transactions. All inputs rather than just one
                // is for the sake of multi-party protocols, where we don't
                // want a single party to be able to disable replacement.
                //
                // The opt-out ignores descendants as anyone relying on
                // first-seen mempool behavior should be checking all
                // unconfirmed ancestors anyway; doing otherwise is hopelessly
                // insecure.
                bool fReplacementOptOut = true;
                if (fEnableReplacement)
                {
                    for (const CTxIn &_txin : ptxConflicting->vin)
                    {
                        if (_txin.nSequence <= MAX_BIP125_RBF_SEQUENCE)
                        {
                            fReplacementOptOut = false;
                            break;
                        }
                    }
                }
                if (fReplacementOptOut) {
                    return state.Invalid(ValidationInvalidReason::TX_MEMPOOL_POLICY, false, REJECT_DUPLICATE, "txn-mempool-conflict");
                }

                setConflicts.insert(ptxConflicting->GetHash());
            }
        }
    }

    if (!pool.checkNameOps(tx))
        return state.Invalid(ValidationInvalidReason::TX_CONFLICT,
                             false, REJECT_DUPLICATE, "txn-mempool-name-error");

    {
        CCoinsView dummy;
        CCoinsViewCache view(&dummy);

        LockPoints lp;
        CCoinsViewMemPool viewMemPool(pcoinsTip.get(), pool);
        view.SetBackend(viewMemPool);

        // do all inputs exist?
        for (const CTxIn& txin : tx.vin) {
            if (!pcoinsTip->HaveCoinInCache(txin.prevout)) {
                coins_to_uncache.push_back(txin.prevout);
            }

            // Note: this call may add txin.prevout to the coins cache
            // (pcoinsTip.cacheCoins) by way of FetchCoin(). It should be removed
            // later (via coins_to_uncache) if this tx turns out to be invalid.
            if (!view.HaveCoin(txin.prevout)) {
                // Are inputs missing because we already have the tx?
                for (size_t out = 0; out < tx.vout.size(); out++) {
                    // See if we have any outpoint in the UTXO set.
                    if (pcoinsTip->HaveCoin(COutPoint(hash, out))) {
                        return state.Invalid(ValidationInvalidReason::TX_CONFLICT, false, REJECT_DUPLICATE, "txn-already-known");
                    }
                }
                // Otherwise assume this might be an orphan tx for which we just haven't seen parents yet
                if (pfMissingInputs) {
                    *pfMissingInputs = true;
                }
                return false; // fMissingInputs and !state.IsInvalid() is used to detect this condition, don't set state.Invalid()
            }
        }

        // Bring the best block into scope
        view.GetBestBlock();

        /* If this is a name update (or firstupdate), make sure that the
           existing name entry (if any) is in the dummy cache.  Otherwise
           tx validation done below (in CheckInputs) will not be correct.  */
        for (const auto& txout : tx.vout)
        {
            const CNameScript nameOp(txout.scriptPubKey);
            if (nameOp.isNameOp() && nameOp.isAnyUpdate())
            {
                const valtype& name = nameOp.getOpName();
                CNameData data;
                if (view.GetName(name, data))
                    view.SetName(name, data, false);
            }
        }

        // we have all inputs cached now, so switch back to dummy, so we don't need to keep lock on mempool
        view.SetBackend(dummy);

        // Only accept BIP68 sequence locked transactions that can be mined in the next
        // block; we don't want our mempool filled up with transactions that can't
        // be mined yet.
        // Must keep pool.cs for this unless we change CheckSequenceLocks to take a
        // CoinsViewCache instead of create its own
        if (!CheckSequenceLocks(pool, tx, STANDARD_LOCKTIME_VERIFY_FLAGS, &lp))
            return state.Invalid(ValidationInvalidReason::TX_PREMATURE_SPEND, false, REJECT_NONSTANDARD, "non-BIP68-final");

        CAmount nFees = 0;
        if (!Consensus::CheckTxInputs(tx, state, view, GetSpendHeight(view), nFees)) {
            return error("%s: Consensus::CheckTxInputs: %s, %s", __func__, tx.GetHash().ToString(), FormatStateMessage(state));
        }

        // Check for non-standard pay-to-script-hash in inputs
        if (fRequireStandard && !AreInputsStandard(tx, view))
            return state.Invalid(ValidationInvalidReason::TX_NOT_STANDARD, false, REJECT_NONSTANDARD, "bad-txns-nonstandard-inputs");

        // Check for non-standard witness in P2WSH
        if (tx.HasWitness() && fRequireStandard && !IsWitnessStandard(tx, view))
            return state.Invalid(ValidationInvalidReason::TX_WITNESS_MUTATED, false, REJECT_NONSTANDARD, "bad-witness-nonstandard");

        int64_t nSigOpsCost = GetTransactionSigOpCost(tx, view, STANDARD_SCRIPT_VERIFY_FLAGS);

        // nModifiedFees includes any fee deltas from PrioritiseTransaction
        CAmount nModifiedFees = nFees;
        pool.ApplyDelta(hash, nModifiedFees);

        // Keep track of transactions that spend a coinbase, which we re-scan
        // during reorgs to ensure COINBASE_MATURITY is still met.
        bool fSpendsCoinbase = false;
        for (const CTxIn &txin : tx.vin) {
            const Coin &coin = view.AccessCoin(txin.prevout);
            if (coin.IsCoinBase()) {
                fSpendsCoinbase = true;
                break;
            }
        }

        CTxMemPoolEntry entry(ptx, nFees, nAcceptTime, ::ChainActive().Height(),
                              fSpendsCoinbase, nSigOpsCost, lp);
        unsigned int nSize = entry.GetTxSize();

        if (nSigOpsCost > MAX_STANDARD_TX_SIGOPS_COST)
            return state.Invalid(ValidationInvalidReason::TX_NOT_STANDARD, false, REJECT_NONSTANDARD, "bad-txns-too-many-sigops",
                strprintf("%d", nSigOpsCost));

        CAmount mempoolRejectFee = pool.GetMinFee(gArgs.GetArg("-maxmempool", DEFAULT_MAX_MEMPOOL_SIZE) * 1000000).GetFee(nSize);
        if (!bypass_limits && mempoolRejectFee > 0 && nModifiedFees < mempoolRejectFee) {
            return state.Invalid(ValidationInvalidReason::TX_MEMPOOL_POLICY, false, REJECT_INSUFFICIENTFEE, "mempool min fee not met", strprintf("%d < %d", nModifiedFees, mempoolRejectFee));
        }

        // No transactions are allowed below minRelayTxFee except from disconnected blocks
        if (!bypass_limits && nModifiedFees < ::minRelayTxFee.GetFee(nSize)) {
            return state.Invalid(ValidationInvalidReason::TX_MEMPOOL_POLICY, false, REJECT_INSUFFICIENTFEE, "min relay fee not met", strprintf("%d < %d", nModifiedFees, ::minRelayTxFee.GetFee(nSize)));
        }

        if (nAbsurdFee && nFees > nAbsurdFee)
            return state.Invalid(ValidationInvalidReason::TX_NOT_STANDARD, false,
                REJECT_HIGHFEE, "absurdly-high-fee",
                strprintf("%d > %d", nFees, nAbsurdFee));

        // Calculate in-mempool ancestors, up to a limit.
        CTxMemPool::setEntries setAncestors;
        size_t nLimitAncestors = gArgs.GetArg("-limitancestorcount", DEFAULT_ANCESTOR_LIMIT);
        size_t nLimitAncestorSize = gArgs.GetArg("-limitancestorsize", DEFAULT_ANCESTOR_SIZE_LIMIT)*1000;
        size_t nLimitDescendants = gArgs.GetArg("-limitdescendantcount", DEFAULT_DESCENDANT_LIMIT);
        size_t nLimitDescendantSize = gArgs.GetArg("-limitdescendantsize", DEFAULT_DESCENDANT_SIZE_LIMIT)*1000;
        std::string errString;
        if (!pool.CalculateMemPoolAncestors(entry, setAncestors, nLimitAncestors, nLimitAncestorSize, nLimitDescendants, nLimitDescendantSize, errString)) {
            return state.Invalid(ValidationInvalidReason::TX_MEMPOOL_POLICY, false, REJECT_NONSTANDARD, "too-long-mempool-chain", errString);
        }

        // A transaction that spends outputs that would be replaced by it is invalid. Now
        // that we have the set of all ancestors we can detect this
        // pathological case by making sure setConflicts and setAncestors don't
        // intersect.
        for (CTxMemPool::txiter ancestorIt : setAncestors)
        {
            const uint256 &hashAncestor = ancestorIt->GetTx().GetHash();
            if (setConflicts.count(hashAncestor))
            {
                return state.Invalid(ValidationInvalidReason::CONSENSUS, false, REJECT_INVALID, "bad-txns-spends-conflicting-tx",
                                 strprintf("%s spends conflicting transaction %s",
                                           hash.ToString(),
                                           hashAncestor.ToString()));
            }
        }

        // Check if it's economically rational to mine this transaction rather
        // than the ones it replaces.
        CAmount nConflictingFees = 0;
        size_t nConflictingSize = 0;
        uint64_t nConflictingCount = 0;
        CTxMemPool::setEntries allConflicting;

        // If we don't hold the lock allConflicting might be incomplete; the
        // subsequent RemoveStaged() and addUnchecked() calls don't guarantee
        // mempool consistency for us.
        const bool fReplacementTransaction = setConflicts.size();
        if (fReplacementTransaction)
        {
            CFeeRate newFeeRate(nModifiedFees, nSize);
            std::set<uint256> setConflictsParents;
            const int maxDescendantsToVisit = 100;
            const CTxMemPool::setEntries setIterConflicting = pool.GetIterSet(setConflicts);
            for (const auto& mi : setIterConflicting) {
                // Don't allow the replacement to reduce the feerate of the
                // mempool.
                //
                // We usually don't want to accept replacements with lower
                // feerates than what they replaced as that would lower the
                // feerate of the next block. Requiring that the feerate always
                // be increased is also an easy-to-reason about way to prevent
                // DoS attacks via replacements.
                //
                // We only consider the feerates of transactions being directly
                // replaced, not their indirect descendants. While that does
                // mean high feerate children are ignored when deciding whether
                // or not to replace, we do require the replacement to pay more
                // overall fees too, mitigating most cases.
                CFeeRate oldFeeRate(mi->GetModifiedFee(), mi->GetTxSize());
                if (newFeeRate <= oldFeeRate)
                {
                    return state.Invalid(ValidationInvalidReason::TX_MEMPOOL_POLICY, false, REJECT_INSUFFICIENTFEE, "insufficient fee",
                            strprintf("rejecting replacement %s; new feerate %s <= old feerate %s",
                                  hash.ToString(),
                                  newFeeRate.ToString(),
                                  oldFeeRate.ToString()));
                }

                for (const CTxIn &txin : mi->GetTx().vin)
                {
                    setConflictsParents.insert(txin.prevout.hash);
                }

                nConflictingCount += mi->GetCountWithDescendants();
            }
            // This potentially overestimates the number of actual descendants
            // but we just want to be conservative to avoid doing too much
            // work.
            if (nConflictingCount <= maxDescendantsToVisit) {
                // If not too many to replace, then calculate the set of
                // transactions that would have to be evicted
                for (CTxMemPool::txiter it : setIterConflicting) {
                    pool.CalculateDescendants(it, allConflicting);
                }
                for (CTxMemPool::txiter it : allConflicting) {
                    nConflictingFees += it->GetModifiedFee();
                    nConflictingSize += it->GetTxSize();
                }
            } else {
                return state.Invalid(ValidationInvalidReason::TX_MEMPOOL_POLICY, false, REJECT_NONSTANDARD, "too many potential replacements",
                        strprintf("rejecting replacement %s; too many potential replacements (%d > %d)\n",
                            hash.ToString(),
                            nConflictingCount,
                            maxDescendantsToVisit));
            }

            for (unsigned int j = 0; j < tx.vin.size(); j++)
            {
                // We don't want to accept replacements that require low
                // feerate junk to be mined first. Ideally we'd keep track of
                // the ancestor feerates and make the decision based on that,
                // but for now requiring all new inputs to be confirmed works.
                if (!setConflictsParents.count(tx.vin[j].prevout.hash))
                {
                    // Rather than check the UTXO set - potentially expensive -
                    // it's cheaper to just check if the new input refers to a
                    // tx that's in the mempool.
                    if (pool.exists(tx.vin[j].prevout.hash)) {
                        return state.Invalid(ValidationInvalidReason::TX_MEMPOOL_POLICY, false, REJECT_NONSTANDARD, "replacement-adds-unconfirmed",
                                         strprintf("replacement %s adds unconfirmed input, idx %d",
                                                  hash.ToString(), j));
                    }
                }
            }

            // The replacement must pay greater fees than the transactions it
            // replaces - if we did the bandwidth used by those conflicting
            // transactions would not be paid for.
            if (nModifiedFees < nConflictingFees)
            {
                return state.Invalid(ValidationInvalidReason::TX_MEMPOOL_POLICY, false, REJECT_INSUFFICIENTFEE, "insufficient fee",
                                 strprintf("rejecting replacement %s, less fees than conflicting txs; %s < %s",
                                          hash.ToString(), FormatMoney(nModifiedFees), FormatMoney(nConflictingFees)));
            }

            // Finally in addition to paying more fees than the conflicts the
            // new transaction must pay for its own bandwidth.
            CAmount nDeltaFees = nModifiedFees - nConflictingFees;
            if (nDeltaFees < ::incrementalRelayFee.GetFee(nSize))
            {
                return state.Invalid(ValidationInvalidReason::TX_MEMPOOL_POLICY, false, REJECT_INSUFFICIENTFEE, "insufficient fee",
                        strprintf("rejecting replacement %s, not enough additional fees to relay; %s < %s",
                              hash.ToString(),
                              FormatMoney(nDeltaFees),
                              FormatMoney(::incrementalRelayFee.GetFee(nSize))));
            }
        }

        constexpr unsigned int scriptVerifyFlags = STANDARD_SCRIPT_VERIFY_FLAGS;

        // Check against previous transactions
        // This is done last to help prevent CPU exhaustion denial-of-service attacks.
        PrecomputedTransactionData txdata(tx);
        if (!CheckInputs(tx, state, view, true, scriptVerifyFlags, true, false, txdata)) {
            // SCRIPT_VERIFY_CLEANSTACK requires SCRIPT_VERIFY_WITNESS, so we
            // need to turn both off, and compare against just turning off CLEANSTACK
            // to see if the failure is specifically due to witness validation.
            CValidationState stateDummy; // Want reported failures to be from first CheckInputs
            if (!tx.HasWitness() && CheckInputs(tx, stateDummy, view, true, scriptVerifyFlags & ~(SCRIPT_VERIFY_WITNESS | SCRIPT_VERIFY_CLEANSTACK), true, false, txdata) &&
                !CheckInputs(tx, stateDummy, view, true, scriptVerifyFlags & ~SCRIPT_VERIFY_CLEANSTACK, true, false, txdata)) {
                // Only the witness is missing, so the transaction itself may be fine.
                state.Invalid(ValidationInvalidReason::TX_WITNESS_MUTATED, false,
                        state.GetRejectCode(), state.GetRejectReason(), state.GetDebugMessage());
            }
            assert(IsTransactionReason(state.GetReason()));
            return false; // state filled in by CheckInputs
        }

        // Check again against the current block tip's script verification
        // flags to cache our script execution flags. This is, of course,
        // useless if the next block has different script flags from the
        // previous one, but because the cache tracks script flags for us it
        // will auto-invalidate and we'll just have a few blocks of extra
        // misses on soft-fork activation.
        //
        // This is also useful in case of bugs in the standard flags that cause
        // transactions to pass as valid when they're actually invalid. For
        // instance the STRICTENC flag was incorrectly allowing certain
        // CHECKSIG NOT scripts to pass, even though they were invalid.
        //
        // There is a similar check in CreateNewBlock() to prevent creating
        // invalid blocks (using TestBlockValidity), however allowing such
        // transactions into the mempool can be exploited as a DoS attack.
        unsigned int currentBlockScriptVerifyFlags = GetBlockScriptFlags(::ChainActive().Tip(), chainparams.GetConsensus());
        if (!CheckInputsFromMempoolAndCache(tx, state, view, pool, currentBlockScriptVerifyFlags, true, txdata)) {
            return error("%s: BUG! PLEASE REPORT THIS! CheckInputs failed against latest-block but not STANDARD flags %s, %s",
                    __func__, hash.ToString(), FormatStateMessage(state));
        }

        if (test_accept) {
            // Tx was accepted, but not added
            return true;
        }

        // Remove conflicting transactions from the mempool
        for (CTxMemPool::txiter it : allConflicting)
        {
            LogPrint(BCLog::MEMPOOL, "replacing tx %s with %s for %s BTC additional fees, %d delta bytes\n",
                    it->GetTx().GetHash().ToString(),
                    hash.ToString(),
                    FormatMoney(nModifiedFees - nConflictingFees),
                    (int)nSize - (int)nConflictingSize);
            if (plTxnReplaced)
                plTxnReplaced->push_back(it->GetSharedTx());
        }
        pool.RemoveStaged(allConflicting, false, MemPoolRemovalReason::REPLACED);

        // This transaction should only count for fee estimation if:
        // - it isn't a BIP 125 replacement transaction (may not be widely supported)
        // - it's not being re-added during a reorg which bypasses typical mempool fee limits
        // - the node is not behind
        // - the transaction is not dependent on any other transactions in the mempool
        bool validForFeeEstimation = !fReplacementTransaction && !bypass_limits && IsCurrentForFeeEstimation() && pool.HasNoInputsOf(tx);

        // Store transaction in memory
        pool.addUnchecked(entry, setAncestors, validForFeeEstimation);

        // trim mempool and check if tx was trimmed
        if (!bypass_limits) {
            LimitMempoolSize(pool, gArgs.GetArg("-maxmempool", DEFAULT_MAX_MEMPOOL_SIZE) * 1000000, gArgs.GetArg("-mempoolexpiry", DEFAULT_MEMPOOL_EXPIRY) * 60 * 60);
            if (!pool.exists(hash))
                return state.Invalid(ValidationInvalidReason::TX_MEMPOOL_POLICY, false, REJECT_INSUFFICIENTFEE, "mempool full");
        }
    }

    GetMainSignals().TransactionAddedToMempool(ptx);

    return true;
}

/** (try to) add transaction to memory pool with a specified acceptance time **/
static bool AcceptToMemoryPoolWithTime(const CChainParams& chainparams, CTxMemPool& pool, CValidationState &state, const CTransactionRef &tx,
                        bool* pfMissingInputs, int64_t nAcceptTime, std::list<CTransactionRef>* plTxnReplaced,
                        bool bypass_limits, const CAmount nAbsurdFee, bool test_accept) EXCLUSIVE_LOCKS_REQUIRED(cs_main)
{
    std::vector<COutPoint> coins_to_uncache;
    bool res = AcceptToMemoryPoolWorker(chainparams, pool, state, tx, pfMissingInputs, nAcceptTime, plTxnReplaced, bypass_limits, nAbsurdFee, coins_to_uncache, test_accept);
    if (!res) {
        // Remove coins that were not present in the coins cache before calling ATMPW;
        // this is to prevent memory DoS in case we receive a large number of
        // invalid transactions that attempt to overrun the in-memory coins cache
        // (`CCoinsViewCache::cacheCoins`).

        for (const COutPoint& hashTx : coins_to_uncache)
            pcoinsTip->Uncache(hashTx);
    }
    // After we've (potentially) uncached entries, ensure our coins cache is still within its size limits
    CValidationState stateDummy;
    FlushStateToDisk(chainparams, stateDummy, FlushStateMode::PERIODIC);
    return res;
}

bool AcceptToMemoryPool(CTxMemPool& pool, CValidationState &state, const CTransactionRef &tx,
                        bool* pfMissingInputs, std::list<CTransactionRef>* plTxnReplaced,
                        bool bypass_limits, const CAmount nAbsurdFee, bool test_accept)
{
    const CChainParams& chainparams = Params();
    return AcceptToMemoryPoolWithTime(chainparams, pool, state, tx, pfMissingInputs, GetTime(), plTxnReplaced, bypass_limits, nAbsurdFee, test_accept);
}

/**
 * Return transaction in txOut, and if it was found inside a block, its hash is placed in hashBlock.
 * If blockIndex is provided, the transaction is fetched from the corresponding block.
 */
bool GetTransaction(const uint256& hash, CTransactionRef& txOut, const Consensus::Params& consensusParams, uint256& hashBlock, const CBlockIndex* const block_index)
{
    LOCK(cs_main);

    if (!block_index) {
        CTransactionRef ptx = mempool.get(hash);
        if (ptx) {
            txOut = ptx;
            return true;
        }

        if (g_txindex) {
            return g_txindex->FindTx(hash, hashBlock, txOut);
        }
    } else {
        CBlock block;
        if (ReadBlockFromDisk(block, block_index, consensusParams)) {
            for (const auto& tx : block.vtx) {
                if (tx->GetHash() == hash) {
                    txOut = tx;
                    hashBlock = block_index->GetBlockHash();
                    return true;
                }
            }
        }
    }

    return false;
}






//////////////////////////////////////////////////////////////////////////////
//
// CBlock and CBlockIndex
//

bool CheckProofOfWork(const CBlockHeader& block, const Consensus::Params& params)
{
    if (!block.pow.isValid (block.GetHash(), params))
        return error("%s : proof of work failed", __func__);
    return true;
}

static bool WriteBlockToDisk(const CBlock& block, FlatFilePos& pos, const CMessageHeader::MessageStartChars& messageStart)
{
    // Open history file to append
    CAutoFile fileout(OpenBlockFile(pos), SER_DISK, CLIENT_VERSION);
    if (fileout.IsNull())
        return error("WriteBlockToDisk: OpenBlockFile failed");

    // Write index header
    unsigned int nSize = GetSerializeSize(block, fileout.GetVersion());
    fileout << messageStart << nSize;

    // Write block
    long fileOutPos = ftell(fileout.Get());
    if (fileOutPos < 0)
        return error("WriteBlockToDisk: ftell failed");
    pos.nPos = (unsigned int)fileOutPos;
    fileout << block;

    return true;
}

/* Generic implementation of block reading that can handle
   both a block and its header.  */

template<typename T>
static bool ReadBlockOrHeader(T& block, const FlatFilePos& pos, const Consensus::Params& consensusParams)
{
    block.SetNull();

    // Open history file to read
    CAutoFile filein(OpenBlockFile(pos, true), SER_DISK, CLIENT_VERSION);
    if (filein.IsNull())
        return error("ReadBlockFromDisk: OpenBlockFile failed for %s", pos.ToString());

    // Read block
    try {
        filein >> block;
    }
    catch (const std::exception& e) {
        return error("%s: Deserialize or I/O error - %s at %s", __func__, e.what(), pos.ToString());
    }

    // Check the header
    if (!CheckProofOfWork(block, consensusParams))
        return error("ReadBlockFromDisk: Errors in block header at %s", pos.ToString());

    return true;
}

template<typename T>
static bool ReadBlockOrHeader(T& block, const CBlockIndex* pindex, const Consensus::Params& consensusParams)
{
    FlatFilePos blockPos;
    {
        LOCK(cs_main);
        blockPos = pindex->GetBlockPos();
    }

    if (!ReadBlockOrHeader(block, blockPos, consensusParams))
        return false;
    if (block.GetHash() != pindex->GetBlockHash())
        return error("ReadBlockFromDisk(CBlock&, CBlockIndex*): GetHash() doesn't match index for %s at %s",
                pindex->ToString(), pindex->GetBlockPos().ToString());
    return true;
}

bool ReadBlockFromDisk(CBlock& block, const FlatFilePos& pos, const Consensus::Params& consensusParams)
{
    return ReadBlockOrHeader(block, pos, consensusParams);
}

bool ReadBlockFromDisk(CBlock& block, const CBlockIndex* pindex, const Consensus::Params& consensusParams)
{
    return ReadBlockOrHeader(block, pindex, consensusParams);
}

bool ReadBlockHeaderFromDisk(CBlockHeader& block, const CBlockIndex* pindex, const Consensus::Params& consensusParams)
{
    return ReadBlockOrHeader(block, pindex, consensusParams);
}

bool ReadRawBlockFromDisk(std::vector<uint8_t>& block, const FlatFilePos& pos, const CMessageHeader::MessageStartChars& message_start)
{
    FlatFilePos hpos = pos;
    hpos.nPos -= 8; // Seek back 8 bytes for meta header
    CAutoFile filein(OpenBlockFile(hpos, true), SER_DISK, CLIENT_VERSION);
    if (filein.IsNull()) {
        return error("%s: OpenBlockFile failed for %s", __func__, pos.ToString());
    }

    try {
        CMessageHeader::MessageStartChars blk_start;
        unsigned int blk_size;

        filein >> blk_start >> blk_size;

        if (memcmp(blk_start, message_start, CMessageHeader::MESSAGE_START_SIZE)) {
            return error("%s: Block magic mismatch for %s: %s versus expected %s", __func__, pos.ToString(),
                    HexStr(blk_start, blk_start + CMessageHeader::MESSAGE_START_SIZE),
                    HexStr(message_start, message_start + CMessageHeader::MESSAGE_START_SIZE));
        }

        if (blk_size > MAX_SIZE) {
            return error("%s: Block data is larger than maximum deserialization size for %s: %s versus %s", __func__, pos.ToString(),
                    blk_size, MAX_SIZE);
        }

        block.resize(blk_size); // Zeroing of memory is intentional here
        filein.read((char*)block.data(), blk_size);
    } catch(const std::exception& e) {
        return error("%s: Read from block file failed: %s for %s", __func__, e.what(), pos.ToString());
    }

    return true;
}

bool ReadRawBlockFromDisk(std::vector<uint8_t>& block, const CBlockIndex* pindex, const CMessageHeader::MessageStartChars& message_start)
{
    FlatFilePos block_pos;
    {
        LOCK(cs_main);
        block_pos = pindex->GetBlockPos();
    }

    return ReadRawBlockFromDisk(block, block_pos, message_start);
}

CAmount GetBlockSubsidy(int nHeight, const Consensus::Params& consensusParams)
{
    /* Special rule:  Before the post-ICO fork, the block reward is always set
       to 1 CHI except for regtest net.  (The latter exception is so that
       we do not have to update many magic values in tests.)  */
    if (!consensusParams.fPowNoRetargeting
          && !consensusParams.rules->ForkInEffect (Consensus::Fork::POST_ICO,
                                                   nHeight))
        return COIN;

    int halvings = nHeight / consensusParams.nSubsidyHalvingInterval;
    // Force block reward to zero when right shift is undefined.
    if (halvings >= 64)
        return 0;

    CAmount nSubsidy = consensusParams.initialSubsidy;
    // Subsidy is cut in half every 2,100,000 blocks which will occur approximately every 4 years.
    nSubsidy >>= halvings;
    return nSubsidy;
}

bool IsInitialBlockDownload()
{
    // Once this function has returned false, it must remain false.
    static std::atomic<bool> latchToFalse{false};
    // Optimization: pre-test latch before taking the lock.
    if (latchToFalse.load(std::memory_order_relaxed))
        return false;

    LOCK(cs_main);
    if (latchToFalse.load(std::memory_order_relaxed))
        return false;
    if (fImporting || fReindex)
        return true;
    if (::ChainActive().Tip() == nullptr)
        return true;
    if (::ChainActive().Tip()->nChainWork < nMinimumChainWork)
        return true;
    if (::ChainActive().Tip()->GetBlockTime() < (GetTime() - nMaxTipAge))
        return true;
    LogPrintf("Leaving InitialBlockDownload (latching to false)\n");
    latchToFalse.store(true, std::memory_order_relaxed);
    return false;
}

CBlockIndex *pindexBestForkTip = nullptr, *pindexBestForkBase = nullptr;

static void AlertNotify(const std::string& strMessage)
{
    uiInterface.NotifyAlertChanged();
    std::string strCmd = gArgs.GetArg("-alertnotify", "");
    if (strCmd.empty()) return;

    // Alert text should be plain ascii coming from a trusted source, but to
    // be safe we first strip anything not in safeChars, then add single quotes around
    // the whole string before passing it to the shell:
    std::string singleQuote("'");
    std::string safeStatus = SanitizeString(strMessage);
    safeStatus = singleQuote+safeStatus+singleQuote;
    boost::replace_all(strCmd, "%s", safeStatus);

    std::thread t(runCommand, strCmd);
    t.detach(); // thread runs free
}

static void CheckForkWarningConditions() EXCLUSIVE_LOCKS_REQUIRED(cs_main)
{
    AssertLockHeld(cs_main);
    // Before we get past initial download, we cannot reliably alert about forks
    // (we assume we don't get stuck on a fork before finishing our initial sync)
    if (IsInitialBlockDownload())
        return;

    // If our best fork is no longer within 72 blocks (+/- 12 hours if no one mines it)
    // of our head, drop it
    if (pindexBestForkTip && ::ChainActive().Height() - pindexBestForkTip->nHeight >= 72)
        pindexBestForkTip = nullptr;

    if (pindexBestForkTip || (pindexBestInvalid && pindexBestInvalid->nChainWork > ::ChainActive().Tip()->nChainWork + (GetBlockProof(*::ChainActive().Tip()) * 6)))
    {
        if (!GetfLargeWorkForkFound() && pindexBestForkBase)
        {
            std::string warning = std::string("'Warning: Large-work fork detected, forking after block ") +
                pindexBestForkBase->phashBlock->ToString() + std::string("'");
            AlertNotify(warning);
        }
        if (pindexBestForkTip && pindexBestForkBase)
        {
            LogPrintf("%s: Warning: Large valid fork found\n  forking the chain at height %d (%s)\n  lasting to height %d (%s).\nChain state database corruption likely.\n", __func__,
                   pindexBestForkBase->nHeight, pindexBestForkBase->phashBlock->ToString(),
                   pindexBestForkTip->nHeight, pindexBestForkTip->phashBlock->ToString());
            SetfLargeWorkForkFound(true);
        }
        else
        {
            LogPrintf("%s: Warning: Found invalid chain at least ~6 blocks longer than our best chain.\nChain state database corruption likely.\n", __func__);
            SetfLargeWorkInvalidChainFound(true);
        }
    }
    else
    {
        SetfLargeWorkForkFound(false);
        SetfLargeWorkInvalidChainFound(false);
    }
}

static void CheckForkWarningConditionsOnNewFork(CBlockIndex* pindexNewForkTip) EXCLUSIVE_LOCKS_REQUIRED(cs_main)
{
    AssertLockHeld(cs_main);
    // If we are on a fork that is sufficiently large, set a warning flag
    CBlockIndex* pfork = pindexNewForkTip;
    CBlockIndex* plonger = ::ChainActive().Tip();
    while (pfork && pfork != plonger)
    {
        while (plonger && plonger->nHeight > pfork->nHeight)
            plonger = plonger->pprev;
        if (pfork == plonger)
            break;
        pfork = pfork->pprev;
    }

    // We define a condition where we should warn the user about as a fork of at least 7 blocks
    // with a tip within 72 blocks (+/- 12 hours if no one mines it) of ours
    // We use 7 blocks rather arbitrarily as it represents just under 10% of sustained network
    // hash rate operating on the fork.
    // or a chain that is entirely longer than ours and invalid (note that this should be detected by both)
    // We define it this way because it allows us to only store the highest fork tip (+ base) which meets
    // the 7-block condition and from this always have the most-likely-to-cause-warning fork
    if (pfork && (!pindexBestForkTip || pindexNewForkTip->nHeight > pindexBestForkTip->nHeight) &&
            pindexNewForkTip->nChainWork - pfork->nChainWork > (GetBlockProof(*pfork) * 7) &&
            ::ChainActive().Height() - pindexNewForkTip->nHeight < 72)
    {
        pindexBestForkTip = pindexNewForkTip;
        pindexBestForkBase = pfork;
    }

    CheckForkWarningConditions();
}

void static InvalidChainFound(CBlockIndex* pindexNew) EXCLUSIVE_LOCKS_REQUIRED(cs_main)
{
    if (!pindexBestInvalid || pindexNew->nChainWork > pindexBestInvalid->nChainWork)
        pindexBestInvalid = pindexNew;

    LogPrintf("%s: invalid block=%s  height=%d  log2_work=%.8g  date=%s\n", __func__,
      pindexNew->GetBlockHash().ToString(), pindexNew->nHeight,
      log(pindexNew->nChainWork.getdouble())/log(2.0), FormatISO8601DateTime(pindexNew->GetBlockTime()));
    CBlockIndex *tip = ::ChainActive().Tip();
    assert (tip);
    LogPrintf("%s:  current best=%s  height=%d  log2_work=%.8g  date=%s\n", __func__,
      tip->GetBlockHash().ToString(), ::ChainActive().Height(), log(tip->nChainWork.getdouble())/log(2.0),
      FormatISO8601DateTime(tip->GetBlockTime()));
    CheckForkWarningConditions();
}

void CChainState::InvalidBlockFound(CBlockIndex *pindex, const CValidationState &state) {
    if (state.GetReason() != ValidationInvalidReason::BLOCK_MUTATED) {
        pindex->nStatus |= BLOCK_FAILED_VALID;
        m_failed_blocks.insert(pindex);
        setDirtyBlockIndex.insert(pindex);
        setBlockIndexCandidates.erase(pindex);
        InvalidChainFound(pindex);
    }
}

void UpdateCoins(const CTransaction& tx, CCoinsViewCache& inputs, CTxUndo &txundo, int nHeight)
{
    // mark inputs spent
    if (!tx.IsCoinBase()) {
        txundo.vprevout.reserve(tx.vin.size());
        for (const CTxIn &txin : tx.vin) {
            txundo.vprevout.emplace_back();
            bool is_spent = inputs.SpendCoin(txin.prevout, &txundo.vprevout.back());
            assert(is_spent);
        }
    }
    // add outputs
    AddCoins(inputs, tx, nHeight);
}

void UpdateCoins(const CTransaction& tx, CCoinsViewCache& inputs, int nHeight)
{
    CTxUndo txundo;
    UpdateCoins(tx, inputs, txundo, nHeight);
}

bool CScriptCheck::operator()() {
    const CScript &scriptSig = ptxTo->vin[nIn].scriptSig;
    const CScriptWitness *witness = &ptxTo->vin[nIn].scriptWitness;
    return VerifyScript(scriptSig, m_tx_out.scriptPubKey, witness, nFlags, CachingTransactionSignatureChecker(ptxTo, nIn, m_tx_out.nValue, cacheStore, *txdata), &error);
}

int GetSpendHeight(const CCoinsViewCache& inputs)
{
    LOCK(cs_main);
    CBlockIndex* pindexPrev = LookupBlockIndex(inputs.GetBestBlock());
    return pindexPrev->nHeight + 1;
}


static CuckooCache::cache<uint256, SignatureCacheHasher> scriptExecutionCache;
static uint256 scriptExecutionCacheNonce(GetRandHash());

void InitScriptExecutionCache() {
    // nMaxCacheSize is unsigned. If -maxsigcachesize is set to zero,
    // setup_bytes creates the minimum possible cache (2 elements).
    size_t nMaxCacheSize = std::min(std::max((int64_t)0, gArgs.GetArg("-maxsigcachesize", DEFAULT_MAX_SIG_CACHE_SIZE) / 2), MAX_MAX_SIG_CACHE_SIZE) * ((size_t) 1 << 20);
    size_t nElems = scriptExecutionCache.setup_bytes(nMaxCacheSize);
    LogPrintf("Using %zu MiB out of %zu/2 requested for script execution cache, able to store %zu elements\n",
            (nElems*sizeof(uint256)) >>20, (nMaxCacheSize*2)>>20, nElems);
}

/**
 * Check whether all inputs of this transaction are valid (no double spends, scripts & sigs, amounts)
 * This does not modify the UTXO set.
 *
 * If pvChecks is not nullptr, script checks are pushed onto it instead of being performed inline. Any
 * script checks which are not necessary (eg due to script execution cache hits) are, obviously,
 * not pushed onto pvChecks/run.
 *
 * Setting cacheSigStore/cacheFullScriptStore to false will remove elements from the corresponding cache
 * which are matched. This is useful for checking blocks where we will likely never need the cache
 * entry again.
 *
 * Note that we may set state.reason to NOT_STANDARD for extra soft-fork flags in flags, block-checking
 * callers should probably reset it to CONSENSUS in such cases.
 *
 * Non-static (and re-declared) in src/test/txvalidationcache_tests.cpp
 */
bool CheckInputs(const CTransaction& tx, CValidationState &state, const CCoinsViewCache &inputs, bool fScriptChecks, unsigned int flags, bool cacheSigStore, bool cacheFullScriptStore, PrecomputedTransactionData& txdata, std::vector<CScriptCheck> *pvChecks) EXCLUSIVE_LOCKS_REQUIRED(cs_main)
{
    if (!tx.IsCoinBase())
    {
        if (pvChecks)
            pvChecks->reserve(tx.vin.size());

        // The first loop above does all the inexpensive checks.
        // Only if ALL inputs pass do we perform expensive ECDSA signature checks.
        // Helps prevent CPU exhaustion attacks.

        // Skip script verification when connecting blocks under the
        // assumevalid block. Assuming the assumevalid block is valid this
        // is safe because block merkle hashes are still computed and checked,
        // Of course, if an assumed valid block is invalid due to false scriptSigs
        // this optimization would allow an invalid chain to be accepted.
        if (fScriptChecks) {
            // First check if script executions have been cached with the same
            // flags. Note that this assumes that the inputs provided are
            // correct (ie that the transaction hash which is in tx's prevouts
            // properly commits to the scriptPubKey in the inputs view of that
            // transaction).
            uint256 hashCacheEntry;
            // We only use the first 19 bytes of nonce to avoid a second SHA
            // round - giving us 19 + 32 + 4 = 55 bytes (+ 8 + 1 = 64)
            static_assert(55 - sizeof(flags) - 32 >= 128/8, "Want at least 128 bits of nonce for script execution cache");
            CSHA256().Write(scriptExecutionCacheNonce.begin(), 55 - sizeof(flags) - 32).Write(tx.GetWitnessHash().begin(), 32).Write((unsigned char*)&flags, sizeof(flags)).Finalize(hashCacheEntry.begin());
            AssertLockHeld(cs_main); //TODO: Remove this requirement by making CuckooCache not require external locks
            if (scriptExecutionCache.contains(hashCacheEntry, !cacheFullScriptStore)) {
                return true;
            }

            for (unsigned int i = 0; i < tx.vin.size(); i++) {
                const COutPoint &prevout = tx.vin[i].prevout;
                const Coin& coin = inputs.AccessCoin(prevout);
                assert(!coin.IsSpent());

                // We very carefully only pass in things to CScriptCheck which
                // are clearly committed to by tx' witness hash. This provides
                // a sanity check that our caching is not introducing consensus
                // failures through additional data in, eg, the coins being
                // spent being checked as a part of CScriptCheck.

                // Verify signature
                CScriptCheck check(coin.out, tx, i, flags, cacheSigStore, &txdata);
                if (pvChecks) {
                    pvChecks->push_back(CScriptCheck());
                    check.swap(pvChecks->back());
                } else if (!check()) {
                    if (flags & STANDARD_NOT_MANDATORY_VERIFY_FLAGS) {
                        // Check whether the failure was caused by a
                        // non-mandatory script verification check, such as
                        // non-standard DER encodings or non-null dummy
                        // arguments; if so, ensure we return NOT_STANDARD
                        // instead of CONSENSUS to avoid downstream users
                        // splitting the network between upgraded and
                        // non-upgraded nodes by banning CONSENSUS-failing
                        // data providers.
                        CScriptCheck check2(coin.out, tx, i,
                                flags & ~STANDARD_NOT_MANDATORY_VERIFY_FLAGS, cacheSigStore, &txdata);
                        if (check2())
                            return state.Invalid(ValidationInvalidReason::TX_NOT_STANDARD, false, REJECT_NONSTANDARD, strprintf("non-mandatory-script-verify-flag (%s)", ScriptErrorString(check.GetScriptError())));
                    }
                    // MANDATORY flag failures correspond to
                    // ValidationInvalidReason::CONSENSUS. Because CONSENSUS
                    // failures are the most serious case of validation
                    // failures, we may need to consider using
                    // RECENT_CONSENSUS_CHANGE for any script failure that
                    // could be due to non-upgraded nodes which we may want to
                    // support, to avoid splitting the network (but this
                    // depends on the details of how net_processing handles
                    // such errors).
                    return state.Invalid(ValidationInvalidReason::CONSENSUS, false, REJECT_INVALID, strprintf("mandatory-script-verify-flag-failed (%s)", ScriptErrorString(check.GetScriptError())));
                }
            }

            if (cacheFullScriptStore && !pvChecks) {
                // We executed all of the provided scripts, and were told to
                // cache the result. Do so now.
                scriptExecutionCache.insert(hashCacheEntry);
            }
        }
    }

    return true;
}

static bool UndoWriteToDisk(const CBlockUndo& blockundo, FlatFilePos& pos, const uint256& hashBlock, const CMessageHeader::MessageStartChars& messageStart)
{
    // Open history file to append
    CAutoFile fileout(OpenUndoFile(pos), SER_DISK, CLIENT_VERSION);
    if (fileout.IsNull())
        return error("%s: OpenUndoFile failed", __func__);

    // Write index header
    unsigned int nSize = GetSerializeSize(blockundo, fileout.GetVersion());
    fileout << messageStart << nSize;

    // Write undo data
    long fileOutPos = ftell(fileout.Get());
    if (fileOutPos < 0)
        return error("%s: ftell failed", __func__);
    pos.nPos = (unsigned int)fileOutPos;
    fileout << blockundo;

    // calculate & write checksum
    CHashWriter hasher(SER_GETHASH, PROTOCOL_VERSION);
    hasher << hashBlock;
    hasher << blockundo;
    fileout << hasher.GetHash();

    return true;
}

bool UndoReadFromDisk(CBlockUndo& blockundo, const CBlockIndex* pindex)
{
    FlatFilePos pos = pindex->GetUndoPos();
    if (pos.IsNull()) {
        return error("%s: no undo data available", __func__);
    }

    // Open history file to read
    CAutoFile filein(OpenUndoFile(pos, true), SER_DISK, CLIENT_VERSION);
    if (filein.IsNull())
        return error("%s: OpenUndoFile failed", __func__);

    // Read block
    uint256 hashChecksum;
    CHashVerifier<CAutoFile> verifier(&filein); // We need a CHashVerifier as reserializing may lose data
    try {
        verifier << pindex->pprev->GetBlockHash();
        verifier >> blockundo;
        filein >> hashChecksum;
    }
    catch (const std::exception& e) {
        return error("%s: Deserialize or I/O error - %s", __func__, e.what());
    }

    // Verify checksum
    if (hashChecksum != verifier.GetHash())
        return error("%s: Checksum mismatch", __func__);

    return true;
}

/** Abort with a message */
static bool AbortNode(const std::string& strMessage, const std::string& userMessage="")
{
    SetMiscWarning(strMessage);
    LogPrintf("*** %s\n", strMessage);
    uiInterface.ThreadSafeMessageBox(
        userMessage.empty() ? _("Error: A fatal internal error occurred, see debug.log for details") : userMessage,
        "", CClientUIInterface::MSG_ERROR);
    StartShutdown();
    return false;
}

static bool AbortNode(CValidationState& state, const std::string& strMessage, const std::string& userMessage="")
{
    AbortNode(strMessage, userMessage);
    return state.Error(strMessage);
}

/**
 * Restore the UTXO in a Coin at a given COutPoint
 * @param undo The Coin to be restored.
 * @param view The coins view to which to apply the changes.
 * @param out The out point that corresponds to the tx input.
 * @return A DisconnectResult as an int
 */
int ApplyTxInUndo(Coin&& undo, CCoinsViewCache& view, const COutPoint& out)
{
    bool fClean = true;

    if (view.HaveCoin(out)) fClean = false; // overwriting transaction output

    // The potential_overwrite parameter to AddCoin is only allowed to be false if we know for
    // sure that the coin did not already exist in the cache. As we have queried for that above
    // using HaveCoin, we don't need to guess. When fClean is false, a coin already existed and
    // it is an overwrite.
    view.AddCoin(out, std::move(undo), !fClean);

    return fClean ? DISCONNECT_OK : DISCONNECT_UNCLEAN;
}

/** Undo the effects of this block (with given index) on the UTXO set represented by coins.
 *  When FAILED is returned, view is left in an indeterminate state. */
DisconnectResult CChainState::DisconnectBlock(const CBlock& block, const CBlockIndex* pindex, CCoinsViewCache& view)
{
    bool fClean = true;

    CBlockUndo blockUndo;
    if (!UndoReadFromDisk(blockUndo, pindex)) {
        error("DisconnectBlock(): failure reading undo data");
        return DISCONNECT_FAILED;
    }

    if (blockUndo.vtxundo.size() + 1 != block.vtx.size()) {
        error("DisconnectBlock(): block and undo data inconsistent");
        return DISCONNECT_FAILED;
    }

    // undo transactions in reverse order
    for (int i = block.vtx.size() - 1; i >= 0; i--) {
        const CTransaction &tx = *(block.vtx[i]);
        uint256 hash = tx.GetHash();
        bool is_coinbase = tx.IsCoinBase();

        // Check that all outputs are available and match the outputs in the block itself
        // exactly.
        for (size_t o = 0; o < tx.vout.size(); o++) {
            if (!tx.vout[o].scriptPubKey.IsUnspendable()) {
                COutPoint out(hash, o);
                Coin coin;
                bool is_spent = view.SpendCoin(out, &coin);
                if (!is_spent || tx.vout[o] != coin.out || pindex->nHeight != coin.nHeight || is_coinbase != coin.fCoinBase) {
                    fClean = false;
                }
            }
        }

        // restore inputs
        if (i > 0) { // not coinbases
            CTxUndo &txundo = blockUndo.vtxundo[i-1];
            if (txundo.vprevout.size() != tx.vin.size()) {
                error("DisconnectBlock(): transaction and undo data inconsistent");
                return DISCONNECT_FAILED;
            }
            for (unsigned int j = tx.vin.size(); j-- > 0;) {
                const COutPoint &out = tx.vin[j].prevout;
                int res = ApplyTxInUndo(std::move(txundo.vprevout[j]), view, out);
                if (res == DISCONNECT_FAILED) return DISCONNECT_FAILED;
                fClean = fClean && res != DISCONNECT_UNCLEAN;
            }
            // At this point, all of txundo.vprevout should have been moved out.
        }
    }

    // undo name operations in reverse order
    std::vector<CNameTxUndo>::const_reverse_iterator nameUndoIter;
    for (nameUndoIter = blockUndo.vnameundo.rbegin ();
         nameUndoIter != blockUndo.vnameundo.rend (); ++nameUndoIter)
      nameUndoIter->apply (view);

    // move best block pointer to prevout block
    view.SetBestBlock(pindex->pprev->GetBlockHash());

    return fClean ? DISCONNECT_OK : DISCONNECT_UNCLEAN;
}

void static FlushBlockFile(bool fFinalize = false)
{
    LOCK(cs_LastBlockFile);

    FlatFilePos block_pos_old(nLastBlockFile, vinfoBlockFile[nLastBlockFile].nSize);
    FlatFilePos undo_pos_old(nLastBlockFile, vinfoBlockFile[nLastBlockFile].nUndoSize);

    bool status = true;
    status &= BlockFileSeq().Flush(block_pos_old, fFinalize);
    status &= UndoFileSeq().Flush(undo_pos_old, fFinalize);
    if (!status) {
        AbortNode("Flushing block file to disk failed. This is likely the result of an I/O error.");
    }
}

static bool FindUndoPos(CValidationState &state, int nFile, FlatFilePos &pos, unsigned int nAddSize);

static bool WriteUndoDataForBlock(const CBlockUndo& blockundo, CValidationState& state, CBlockIndex* pindex, const CChainParams& chainparams)
{
    // Write undo information to disk
    if (pindex->GetUndoPos().IsNull()) {
        FlatFilePos _pos;
        if (!FindUndoPos(state, pindex->nFile, _pos, ::GetSerializeSize(blockundo, CLIENT_VERSION) + 40))
            return error("ConnectBlock(): FindUndoPos failed");
        if (!UndoWriteToDisk(blockundo, _pos, pindex->pprev->GetBlockHash(), chainparams.MessageStart()))
            return AbortNode(state, "Failed to write undo data");

        // update nUndoPos in block index
        pindex->nUndoPos = _pos.nPos;
        pindex->nStatus |= BLOCK_HAVE_UNDO;
        setDirtyBlockIndex.insert(pindex);
    }

    return true;
}

static CCheckQueue<CScriptCheck> scriptcheckqueue(128);

void ThreadScriptCheck(int worker_num) {
    util::ThreadRename(strprintf("scriptch.%i", worker_num));
    scriptcheckqueue.Thread();
}

VersionBitsCache versionbitscache GUARDED_BY(cs_main);

int32_t ComputeBlockVersion(const CBlockIndex* pindexPrev, const Consensus::Params& params)
{
    LOCK(cs_main);
    int32_t nVersion = VERSIONBITS_TOP_BITS;

    for (int i = 0; i < (int)Consensus::MAX_VERSION_BITS_DEPLOYMENTS; i++) {
        ThresholdState state = VersionBitsState(pindexPrev, params, static_cast<Consensus::DeploymentPos>(i), versionbitscache);
        if (state == ThresholdState::LOCKED_IN || state == ThresholdState::STARTED) {
            nVersion |= VersionBitsMask(params, static_cast<Consensus::DeploymentPos>(i));
        }
    }

    return nVersion;
}

/**
 * Threshold condition checker that triggers when unknown versionbits are seen on the network.
 */
class WarningBitsConditionChecker : public AbstractThresholdConditionChecker
{
private:
    int bit;

public:
    explicit WarningBitsConditionChecker(int bitIn) : bit(bitIn) {}

    int64_t BeginTime(const Consensus::Params& params) const override { return 0; }
    int64_t EndTime(const Consensus::Params& params) const override { return std::numeric_limits<int64_t>::max(); }
    int Period(const Consensus::Params& params) const override { return params.nMinerConfirmationWindow; }
    int Threshold(const Consensus::Params& params) const override { return params.nRuleChangeActivationThreshold; }

    bool Condition(const CBlockIndex* pindex, const Consensus::Params& params) const override
    {
        return ((pindex->nVersion & VERSIONBITS_TOP_MASK) == VERSIONBITS_TOP_BITS) &&
               ((pindex->nVersion >> bit) & 1) != 0 &&
               ((ComputeBlockVersion(pindex->pprev, params) >> bit) & 1) == 0;
    }
};

static ThresholdConditionCache warningcache[VERSIONBITS_NUM_BITS] GUARDED_BY(cs_main);

static unsigned int GetBlockScriptFlags(const CBlockIndex* pindex, const Consensus::Params& consensusparams) EXCLUSIVE_LOCKS_REQUIRED(cs_main) {
    AssertLockHeld(cs_main);

    unsigned int flags = SCRIPT_VERIFY_NONE;

    if (pindex->nHeight >= consensusparams.BIP16Height) {
        flags |= SCRIPT_VERIFY_P2SH;
    }

    if (IsWitnessEnabled(pindex->pprev, consensusparams)) {
        flags |= SCRIPT_VERIFY_WITNESS;
        flags |= SCRIPT_VERIFY_NULLDUMMY;
    }

    // Start enforcing the DERSIG (BIP66) rule
    if (pindex->nHeight >= consensusparams.BIP66Height) {
        flags |= SCRIPT_VERIFY_DERSIG;
    }

    // Start enforcing CHECKLOCKTIMEVERIFY (BIP65) rule
    if (pindex->nHeight >= consensusparams.BIP65Height) {
        flags |= SCRIPT_VERIFY_CHECKLOCKTIMEVERIFY;
    }

    // Start enforcing BIP68 (sequence locks) and BIP112 (CHECKSEQUENCEVERIFY)
    // together with P2SH.
    if (flags & SCRIPT_VERIFY_P2SH) {
        flags |= SCRIPT_VERIFY_CHECKSEQUENCEVERIFY;
    }

    return flags;
}



static int64_t nTimeCheck = 0;
static int64_t nTimeForks = 0;
static int64_t nTimeVerify = 0;
static int64_t nTimeConnect = 0;
static int64_t nTimeIndex = 0;
static int64_t nTimeCallbacks = 0;
static int64_t nTimeTotal = 0;
static int64_t nBlocksTotal = 0;

/** Apply the effects of this block (with given index) on the UTXO set represented by coins.
 *  Validity checks that depend on the UTXO set are also done; ConnectBlock()
 *  can fail if those validity checks fail (among other reasons). */
bool CChainState::ConnectBlock(const CBlock& block, CValidationState& state, CBlockIndex* pindex,
                  CCoinsViewCache& view,
                  const CChainParams& chainparams, bool fJustCheck)
{
    AssertLockHeld(cs_main);
    assert(pindex);
    assert(*pindex->phashBlock == block.GetHash());
    int64_t nTimeStart = GetTimeMicros();

    // Check it again in case a previous version let a bad block in
    // NOTE: We don't currently (re-)invoke ContextualCheckBlock() or
    // ContextualCheckBlockHeader() here. This means that if we add a new
    // consensus rule that is enforced in one of those two functions, then we
    // may have let in a block that violates the rule prior to updating the
    // software, and we would NOT be enforcing the rule here. Fully solving
    // upgrade from one software version to the next after a consensus rule
    // change is potentially tricky and issue-specific (see RewindBlockIndex()
    // for one general approach that was used for BIP 141 deployment).
    // Also, currently the rule against blocks more than 2 hours in the future
    // is enforced in ContextualCheckBlockHeader(); we wouldn't want to
    // re-enforce that rule here (at least until we make it impossible for
    // GetAdjustedTime() to go backward).
    if (!CheckBlock(block, state, chainparams.GetConsensus(), !fJustCheck, !fJustCheck)) {
        if (state.GetReason() == ValidationInvalidReason::BLOCK_MUTATED) {
            // We don't write down blocks to disk if they may have been
            // corrupted, so this should be impossible unless we're having hardware
            // problems.
            return AbortNode(state, "Corrupt block found indicating potential hardware failure; shutting down");
        }
        return error("%s: Consensus::CheckBlock: %s", __func__, FormatStateMessage(state));
    }

    // verify that the view's current state corresponds to the previous block
    uint256 hashPrevBlock = pindex->pprev == nullptr ? uint256() : pindex->pprev->GetBlockHash();
    assert(hashPrevBlock == view.GetBestBlock());

    /* In Xaya, the genesis block tx is spendable (premine).  Thus no
       special rule is needed here (as in Bitcoin and Namecoin).  */

    nBlocksTotal++;

    bool fScriptChecks = true;
    if (!hashAssumeValid.IsNull()) {
        // We've been configured with the hash of a block which has been externally verified to have a valid history.
        // A suitable default value is included with the software and updated from time to time.  Because validity
        //  relative to a piece of software is an objective fact these defaults can be easily reviewed.
        // This setting doesn't force the selection of any particular chain but makes validating some faster by
        //  effectively caching the result of part of the verification.
        BlockMap::const_iterator  it = mapBlockIndex.find(hashAssumeValid);
        if (it != mapBlockIndex.end()) {
            if (it->second->GetAncestor(pindex->nHeight) == pindex &&
                pindexBestHeader->GetAncestor(pindex->nHeight) == pindex &&
                pindexBestHeader->nChainWork >= nMinimumChainWork) {
                // This block is a member of the assumed verified chain and an ancestor of the best header.
                // The equivalent time check discourages hash power from extorting the network via DOS attack
                //  into accepting an invalid block through telling users they must manually set assumevalid.
                //  Requiring a software change or burying the invalid block, regardless of the setting, makes
                //  it hard to hide the implication of the demand.  This also avoids having release candidates
                //  that are hardly doing any signature verification at all in testing without having to
                //  artificially set the default assumed verified block further back.
                // The test against nMinimumChainWork prevents the skipping when denied access to any chain at
                //  least as good as the expected chain.
                fScriptChecks = (GetBlockProofEquivalentTime(*pindexBestHeader, *pindex, *pindexBestHeader, chainparams.GetConsensus()) <= 60 * 60 * 12);
            }
        }
    }

    int64_t nTime1 = GetTimeMicros(); nTimeCheck += nTime1 - nTimeStart;
    LogPrint(BCLog::BENCH, "    - Sanity checks: %.2fms [%.2fs (%.2fms/blk)]\n", MILLI * (nTime1 - nTimeStart), nTimeCheck * MICRO, nTimeCheck * MILLI / nBlocksTotal);

    // Xaya has BIP34 activated from the start, so there's no need for the
    // BIP30 checks.

    // Get the script flags for this block
    unsigned int flags = GetBlockScriptFlags(pindex, chainparams.GetConsensus());

    // Start enforcing BIP68 (sequence locks) and BIP112 (CHECKSEQUENCEVERIFY)
    // together with P2SH.
    int nLockTimeFlags = 0;
    if (flags & SCRIPT_VERIFY_P2SH) {
        nLockTimeFlags |= LOCKTIME_VERIFY_SEQUENCE;
    }

    int64_t nTime2 = GetTimeMicros(); nTimeForks += nTime2 - nTime1;
    LogPrint(BCLog::BENCH, "    - Fork checks: %.2fms [%.2fs (%.2fms/blk)]\n", MILLI * (nTime2 - nTime1), nTimeForks * MICRO, nTimeForks * MILLI / nBlocksTotal);

    CBlockUndo blockundo;

    CCheckQueueControl<CScriptCheck> control(fScriptChecks && nScriptCheckThreads ? &scriptcheckqueue : nullptr);

    std::vector<int> prevheights;
    CAmount nFees = 0;
    int nInputs = 0;
    int64_t nSigOpsCost = 0;
    blockundo.vtxundo.reserve(block.vtx.size() - 1);
    std::vector<PrecomputedTransactionData> txdata;
    txdata.reserve(block.vtx.size()); // Required so that pointers to individual PrecomputedTransactionData don't get invalidated
    for (unsigned int i = 0; i < block.vtx.size(); i++)
    {
        const CTransaction &tx = *(block.vtx[i]);

        nInputs += tx.vin.size();

        if (!tx.IsCoinBase())
        {
            CAmount txfee = 0;
            if (!Consensus::CheckTxInputs(tx, state, view, pindex->nHeight, txfee)) {
                if (!IsBlockReason(state.GetReason())) {
                    // CheckTxInputs may return MISSING_INPUTS or
                    // PREMATURE_SPEND but we can't return that, as it's not
                    // defined for a block, so we reset the reason flag to
                    // CONSENSUS here.
                    state.Invalid(ValidationInvalidReason::CONSENSUS, false,
                            state.GetRejectCode(), state.GetRejectReason(), state.GetDebugMessage());
                }
                return error("%s: Consensus::CheckTxInputs: %s, %s", __func__, tx.GetHash().ToString(), FormatStateMessage(state));
            }
            nFees += txfee;
            if (!MoneyRange(nFees)) {
                return state.Invalid(ValidationInvalidReason::CONSENSUS, error("%s: accumulated fee in the block out of range.", __func__),
                                 REJECT_INVALID, "bad-txns-accumulated-fee-outofrange");
            }

            // Check that transaction is BIP68 final
            // BIP68 lock checks (as opposed to nLockTime checks) must
            // be in ConnectBlock because they require the UTXO set
            prevheights.resize(tx.vin.size());
            for (size_t j = 0; j < tx.vin.size(); j++) {
                prevheights[j] = view.AccessCoin(tx.vin[j].prevout).nHeight;
            }

            if (!SequenceLocks(tx, nLockTimeFlags, &prevheights, *pindex)) {
                return state.Invalid(ValidationInvalidReason::CONSENSUS, error("%s: contains a non-BIP68-final transaction", __func__),
                                 REJECT_INVALID, "bad-txns-nonfinal");
            }
        }

        // GetTransactionSigOpCost counts 3 types of sigops:
        // * legacy (always)
        // * p2sh (when P2SH enabled in flags and excludes coinbase)
        // * witness (when witness enabled in flags and excludes coinbase)
        nSigOpsCost += GetTransactionSigOpCost(tx, view, flags);
        if (nSigOpsCost > MAX_BLOCK_SIGOPS_COST)
            return state.Invalid(ValidationInvalidReason::CONSENSUS, error("ConnectBlock(): too many sigops"),
                             REJECT_INVALID, "bad-blk-sigops");

        txdata.emplace_back(tx);
        if (!tx.IsCoinBase())
        {
            std::vector<CScriptCheck> vChecks;
            bool fCacheResults = fJustCheck; /* Don't cache results if we're actually connecting blocks (still consult the cache, though) */
            if (!CheckInputs(tx, state, view, fScriptChecks, flags, fCacheResults, fCacheResults, txdata[i], nScriptCheckThreads ? &vChecks : nullptr)) {
                if (state.GetReason() == ValidationInvalidReason::TX_NOT_STANDARD) {
                    // CheckInputs may return NOT_STANDARD for extra flags we passed,
                    // but we can't return that, as it's not defined for a block, so
                    // we reset the reason flag to CONSENSUS here.
                    // In the event of a future soft-fork, we may need to
                    // consider whether rewriting to CONSENSUS or
                    // RECENT_CONSENSUS_CHANGE would be more appropriate.
                    state.Invalid(ValidationInvalidReason::CONSENSUS, false,
                              state.GetRejectCode(), state.GetRejectReason(), state.GetDebugMessage());
                }
                return error("ConnectBlock(): CheckInputs on %s failed with %s",
                    tx.GetHash().ToString(), FormatStateMessage(state));
            }
            control.Add(vChecks);
        }

        CTxUndo undoDummy;
        if (i > 0) {
            blockundo.vtxundo.push_back(CTxUndo());
        }
        UpdateCoins(tx, view, i == 0 ? undoDummy : blockundo.vtxundo.back(), pindex->nHeight);
        ApplyNameTransaction(tx, pindex->nHeight, view, blockundo);
    }
    int64_t nTime3 = GetTimeMicros(); nTimeConnect += nTime3 - nTime2;
    LogPrint(BCLog::BENCH, "      - Connect %u transactions: %.2fms (%.3fms/tx, %.3fms/txin) [%.2fs (%.2fms/blk)]\n", (unsigned)block.vtx.size(), MILLI * (nTime3 - nTime2), MILLI * (nTime3 - nTime2) / block.vtx.size(), nInputs <= 1 ? 0 : MILLI * (nTime3 - nTime2) / (nInputs-1), nTimeConnect * MICRO, nTimeConnect * MILLI / nBlocksTotal);

    /* Special rule:  Allow too high payout for genesis blocks.  They are used
       to add the premine coins.  */
    CAmount blockReward = nFees + GetBlockSubsidy(pindex->nHeight, chainparams.GetConsensus());
    const bool isGenesis = (block.GetHash () == chainparams.GetConsensus ().hashGenesisBlock);
    if (!isGenesis && block.vtx[0]->GetValueOut() > blockReward)
        return state.Invalid(ValidationInvalidReason::CONSENSUS,
                         error("ConnectBlock(): coinbase pays too much (actual=%d vs limit=%d)",
                               block.vtx[0]->GetValueOut(), blockReward),
                               REJECT_INVALID, "bad-cb-amount");

    if (!control.Wait())
        return state.Invalid(ValidationInvalidReason::CONSENSUS, error("%s: CheckQueue failed", __func__), REJECT_INVALID, "block-validation-failed");
    int64_t nTime4 = GetTimeMicros(); nTimeVerify += nTime4 - nTime2;
    LogPrint(BCLog::BENCH, "    - Verify %u txins: %.2fms (%.3fms/txin) [%.2fs (%.2fms/blk)]\n", nInputs - 1, MILLI * (nTime4 - nTime2), nInputs <= 1 ? 0 : MILLI * (nTime4 - nTime2) / (nInputs-1), nTimeVerify * MICRO, nTimeVerify * MILLI / nBlocksTotal);

    if (fJustCheck)
        return true;

    // Write undo information to disk
    /* Skip this step for the genesis block.  */
    if (!isGenesis && !WriteUndoDataForBlock(blockundo, state, pindex, chainparams))
        return false;

    if (!pindex->IsValid(BLOCK_VALID_SCRIPTS)) {
        pindex->RaiseValidity(BLOCK_VALID_SCRIPTS);
        setDirtyBlockIndex.insert(pindex);
    }

    assert(pindex->phashBlock);
    // add this block to the view's block chain
    view.SetBestBlock(pindex->GetBlockHash());

    int64_t nTime5 = GetTimeMicros(); nTimeIndex += nTime5 - nTime4;
    LogPrint(BCLog::BENCH, "    - Index writing: %.2fms [%.2fs (%.2fms/blk)]\n", MILLI * (nTime5 - nTime4), nTimeIndex * MICRO, nTimeIndex * MILLI / nBlocksTotal);

    int64_t nTime6 = GetTimeMicros(); nTimeCallbacks += nTime6 - nTime5;
    LogPrint(BCLog::BENCH, "    - Callbacks: %.2fms [%.2fs (%.2fms/blk)]\n", MILLI * (nTime6 - nTime5), nTimeCallbacks * MICRO, nTimeCallbacks * MILLI / nBlocksTotal);

    return true;
}

/**
 * Update the on-disk chain state.
 * The caches and indexes are flushed depending on the mode we're called with
 * if they're too large, if it's been a while since the last write,
 * or always and in all cases if we're in prune mode and are deleting files.
 *
 * If FlushStateMode::NONE is used, then FlushStateToDisk(...) won't do anything
 * besides checking if we need to prune.
 */
bool static FlushStateToDisk(const CChainParams& chainparams, CValidationState &state, FlushStateMode mode, int nManualPruneHeight) {
    int64_t nMempoolUsage = mempool.DynamicMemoryUsage();
    LOCK(cs_main);
    static int64_t nLastWrite = 0;
    static int64_t nLastFlush = 0;
    std::set<int> setFilesToPrune;
    bool full_flush_completed = false;
    try {
    {
        bool fFlushForPrune = false;
        bool fDoFullFlush = false;
        LOCK(cs_LastBlockFile);
        if (fPruneMode && (fCheckForPruning || nManualPruneHeight > 0) && !fReindex) {
            if (nManualPruneHeight > 0) {
                FindFilesToPruneManual(setFilesToPrune, nManualPruneHeight);
            } else {
                FindFilesToPrune(setFilesToPrune, chainparams.PruneAfterHeight());
                fCheckForPruning = false;
            }
            if (!setFilesToPrune.empty()) {
                fFlushForPrune = true;
                if (!fHavePruned) {
                    pblocktree->WriteFlag("prunedblockfiles", true);
                    fHavePruned = true;
                }
            }
        }
        int64_t nNow = GetTimeMicros();
        // Avoid writing/flushing immediately after startup.
        if (nLastWrite == 0) {
            nLastWrite = nNow;
        }
        if (nLastFlush == 0) {
            nLastFlush = nNow;
        }
        int64_t nMempoolSizeMax = gArgs.GetArg("-maxmempool", DEFAULT_MAX_MEMPOOL_SIZE) * 1000000;
        int64_t cacheSize = pcoinsTip->DynamicMemoryUsage();
        int64_t nTotalSpace = nCoinCacheUsage + std::max<int64_t>(nMempoolSizeMax - nMempoolUsage, 0);
        // The cache is large and we're within 10% and 10 MiB of the limit, but we have time now (not in the middle of a block processing).
        bool fCacheLarge = mode == FlushStateMode::PERIODIC && cacheSize > std::max((9 * nTotalSpace) / 10, nTotalSpace - MAX_BLOCK_COINSDB_USAGE * 1024 * 1024);
        // The cache is over the limit, we have to write now.
        bool fCacheCritical = mode == FlushStateMode::IF_NEEDED && cacheSize > nTotalSpace;
        // It's been a while since we wrote the block index to disk. Do this frequently, so we don't need to redownload after a crash.
        bool fPeriodicWrite = mode == FlushStateMode::PERIODIC && nNow > nLastWrite + (int64_t)DATABASE_WRITE_INTERVAL * 1000000;
        // It's been very long since we flushed the cache. Do this infrequently, to optimize cache usage.
        bool fPeriodicFlush = mode == FlushStateMode::PERIODIC && nNow > nLastFlush + (int64_t)DATABASE_FLUSH_INTERVAL * 1000000;
        // Combine all conditions that result in a full cache flush.
        fDoFullFlush = (mode == FlushStateMode::ALWAYS) || fCacheLarge || fCacheCritical || fPeriodicFlush || fFlushForPrune;
        // Write blocks and block index to disk.
        if (fDoFullFlush || fPeriodicWrite) {
            // Depend on nMinDiskSpace to ensure we can write block index
            if (!CheckDiskSpace(GetBlocksDir())) {
                return AbortNode(state, "Disk space is low!", _("Error: Disk space is low!"));
            }
            // First make sure all block and undo data is flushed to disk.
            FlushBlockFile();
            // Then update all block file information (which may refer to block and undo files).
            {
                std::vector<std::pair<int, const CBlockFileInfo*> > vFiles;
                vFiles.reserve(setDirtyFileInfo.size());
                for (std::set<int>::iterator it = setDirtyFileInfo.begin(); it != setDirtyFileInfo.end(); ) {
                    vFiles.push_back(std::make_pair(*it, &vinfoBlockFile[*it]));
                    setDirtyFileInfo.erase(it++);
                }
                std::vector<const CBlockIndex*> vBlocks;
                vBlocks.reserve(setDirtyBlockIndex.size());
                for (std::set<CBlockIndex*>::iterator it = setDirtyBlockIndex.begin(); it != setDirtyBlockIndex.end(); ) {
                    vBlocks.push_back(*it);
                    setDirtyBlockIndex.erase(it++);
                }
                if (!pblocktree->WriteBatchSync(vFiles, nLastBlockFile, vBlocks)) {
                    return AbortNode(state, "Failed to write to block index database");
                }
            }
            // Finally remove any pruned files
            if (fFlushForPrune)
                UnlinkPrunedFiles(setFilesToPrune);
            nLastWrite = nNow;
        }
        // Flush best chain related state. This can only be done if the blocks / block index write was also done.
        if (fDoFullFlush && !pcoinsTip->GetBestBlock().IsNull()) {
            // Typical Coin structures on disk are around 48 bytes in size.
            // Pushing a new one to the database can cause it to be written
            // twice (once in the log, and once in the tables). This is already
            // an overestimation, as most will delete an existing entry or
            // overwrite one. Still, use a conservative safety factor of 2.
            if (!CheckDiskSpace(GetDataDir(), 48 * 2 * 2 * pcoinsTip->GetCacheSize())) {
                return AbortNode(state, "Disk space is low!", _("Error: Disk space is low!"));
            }
            // Flush the chainstate (which may refer to block index entries).
            if (!pcoinsTip->Flush())
                return AbortNode(state, "Failed to write to coin database");
            nLastFlush = nNow;
            full_flush_completed = true;
        }
    }
    if (full_flush_completed) {
        // Update best block in wallet (so we can detect restored wallets).
        GetMainSignals().ChainStateFlushed(::ChainActive().GetLocator());
    }
    } catch (const std::runtime_error& e) {
        return AbortNode(state, std::string("System error while flushing: ") + e.what());
    }
    return true;
}

void FlushStateToDisk() {
    CValidationState state;
    const CChainParams& chainparams = Params();
    if (!FlushStateToDisk(chainparams, state, FlushStateMode::ALWAYS)) {
        LogPrintf("%s: failed to flush state (%s)\n", __func__, FormatStateMessage(state));
    }
}

void PruneAndFlush() {
    CValidationState state;
    fCheckForPruning = true;
    const CChainParams& chainparams = Params();
    if (!FlushStateToDisk(chainparams, state, FlushStateMode::NONE)) {
        LogPrintf("%s: failed to flush state (%s)\n", __func__, FormatStateMessage(state));
    }
}

static void DoWarning(const std::string& strWarning)
{
    static bool fWarned = false;
    SetMiscWarning(strWarning);
    if (!fWarned) {
        AlertNotify(strWarning);
        fWarned = true;
    }
}

/** Private helper function that concatenates warning messages. */
static void AppendWarning(std::string& res, const std::string& warn)
{
    if (!res.empty()) res += ", ";
    res += warn;
}

/** Check warning conditions and do some notifications on new chain tip set. */
void static UpdateTip(const CBlockIndex *pindexNew, const CChainParams& chainParams) {
    // New best block
    mempool.AddTransactionsUpdated(1);

    {
        LOCK(g_best_block_mutex);
        g_best_block = pindexNew->GetBlockHash();
        g_best_block_cv.notify_all();
    }

    std::string warningMessages;
    if (!IsInitialBlockDownload())
    {
        int nUpgraded = 0;
        const CBlockIndex* pindex = pindexNew;
        for (int bit = 0; bit < VERSIONBITS_NUM_BITS; bit++) {
            WarningBitsConditionChecker checker(bit);
            ThresholdState state = checker.GetStateFor(pindex, chainParams.GetConsensus(), warningcache[bit]);
            if (state == ThresholdState::ACTIVE || state == ThresholdState::LOCKED_IN) {
                const std::string strWarning = strprintf(_("Warning: unknown new rules activated (versionbit %i)"), bit);
                if (state == ThresholdState::ACTIVE) {
                    DoWarning(strWarning);
                } else {
                    AppendWarning(warningMessages, strWarning);
                }
            }
        }
        // Check the version of the last 100 blocks to see if we need to upgrade:
        for (int i = 0; i < 100 && pindex != nullptr; i++)
        {
            int32_t nExpectedVersion = ComputeBlockVersion(pindex->pprev, chainParams.GetConsensus());
            if (pindex->nVersion > VERSIONBITS_LAST_OLD_BLOCK_VERSION && (pindex->nVersion & ~nExpectedVersion) != 0)
                ++nUpgraded;
            pindex = pindex->pprev;
        }
        if (nUpgraded > 0)
            AppendWarning(warningMessages, strprintf(_("%d of last 100 blocks have unexpected version"), nUpgraded));
    }
    LogPrintf("%s: new best=%s height=%d version=0x%08x log2_work=%.8g tx=%lu date='%s' progress=%f cache=%.1fMiB(%utxo)", __func__, /* Continued */
      pindexNew->GetBlockHash().ToString(), pindexNew->nHeight, pindexNew->nVersion,
      log(pindexNew->nChainWork.getdouble())/log(2.0), (unsigned long)pindexNew->nChainTx,
      FormatISO8601DateTime(pindexNew->GetBlockTime()),
      GuessVerificationProgress(chainParams.TxData(), pindexNew), pcoinsTip->DynamicMemoryUsage() * (1.0 / (1<<20)), pcoinsTip->GetCacheSize());
    if (!warningMessages.empty())
        LogPrintf(" warning='%s'", warningMessages); /* Continued */
    LogPrintf("\n");

}

/** Disconnect m_chain's tip.
  * After calling, the mempool will be in an inconsistent state, with
  * transactions from disconnected blocks being added to disconnectpool.  You
  * should make the mempool consistent again by calling UpdateMempoolForReorg.
  * with cs_main held.
  *
  * If disconnectpool is nullptr, then no disconnected transactions are added to
  * disconnectpool (note that the caller is responsible for mempool consistency
  * in any case).
  */
bool CChainState::DisconnectTip(CValidationState& state, const CChainParams& chainparams, DisconnectedBlockTransactions *disconnectpool)
{
    CBlockIndex *pindexDelete = m_chain.Tip();
    assert(pindexDelete);
    CheckNameDB (true);
    // Read block from disk.
    std::shared_ptr<CBlock> pblock = std::make_shared<CBlock>();
    CBlock& block = *pblock;
    if (!ReadBlockFromDisk(block, pindexDelete, chainparams.GetConsensus()))
        return AbortNode(state, "Failed to read block");
    // Apply the block atomically to the chain state.
    int64_t nStart = GetTimeMicros();
    {
        CCoinsViewCache view(pcoinsTip.get());
        assert(view.GetBestBlock() == pindexDelete->GetBlockHash());
        if (DisconnectBlock(block, pindexDelete, view) != DISCONNECT_OK)
            return error("DisconnectTip(): DisconnectBlock %s failed", pindexDelete->GetBlockHash().ToString());
        bool flushed = view.Flush();
        assert(flushed);
    }
    LogPrint(BCLog::BENCH, "- Disconnect block: %.2fms\n", (GetTimeMicros() - nStart) * MILLI);
    // Write the chain state to disk, if necessary.
    if (!FlushStateToDisk(chainparams, state, FlushStateMode::IF_NEEDED))
        return false;

    AssertLockHeld(cs_main);
    CNameConflictTracker nameConflicts(mempool);

    if (disconnectpool) {
        // Save transactions to re-add to mempool at end of reorg
        for (auto it = block.vtx.rbegin(); it != block.vtx.rend(); ++it) {
            disconnectpool->addTransaction(*it);
        }
        while (disconnectpool->DynamicMemoryUsage() > MAX_DISCONNECTED_TX_POOL_SIZE * 1000) {
            // Drop the earliest entry, and remove its children from the mempool.
            auto it = disconnectpool->queuedTx.get<insertion_order>().begin();
            mempool.removeRecursive(**it, MemPoolRemovalReason::REORG);
            disconnectpool->removeEntry(it);
        }
    }

    m_chain.SetTip(pindexDelete->pprev);

    UpdateTip(pindexDelete->pprev, chainparams);
    CheckNameDB (true);
    // Let wallets know transactions went from 1-confirmed to
    // 0-confirmed or conflicted:
    GetMainSignals().BlockDisconnected(pblock, nameConflicts.GetNameConflicts());
    return true;
}

static int64_t nTimeReadFromDisk = 0;
static int64_t nTimeConnectTotal = 0;
static int64_t nTimeFlush = 0;
static int64_t nTimeChainState = 0;
static int64_t nTimePostConnect = 0;

struct PerBlockConnectTrace {
    CBlockIndex* pindex = nullptr;
    std::shared_ptr<const CBlock> pblock;
    std::shared_ptr<std::vector<CTransactionRef>> conflictedTxs;
    std::shared_ptr<std::vector<CTransactionRef>> txNameConflicts;
    PerBlockConnectTrace() : conflictedTxs(std::make_shared<std::vector<CTransactionRef>>()),
                             txNameConflicts(std::make_shared<std::vector<CTransactionRef>>()) {}
};
/**
 * Used to track blocks whose transactions were applied to the UTXO state as a
 * part of a single ActivateBestChainStep call.
 *
 * This class also tracks transactions that are removed from the mempool as
 * conflicts (per block) and can be used to pass all those transactions
 * through SyncTransaction.
 *
 * This class assumes (and asserts) that the conflicted transactions for a given
 * block are added via mempool callbacks prior to the BlockConnected() associated
 * with those transactions. If any transactions are marked conflicted, it is
 * assumed that an associated block will always be added.
 *
 * This class is single-use, once you call GetBlocksConnected() you have to throw
 * it away and make a new one.
 */
class ConnectTrace {
private:
    std::vector<PerBlockConnectTrace> blocksConnected;
    CTxMemPool &pool;
    boost::signals2::scoped_connection m_connNotifyEntryRemoved;

public:
    explicit ConnectTrace(CTxMemPool &_pool) : blocksConnected(1), pool(_pool) {
        m_connNotifyEntryRemoved = pool.NotifyEntryRemoved.connect(std::bind(&ConnectTrace::NotifyEntryRemoved, this, std::placeholders::_1, std::placeholders::_2));
    }

    void BlockConnected(CBlockIndex* pindex, std::shared_ptr<const CBlock> pblock) {
        assert(!blocksConnected.back().pindex);
        assert(pindex);
        assert(pblock);
        blocksConnected.back().pindex = pindex;
        blocksConnected.back().pblock = std::move(pblock);
        blocksConnected.emplace_back();
    }

    std::vector<PerBlockConnectTrace>& GetBlocksConnected() {
        // We always keep one extra block at the end of our list because
        // blocks are added after all the conflicted transactions have
        // been filled in. Thus, the last entry should always be an empty
        // one waiting for the transactions from the next block. We pop
        // the last entry here to make sure the list we return is sane.
        assert(!blocksConnected.back().pindex);
        assert(blocksConnected.back().conflictedTxs->empty());
        assert(blocksConnected.back().txNameConflicts->empty());
        blocksConnected.pop_back();
        return blocksConnected;
    }

    void NotifyEntryRemoved(CTransactionRef txRemoved, MemPoolRemovalReason reason) {
        assert(!blocksConnected.back().pindex);
        switch (reason) {
          case MemPoolRemovalReason::CONFLICT:
            blocksConnected.back().conflictedTxs->emplace_back(std::move(txRemoved));
            break;
          case MemPoolRemovalReason::NAME_CONFLICT:
            blocksConnected.back().txNameConflicts->emplace_back(std::move(txRemoved));
            break;
          default:
            break;
        }
    }
};

/**
 * Connect a new block to m_chain. pblock is either nullptr or a pointer to a CBlock
 * corresponding to pindexNew, to bypass loading it again from disk.
 *
 * The block is added to connectTrace if connection succeeds.
 */
bool CChainState::ConnectTip(CValidationState& state, const CChainParams& chainparams, CBlockIndex* pindexNew, const std::shared_ptr<const CBlock>& pblock, ConnectTrace& connectTrace, DisconnectedBlockTransactions &disconnectpool)
{
    assert(pindexNew->pprev == m_chain.Tip());
    CheckNameDB (true);
    // Read block from disk.
    int64_t nTime1 = GetTimeMicros();
    std::shared_ptr<const CBlock> pthisBlock;
    if (!pblock) {
        std::shared_ptr<CBlock> pblockNew = std::make_shared<CBlock>();
        if (!ReadBlockFromDisk(*pblockNew, pindexNew, chainparams.GetConsensus()))
            return AbortNode(state, "Failed to read block");
        pthisBlock = pblockNew;
    } else {
        pthisBlock = pblock;
    }
    const CBlock& blockConnecting = *pthisBlock;
    // Apply the block atomically to the chain state.
    int64_t nTime2 = GetTimeMicros(); nTimeReadFromDisk += nTime2 - nTime1;
    int64_t nTime3;
    LogPrint(BCLog::BENCH, "  - Load block from disk: %.2fms [%.2fs]\n", (nTime2 - nTime1) * MILLI, nTimeReadFromDisk * MICRO);
    {
        CCoinsViewCache view(pcoinsTip.get());
        bool rv = ConnectBlock(blockConnecting, state, pindexNew, view, chainparams);
        GetMainSignals().BlockChecked(blockConnecting, state);
        if (!rv) {
            if (state.IsInvalid())
                InvalidBlockFound(pindexNew, state);
            return error("%s: ConnectBlock %s failed, %s", __func__, pindexNew->GetBlockHash().ToString(), FormatStateMessage(state));
        }
        nTime3 = GetTimeMicros(); nTimeConnectTotal += nTime3 - nTime2;
        LogPrint(BCLog::BENCH, "  - Connect total: %.2fms [%.2fs (%.2fms/blk)]\n", (nTime3 - nTime2) * MILLI, nTimeConnectTotal * MICRO, nTimeConnectTotal * MILLI / nBlocksTotal);
        bool flushed = view.Flush();
        assert(flushed);
    }
    int64_t nTime4 = GetTimeMicros(); nTimeFlush += nTime4 - nTime3;
    LogPrint(BCLog::BENCH, "  - Flush: %.2fms [%.2fs (%.2fms/blk)]\n", (nTime4 - nTime3) * MILLI, nTimeFlush * MICRO, nTimeFlush * MILLI / nBlocksTotal);
    // Write the chain state to disk, if necessary.
    if (!FlushStateToDisk(chainparams, state, FlushStateMode::IF_NEEDED))
        return false;
    int64_t nTime5 = GetTimeMicros(); nTimeChainState += nTime5 - nTime4;
    LogPrint(BCLog::BENCH, "  - Writing chainstate: %.2fms [%.2fs (%.2fms/blk)]\n", (nTime5 - nTime4) * MILLI, nTimeChainState * MICRO, nTimeChainState * MILLI / nBlocksTotal);
    // Remove conflicting transactions from the mempool.;
    mempool.removeForBlock(blockConnecting.vtx, pindexNew->nHeight);
    disconnectpool.removeForBlock(blockConnecting.vtx);
    // Update m_chain & related variables.
    m_chain.SetTip(pindexNew);
    UpdateTip(pindexNew, chainparams);
    CheckNameDB (false);

    int64_t nTime6 = GetTimeMicros(); nTimePostConnect += nTime6 - nTime5; nTimeTotal += nTime6 - nTime1;
    LogPrint(BCLog::BENCH, "  - Connect postprocess: %.2fms [%.2fs (%.2fms/blk)]\n", (nTime6 - nTime5) * MILLI, nTimePostConnect * MICRO, nTimePostConnect * MILLI / nBlocksTotal);
    LogPrint(BCLog::BENCH, "- Connect block: %.2fms [%.2fs (%.2fms/blk)]\n", (nTime6 - nTime1) * MILLI, nTimeTotal * MICRO, nTimeTotal * MILLI / nBlocksTotal);

    connectTrace.BlockConnected(pindexNew, std::move(pthisBlock));
    return true;
}

/**
 * Return the tip of the chain with the most work in it, that isn't
 * known to be invalid (it's however far from certain to be valid).
 */
CBlockIndex* CChainState::FindMostWorkChain() {
    do {
        CBlockIndex *pindexNew = nullptr;

        // Find the best candidate header.
        {
            std::set<CBlockIndex*, CBlockIndexWorkComparator>::reverse_iterator it = setBlockIndexCandidates.rbegin();
            if (it == setBlockIndexCandidates.rend())
                return nullptr;
            pindexNew = *it;
        }

        // Check whether all blocks on the path between the currently active chain and the candidate are valid.
        // Just going until the active chain is an optimization, as we know all blocks in it are valid already.
        CBlockIndex *pindexTest = pindexNew;
        bool fInvalidAncestor = false;
        while (pindexTest && !m_chain.Contains(pindexTest)) {
            assert(pindexTest->HaveTxsDownloaded() || pindexTest->nHeight == 0);

            // Pruned nodes may have entries in setBlockIndexCandidates for
            // which block files have been deleted.  Remove those as candidates
            // for the most work chain if we come across them; we can't switch
            // to a chain unless we have all the non-active-chain parent blocks.
            bool fFailedChain = pindexTest->nStatus & BLOCK_FAILED_MASK;
            bool fMissingData = !(pindexTest->nStatus & BLOCK_HAVE_DATA);
            if (fFailedChain || fMissingData) {
                // Candidate chain is not usable (either invalid or missing data)
                if (fFailedChain && (pindexBestInvalid == nullptr || pindexNew->nChainWork > pindexBestInvalid->nChainWork))
                    pindexBestInvalid = pindexNew;
                CBlockIndex *pindexFailed = pindexNew;
                // Remove the entire chain from the set.
                while (pindexTest != pindexFailed) {
                    if (fFailedChain) {
                        pindexFailed->nStatus |= BLOCK_FAILED_CHILD;
                    } else if (fMissingData) {
                        // If we're missing data, then add back to mapBlocksUnlinked,
                        // so that if the block arrives in the future we can try adding
                        // to setBlockIndexCandidates again.
                        mapBlocksUnlinked.insert(std::make_pair(pindexFailed->pprev, pindexFailed));
                    }
                    setBlockIndexCandidates.erase(pindexFailed);
                    pindexFailed = pindexFailed->pprev;
                }
                setBlockIndexCandidates.erase(pindexTest);
                fInvalidAncestor = true;
                break;
            }
            pindexTest = pindexTest->pprev;
        }
        if (!fInvalidAncestor)
            return pindexNew;
    } while(true);
}

/** Delete all entries in setBlockIndexCandidates that are worse than the current tip. */
void CChainState::PruneBlockIndexCandidates() {
    // Note that we can't delete the current block itself, as we may need to return to it later in case a
    // reorganization to a better block fails.
    std::set<CBlockIndex*, CBlockIndexWorkComparator>::iterator it = setBlockIndexCandidates.begin();
    while (it != setBlockIndexCandidates.end() && setBlockIndexCandidates.value_comp()(*it, m_chain.Tip())) {
        setBlockIndexCandidates.erase(it++);
    }
    // Either the current tip or a successor of it we're working towards is left in setBlockIndexCandidates.
    assert(!setBlockIndexCandidates.empty());
}

/**
 * Try to make some progress towards making pindexMostWork the active block.
 * pblock is either nullptr or a pointer to a CBlock corresponding to pindexMostWork.
 */
bool CChainState::ActivateBestChainStep(CValidationState& state, const CChainParams& chainparams, CBlockIndex* pindexMostWork, const std::shared_ptr<const CBlock>& pblock, bool& fInvalidFound, ConnectTrace& connectTrace)
{
    AssertLockHeld(cs_main);

    const CBlockIndex *pindexOldTip = m_chain.Tip();
    const CBlockIndex *pindexFork = m_chain.FindFork(pindexMostWork);

    // Disconnect active blocks which are no longer in the best chain.
    bool fBlocksDisconnected = false;
    DisconnectedBlockTransactions disconnectpool;
    while (m_chain.Tip() && m_chain.Tip() != pindexFork) {
        if (!DisconnectTip(state, chainparams, &disconnectpool)) {
            // This is likely a fatal error, but keep the mempool consistent,
            // just in case. Only remove from the mempool in this case.
            UpdateMempoolForReorg(disconnectpool, false);
            return false;
        }
        fBlocksDisconnected = true;
    }

    // Build list of new blocks to connect.
    std::vector<CBlockIndex*> vpindexToConnect;
    bool fContinue = true;
    int nHeight = pindexFork ? pindexFork->nHeight : -1;
    while (fContinue && nHeight != pindexMostWork->nHeight) {
        // Don't iterate the entire list of potential improvements toward the best tip, as we likely only need
        // a few blocks along the way.
        int nTargetHeight = std::min(nHeight + 32, pindexMostWork->nHeight);
        vpindexToConnect.clear();
        vpindexToConnect.reserve(nTargetHeight - nHeight);
        CBlockIndex *pindexIter = pindexMostWork->GetAncestor(nTargetHeight);
        while (pindexIter && pindexIter->nHeight != nHeight) {
            vpindexToConnect.push_back(pindexIter);
            pindexIter = pindexIter->pprev;
        }
        nHeight = nTargetHeight;

        // Connect new blocks.
        for (CBlockIndex *pindexConnect : reverse_iterate(vpindexToConnect)) {
            if (!ConnectTip(state, chainparams, pindexConnect, pindexConnect == pindexMostWork ? pblock : std::shared_ptr<const CBlock>(), connectTrace, disconnectpool)) {
                if (state.IsInvalid()) {
                    // The block violates a consensus rule.
                    if (state.GetReason() != ValidationInvalidReason::BLOCK_MUTATED) {
                        InvalidChainFound(vpindexToConnect.front());
                    }
                    state = CValidationState();
                    fInvalidFound = true;
                    fContinue = false;
                    break;
                } else {
                    // A system error occurred (disk space, database error, ...).
                    // Make the mempool consistent with the current tip, just in case
                    // any observers try to use it before shutdown.
                    UpdateMempoolForReorg(disconnectpool, false);
                    return false;
                }
            } else {
                PruneBlockIndexCandidates();
                if (!pindexOldTip || m_chain.Tip()->nChainWork > pindexOldTip->nChainWork) {
                    // We're in a better position than we were. Return temporarily to release the lock.
                    fContinue = false;
                    break;
                }
            }
        }
    }

    if (fBlocksDisconnected) {
        // If any blocks were disconnected, disconnectpool may be non empty.  Add
        // any disconnected transactions back to the mempool.
        UpdateMempoolForReorg(disconnectpool, true);
    }
    mempool.check(pcoinsTip.get());

    // Callbacks/notifications for a new best chain.
    if (fInvalidFound)
        CheckForkWarningConditionsOnNewFork(vpindexToConnect.back());
    else
        CheckForkWarningConditions();

    return true;
}

static void NotifyHeaderTip() LOCKS_EXCLUDED(cs_main) {
    bool fNotify = false;
    bool fInitialBlockDownload = false;
    static CBlockIndex* pindexHeaderOld = nullptr;
    CBlockIndex* pindexHeader = nullptr;
    {
        LOCK(cs_main);
        pindexHeader = pindexBestHeader;

        if (pindexHeader != pindexHeaderOld) {
            fNotify = true;
            fInitialBlockDownload = IsInitialBlockDownload();
            pindexHeaderOld = pindexHeader;
        }
    }
    // Send block tip changed notifications without cs_main
    if (fNotify) {
        uiInterface.NotifyHeaderTip(fInitialBlockDownload, pindexHeader);
    }
}

static void LimitValidationInterfaceQueue() LOCKS_EXCLUDED(cs_main) {
    AssertLockNotHeld(cs_main);

    if (GetMainSignals().CallbacksPending() > 10) {
        SyncWithValidationInterfaceQueue();
    }
}

/**
 * Make the best chain active, in multiple steps. The result is either failure
 * or an activated best chain. pblock is either nullptr or a pointer to a block
 * that is already loaded (to avoid loading it again from disk).
 *
 * ActivateBestChain is split into steps (see ActivateBestChainStep) so that
 * we avoid holding cs_main for an extended period of time; the length of this
 * call may be quite long during reindexing or a substantial reorg.
 */
bool CChainState::ActivateBestChain(CValidationState &state, const CChainParams& chainparams, std::shared_ptr<const CBlock> pblock) {
    // Note that while we're often called here from ProcessNewBlock, this is
    // far from a guarantee. Things in the P2P/RPC will often end up calling
    // us in the middle of ProcessNewBlock - do not assume pblock is set
    // sanely for performance or correctness!
    AssertLockNotHeld(cs_main);

    // ABC maintains a fair degree of expensive-to-calculate internal state
    // because this function periodically releases cs_main so that it does not lock up other threads for too long
    // during large connects - and to allow for e.g. the callback queue to drain
    // we use m_cs_chainstate to enforce mutual exclusion so that only one caller may execute this function at a time
    LOCK(m_cs_chainstate);

    CBlockIndex *pindexMostWork = nullptr;
    CBlockIndex *pindexNewTip = nullptr;
    int nStopAtHeight = gArgs.GetArg("-stopatheight", DEFAULT_STOPATHEIGHT);
    do {
        boost::this_thread::interruption_point();

        // Block until the validation queue drains. This should largely
        // never happen in normal operation, however may happen during
        // reindex, causing memory blowup if we run too far ahead.
        // Note that if a validationinterface callback ends up calling
        // ActivateBestChain this may lead to a deadlock! We should
        // probably have a DEBUG_LOCKORDER test for this in the future.
        LimitValidationInterfaceQueue();

        {
            LOCK(cs_main);
            CBlockIndex* starting_tip = m_chain.Tip();
            bool blocks_connected = false;
            do {
                // We absolutely may not unlock cs_main until we've made forward progress
                // (with the exception of shutdown due to hardware issues, low disk space, etc).
                ConnectTrace connectTrace(mempool); // Destructed before cs_main is unlocked

                if (pindexMostWork == nullptr) {
                    pindexMostWork = FindMostWorkChain();
                }

                // Whether we have anything to do at all.
                if (pindexMostWork == nullptr || pindexMostWork == m_chain.Tip()) {
                    break;
                }

                bool fInvalidFound = false;
                std::shared_ptr<const CBlock> nullBlockPtr;
                if (!ActivateBestChainStep(state, chainparams, pindexMostWork, pblock && pblock->GetHash() == pindexMostWork->GetBlockHash() ? pblock : nullBlockPtr, fInvalidFound, connectTrace))
                    return false;
                blocks_connected = true;

                if (fInvalidFound) {
                    // Wipe cache, we may need another branch now.
                    pindexMostWork = nullptr;
                }
                pindexNewTip = m_chain.Tip();

                for (const PerBlockConnectTrace& trace : connectTrace.GetBlocksConnected()) {
                    assert(trace.pblock && trace.pindex);
                    GetMainSignals().BlockConnected(trace.pblock, trace.pindex, trace.conflictedTxs, trace.txNameConflicts);
                }
            } while (!m_chain.Tip() || (starting_tip && CBlockIndexWorkComparator()(m_chain.Tip(), starting_tip)));
            if (!blocks_connected) return true;

            const CBlockIndex* pindexFork = m_chain.FindFork(starting_tip);
            bool fInitialDownload = IsInitialBlockDownload();

            // Notify external listeners about the new tip.
            // Enqueue while holding cs_main to ensure that UpdatedBlockTip is called in the order in which blocks are connected
            if (pindexFork != pindexNewTip) {
                // Notify ValidationInterface subscribers
                GetMainSignals().UpdatedBlockTip(pindexNewTip, pindexFork, fInitialDownload);

                // Always notify the UI if a new block tip was connected
                uiInterface.NotifyBlockTip(fInitialDownload, pindexNewTip);
            }
        }
        // When we reach this point, we switched to a new tip (stored in pindexNewTip).

        if (nStopAtHeight && pindexNewTip && pindexNewTip->nHeight >= nStopAtHeight) StartShutdown();

        // We check shutdown only after giving ActivateBestChainStep a chance to run once so that we
        // never shutdown before connecting the genesis block during LoadChainTip(). Previously this
        // caused an assert() failure during shutdown in such cases as the UTXO DB flushing checks
        // that the best block hash is non-null.
        if (ShutdownRequested())
            break;
    } while (pindexNewTip != pindexMostWork);
    CheckBlockIndex(chainparams.GetConsensus());

    // Write changes periodically to disk, after relay.
    if (!FlushStateToDisk(chainparams, state, FlushStateMode::PERIODIC)) {
        return false;
    }

    return true;
}

bool ActivateBestChain(CValidationState &state, const CChainParams& chainparams, std::shared_ptr<const CBlock> pblock) {
    return g_chainstate.ActivateBestChain(state, chainparams, std::move(pblock));
}

bool CChainState::PreciousBlock(CValidationState& state, const CChainParams& params, CBlockIndex *pindex)
{
    {
        LOCK(cs_main);
        if (pindex->nChainWork < m_chain.Tip()->nChainWork) {
            // Nothing to do, this block is not at the tip.
            return true;
        }
        if (m_chain.Tip()->nChainWork > nLastPreciousChainwork) {
            // The chain has been extended since the last call, reset the counter.
            nBlockReverseSequenceId = -1;
        }
        nLastPreciousChainwork = m_chain.Tip()->nChainWork;
        setBlockIndexCandidates.erase(pindex);
        pindex->nSequenceId = nBlockReverseSequenceId;
        if (nBlockReverseSequenceId > std::numeric_limits<int32_t>::min()) {
            // We can't keep reducing the counter if somebody really wants to
            // call preciousblock 2**31-1 times on the same set of tips...
            nBlockReverseSequenceId--;
        }
        if (pindex->IsValid(BLOCK_VALID_TRANSACTIONS) && pindex->HaveTxsDownloaded()) {
            setBlockIndexCandidates.insert(pindex);
            PruneBlockIndexCandidates();
        }
    }

    return ActivateBestChain(state, params, std::shared_ptr<const CBlock>());
}
bool PreciousBlock(CValidationState& state, const CChainParams& params, CBlockIndex *pindex) {
    return g_chainstate.PreciousBlock(state, params, pindex);
}

bool CChainState::InvalidateBlock(CValidationState& state, const CChainParams& chainparams, CBlockIndex *pindex)
{
    CBlockIndex* to_mark_failed = pindex;
    bool pindex_was_in_chain = false;
    int disconnected = 0;

    // Disconnect (descendants of) pindex, and mark them invalid.
    while (true) {
        if (ShutdownRequested()) break;

        // Make sure the queue of validation callbacks doesn't grow unboundedly.
        LimitValidationInterfaceQueue();

        LOCK(cs_main);
        if (!m_chain.Contains(pindex)) break;
        pindex_was_in_chain = true;
        CBlockIndex *invalid_walk_tip = m_chain.Tip();

        // ActivateBestChain considers blocks already in m_chain
        // unconditionally valid already, so force disconnect away from it.
        DisconnectedBlockTransactions disconnectpool;
        bool ret = DisconnectTip(state, chainparams, &disconnectpool);
        // DisconnectTip will add transactions to disconnectpool.
        // Adjust the mempool to be consistent with the new tip, adding
        // transactions back to the mempool if disconnecting was successful,
        // and we're not doing a very deep invalidation (in which case
        // keeping the mempool up to date is probably futile anyway).
        UpdateMempoolForReorg(disconnectpool, /* fAddToMempool = */ (++disconnected <= 10) && ret);
        if (!ret) return false;
        assert(invalid_walk_tip->pprev == m_chain.Tip());

        // We immediately mark the disconnected blocks as invalid.
        // This prevents a case where pruned nodes may fail to invalidateblock
        // and be left unable to start as they have no tip candidates (as there
        // are no blocks that meet the "have data and are not invalid per
        // nStatus" criteria for inclusion in setBlockIndexCandidates).
        invalid_walk_tip->nStatus |= BLOCK_FAILED_VALID;
        setDirtyBlockIndex.insert(invalid_walk_tip);
        setBlockIndexCandidates.erase(invalid_walk_tip);
        setBlockIndexCandidates.insert(invalid_walk_tip->pprev);
        if (invalid_walk_tip->pprev == to_mark_failed && (to_mark_failed->nStatus & BLOCK_FAILED_VALID)) {
            // We only want to mark the last disconnected block as BLOCK_FAILED_VALID; its children
            // need to be BLOCK_FAILED_CHILD instead.
            to_mark_failed->nStatus = (to_mark_failed->nStatus ^ BLOCK_FAILED_VALID) | BLOCK_FAILED_CHILD;
            setDirtyBlockIndex.insert(to_mark_failed);
        }

        // Track the last disconnected block, so we can correct its BLOCK_FAILED_CHILD status in future
        // iterations, or, if it's the last one, call InvalidChainFound on it.
        to_mark_failed = invalid_walk_tip;
    }

    {
        LOCK(cs_main);
        if (m_chain.Contains(to_mark_failed)) {
            // If the to-be-marked invalid block is in the active chain, something is interfering and we can't proceed.
            return false;
        }

        // Mark pindex (or the last disconnected block) as invalid, even when it never was in the main chain
        to_mark_failed->nStatus |= BLOCK_FAILED_VALID;
        setDirtyBlockIndex.insert(to_mark_failed);
        setBlockIndexCandidates.erase(to_mark_failed);
        m_failed_blocks.insert(to_mark_failed);

        // The resulting new best tip may not be in setBlockIndexCandidates anymore, so
        // add it again.
        BlockMap::iterator it = mapBlockIndex.begin();
        while (it != mapBlockIndex.end()) {
            if (it->second->IsValid(BLOCK_VALID_TRANSACTIONS) && it->second->HaveTxsDownloaded() && !setBlockIndexCandidates.value_comp()(it->second, m_chain.Tip())) {
                setBlockIndexCandidates.insert(it->second);
            }
            it++;
        }

        InvalidChainFound(to_mark_failed);
    }

    // Only notify about a new block tip if the active chain was modified.
    if (pindex_was_in_chain) {
        uiInterface.NotifyBlockTip(IsInitialBlockDownload(), to_mark_failed->pprev);
    }
    return true;
}

bool InvalidateBlock(CValidationState& state, const CChainParams& chainparams, CBlockIndex *pindex) {
    return g_chainstate.InvalidateBlock(state, chainparams, pindex);
}

void CChainState::ResetBlockFailureFlags(CBlockIndex *pindex) {
    AssertLockHeld(cs_main);

    int nHeight = pindex->nHeight;

    // Remove the invalidity flag from this block and all its descendants.
    BlockMap::iterator it = mapBlockIndex.begin();
    while (it != mapBlockIndex.end()) {
        if (!it->second->IsValid() && it->second->GetAncestor(nHeight) == pindex) {
            it->second->nStatus &= ~BLOCK_FAILED_MASK;
            setDirtyBlockIndex.insert(it->second);
            if (it->second->IsValid(BLOCK_VALID_TRANSACTIONS) && it->second->HaveTxsDownloaded() && setBlockIndexCandidates.value_comp()(m_chain.Tip(), it->second)) {
                setBlockIndexCandidates.insert(it->second);
            }
            if (it->second == pindexBestInvalid) {
                // Reset invalid block marker if it was pointing to one of those.
                pindexBestInvalid = nullptr;
            }
            m_failed_blocks.erase(it->second);
        }
        it++;
    }

    // Remove the invalidity flag from all ancestors too.
    while (pindex != nullptr) {
        if (pindex->nStatus & BLOCK_FAILED_MASK) {
            pindex->nStatus &= ~BLOCK_FAILED_MASK;
            setDirtyBlockIndex.insert(pindex);
            m_failed_blocks.erase(pindex);
        }
        pindex = pindex->pprev;
    }
}

void ResetBlockFailureFlags(CBlockIndex *pindex) {
    return g_chainstate.ResetBlockFailureFlags(pindex);
}

CBlockIndex* CChainState::AddToBlockIndex(const CBlockHeader& block)
{
    AssertLockHeld(cs_main);

    // Check for duplicate
    uint256 hash = block.GetHash();
    BlockMap::iterator it = mapBlockIndex.find(hash);
    if (it != mapBlockIndex.end())
        return it->second;

    // Construct new block index object
    CBlockIndex* pindexNew = new CBlockIndex(block);
    // We assign the sequence id to blocks only when the full data is available,
    // to avoid miners withholding blocks but broadcasting headers, to get a
    // competitive advantage.
    pindexNew->nSequenceId = 0;
    BlockMap::iterator mi = mapBlockIndex.insert(std::make_pair(hash, pindexNew)).first;
    pindexNew->phashBlock = &((*mi).first);
    BlockMap::iterator miPrev = mapBlockIndex.find(block.hashPrevBlock);
    if (miPrev != mapBlockIndex.end())
    {
        pindexNew->pprev = (*miPrev).second;
        pindexNew->nHeight = pindexNew->pprev->nHeight + 1;
        pindexNew->BuildSkip();
    }
    pindexNew->nTimeMax = (pindexNew->pprev ? std::max(pindexNew->pprev->nTimeMax, pindexNew->nTime) : pindexNew->nTime);
    pindexNew->nChainWork = (pindexNew->pprev ? pindexNew->pprev->nChainWork : 0) + GetBlockProof(*pindexNew);
    pindexNew->RaiseValidity(BLOCK_VALID_TREE);
    if (pindexBestHeader == nullptr || pindexBestHeader->nChainWork < pindexNew->nChainWork)
        pindexBestHeader = pindexNew;

    setDirtyBlockIndex.insert(pindexNew);

    return pindexNew;
}

/** Mark a block as having its data received and checked (up to BLOCK_VALID_TRANSACTIONS). */
void CChainState::ReceivedBlockTransactions(const CBlock& block, CBlockIndex* pindexNew, const FlatFilePos& pos, const Consensus::Params& consensusParams)
{
    pindexNew->nTx = block.vtx.size();
    pindexNew->nChainTx = 0;
    pindexNew->nFile = pos.nFile;
    pindexNew->nDataPos = pos.nPos;
    pindexNew->nUndoPos = 0;
    pindexNew->nStatus |= BLOCK_HAVE_DATA;
    if (IsWitnessEnabled(pindexNew->pprev, consensusParams)) {
        pindexNew->nStatus |= BLOCK_OPT_WITNESS;
    }
    pindexNew->RaiseValidity(BLOCK_VALID_TRANSACTIONS);
    setDirtyBlockIndex.insert(pindexNew);

    if (pindexNew->pprev == nullptr || pindexNew->pprev->HaveTxsDownloaded()) {
        // If pindexNew is the genesis block or all parents are BLOCK_VALID_TRANSACTIONS.
        std::deque<CBlockIndex*> queue;
        queue.push_back(pindexNew);

        // Recursively process any descendant blocks that now may be eligible to be connected.
        while (!queue.empty()) {
            CBlockIndex *pindex = queue.front();
            queue.pop_front();
            pindex->nChainTx = (pindex->pprev ? pindex->pprev->nChainTx : 0) + pindex->nTx;
            {
                LOCK(cs_nBlockSequenceId);
                pindex->nSequenceId = nBlockSequenceId++;
            }
            if (m_chain.Tip() == nullptr || !setBlockIndexCandidates.value_comp()(pindex, m_chain.Tip())) {
                setBlockIndexCandidates.insert(pindex);
            }
            std::pair<std::multimap<CBlockIndex*, CBlockIndex*>::iterator, std::multimap<CBlockIndex*, CBlockIndex*>::iterator> range = mapBlocksUnlinked.equal_range(pindex);
            while (range.first != range.second) {
                std::multimap<CBlockIndex*, CBlockIndex*>::iterator it = range.first;
                queue.push_back(it->second);
                range.first++;
                mapBlocksUnlinked.erase(it);
            }
        }
    } else {
        if (pindexNew->pprev && pindexNew->pprev->IsValid(BLOCK_VALID_TREE)) {
            mapBlocksUnlinked.insert(std::make_pair(pindexNew->pprev, pindexNew));
        }
    }
}

static bool FindBlockPos(FlatFilePos &pos, unsigned int nAddSize, unsigned int nHeight, uint64_t nTime, bool fKnown = false)
{
    LOCK(cs_LastBlockFile);

    unsigned int nFile = fKnown ? pos.nFile : nLastBlockFile;
    if (vinfoBlockFile.size() <= nFile) {
        vinfoBlockFile.resize(nFile + 1);
    }

    if (!fKnown) {
        while (vinfoBlockFile[nFile].nSize + nAddSize >= MAX_BLOCKFILE_SIZE) {
            nFile++;
            if (vinfoBlockFile.size() <= nFile) {
                vinfoBlockFile.resize(nFile + 1);
            }
        }
        pos.nFile = nFile;
        pos.nPos = vinfoBlockFile[nFile].nSize;
    }

    if ((int)nFile != nLastBlockFile) {
        if (!fKnown) {
            LogPrintf("Leaving block file %i: %s\n", nLastBlockFile, vinfoBlockFile[nLastBlockFile].ToString());
        }
        FlushBlockFile(!fKnown);
        nLastBlockFile = nFile;
    }

    vinfoBlockFile[nFile].AddBlock(nHeight, nTime);
    if (fKnown)
        vinfoBlockFile[nFile].nSize = std::max(pos.nPos + nAddSize, vinfoBlockFile[nFile].nSize);
    else
        vinfoBlockFile[nFile].nSize += nAddSize;

    if (!fKnown) {
        bool out_of_space;
        size_t bytes_allocated = BlockFileSeq().Allocate(pos, nAddSize, out_of_space);
        if (out_of_space) {
            return AbortNode("Disk space is low!", _("Error: Disk space is low!"));
        }
        if (bytes_allocated != 0 && fPruneMode) {
            fCheckForPruning = true;
        }
    }

    setDirtyFileInfo.insert(nFile);
    return true;
}

static bool FindUndoPos(CValidationState &state, int nFile, FlatFilePos &pos, unsigned int nAddSize)
{
    pos.nFile = nFile;

    LOCK(cs_LastBlockFile);

    pos.nPos = vinfoBlockFile[nFile].nUndoSize;
    vinfoBlockFile[nFile].nUndoSize += nAddSize;
    setDirtyFileInfo.insert(nFile);

    bool out_of_space;
    size_t bytes_allocated = UndoFileSeq().Allocate(pos, nAddSize, out_of_space);
    if (out_of_space) {
        return AbortNode(state, "Disk space is low!", _("Error: Disk space is low!"));
    }
    if (bytes_allocated != 0 && fPruneMode) {
        fCheckForPruning = true;
    }

    return true;
}

static bool CheckBlockHeader(const CBlockHeader& block, CValidationState& state, const Consensus::Params& consensusParams, bool fCheckPOW = true)
{
    // Check proof of work matches claimed amount
    if (fCheckPOW && !CheckProofOfWork(block, consensusParams))
        return state.Invalid(ValidationInvalidReason::BLOCK_INVALID_HEADER, false, REJECT_INVALID, "high-hash", "proof of work failed");

    return true;
}

bool CheckBlock(const CBlock& block, CValidationState& state, const Consensus::Params& consensusParams, bool fCheckPOW, bool fCheckMerkleRoot)
{
    // These are checks that are independent of context.

    if (block.fChecked)
        return true;

    // Check that the header is valid (particularly PoW).  This is mostly
    // redundant with the call in AcceptBlockHeader.
    if (!CheckBlockHeader(block, state, consensusParams, fCheckPOW))
        return false;

    // Check the merkle root.
    if (fCheckMerkleRoot) {
        bool mutated;
        uint256 hashMerkleRoot2 = BlockMerkleRoot(block, &mutated);
        if (block.hashMerkleRoot != hashMerkleRoot2)
            return state.Invalid(ValidationInvalidReason::BLOCK_MUTATED, false, REJECT_INVALID, "bad-txnmrklroot", "hashMerkleRoot mismatch");

        // Check for merkle tree malleability (CVE-2012-2459): repeating sequences
        // of transactions in a block without affecting the merkle root of a block,
        // while still invalidating it.
        if (mutated)
            return state.Invalid(ValidationInvalidReason::BLOCK_MUTATED, false, REJECT_INVALID, "bad-txns-duplicate", "duplicate transaction");
    }

    // All potential-corruption validation must be done before we do any
    // transaction validation, as otherwise we may mark the header as invalid
    // because we receive the wrong transactions for it.
    // Note that witness malleability is checked in ContextualCheckBlock, so no
    // checks that use witness data may be performed here.

    // Size limits
    if (block.vtx.empty() || block.vtx.size() * WITNESS_SCALE_FACTOR > MAX_BLOCK_WEIGHT || ::GetSerializeSize(block, PROTOCOL_VERSION | SERIALIZE_TRANSACTION_NO_WITNESS) * WITNESS_SCALE_FACTOR > MAX_BLOCK_WEIGHT)
        return state.Invalid(ValidationInvalidReason::CONSENSUS, false, REJECT_INVALID, "bad-blk-length", "size limits failed");

    // First transaction must be coinbase, the rest must not be
    if (block.vtx.empty() || !block.vtx[0]->IsCoinBase())
        return state.Invalid(ValidationInvalidReason::CONSENSUS, false, REJECT_INVALID, "bad-cb-missing", "first tx is not coinbase");
    for (unsigned int i = 1; i < block.vtx.size(); i++)
        if (block.vtx[i]->IsCoinBase())
            return state.Invalid(ValidationInvalidReason::CONSENSUS, false, REJECT_INVALID, "bad-cb-multiple", "more than one coinbase");

    // Check transactions
    for (const auto& tx : block.vtx)
        if (!CheckTransaction(*tx, state, true))
            return state.Invalid(state.GetReason(), false, state.GetRejectCode(), state.GetRejectReason(),
                                 strprintf("Transaction check failed (tx hash %s) %s", tx->GetHash().ToString(), state.GetDebugMessage()));

    unsigned int nSigOps = 0;
    for (const auto& tx : block.vtx)
    {
        nSigOps += GetLegacySigOpCount(*tx);
    }
    if (nSigOps * WITNESS_SCALE_FACTOR > MAX_BLOCK_SIGOPS_COST)
        return state.Invalid(ValidationInvalidReason::CONSENSUS, false, REJECT_INVALID, "bad-blk-sigops", "out-of-bounds SigOpCount");

    if (fCheckPOW && fCheckMerkleRoot)
        block.fChecked = true;

    return true;
}

bool IsWitnessEnabled(const CBlockIndex* pindexPrev, const Consensus::Params& params)
{
    // Segwit is enabled together with P2SH, when the current block (not prev)
    // is at the threshold height.
    return pindexPrev != nullptr
            && pindexPrev->nHeight + 1 >= params.BIP16Height;
}

// Compute at which vout of the block's coinbase transaction the witness
// commitment occurs, or -1 if not found.
static int GetWitnessCommitmentIndex(const CBlock& block)
{
    int commitpos = -1;
    if (!block.vtx.empty()) {
        for (size_t o = 0; o < block.vtx[0]->vout.size(); o++) {
            if (block.vtx[0]->vout[o].scriptPubKey.size() >= 38 && block.vtx[0]->vout[o].scriptPubKey[0] == OP_RETURN && block.vtx[0]->vout[o].scriptPubKey[1] == 0x24 && block.vtx[0]->vout[o].scriptPubKey[2] == 0xaa && block.vtx[0]->vout[o].scriptPubKey[3] == 0x21 && block.vtx[0]->vout[o].scriptPubKey[4] == 0xa9 && block.vtx[0]->vout[o].scriptPubKey[5] == 0xed) {
                commitpos = o;
            }
        }
    }
    return commitpos;
}

void UpdateUncommittedBlockStructures(CBlock& block, const CBlockIndex* pindexPrev, const Consensus::Params& consensusParams)
{
    int commitpos = GetWitnessCommitmentIndex(block);
    static const std::vector<unsigned char> nonce(32, 0x00);
    if (commitpos != -1 && IsWitnessEnabled(pindexPrev, consensusParams) && !block.vtx[0]->HasWitness()) {
        CMutableTransaction tx(*block.vtx[0]);
        tx.vin[0].scriptWitness.stack.resize(1);
        tx.vin[0].scriptWitness.stack[0] = nonce;
        block.vtx[0] = MakeTransactionRef(std::move(tx));
    }
}

std::vector<unsigned char> GenerateCoinbaseCommitment(CBlock& block, const CBlockIndex* pindexPrev, const Consensus::Params& consensusParams)
{
    std::vector<unsigned char> commitment;
    int commitpos = GetWitnessCommitmentIndex(block);
    std::vector<unsigned char> ret(32, 0x00);
    if (commitpos == -1) {
        uint256 witnessroot = BlockWitnessMerkleRoot(block, nullptr);
        CHash256().Write(witnessroot.begin(), 32).Write(ret.data(), 32).Finalize(witnessroot.begin());
        CTxOut out;
        out.nValue = 0;
        out.scriptPubKey.resize(38);
        out.scriptPubKey[0] = OP_RETURN;
        out.scriptPubKey[1] = 0x24;
        out.scriptPubKey[2] = 0xaa;
        out.scriptPubKey[3] = 0x21;
        out.scriptPubKey[4] = 0xa9;
        out.scriptPubKey[5] = 0xed;
        memcpy(&out.scriptPubKey[6], witnessroot.begin(), 32);
        commitment = std::vector<unsigned char>(out.scriptPubKey.begin(), out.scriptPubKey.end());
        CMutableTransaction tx(*block.vtx[0]);
        tx.vout.push_back(out);
        block.vtx[0] = MakeTransactionRef(std::move(tx));
    }
    UpdateUncommittedBlockStructures(block, pindexPrev, consensusParams);
    return commitment;
}

//! Returns last CBlockIndex* that is a checkpoint
static CBlockIndex* GetLastCheckpoint(const CCheckpointData& data) EXCLUSIVE_LOCKS_REQUIRED(cs_main)
{
    const MapCheckpoints& checkpoints = data.mapCheckpoints;

    for (const MapCheckpoints::value_type& i : reverse_iterate(checkpoints))
    {
        const uint256& hash = i.second;
        CBlockIndex* pindex = LookupBlockIndex(hash);
        if (pindex) {
            return pindex;
        }
    }
    return nullptr;
}

/** Context-dependent validity checks.
 *  By "context", we mean only the previous block headers, but not the UTXO
 *  set; UTXO-related validity checks are done in ConnectBlock().
 *  NOTE: This function is not currently invoked by ConnectBlock(), so we
 *  should consider upgrade issues if we change which consensus rules are
 *  enforced in this function (eg by adding a new consensus rule). See comment
 *  in ConnectBlock().
 *  Note that -reindex-chainstate skips the validation that happens here!
 */
<<<<<<< HEAD
static bool ContextualCheckBlockHeader(const CBlockHeader& block, CValidationState& state, const CChainParams& params, const CBlockIndex* pindexPrev, int64_t nAdjustedTime, const bool fCheckBits)
=======
static bool ContextualCheckBlockHeader(const CBlockHeader& block, CValidationState& state, const CChainParams& params, const CBlockIndex* pindexPrev, int64_t nAdjustedTime) EXCLUSIVE_LOCKS_REQUIRED(cs_main)
>>>>>>> 3f1cb6c9
{
    assert(pindexPrev != nullptr);
    const int nHeight = pindexPrev->nHeight + 1;

    /* Verify Xaya's requirement that the main block header must have zero bits
       (the difficulty is in the powdata instead).  */
    if (block.nBits != 0)
        return state.Invalid(ValidationInvalidReason::BLOCK_INVALID_HEADER,
                             false, REJECT_INVALID, "nonzero-bits",
                             "block header has non-zero nonce");

    // Check proof of work
    const Consensus::Params& consensusParams = params.GetConsensus();
    if (fCheckBits && block.pow.getBits() != GetNextWorkRequired(block.pow.getCoreAlgo(), pindexPrev, consensusParams))
        return state.Invalid(ValidationInvalidReason::BLOCK_INVALID_HEADER, false, REJECT_INVALID, "bad-diffbits", "incorrect proof of work");

    // Check against checkpoints
    if (fCheckpointsEnabled) {
        // Don't accept any forks from the main chain prior to last checkpoint.
        // GetLastCheckpoint finds the last checkpoint in MapCheckpoints that's in our
        // MapBlockIndex.
        CBlockIndex* pcheckpoint = GetLastCheckpoint(params.Checkpoints());
        if (pcheckpoint && nHeight < pcheckpoint->nHeight)
            return state.Invalid(ValidationInvalidReason::BLOCK_CHECKPOINT, error("%s: forked chain older than last checkpoint (height %d)", __func__, nHeight), REJECT_CHECKPOINT, "bad-fork-prior-to-checkpoint");
    }

    // Check timestamp against prev
    if (block.GetBlockTime() <= pindexPrev->GetMedianTimePast())
        return state.Invalid(ValidationInvalidReason::BLOCK_INVALID_HEADER, false, REJECT_INVALID, "time-too-old", "block's timestamp is too early");

    // Check timestamp
    if (block.GetBlockTime() > nAdjustedTime + MAX_FUTURE_BLOCK_TIME)
        return state.Invalid(ValidationInvalidReason::BLOCK_TIME_FUTURE, false, REJECT_INVALID, "time-too-new", "block timestamp too far in the future");

    // Reject outdated version blocks when 95% (75% on testnet) of the network has upgraded:
    // check for version 2, 3 and 4 upgrades
    if((block.nVersion < 2 && nHeight >= consensusParams.BIP34Height) ||
       (block.nVersion < 3 && nHeight >= consensusParams.BIP66Height) ||
       (block.nVersion < 4 && nHeight >= consensusParams.BIP65Height))
            return state.Invalid(ValidationInvalidReason::BLOCK_INVALID_HEADER, false, REJECT_OBSOLETE, strprintf("bad-version(0x%08x)", block.nVersion),
                                 strprintf("rejected nVersion=0x%08x block", block.nVersion));

    return true;
}

/** NOTE: This function is not currently invoked by ConnectBlock(), so we
 *  should consider upgrade issues if we change which consensus rules are
 *  enforced in this function (eg by adding a new consensus rule). See comment
 *  in ConnectBlock().
 *  Note that -reindex-chainstate skips the validation that happens here!
 */
static bool ContextualCheckBlock(const CBlock& block, CValidationState& state, const Consensus::Params& consensusParams, const CBlockIndex* pindexPrev)
{
    const int nHeight = pindexPrev == nullptr ? 0 : pindexPrev->nHeight + 1;

    // Start enforcing BIP113 (Median Time Past) together with P2SH.
    int nLockTimeFlags = 0;
    if (nHeight >= consensusParams.BIP16Height) {
        assert(pindexPrev != nullptr);
        nLockTimeFlags |= LOCKTIME_MEDIAN_TIME_PAST;
    }

    int64_t nLockTimeCutoff = (nLockTimeFlags & LOCKTIME_MEDIAN_TIME_PAST)
                              ? pindexPrev->GetMedianTimePast()
                              : block.GetBlockTime();

    // Check that all transactions are finalized
    for (const auto& tx : block.vtx) {
        if (!IsFinalTx(*tx, nHeight, nLockTimeCutoff)) {
            return state.Invalid(ValidationInvalidReason::CONSENSUS, false, REJECT_INVALID, "bad-txns-nonfinal", "non-final transaction");
        }
    }

    // Enforce rule that the coinbase starts with serialized block height
    if (nHeight >= consensusParams.BIP34Height)
    {
        CScript expect = CScript() << nHeight;
        if (block.vtx[0]->vin[0].scriptSig.size() < expect.size() ||
            !std::equal(expect.begin(), expect.end(), block.vtx[0]->vin[0].scriptSig.begin())) {
            return state.Invalid(ValidationInvalidReason::CONSENSUS, false, REJECT_INVALID, "bad-cb-height", "block height mismatch in coinbase");
        }
    }

    // Validation for witness commitments.
    // * We compute the witness hash (which is the hash including witnesses) of all the block's transactions, except the
    //   coinbase (where 0x0000....0000 is used instead).
    // * The coinbase scriptWitness is a stack of a single 32-byte vector, containing a witness reserved value (unconstrained).
    // * We build a merkle tree with all those witness hashes as leaves (similar to the hashMerkleRoot in the block header).
    // * There must be at least one output whose scriptPubKey is a single 36-byte push, the first 4 bytes of which are
    //   {0xaa, 0x21, 0xa9, 0xed}, and the following 32 bytes are SHA256^2(witness root, witness reserved value). In case there are
    //   multiple, the last one is used.
    bool fHaveWitness = false;
    if (IsWitnessEnabled(pindexPrev, consensusParams)) {
        int commitpos = GetWitnessCommitmentIndex(block);
        if (commitpos != -1) {
            bool malleated = false;
            uint256 hashWitness = BlockWitnessMerkleRoot(block, &malleated);
            // The malleation check is ignored; as the transaction tree itself
            // already does not permit it, it is impossible to trigger in the
            // witness tree.
            if (block.vtx[0]->vin[0].scriptWitness.stack.size() != 1 || block.vtx[0]->vin[0].scriptWitness.stack[0].size() != 32) {
                return state.Invalid(ValidationInvalidReason::BLOCK_MUTATED, false, REJECT_INVALID, "bad-witness-nonce-size", strprintf("%s : invalid witness reserved value size", __func__));
            }
            CHash256().Write(hashWitness.begin(), 32).Write(&block.vtx[0]->vin[0].scriptWitness.stack[0][0], 32).Finalize(hashWitness.begin());
            if (memcmp(hashWitness.begin(), &block.vtx[0]->vout[commitpos].scriptPubKey[6], 32)) {
                return state.Invalid(ValidationInvalidReason::BLOCK_MUTATED, false, REJECT_INVALID, "bad-witness-merkle-match", strprintf("%s : witness merkle commitment mismatch", __func__));
            }
            fHaveWitness = true;
        }
    }

    // No witness data is allowed in blocks that don't commit to witness data, as this would otherwise leave room for spam
    if (!fHaveWitness) {
      for (const auto& tx : block.vtx) {
            if (tx->HasWitness()) {
                return state.Invalid(ValidationInvalidReason::BLOCK_MUTATED, false, REJECT_INVALID, "unexpected-witness", strprintf("%s : unexpected witness data found", __func__));
            }
        }
    }

    // After the coinbase witness reserved value and commitment are verified,
    // we can check if the block weight passes (before we've checked the
    // coinbase witness, it would be possible for the weight to be too
    // large by filling up the coinbase witness, which doesn't change
    // the block hash, so we couldn't mark the block as permanently
    // failed).
    if (GetBlockWeight(block) > MAX_BLOCK_WEIGHT) {
        return state.Invalid(ValidationInvalidReason::CONSENSUS, false, REJECT_INVALID, "bad-blk-weight", strprintf("%s : weight limit failed", __func__));
    }

    return true;
}

bool CChainState::AcceptBlockHeader(const CBlockHeader& block, CValidationState& state, const CChainParams& chainparams, CBlockIndex** ppindex)
{
    AssertLockHeld(cs_main);
    // Check for duplicate
    uint256 hash = block.GetHash();
    BlockMap::iterator miSelf = mapBlockIndex.find(hash);
    CBlockIndex *pindex = nullptr;
    if (hash != chainparams.GetConsensus().hashGenesisBlock) {
        if (miSelf != mapBlockIndex.end()) {
            // Block header is already known.
            pindex = miSelf->second;
            if (ppindex)
                *ppindex = pindex;
            if (pindex->nStatus & BLOCK_FAILED_MASK)
                return state.Invalid(ValidationInvalidReason::CACHED_INVALID, error("%s: block %s is marked invalid", __func__, hash.ToString()), 0, "duplicate");
            return true;
        }

        if (!CheckBlockHeader(block, state, chainparams.GetConsensus()))
            return error("%s: Consensus::CheckBlockHeader: %s, %s", __func__, hash.ToString(), FormatStateMessage(state));

        // Get prev block index
        CBlockIndex* pindexPrev = nullptr;
        BlockMap::iterator mi = mapBlockIndex.find(block.hashPrevBlock);
        if (mi == mapBlockIndex.end())
            return state.Invalid(ValidationInvalidReason::BLOCK_MISSING_PREV, error("%s: prev block not found", __func__), 0, "prev-blk-not-found");
        pindexPrev = (*mi).second;
        if (pindexPrev->nStatus & BLOCK_FAILED_MASK)
            return state.Invalid(ValidationInvalidReason::BLOCK_INVALID_PREV, error("%s: prev block invalid", __func__), REJECT_INVALID, "bad-prevblk");
        if (!ContextualCheckBlockHeader(block, state, chainparams, pindexPrev, GetAdjustedTime(), true))
            return error("%s: Consensus::ContextualCheckBlockHeader: %s, %s", __func__, hash.ToString(), FormatStateMessage(state));

        /* Determine if this block descends from any block which has been found
         * invalid (m_failed_blocks), then mark pindexPrev and any blocks between
         * them as failed. For example:
         *
         *                D3
         *              /
         *      B2 - C2
         *    /         \
         *  A             D2 - E2 - F2
         *    \
         *      B1 - C1 - D1 - E1
         *
         * In the case that we attempted to reorg from E1 to F2, only to find
         * C2 to be invalid, we would mark D2, E2, and F2 as BLOCK_FAILED_CHILD
         * but NOT D3 (it was not in any of our candidate sets at the time).
         *
         * In any case D3 will also be marked as BLOCK_FAILED_CHILD at restart
         * in LoadBlockIndex.
         */
        if (!pindexPrev->IsValid(BLOCK_VALID_SCRIPTS)) {
            // The above does not mean "invalid": it checks if the previous block
            // hasn't been validated up to BLOCK_VALID_SCRIPTS. This is a performance
            // optimization, in the common case of adding a new block to the tip,
            // we don't need to iterate over the failed blocks list.
            for (const CBlockIndex* failedit : m_failed_blocks) {
                if (pindexPrev->GetAncestor(failedit->nHeight) == failedit) {
                    assert(failedit->nStatus & BLOCK_FAILED_VALID);
                    CBlockIndex* invalid_walk = pindexPrev;
                    while (invalid_walk != failedit) {
                        invalid_walk->nStatus |= BLOCK_FAILED_CHILD;
                        setDirtyBlockIndex.insert(invalid_walk);
                        invalid_walk = invalid_walk->pprev;
                    }
                    return state.Invalid(ValidationInvalidReason::BLOCK_INVALID_PREV, error("%s: prev block invalid", __func__), REJECT_INVALID, "bad-prevblk");
                }
            }
        }
    }
    if (pindex == nullptr)
        pindex = AddToBlockIndex(block);

    if (ppindex)
        *ppindex = pindex;

    CheckBlockIndex(chainparams.GetConsensus());

    return true;
}

// Exposed wrapper for AcceptBlockHeader
bool ProcessNewBlockHeaders(const std::vector<CBlockHeader>& headers, CValidationState& state, const CChainParams& chainparams, const CBlockIndex** ppindex, CBlockHeader *first_invalid)
{
    if (first_invalid != nullptr) first_invalid->SetNull();
    {
        LOCK(cs_main);
        for (const CBlockHeader& header : headers) {
            CBlockIndex *pindex = nullptr; // Use a temp pindex instead of ppindex to avoid a const_cast
            if (!g_chainstate.AcceptBlockHeader(header, state, chainparams, &pindex)) {
                if (first_invalid) *first_invalid = header;
                return false;
            }
            if (ppindex) {
                *ppindex = pindex;
            }
        }
    }
    NotifyHeaderTip();
    return true;
}

/** Store block on disk. If dbp is non-nullptr, the file is known to already reside on disk */
static FlatFilePos SaveBlockToDisk(const CBlock& block, int nHeight, const CChainParams& chainparams, const FlatFilePos* dbp) {
    unsigned int nBlockSize = ::GetSerializeSize(block, CLIENT_VERSION);
    FlatFilePos blockPos;
    if (dbp != nullptr)
        blockPos = *dbp;
    if (!FindBlockPos(blockPos, nBlockSize+8, nHeight, block.GetBlockTime(), dbp != nullptr)) {
        error("%s: FindBlockPos failed", __func__);
        return FlatFilePos();
    }
    if (dbp == nullptr) {
        if (!WriteBlockToDisk(block, blockPos, chainparams.MessageStart())) {
            AbortNode("Failed to write block");
            return FlatFilePos();
        }
    }
    return blockPos;
}

/** Store block on disk. If dbp is non-nullptr, the file is known to already reside on disk */
bool CChainState::AcceptBlock(const std::shared_ptr<const CBlock>& pblock, CValidationState& state, const CChainParams& chainparams, CBlockIndex** ppindex, bool fRequested, const FlatFilePos* dbp, bool* fNewBlock)
{
    const CBlock& block = *pblock;

    if (fNewBlock) *fNewBlock = false;
    AssertLockHeld(cs_main);

    CBlockIndex *pindexDummy = nullptr;
    CBlockIndex *&pindex = ppindex ? *ppindex : pindexDummy;

    if (!AcceptBlockHeader(block, state, chainparams, &pindex))
        return false;

    // Try to process all requested blocks that we don't have, but only
    // process an unrequested block if it's new and has enough work to
    // advance our tip, and isn't too many blocks ahead.
    bool fAlreadyHave = pindex->nStatus & BLOCK_HAVE_DATA;
    bool fHasMoreOrSameWork = (m_chain.Tip() ? pindex->nChainWork >= m_chain.Tip()->nChainWork : true);
    // Blocks that are too out-of-order needlessly limit the effectiveness of
    // pruning, because pruning will not delete block files that contain any
    // blocks which are too close in height to the tip.  Apply this test
    // regardless of whether pruning is enabled; it should generally be safe to
    // not process unrequested blocks.
    bool fTooFarAhead = (pindex->nHeight > int(m_chain.Height() + MIN_BLOCKS_TO_KEEP));

    // TODO: Decouple this function from the block download logic by removing fRequested
    // This requires some new chain data structure to efficiently look up if a
    // block is in a chain leading to a candidate for best tip, despite not
    // being such a candidate itself.

    // TODO: deal better with return value and error conditions for duplicate
    // and unrequested blocks.
    if (fAlreadyHave) return true;
    if (!fRequested) {  // If we didn't ask for it:
        if (pindex->nTx != 0) return true;    // This is a previously-processed block that was pruned
        if (!fHasMoreOrSameWork) return true; // Don't process less-work chains
        if (fTooFarAhead) return true;        // Block height is too high

        // Protect against DoS attacks from low-work chains.
        // If our tip is behind, a peer could try to send us
        // low-work blocks on a fake chain that we would never
        // request; don't process these.
        if (pindex->nChainWork < nMinimumChainWork) return true;
    }

    if (!CheckBlock(block, state, chainparams.GetConsensus()) ||
        !ContextualCheckBlock(block, state, chainparams.GetConsensus(), pindex->pprev)) {
        assert(IsBlockReason(state.GetReason()));
        if (state.IsInvalid() && state.GetReason() != ValidationInvalidReason::BLOCK_MUTATED) {
            pindex->nStatus |= BLOCK_FAILED_VALID;
            setDirtyBlockIndex.insert(pindex);
        }
        return error("%s: %s", __func__, FormatStateMessage(state));
    }

    // Header is valid/has work, merkle tree and segwit merkle tree are good...RELAY NOW
    // (but if it does not build on our best tip, let the SendMessages loop relay it)
    if (!IsInitialBlockDownload() && m_chain.Tip() == pindex->pprev)
        GetMainSignals().NewPoWValidBlock(pindex, pblock);

    // Write block to history file
    if (fNewBlock) *fNewBlock = true;
    try {
        FlatFilePos blockPos = SaveBlockToDisk(block, pindex->nHeight, chainparams, dbp);
        if (blockPos.IsNull()) {
            state.Error(strprintf("%s: Failed to find position to write new block to disk", __func__));
            return false;
        }
        ReceivedBlockTransactions(block, pindex, blockPos, chainparams.GetConsensus());
    } catch (const std::runtime_error& e) {
        return AbortNode(state, std::string("System error: ") + e.what());
    }

    FlushStateToDisk(chainparams, state, FlushStateMode::NONE);

    CheckBlockIndex(chainparams.GetConsensus());

    return true;
}

bool ProcessNewBlock(const CChainParams& chainparams, const std::shared_ptr<const CBlock> pblock, bool fForceProcessing, bool *fNewBlock)
{
    AssertLockNotHeld(cs_main);

    {
        CBlockIndex *pindex = nullptr;
        if (fNewBlock) *fNewBlock = false;
        CValidationState state;

        // CheckBlock() does not support multi-threaded block validation because CBlock::fChecked can cause data race.
        // Therefore, the following critical section must include the CheckBlock() call as well.
        LOCK(cs_main);

        // Ensure that CheckBlock() passes before calling AcceptBlock, as
        // belt-and-suspenders.
        bool ret = CheckBlock(*pblock, state, chainparams.GetConsensus());
        if (ret) {
            // Store to disk
            ret = g_chainstate.AcceptBlock(pblock, state, chainparams, &pindex, fForceProcessing, nullptr, fNewBlock);
        }
        if (!ret) {
            GetMainSignals().BlockChecked(*pblock, state);
            return error("%s: AcceptBlock FAILED (%s)", __func__, FormatStateMessage(state));
        }
    }

    NotifyHeaderTip();

    CValidationState state; // Only used to report errors, not invalidity - ignore it
    if (!g_chainstate.ActivateBestChain(state, chainparams, pblock))
        return error("%s: ActivateBestChain failed (%s)", __func__, FormatStateMessage(state));

    return true;
}

bool TestBlockValidity(CValidationState& state, const CChainParams& chainparams, const CBlock& block, CBlockIndex* pindexPrev, bool fCheckPOW, bool fCheckBits, bool fCheckMerkleRoot)
{
    AssertLockHeld(cs_main);
    assert(pindexPrev && pindexPrev == ::ChainActive().Tip());
    CCoinsViewCache viewNew(pcoinsTip.get());
    uint256 block_hash(block.GetHash());
    CBlockIndex indexDummy(block);
    indexDummy.pprev = pindexPrev;
    indexDummy.nHeight = pindexPrev->nHeight + 1;
    indexDummy.phashBlock = &block_hash;

    // NOTE: CheckBlockHeader is called by CheckBlock
    if (!ContextualCheckBlockHeader(block, state, chainparams, pindexPrev, GetAdjustedTime(), fCheckBits))
        return error("%s: Consensus::ContextualCheckBlockHeader: %s", __func__, FormatStateMessage(state));
    if (!CheckBlock(block, state, chainparams.GetConsensus(), fCheckPOW, fCheckMerkleRoot))
        return error("%s: Consensus::CheckBlock: %s", __func__, FormatStateMessage(state));
    if (!ContextualCheckBlock(block, state, chainparams.GetConsensus(), pindexPrev))
        return error("%s: Consensus::ContextualCheckBlock: %s", __func__, FormatStateMessage(state));
    if (!g_chainstate.ConnectBlock(block, state, &indexDummy, viewNew, chainparams, true))
        return false;
    assert(state.IsValid());

    return true;
}

/**
 * BLOCK PRUNING CODE
 */

/* Calculate the amount of disk space the block & undo files currently use */
uint64_t CalculateCurrentUsage()
{
    LOCK(cs_LastBlockFile);

    uint64_t retval = 0;
    for (const CBlockFileInfo &file : vinfoBlockFile) {
        retval += file.nSize + file.nUndoSize;
    }
    return retval;
}

/* Prune a block file (modify associated database entries)*/
void PruneOneBlockFile(const int fileNumber)
{
    LOCK(cs_LastBlockFile);

    for (const auto& entry : mapBlockIndex) {
        CBlockIndex* pindex = entry.second;
        if (pindex->nFile == fileNumber) {
            pindex->nStatus &= ~BLOCK_HAVE_DATA;
            pindex->nStatus &= ~BLOCK_HAVE_UNDO;
            pindex->nFile = 0;
            pindex->nDataPos = 0;
            pindex->nUndoPos = 0;
            setDirtyBlockIndex.insert(pindex);

            // Prune from mapBlocksUnlinked -- any block we prune would have
            // to be downloaded again in order to consider its chain, at which
            // point it would be considered as a candidate for
            // mapBlocksUnlinked or setBlockIndexCandidates.
            std::pair<std::multimap<CBlockIndex*, CBlockIndex*>::iterator, std::multimap<CBlockIndex*, CBlockIndex*>::iterator> range = mapBlocksUnlinked.equal_range(pindex->pprev);
            while (range.first != range.second) {
                std::multimap<CBlockIndex *, CBlockIndex *>::iterator _it = range.first;
                range.first++;
                if (_it->second == pindex) {
                    mapBlocksUnlinked.erase(_it);
                }
            }
        }
    }

    vinfoBlockFile[fileNumber].SetNull();
    setDirtyFileInfo.insert(fileNumber);
}


void UnlinkPrunedFiles(const std::set<int>& setFilesToPrune)
{
    for (std::set<int>::iterator it = setFilesToPrune.begin(); it != setFilesToPrune.end(); ++it) {
        FlatFilePos pos(*it, 0);
        fs::remove(BlockFileSeq().FileName(pos));
        fs::remove(UndoFileSeq().FileName(pos));
        LogPrintf("Prune: %s deleted blk/rev (%05u)\n", __func__, *it);
    }
}

/* Calculate the block/rev files to delete based on height specified by user with RPC command pruneblockchain */
static void FindFilesToPruneManual(std::set<int>& setFilesToPrune, int nManualPruneHeight)
{
    assert(fPruneMode && nManualPruneHeight > 0);

    LOCK2(cs_main, cs_LastBlockFile);
    if (::ChainActive().Tip() == nullptr)
        return;

    // last block to prune is the lesser of (user-specified height, MIN_BLOCKS_TO_KEEP from the tip)
    unsigned int nLastBlockWeCanPrune = std::min((unsigned)nManualPruneHeight, ::ChainActive().Tip()->nHeight - MIN_BLOCKS_TO_KEEP);
    int count=0;
    for (int fileNumber = 0; fileNumber < nLastBlockFile; fileNumber++) {
        if (vinfoBlockFile[fileNumber].nSize == 0 || vinfoBlockFile[fileNumber].nHeightLast > nLastBlockWeCanPrune)
            continue;
        PruneOneBlockFile(fileNumber);
        setFilesToPrune.insert(fileNumber);
        count++;
    }
    LogPrintf("Prune (Manual): prune_height=%d removed %d blk/rev pairs\n", nLastBlockWeCanPrune, count);
}

/* This function is called from the RPC code for pruneblockchain */
void PruneBlockFilesManual(int nManualPruneHeight)
{
    CValidationState state;
    const CChainParams& chainparams = Params();
    if (!FlushStateToDisk(chainparams, state, FlushStateMode::NONE, nManualPruneHeight)) {
        LogPrintf("%s: failed to flush state (%s)\n", __func__, FormatStateMessage(state));
    }
}

/**
 * Prune block and undo files (blk???.dat and undo???.dat) so that the disk space used is less than a user-defined target.
 * The user sets the target (in MB) on the command line or in config file.  This will be run on startup and whenever new
 * space is allocated in a block or undo file, staying below the target. Changing back to unpruned requires a reindex
 * (which in this case means the blockchain must be re-downloaded.)
 *
 * Pruning functions are called from FlushStateToDisk when the global fCheckForPruning flag has been set.
 * Block and undo files are deleted in lock-step (when blk00003.dat is deleted, so is rev00003.dat.)
 * Pruning cannot take place until the longest chain is at least a certain length (100000 on mainnet, 1000 on testnet, 1000 on regtest).
 * Pruning will never delete a block within a defined distance (currently 288) from the active chain's tip.
 * The block index is updated by unsetting HAVE_DATA and HAVE_UNDO for any blocks that were stored in the deleted files.
 * A db flag records the fact that at least some block files have been pruned.
 *
 * @param[out]   setFilesToPrune   The set of file indices that can be unlinked will be returned
 */
static void FindFilesToPrune(std::set<int>& setFilesToPrune, uint64_t nPruneAfterHeight)
{
    LOCK2(cs_main, cs_LastBlockFile);
    if (::ChainActive().Tip() == nullptr || nPruneTarget == 0) {
        return;
    }
    if ((uint64_t)::ChainActive().Tip()->nHeight <= nPruneAfterHeight) {
        return;
    }

    unsigned int nLastBlockWeCanPrune = ::ChainActive().Tip()->nHeight - MIN_BLOCKS_TO_KEEP;
    uint64_t nCurrentUsage = CalculateCurrentUsage();
    // We don't check to prune until after we've allocated new space for files
    // So we should leave a buffer under our target to account for another allocation
    // before the next pruning.
    uint64_t nBuffer = BLOCKFILE_CHUNK_SIZE + UNDOFILE_CHUNK_SIZE;
    uint64_t nBytesToPrune;
    int count=0;

    if (nCurrentUsage + nBuffer >= nPruneTarget) {
        // On a prune event, the chainstate DB is flushed.
        // To avoid excessive prune events negating the benefit of high dbcache
        // values, we should not prune too rapidly.
        // So when pruning in IBD, increase the buffer a bit to avoid a re-prune too soon.
        if (IsInitialBlockDownload()) {
            // Since this is only relevant during IBD, we use a fixed 10%
            nBuffer += nPruneTarget / 10;
        }

        for (int fileNumber = 0; fileNumber < nLastBlockFile; fileNumber++) {
            nBytesToPrune = vinfoBlockFile[fileNumber].nSize + vinfoBlockFile[fileNumber].nUndoSize;

            if (vinfoBlockFile[fileNumber].nSize == 0)
                continue;

            if (nCurrentUsage + nBuffer < nPruneTarget)  // are we below our target?
                break;

            // don't prune files that could have a block within MIN_BLOCKS_TO_KEEP of the main chain's tip but keep scanning
            if (vinfoBlockFile[fileNumber].nHeightLast > nLastBlockWeCanPrune)
                continue;

            PruneOneBlockFile(fileNumber);
            // Queue up the files for removal
            setFilesToPrune.insert(fileNumber);
            nCurrentUsage -= nBytesToPrune;
            count++;
        }
    }

    LogPrint(BCLog::PRUNE, "Prune: target=%dMiB actual=%dMiB diff=%dMiB max_prune_height=%d removed %d blk/rev pairs\n",
           nPruneTarget/1024/1024, nCurrentUsage/1024/1024,
           ((int64_t)nPruneTarget - (int64_t)nCurrentUsage)/1024/1024,
           nLastBlockWeCanPrune, count);
}

static FlatFileSeq BlockFileSeq()
{
    return FlatFileSeq(GetBlocksDir(), "blk", BLOCKFILE_CHUNK_SIZE);
}

static FlatFileSeq UndoFileSeq()
{
    return FlatFileSeq(GetBlocksDir(), "rev", UNDOFILE_CHUNK_SIZE);
}

FILE* OpenBlockFile(const FlatFilePos &pos, bool fReadOnly) {
    return BlockFileSeq().Open(pos, fReadOnly);
}

/** Open an undo file (rev?????.dat) */
static FILE* OpenUndoFile(const FlatFilePos &pos, bool fReadOnly) {
    return UndoFileSeq().Open(pos, fReadOnly);
}

fs::path GetBlockPosFilename(const FlatFilePos &pos)
{
    return BlockFileSeq().FileName(pos);
}

CBlockIndex * CChainState::InsertBlockIndex(const uint256& hash)
{
    AssertLockHeld(cs_main);

    if (hash.IsNull())
        return nullptr;

    // Return existing
    BlockMap::iterator mi = mapBlockIndex.find(hash);
    if (mi != mapBlockIndex.end())
        return (*mi).second;

    // Create new
    CBlockIndex* pindexNew = new CBlockIndex();
    mi = mapBlockIndex.insert(std::make_pair(hash, pindexNew)).first;
    pindexNew->phashBlock = &((*mi).first);

    return pindexNew;
}

bool CChainState::LoadBlockIndex(const Consensus::Params& consensus_params, CBlockTreeDB& blocktree)
{
    if (!blocktree.LoadBlockIndexGuts(consensus_params, [this](const uint256& hash) EXCLUSIVE_LOCKS_REQUIRED(cs_main) { return this->InsertBlockIndex(hash); }))
        return false;

    // Calculate nChainWork
    std::vector<std::pair<int, CBlockIndex*> > vSortedByHeight;
    vSortedByHeight.reserve(mapBlockIndex.size());
    for (const std::pair<const uint256, CBlockIndex*>& item : mapBlockIndex)
    {
        CBlockIndex* pindex = item.second;
        vSortedByHeight.push_back(std::make_pair(pindex->nHeight, pindex));
    }
    sort(vSortedByHeight.begin(), vSortedByHeight.end());
    for (const std::pair<int, CBlockIndex*>& item : vSortedByHeight)
    {
        if (ShutdownRequested()) return false;
        CBlockIndex* pindex = item.second;
        pindex->nChainWork = (pindex->pprev ? pindex->pprev->nChainWork : 0) + GetBlockProof(*pindex);
        pindex->nTimeMax = (pindex->pprev ? std::max(pindex->pprev->nTimeMax, pindex->nTime) : pindex->nTime);
        // We can link the chain of blocks for which we've received transactions at some point.
        // Pruned nodes may have deleted the block.
        if (pindex->nTx > 0) {
            if (pindex->pprev) {
                if (pindex->pprev->HaveTxsDownloaded()) {
                    pindex->nChainTx = pindex->pprev->nChainTx + pindex->nTx;
                } else {
                    pindex->nChainTx = 0;
                    mapBlocksUnlinked.insert(std::make_pair(pindex->pprev, pindex));
                }
            } else {
                pindex->nChainTx = pindex->nTx;
            }
        }
        if (!(pindex->nStatus & BLOCK_FAILED_MASK) && pindex->pprev && (pindex->pprev->nStatus & BLOCK_FAILED_MASK)) {
            pindex->nStatus |= BLOCK_FAILED_CHILD;
            setDirtyBlockIndex.insert(pindex);
        }
        if (pindex->IsValid(BLOCK_VALID_TRANSACTIONS) && (pindex->HaveTxsDownloaded() || pindex->pprev == nullptr))
            setBlockIndexCandidates.insert(pindex);
        if (pindex->nStatus & BLOCK_FAILED_MASK && (!pindexBestInvalid || pindex->nChainWork > pindexBestInvalid->nChainWork))
            pindexBestInvalid = pindex;
        if (pindex->pprev)
            pindex->BuildSkip();
        if (pindex->IsValid(BLOCK_VALID_TREE) && (pindexBestHeader == nullptr || CBlockIndexWorkComparator()(pindexBestHeader, pindex)))
            pindexBestHeader = pindex;
    }

    return true;
}

bool static LoadBlockIndexDB(const CChainParams& chainparams) EXCLUSIVE_LOCKS_REQUIRED(cs_main)
{
    if (!g_chainstate.LoadBlockIndex(chainparams.GetConsensus(), *pblocktree))
        return false;

    // Load block file info
    pblocktree->ReadLastBlockFile(nLastBlockFile);
    vinfoBlockFile.resize(nLastBlockFile + 1);
    LogPrintf("%s: last block file = %i\n", __func__, nLastBlockFile);
    for (int nFile = 0; nFile <= nLastBlockFile; nFile++) {
        pblocktree->ReadBlockFileInfo(nFile, vinfoBlockFile[nFile]);
    }
    LogPrintf("%s: last block file info: %s\n", __func__, vinfoBlockFile[nLastBlockFile].ToString());
    for (int nFile = nLastBlockFile + 1; true; nFile++) {
        CBlockFileInfo info;
        if (pblocktree->ReadBlockFileInfo(nFile, info)) {
            vinfoBlockFile.push_back(info);
        } else {
            break;
        }
    }

    // Check presence of blk files
    LogPrintf("Checking all blk files are present...\n");
    std::set<int> setBlkDataFiles;
    for (const std::pair<const uint256, CBlockIndex*>& item : mapBlockIndex)
    {
        CBlockIndex* pindex = item.second;
        if (pindex->nStatus & BLOCK_HAVE_DATA) {
            setBlkDataFiles.insert(pindex->nFile);
        }
    }
    for (std::set<int>::iterator it = setBlkDataFiles.begin(); it != setBlkDataFiles.end(); it++)
    {
        FlatFilePos pos(*it, 0);
        if (CAutoFile(OpenBlockFile(pos, true), SER_DISK, CLIENT_VERSION).IsNull()) {
            return false;
        }
    }

    // Check whether we have ever pruned block & undo files
    pblocktree->ReadFlag("prunedblockfiles", fHavePruned);
    if (fHavePruned)
        LogPrintf("LoadBlockIndexDB(): Block files have previously been pruned\n");

    // Check whether we need to continue reindexing
    bool fReindexing = false;
    pblocktree->ReadReindexing(fReindexing);
    if(fReindexing) fReindex = true;

    // Check whether we have the name history
    pblocktree->ReadFlag("namehistory", fNameHistory);
    LogPrintf("LoadBlockIndexDB(): name history %s\n", fNameHistory ? "enabled" : "disabled");

    return true;
}

bool LoadChainTip(const CChainParams& chainparams)
{
    AssertLockHeld(cs_main);
    assert(!pcoinsTip->GetBestBlock().IsNull()); // Never called when the coins view is empty

    if (::ChainActive().Tip() && ::ChainActive().Tip()->GetBlockHash() == pcoinsTip->GetBestBlock()) return true;

    // Load pointer to end of best chain
    CBlockIndex* pindex = LookupBlockIndex(pcoinsTip->GetBestBlock());
    if (!pindex) {
        return false;
    }
    ::ChainActive().SetTip(pindex);

    g_chainstate.PruneBlockIndexCandidates();

    LogPrintf("Loaded best chain: hashBestChain=%s height=%d date=%s progress=%f\n",
        ::ChainActive().Tip()->GetBlockHash().ToString(), ::ChainActive().Height(),
        FormatISO8601DateTime(::ChainActive().Tip()->GetBlockTime()),
        GuessVerificationProgress(chainparams.TxData(), ::ChainActive().Tip()));
    return true;
}

CVerifyDB::CVerifyDB()
{
    uiInterface.ShowProgress(_("Verifying blocks..."), 0, false);
}

CVerifyDB::~CVerifyDB()
{
    uiInterface.ShowProgress("", 100, false);
}

bool CVerifyDB::VerifyDB(const CChainParams& chainparams, CCoinsView *coinsview, int nCheckLevel, int nCheckDepth)
{
    LOCK(cs_main);
    if (::ChainActive().Tip() == nullptr || ::ChainActive().Tip()->pprev == nullptr)
        return true;

    // Verify blocks in the best chain
    if (nCheckDepth <= 0 || nCheckDepth > ::ChainActive().Height())
        nCheckDepth = ::ChainActive().Height();
    nCheckLevel = std::max(0, std::min(4, nCheckLevel));
    LogPrintf("Verifying last %i blocks at level %i\n", nCheckDepth, nCheckLevel);
    CCoinsViewCache coins(coinsview);
    CBlockIndex* pindex;
    CBlockIndex* pindexFailure = nullptr;
    int nGoodTransactions = 0;
    CValidationState state;
    int reportDone = 0;
    LogPrintf("[0%%]..."); /* Continued */
    for (pindex = ::ChainActive().Tip(); pindex && pindex->pprev; pindex = pindex->pprev) {
        boost::this_thread::interruption_point();
        const int percentageDone = std::max(1, std::min(99, (int)(((double)(::ChainActive().Height() - pindex->nHeight)) / (double)nCheckDepth * (nCheckLevel >= 4 ? 50 : 100))));
        if (reportDone < percentageDone/10) {
            // report every 10% step
            LogPrintf("[%d%%]...", percentageDone); /* Continued */
            reportDone = percentageDone/10;
        }
        uiInterface.ShowProgress(_("Verifying blocks..."), percentageDone, false);
        if (pindex->nHeight <= ::ChainActive().Height()-nCheckDepth)
            break;
        if (fPruneMode && !(pindex->nStatus & BLOCK_HAVE_DATA)) {
            // If pruning, only go back as far as we have data.
            LogPrintf("VerifyDB(): block verification stopping at height %d (pruning, no data)\n", pindex->nHeight);
            break;
        }
        CBlock block;
        // check level 0: read from disk
        if (!ReadBlockFromDisk(block, pindex, chainparams.GetConsensus()))
            return error("VerifyDB(): *** ReadBlockFromDisk failed at %d, hash=%s", pindex->nHeight, pindex->GetBlockHash().ToString());
        // check level 1: verify block validity
        if (nCheckLevel >= 1 && !CheckBlock(block, state, chainparams.GetConsensus()))
            return error("%s: *** found bad block at %d, hash=%s (%s)\n", __func__,
                         pindex->nHeight, pindex->GetBlockHash().ToString(), FormatStateMessage(state));
        // check level 2: verify undo validity
        if (nCheckLevel >= 2 && pindex) {
            CBlockUndo undo;
            if (!pindex->GetUndoPos().IsNull()) {
                if (!UndoReadFromDisk(undo, pindex)) {
                    return error("VerifyDB(): *** found bad undo data at %d, hash=%s\n", pindex->nHeight, pindex->GetBlockHash().ToString());
                }
            }
        }
        // check level 3: check for inconsistencies during memory-only disconnect of tip blocks
        if (nCheckLevel >= 3 && (coins.DynamicMemoryUsage() + pcoinsTip->DynamicMemoryUsage()) <= nCoinCacheUsage) {
            assert(coins.GetBestBlock() == pindex->GetBlockHash());
            DisconnectResult res = g_chainstate.DisconnectBlock(block, pindex, coins);
            if (res == DISCONNECT_FAILED) {
                return error("VerifyDB(): *** irrecoverable inconsistency in block data at %d, hash=%s", pindex->nHeight, pindex->GetBlockHash().ToString());
            }
            if (res == DISCONNECT_UNCLEAN) {
                nGoodTransactions = 0;
                pindexFailure = pindex;
            } else {
                nGoodTransactions += block.vtx.size();
            }
        }
        if (ShutdownRequested())
            return true;
    }
    if (pindexFailure)
        return error("VerifyDB(): *** coin database inconsistencies found (last %i blocks, %i good transactions before that)\n", ::ChainActive().Height() - pindexFailure->nHeight + 1, nGoodTransactions);

    // store block count as we move pindex at check level >= 4
    int block_count = ::ChainActive().Height() - pindex->nHeight;

    // check level 4: try reconnecting blocks
    if (nCheckLevel >= 4) {
        while (pindex != ::ChainActive().Tip()) {
            boost::this_thread::interruption_point();
            const int percentageDone = std::max(1, std::min(99, 100 - (int)(((double)(::ChainActive().Height() - pindex->nHeight)) / (double)nCheckDepth * 50)));
            if (reportDone < percentageDone/10) {
                // report every 10% step
                LogPrintf("[%d%%]...", percentageDone); /* Continued */
                reportDone = percentageDone/10;
            }
            uiInterface.ShowProgress(_("Verifying blocks..."), percentageDone, false);
            pindex = ::ChainActive().Next(pindex);
            CBlock block;
            if (!ReadBlockFromDisk(block, pindex, chainparams.GetConsensus()))
                return error("VerifyDB(): *** ReadBlockFromDisk failed at %d, hash=%s", pindex->nHeight, pindex->GetBlockHash().ToString());
            if (!g_chainstate.ConnectBlock(block, state, pindex, coins, chainparams))
                return error("VerifyDB(): *** found unconnectable block at %d, hash=%s (%s)", pindex->nHeight, pindex->GetBlockHash().ToString(), FormatStateMessage(state));
        }
    }

    LogPrintf("[DONE].\n");
    LogPrintf("No coin database inconsistencies in last %i blocks (%i transactions)\n", block_count, nGoodTransactions);

    return true;
}

/** Apply the effects of a block on the utxo cache, ignoring that it may already have been applied. */
bool CChainState::RollforwardBlock(const CBlockIndex* pindex, CCoinsViewCache& inputs, const CChainParams& params)
{
    // TODO: merge with ConnectBlock
    CBlock block;
    if (!ReadBlockFromDisk(block, pindex, params.GetConsensus())) {
        return error("ReplayBlock(): ReadBlockFromDisk failed at %d, hash=%s", pindex->nHeight, pindex->GetBlockHash().ToString());
    }

    for (const CTransactionRef& tx : block.vtx) {
        if (!tx->IsCoinBase()) {
            for (const CTxIn &txin : tx->vin) {
                inputs.SpendCoin(txin.prevout);
            }
        }
        // Pass check = true as every addition may be an overwrite.
        AddCoins(inputs, *tx, pindex->nHeight, true);
    }
    return true;
}

bool CChainState::ReplayBlocks(const CChainParams& params, CCoinsView* view)
{
    LOCK(cs_main);

    CCoinsViewCache cache(view);

    std::vector<uint256> hashHeads = view->GetHeadBlocks();
    if (hashHeads.empty()) return true; // We're already in a consistent state.
    if (hashHeads.size() != 2) return error("ReplayBlocks(): unknown inconsistent state");

    uiInterface.ShowProgress(_("Replaying blocks..."), 0, false);
    LogPrintf("Replaying blocks\n");

    const CBlockIndex* pindexOld = nullptr;  // Old tip during the interrupted flush.
    const CBlockIndex* pindexNew;            // New tip during the interrupted flush.
    const CBlockIndex* pindexFork = nullptr; // Latest block common to both the old and the new tip.

    if (mapBlockIndex.count(hashHeads[0]) == 0) {
        return error("ReplayBlocks(): reorganization to unknown block requested");
    }
    pindexNew = mapBlockIndex[hashHeads[0]];

    if (!hashHeads[1].IsNull()) { // The old tip is allowed to be 0, indicating it's the first flush.
        if (mapBlockIndex.count(hashHeads[1]) == 0) {
            return error("ReplayBlocks(): reorganization from unknown block requested");
        }
        pindexOld = mapBlockIndex[hashHeads[1]];
        pindexFork = LastCommonAncestor(pindexOld, pindexNew);
        assert(pindexFork != nullptr);
    }

    // Rollback along the old branch.
    while (pindexOld != pindexFork) {
        if (pindexOld->nHeight > 0) { // Never disconnect the genesis block.
            CBlock block;
            if (!ReadBlockFromDisk(block, pindexOld, params.GetConsensus())) {
                return error("RollbackBlock(): ReadBlockFromDisk() failed at %d, hash=%s", pindexOld->nHeight, pindexOld->GetBlockHash().ToString());
            }
            LogPrintf("Rolling back %s (%i)\n", pindexOld->GetBlockHash().ToString(), pindexOld->nHeight);
            DisconnectResult res = DisconnectBlock(block, pindexOld, cache);
            if (res == DISCONNECT_FAILED) {
                return error("RollbackBlock(): DisconnectBlock failed at %d, hash=%s", pindexOld->nHeight, pindexOld->GetBlockHash().ToString());
            }
            // If DISCONNECT_UNCLEAN is returned, it means a non-existing UTXO was deleted, or an existing UTXO was
            // overwritten. It corresponds to cases where the block-to-be-disconnect never had all its operations
            // applied to the UTXO set. However, as both writing a UTXO and deleting a UTXO are idempotent operations,
            // the result is still a version of the UTXO set with the effects of that block undone.
        }
        pindexOld = pindexOld->pprev;
    }

    // Roll forward from the forking point to the new tip.
    int nForkHeight = pindexFork ? pindexFork->nHeight : 0;
    for (int nHeight = nForkHeight + 1; nHeight <= pindexNew->nHeight; ++nHeight) {
        const CBlockIndex* pindex = pindexNew->GetAncestor(nHeight);
        LogPrintf("Rolling forward %s (%i)\n", pindex->GetBlockHash().ToString(), nHeight);
        uiInterface.ShowProgress(_("Replaying blocks..."), (int) ((nHeight - nForkHeight) * 100.0 / (pindexNew->nHeight - nForkHeight)) , false);
        if (!RollforwardBlock(pindex, cache, params)) return false;
    }

    cache.SetBestBlock(pindexNew->GetBlockHash());
    cache.Flush();
    uiInterface.ShowProgress("", 100, false);
    return true;
}

bool ReplayBlocks(const CChainParams& params, CCoinsView* view) {
    return g_chainstate.ReplayBlocks(params, view);
}

//! Helper for CChainState::RewindBlockIndex
void CChainState::EraseBlockData(CBlockIndex* index)
{
    AssertLockHeld(cs_main);
    assert(!m_chain.Contains(index)); // Make sure this block isn't active

    // Reduce validity
    index->nStatus = std::min<unsigned int>(index->nStatus & BLOCK_VALID_MASK, BLOCK_VALID_TREE) | (index->nStatus & ~BLOCK_VALID_MASK);
    // Remove have-data flags.
    index->nStatus &= ~(BLOCK_HAVE_DATA | BLOCK_HAVE_UNDO);
    // Remove storage location.
    index->nFile = 0;
    index->nDataPos = 0;
    index->nUndoPos = 0;
    // Remove various other things
    index->nTx = 0;
    index->nChainTx = 0;
    index->nSequenceId = 0;
    // Make sure it gets written.
    setDirtyBlockIndex.insert(index);
    // Update indexes
    setBlockIndexCandidates.erase(index);
    std::pair<std::multimap<CBlockIndex*, CBlockIndex*>::iterator, std::multimap<CBlockIndex*, CBlockIndex*>::iterator> ret = mapBlocksUnlinked.equal_range(index->pprev);
    while (ret.first != ret.second) {
        if (ret.first->second == index) {
            mapBlocksUnlinked.erase(ret.first++);
        } else {
            ++ret.first;
        }
    }
    // Mark parent as eligible for main chain again
    if (index->pprev && index->pprev->IsValid(BLOCK_VALID_TRANSACTIONS) && index->pprev->HaveTxsDownloaded()) {
        setBlockIndexCandidates.insert(index->pprev);
    }
}

bool CChainState::RewindBlockIndex(const CChainParams& params)
{
    // Note that during -reindex-chainstate we are called with an empty m_chain!

    // First erase all post-segwit blocks without witness not in the main chain,
    // as this can we done without costly DisconnectTip calls. Active
    // blocks will be dealt with below (releasing cs_main in between).
    {
        LOCK(cs_main);
        for (const auto& entry : mapBlockIndex) {
            if (IsWitnessEnabled(entry.second->pprev, params.GetConsensus()) && !(entry.second->nStatus & BLOCK_OPT_WITNESS) && !m_chain.Contains(entry.second)) {
                EraseBlockData(entry.second);
            }
        }
    }

    // Find what height we need to reorganize to.
    CBlockIndex *tip;
    int nHeight = 1;
    {
        LOCK(cs_main);
        while (nHeight <= m_chain.Height()) {
            // Although SCRIPT_VERIFY_WITNESS is now generally enforced on all
            // blocks in ConnectBlock, we don't need to go back and
            // re-download/re-verify blocks from before segwit actually activated.
            if (IsWitnessEnabled(m_chain[nHeight - 1], params.GetConsensus()) && !(m_chain[nHeight]->nStatus & BLOCK_OPT_WITNESS)) {
                break;
            }
            nHeight++;
        }

        tip = m_chain.Tip();
    }
    // nHeight is now the height of the first insufficiently-validated block, or tipheight + 1

    CValidationState state;
    // Loop until the tip is below nHeight, or we reach a pruned block.
    while (!ShutdownRequested()) {
        {
            LOCK(cs_main);
            // Make sure nothing changed from under us (this won't happen because RewindBlockIndex runs before importing/network are active)
            assert(tip == m_chain.Tip());
            if (tip == nullptr || tip->nHeight < nHeight) break;
            if (fPruneMode && !(tip->nStatus & BLOCK_HAVE_DATA)) {
                // If pruning, don't try rewinding past the HAVE_DATA point;
                // since older blocks can't be served anyway, there's
                // no need to walk further, and trying to DisconnectTip()
                // will fail (and require a needless reindex/redownload
                // of the blockchain).
                break;
            }

            // Disconnect block
            if (!DisconnectTip(state, params, nullptr)) {
                return error("RewindBlockIndex: unable to disconnect block at height %i (%s)", tip->nHeight, FormatStateMessage(state));
            }

            // Reduce validity flag and have-data flags.
            // We do this after actual disconnecting, otherwise we'll end up writing the lack of data
            // to disk before writing the chainstate, resulting in a failure to continue if interrupted.
            // Note: If we encounter an insufficiently validated block that
            // is on m_chain, it must be because we are a pruning node, and
            // this block or some successor doesn't HAVE_DATA, so we were unable to
            // rewind all the way.  Blocks remaining on m_chain at this point
            // must not have their validity reduced.
            EraseBlockData(tip);

            tip = tip->pprev;
        }
        // Make sure the queue of validation callbacks doesn't grow unboundedly.
        LimitValidationInterfaceQueue();

        // Occasionally flush state to disk.
        if (!FlushStateToDisk(params, state, FlushStateMode::PERIODIC)) {
            LogPrintf("RewindBlockIndex: unable to flush state to disk (%s)\n", FormatStateMessage(state));
            return false;
        }
    }

    {
        LOCK(cs_main);
        if (m_chain.Tip() != nullptr) {
            // We can't prune block index candidates based on our tip if we have
            // no tip due to m_chain being empty!
            PruneBlockIndexCandidates();

            CheckBlockIndex(params.GetConsensus());
        }
    }

    return true;
}

bool RewindBlockIndex(const CChainParams& params) {
    if (!g_chainstate.RewindBlockIndex(params)) {
        return false;
    }

    if (::ChainActive().Tip() != nullptr) {
        // FlushStateToDisk can possibly read ::ChainActive(). Be conservative
        // and skip it here, we're about to -reindex-chainstate anyway, so
        // it'll get called a bunch real soon.
        CValidationState state;
        if (!FlushStateToDisk(params, state, FlushStateMode::ALWAYS)) {
            LogPrintf("RewindBlockIndex: unable to flush state to disk (%s)\n", FormatStateMessage(state));
            return false;
        }
    }

    return true;
}

void CChainState::UnloadBlockIndex() {
    nBlockSequenceId = 1;
    m_failed_blocks.clear();
    setBlockIndexCandidates.clear();
}

// May NOT be used after any connections are up as much
// of the peer-processing logic assumes a consistent
// block index state
void UnloadBlockIndex()
{
    LOCK(cs_main);
    ::ChainActive().SetTip(nullptr);
    pindexBestInvalid = nullptr;
    pindexBestHeader = nullptr;
    mempool.clear();
    mapBlocksUnlinked.clear();
    vinfoBlockFile.clear();
    nLastBlockFile = 0;
    setDirtyBlockIndex.clear();
    setDirtyFileInfo.clear();
    versionbitscache.Clear();
    for (int b = 0; b < VERSIONBITS_NUM_BITS; b++) {
        warningcache[b].clear();
    }

    for (const BlockMap::value_type& entry : mapBlockIndex) {
        delete entry.second;
    }
    mapBlockIndex.clear();
    fHavePruned = false;

    g_chainstate.UnloadBlockIndex();
}

bool LoadBlockIndex(const CChainParams& chainparams)
{
    // Load block index from databases
    bool needs_init = fReindex;
    if (!fReindex) {
        bool ret = LoadBlockIndexDB(chainparams);
        if (!ret) return false;
        needs_init = mapBlockIndex.empty();
    }

    if (needs_init) {
        // Everything here is for *new* reindex/DBs. Thus, though
        // LoadBlockIndexDB may have set fReindex if we shut down
        // mid-reindex previously, we don't check fReindex and
        // instead only check it prior to LoadBlockIndexDB to set
        // needs_init.

        LogPrintf("Initializing databases...\n");
        fNameHistory = gArgs.GetBoolArg("-namehistory", false);
        pblocktree->WriteFlag("namehistory", fNameHistory);
    }
    return true;
}

bool CChainState::LoadGenesisBlock(const CChainParams& chainparams)
{
    LOCK(cs_main);

    // Check whether we're already initialized by checking for genesis in
    // mapBlockIndex. Note that we can't use m_chain here, since it is
    // set based on the coins db, not the block index db, which is the only
    // thing loaded at this point.
    if (mapBlockIndex.count(chainparams.GenesisBlock().GetHash()))
        return true;

    try {
        const CBlock& block = chainparams.GenesisBlock();
        FlatFilePos blockPos = SaveBlockToDisk(block, 0, chainparams, nullptr);
        if (blockPos.IsNull())
            return error("%s: writing genesis block to disk failed", __func__);
        CBlockIndex *pindex = AddToBlockIndex(block);
        ReceivedBlockTransactions(block, pindex, blockPos, chainparams.GetConsensus());
    } catch (const std::runtime_error& e) {
        return error("%s: failed to write genesis block: %s", __func__, e.what());
    }

    return true;
}

bool LoadGenesisBlock(const CChainParams& chainparams)
{
    return g_chainstate.LoadGenesisBlock(chainparams);
}

bool LoadExternalBlockFile(const CChainParams& chainparams, FILE* fileIn, FlatFilePos *dbp)
{
    // Map of disk positions for blocks with unknown parent (only used for reindex)
    static std::multimap<uint256, FlatFilePos> mapBlocksUnknownParent;
    int64_t nStart = GetTimeMillis();

    int nLoaded = 0;
    try {
        // This takes over fileIn and calls fclose() on it in the CBufferedFile destructor
        CBufferedFile blkdat(fileIn, 2*MAX_BLOCK_SERIALIZED_SIZE, MAX_BLOCK_SERIALIZED_SIZE+8, SER_DISK, CLIENT_VERSION);
        uint64_t nRewind = blkdat.GetPos();
        while (!blkdat.eof()) {
            boost::this_thread::interruption_point();

            blkdat.SetPos(nRewind);
            nRewind++; // start one byte further next time, in case of failure
            blkdat.SetLimit(); // remove former limit
            unsigned int nSize = 0;
            try {
                // locate a header
                unsigned char buf[CMessageHeader::MESSAGE_START_SIZE];
                blkdat.FindByte(chainparams.MessageStart()[0]);
                nRewind = blkdat.GetPos()+1;
                blkdat >> buf;
                if (memcmp(buf, chainparams.MessageStart(), CMessageHeader::MESSAGE_START_SIZE))
                    continue;
                // read size
                blkdat >> nSize;
                if (nSize < 80 || nSize > MAX_BLOCK_SERIALIZED_SIZE)
                    continue;
            } catch (const std::exception&) {
                // no valid block header found; don't complain
                break;
            }
            try {
                // read block
                uint64_t nBlockPos = blkdat.GetPos();
                if (dbp)
                    dbp->nPos = nBlockPos;
                blkdat.SetLimit(nBlockPos + nSize);
                blkdat.SetPos(nBlockPos);
                std::shared_ptr<CBlock> pblock = std::make_shared<CBlock>();
                CBlock& block = *pblock;
                blkdat >> block;
                nRewind = blkdat.GetPos();

                uint256 hash = block.GetHash();
                {
                    LOCK(cs_main);
                    // detect out of order blocks, and store them for later
                    if (hash != chainparams.GetConsensus().hashGenesisBlock && !LookupBlockIndex(block.hashPrevBlock)) {
                        LogPrint(BCLog::REINDEX, "%s: Out of order block %s, parent %s not known\n", __func__, hash.ToString(),
                                block.hashPrevBlock.ToString());
                        if (dbp)
                            mapBlocksUnknownParent.insert(std::make_pair(block.hashPrevBlock, *dbp));
                        continue;
                    }

                    // process in case the block isn't known yet
                    CBlockIndex* pindex = LookupBlockIndex(hash);
                    if (!pindex || (pindex->nStatus & BLOCK_HAVE_DATA) == 0) {
                      CValidationState state;
                      if (g_chainstate.AcceptBlock(pblock, state, chainparams, nullptr, true, dbp, nullptr)) {
                          nLoaded++;
                      }
                      if (state.IsError()) {
                          break;
                      }
                    } else if (hash != chainparams.GetConsensus().hashGenesisBlock && pindex->nHeight % 1000 == 0) {
                      LogPrint(BCLog::REINDEX, "Block Import: already had block %s at height %d\n", hash.ToString(), pindex->nHeight);
                    }
                }

                // Activate the genesis block so normal node progress can continue
                if (hash == chainparams.GetConsensus().hashGenesisBlock) {
                    CValidationState state;
                    if (!ActivateBestChain(state, chainparams)) {
                        break;
                    }
                }

                NotifyHeaderTip();

                // Recursively process earlier encountered successors of this block
                std::deque<uint256> queue;
                queue.push_back(hash);
                while (!queue.empty()) {
                    uint256 head = queue.front();
                    queue.pop_front();
                    std::pair<std::multimap<uint256, FlatFilePos>::iterator, std::multimap<uint256, FlatFilePos>::iterator> range = mapBlocksUnknownParent.equal_range(head);
                    while (range.first != range.second) {
                        std::multimap<uint256, FlatFilePos>::iterator it = range.first;
                        std::shared_ptr<CBlock> pblockrecursive = std::make_shared<CBlock>();
                        if (ReadBlockFromDisk(*pblockrecursive, it->second, chainparams.GetConsensus()))
                        {
                            LogPrint(BCLog::REINDEX, "%s: Processing out of order child %s of %s\n", __func__, pblockrecursive->GetHash().ToString(),
                                    head.ToString());
                            LOCK(cs_main);
                            CValidationState dummy;
                            if (g_chainstate.AcceptBlock(pblockrecursive, dummy, chainparams, nullptr, true, &it->second, nullptr))
                            {
                                nLoaded++;
                                queue.push_back(pblockrecursive->GetHash());
                            }
                        }
                        range.first++;
                        mapBlocksUnknownParent.erase(it);
                        NotifyHeaderTip();
                    }
                }
            } catch (const std::exception& e) {
                LogPrintf("%s: Deserialize or I/O error - %s\n", __func__, e.what());
            }
        }
    } catch (const std::runtime_error& e) {
        AbortNode(std::string("System error: ") + e.what());
    }
    if (nLoaded > 0)
        LogPrintf("Loaded %i blocks from external file in %dms\n", nLoaded, GetTimeMillis() - nStart);
    return nLoaded > 0;
}

void CChainState::CheckBlockIndex(const Consensus::Params& consensusParams)
{
    if (!fCheckBlockIndex) {
        return;
    }

    LOCK(cs_main);

    // During a reindex, we read the genesis block and call CheckBlockIndex before ActivateBestChain,
    // so we have the genesis block in mapBlockIndex but no active chain.  (A few of the tests when
    // iterating the block tree require that m_chain has been initialized.)
    if (m_chain.Height() < 0) {
        assert(mapBlockIndex.size() <= 1);
        return;
    }

    // Build forward-pointing map of the entire block tree.
    std::multimap<CBlockIndex*,CBlockIndex*> forward;
    for (const std::pair<const uint256, CBlockIndex*>& entry : mapBlockIndex) {
        forward.insert(std::make_pair(entry.second->pprev, entry.second));
    }

    assert(forward.size() == mapBlockIndex.size());

    std::pair<std::multimap<CBlockIndex*,CBlockIndex*>::iterator,std::multimap<CBlockIndex*,CBlockIndex*>::iterator> rangeGenesis = forward.equal_range(nullptr);
    CBlockIndex *pindex = rangeGenesis.first->second;
    rangeGenesis.first++;
    assert(rangeGenesis.first == rangeGenesis.second); // There is only one index entry with parent nullptr.

    // Iterate over the entire block tree, using depth-first search.
    // Along the way, remember whether there are blocks on the path from genesis
    // block being explored which are the first to have certain properties.
    size_t nNodes = 0;
    int nHeight = 0;
    CBlockIndex* pindexFirstInvalid = nullptr; // Oldest ancestor of pindex which is invalid.
    CBlockIndex* pindexFirstMissing = nullptr; // Oldest ancestor of pindex which does not have BLOCK_HAVE_DATA.
    CBlockIndex* pindexFirstNeverProcessed = nullptr; // Oldest ancestor of pindex for which nTx == 0.
    CBlockIndex* pindexFirstNotTreeValid = nullptr; // Oldest ancestor of pindex which does not have BLOCK_VALID_TREE (regardless of being valid or not).
    CBlockIndex* pindexFirstNotTransactionsValid = nullptr; // Oldest ancestor of pindex which does not have BLOCK_VALID_TRANSACTIONS (regardless of being valid or not).
    CBlockIndex* pindexFirstNotChainValid = nullptr; // Oldest ancestor of pindex which does not have BLOCK_VALID_CHAIN (regardless of being valid or not).
    CBlockIndex* pindexFirstNotScriptsValid = nullptr; // Oldest ancestor of pindex which does not have BLOCK_VALID_SCRIPTS (regardless of being valid or not).
    while (pindex != nullptr) {
        nNodes++;
        if (pindexFirstInvalid == nullptr && pindex->nStatus & BLOCK_FAILED_VALID) pindexFirstInvalid = pindex;
        if (pindexFirstMissing == nullptr && !(pindex->nStatus & BLOCK_HAVE_DATA)) pindexFirstMissing = pindex;
        if (pindexFirstNeverProcessed == nullptr && pindex->nTx == 0) pindexFirstNeverProcessed = pindex;
        if (pindex->pprev != nullptr && pindexFirstNotTreeValid == nullptr && (pindex->nStatus & BLOCK_VALID_MASK) < BLOCK_VALID_TREE) pindexFirstNotTreeValid = pindex;
        if (pindex->pprev != nullptr && pindexFirstNotTransactionsValid == nullptr && (pindex->nStatus & BLOCK_VALID_MASK) < BLOCK_VALID_TRANSACTIONS) pindexFirstNotTransactionsValid = pindex;
        if (pindex->pprev != nullptr && pindexFirstNotChainValid == nullptr && (pindex->nStatus & BLOCK_VALID_MASK) < BLOCK_VALID_CHAIN) pindexFirstNotChainValid = pindex;
        if (pindex->pprev != nullptr && pindexFirstNotScriptsValid == nullptr && (pindex->nStatus & BLOCK_VALID_MASK) < BLOCK_VALID_SCRIPTS) pindexFirstNotScriptsValid = pindex;

        // Begin: actual consistency checks.
        if (pindex->pprev == nullptr) {
            // Genesis block checks.
            assert(pindex->GetBlockHash() == consensusParams.hashGenesisBlock); // Genesis block's hash must match.
            assert(pindex == m_chain.Genesis()); // The current active chain's genesis block must be this block.
        }
        if (!pindex->HaveTxsDownloaded()) assert(pindex->nSequenceId <= 0); // nSequenceId can't be set positive for blocks that aren't linked (negative is used for preciousblock)
        // VALID_TRANSACTIONS is equivalent to nTx > 0 for all nodes (whether or not pruning has occurred).
        // HAVE_DATA is only equivalent to nTx > 0 (or VALID_TRANSACTIONS) if no pruning has occurred.
        if (!fHavePruned) {
            // If we've never pruned, then HAVE_DATA should be equivalent to nTx > 0
            assert(!(pindex->nStatus & BLOCK_HAVE_DATA) == (pindex->nTx == 0));
            assert(pindexFirstMissing == pindexFirstNeverProcessed);
        } else {
            // If we have pruned, then we can only say that HAVE_DATA implies nTx > 0
            if (pindex->nStatus & BLOCK_HAVE_DATA) assert(pindex->nTx > 0);
        }
        if (pindex->nStatus & BLOCK_HAVE_UNDO) assert(pindex->nStatus & BLOCK_HAVE_DATA);
        assert(((pindex->nStatus & BLOCK_VALID_MASK) >= BLOCK_VALID_TRANSACTIONS) == (pindex->nTx > 0)); // This is pruning-independent.
        // All parents having had data (at some point) is equivalent to all parents being VALID_TRANSACTIONS, which is equivalent to HaveTxsDownloaded().
        assert((pindexFirstNeverProcessed == nullptr) == pindex->HaveTxsDownloaded());
        assert((pindexFirstNotTransactionsValid == nullptr) == pindex->HaveTxsDownloaded());
        assert(pindex->nHeight == nHeight); // nHeight must be consistent.
        assert(pindex->pprev == nullptr || pindex->nChainWork >= pindex->pprev->nChainWork); // For every block except the genesis block, the chainwork must be larger than the parent's.
        assert(nHeight < 2 || (pindex->pskip && (pindex->pskip->nHeight < nHeight))); // The pskip pointer must point back for all but the first 2 blocks.
        assert(pindexFirstNotTreeValid == nullptr); // All mapBlockIndex entries must at least be TREE valid
        if ((pindex->nStatus & BLOCK_VALID_MASK) >= BLOCK_VALID_TREE) assert(pindexFirstNotTreeValid == nullptr); // TREE valid implies all parents are TREE valid
        if ((pindex->nStatus & BLOCK_VALID_MASK) >= BLOCK_VALID_CHAIN) assert(pindexFirstNotChainValid == nullptr); // CHAIN valid implies all parents are CHAIN valid
        if ((pindex->nStatus & BLOCK_VALID_MASK) >= BLOCK_VALID_SCRIPTS) assert(pindexFirstNotScriptsValid == nullptr); // SCRIPTS valid implies all parents are SCRIPTS valid
        if (pindexFirstInvalid == nullptr) {
            // Checks for not-invalid blocks.
            assert((pindex->nStatus & BLOCK_FAILED_MASK) == 0); // The failed mask cannot be set for blocks without invalid parents.
        }
        if (!CBlockIndexWorkComparator()(pindex, m_chain.Tip()) && pindexFirstNeverProcessed == nullptr) {
            if (pindexFirstInvalid == nullptr) {
                // If this block sorts at least as good as the current tip and
                // is valid and we have all data for its parents, it must be in
                // setBlockIndexCandidates.  m_chain.Tip() must also be there
                // even if some data has been pruned.
                if (pindexFirstMissing == nullptr || pindex == m_chain.Tip()) {
                    assert(setBlockIndexCandidates.count(pindex));
                }
                // If some parent is missing, then it could be that this block was in
                // setBlockIndexCandidates but had to be removed because of the missing data.
                // In this case it must be in mapBlocksUnlinked -- see test below.
            }
        } else { // If this block sorts worse than the current tip or some ancestor's block has never been seen, it cannot be in setBlockIndexCandidates.
            assert(setBlockIndexCandidates.count(pindex) == 0);
        }
        // Check whether this block is in mapBlocksUnlinked.
        std::pair<std::multimap<CBlockIndex*,CBlockIndex*>::iterator,std::multimap<CBlockIndex*,CBlockIndex*>::iterator> rangeUnlinked = mapBlocksUnlinked.equal_range(pindex->pprev);
        bool foundInUnlinked = false;
        while (rangeUnlinked.first != rangeUnlinked.second) {
            assert(rangeUnlinked.first->first == pindex->pprev);
            if (rangeUnlinked.first->second == pindex) {
                foundInUnlinked = true;
                break;
            }
            rangeUnlinked.first++;
        }
        if (pindex->pprev && (pindex->nStatus & BLOCK_HAVE_DATA) && pindexFirstNeverProcessed != nullptr && pindexFirstInvalid == nullptr) {
            // If this block has block data available, some parent was never received, and has no invalid parents, it must be in mapBlocksUnlinked.
            assert(foundInUnlinked);
        }
        if (!(pindex->nStatus & BLOCK_HAVE_DATA)) assert(!foundInUnlinked); // Can't be in mapBlocksUnlinked if we don't HAVE_DATA
        if (pindexFirstMissing == nullptr) assert(!foundInUnlinked); // We aren't missing data for any parent -- cannot be in mapBlocksUnlinked.
        if (pindex->pprev && (pindex->nStatus & BLOCK_HAVE_DATA) && pindexFirstNeverProcessed == nullptr && pindexFirstMissing != nullptr) {
            // We HAVE_DATA for this block, have received data for all parents at some point, but we're currently missing data for some parent.
            assert(fHavePruned); // We must have pruned.
            // This block may have entered mapBlocksUnlinked if:
            //  - it has a descendant that at some point had more work than the
            //    tip, and
            //  - we tried switching to that descendant but were missing
            //    data for some intermediate block between m_chain and the
            //    tip.
            // So if this block is itself better than m_chain.Tip() and it wasn't in
            // setBlockIndexCandidates, then it must be in mapBlocksUnlinked.
            if (!CBlockIndexWorkComparator()(pindex, m_chain.Tip()) && setBlockIndexCandidates.count(pindex) == 0) {
                if (pindexFirstInvalid == nullptr) {
                    assert(foundInUnlinked);
                }
            }
        }
        // assert(pindex->GetBlockHash() == pindex->GetBlockHeader().GetHash()); // Perhaps too slow
        // End: actual consistency checks.

        // Try descending into the first subnode.
        std::pair<std::multimap<CBlockIndex*,CBlockIndex*>::iterator,std::multimap<CBlockIndex*,CBlockIndex*>::iterator> range = forward.equal_range(pindex);
        if (range.first != range.second) {
            // A subnode was found.
            pindex = range.first->second;
            nHeight++;
            continue;
        }
        // This is a leaf node.
        // Move upwards until we reach a node of which we have not yet visited the last child.
        while (pindex) {
            // We are going to either move to a parent or a sibling of pindex.
            // If pindex was the first with a certain property, unset the corresponding variable.
            if (pindex == pindexFirstInvalid) pindexFirstInvalid = nullptr;
            if (pindex == pindexFirstMissing) pindexFirstMissing = nullptr;
            if (pindex == pindexFirstNeverProcessed) pindexFirstNeverProcessed = nullptr;
            if (pindex == pindexFirstNotTreeValid) pindexFirstNotTreeValid = nullptr;
            if (pindex == pindexFirstNotTransactionsValid) pindexFirstNotTransactionsValid = nullptr;
            if (pindex == pindexFirstNotChainValid) pindexFirstNotChainValid = nullptr;
            if (pindex == pindexFirstNotScriptsValid) pindexFirstNotScriptsValid = nullptr;
            // Find our parent.
            CBlockIndex* pindexPar = pindex->pprev;
            // Find which child we just visited.
            std::pair<std::multimap<CBlockIndex*,CBlockIndex*>::iterator,std::multimap<CBlockIndex*,CBlockIndex*>::iterator> rangePar = forward.equal_range(pindexPar);
            while (rangePar.first->second != pindex) {
                assert(rangePar.first != rangePar.second); // Our parent must have at least the node we're coming from as child.
                rangePar.first++;
            }
            // Proceed to the next one.
            rangePar.first++;
            if (rangePar.first != rangePar.second) {
                // Move to the sibling.
                pindex = rangePar.first->second;
                break;
            } else {
                // Move up further.
                pindex = pindexPar;
                nHeight--;
                continue;
            }
        }
    }

    // Check that we actually traversed the entire map.
    assert(nNodes == forward.size());
}

std::string CBlockFileInfo::ToString() const
{
    return strprintf("CBlockFileInfo(blocks=%u, size=%u, heights=%u...%u, time=%s...%s)", nBlocks, nSize, nHeightFirst, nHeightLast, FormatISO8601Date(nTimeFirst), FormatISO8601Date(nTimeLast));
}

CBlockFileInfo* GetBlockFileInfo(size_t n)
{
    LOCK(cs_LastBlockFile);

    return &vinfoBlockFile.at(n);
}

ThresholdState VersionBitsTipState(const Consensus::Params& params, Consensus::DeploymentPos pos)
{
    LOCK(cs_main);
    return VersionBitsState(::ChainActive().Tip(), params, pos, versionbitscache);
}

BIP9Stats VersionBitsTipStatistics(const Consensus::Params& params, Consensus::DeploymentPos pos)
{
    LOCK(cs_main);
    return VersionBitsStatistics(::ChainActive().Tip(), params, pos);
}

int VersionBitsTipStateSinceHeight(const Consensus::Params& params, Consensus::DeploymentPos pos)
{
    LOCK(cs_main);
    return VersionBitsStateSinceHeight(::ChainActive().Tip(), params, pos, versionbitscache);
}

static const uint64_t MEMPOOL_DUMP_VERSION = 1;

bool LoadMempool(CTxMemPool& pool)
{
    const CChainParams& chainparams = Params();
    int64_t nExpiryTimeout = gArgs.GetArg("-mempoolexpiry", DEFAULT_MEMPOOL_EXPIRY) * 60 * 60;
    FILE* filestr = fsbridge::fopen(GetDataDir() / "mempool.dat", "rb");
    CAutoFile file(filestr, SER_DISK, CLIENT_VERSION);
    if (file.IsNull()) {
        LogPrintf("Failed to open mempool file from disk. Continuing anyway.\n");
        return false;
    }

    int64_t count = 0;
    int64_t expired = 0;
    int64_t failed = 0;
    int64_t already_there = 0;
    int64_t nNow = GetTime();

    try {
        uint64_t version;
        file >> version;
        if (version != MEMPOOL_DUMP_VERSION) {
            return false;
        }
        uint64_t num;
        file >> num;
        while (num--) {
            CTransactionRef tx;
            int64_t nTime;
            int64_t nFeeDelta;
            file >> tx;
            file >> nTime;
            file >> nFeeDelta;

            CAmount amountdelta = nFeeDelta;
            if (amountdelta) {
                pool.PrioritiseTransaction(tx->GetHash(), amountdelta);
            }
            CValidationState state;
            if (nTime + nExpiryTimeout > nNow) {
                LOCK(cs_main);
                AcceptToMemoryPoolWithTime(chainparams, pool, state, tx, nullptr /* pfMissingInputs */, nTime,
                                           nullptr /* plTxnReplaced */, false /* bypass_limits */, 0 /* nAbsurdFee */,
                                           false /* test_accept */);
                if (state.IsValid()) {
                    ++count;
                } else {
                    // mempool may contain the transaction already, e.g. from
                    // wallet(s) having loaded it while we were processing
                    // mempool transactions; consider these as valid, instead of
                    // failed, but mark them as 'already there'
                    if (pool.exists(tx->GetHash())) {
                        ++already_there;
                    } else {
                        ++failed;
                    }
                }
            } else {
                ++expired;
            }
            if (ShutdownRequested())
                return false;
        }
        std::map<uint256, CAmount> mapDeltas;
        file >> mapDeltas;

        for (const auto& i : mapDeltas) {
            pool.PrioritiseTransaction(i.first, i.second);
        }
    } catch (const std::exception& e) {
        LogPrintf("Failed to deserialize mempool data on disk: %s. Continuing anyway.\n", e.what());
        return false;
    }

    LogPrintf("Imported mempool transactions from disk: %i succeeded, %i failed, %i expired, %i already there\n", count, failed, expired, already_there);
    return true;
}

bool DumpMempool(const CTxMemPool& pool)
{
    int64_t start = GetTimeMicros();

    std::map<uint256, CAmount> mapDeltas;
    std::vector<TxMempoolInfo> vinfo;

    static Mutex dump_mutex;
    LOCK(dump_mutex);

    {
        LOCK(pool.cs);
        for (const auto &i : pool.mapDeltas) {
            mapDeltas[i.first] = i.second;
        }
        vinfo = pool.infoAll();
    }

    int64_t mid = GetTimeMicros();

    try {
        FILE* filestr = fsbridge::fopen(GetDataDir() / "mempool.dat.new", "wb");
        if (!filestr) {
            return false;
        }

        CAutoFile file(filestr, SER_DISK, CLIENT_VERSION);

        uint64_t version = MEMPOOL_DUMP_VERSION;
        file << version;

        file << (uint64_t)vinfo.size();
        for (const auto& i : vinfo) {
            file << *(i.tx);
            file << (int64_t)i.nTime;
            file << (int64_t)i.nFeeDelta;
            mapDeltas.erase(i.tx->GetHash());
        }

        file << mapDeltas;
        if (!FileCommit(file.Get()))
            throw std::runtime_error("FileCommit failed");
        file.fclose();
        RenameOver(GetDataDir() / "mempool.dat.new", GetDataDir() / "mempool.dat");
        int64_t last = GetTimeMicros();
        LogPrintf("Dumped mempool: %gs to copy, %gs to dump\n", (mid-start)*MICRO, (last-mid)*MICRO);
    } catch (const std::exception& e) {
        LogPrintf("Failed to dump mempool: %s. Continuing anyway.\n", e.what());
        return false;
    }
    return true;
}

//! Guess how far we are in the verification process at the given block index
//! require cs_main if pindex has not been validated yet (because nChainTx might be unset)
double GuessVerificationProgress(const ChainTxData& data, const CBlockIndex *pindex) {
    if (pindex == nullptr)
        return 0.0;

    int64_t nNow = time(nullptr);

    double fTxTotal;

    if (pindex->nChainTx <= data.nTxCount) {
        fTxTotal = data.nTxCount + (nNow - data.nTime) * data.dTxRate;
    } else {
        fTxTotal = pindex->nChainTx + (nNow - pindex->GetBlockTime()) * data.dTxRate;
    }

    return pindex->nChainTx / fTxTotal;
}

class CMainCleanup
{
public:
    CMainCleanup() {}
    ~CMainCleanup() {
        // block headers
        BlockMap::iterator it1 = mapBlockIndex.begin();
        for (; it1 != mapBlockIndex.end(); it1++)
            delete (*it1).second;
        mapBlockIndex.clear();
    }
} instance_of_cmaincleanup;<|MERGE_RESOLUTION|>--- conflicted
+++ resolved
@@ -3196,11 +3196,7 @@
  *  in ConnectBlock().
  *  Note that -reindex-chainstate skips the validation that happens here!
  */
-<<<<<<< HEAD
-static bool ContextualCheckBlockHeader(const CBlockHeader& block, CValidationState& state, const CChainParams& params, const CBlockIndex* pindexPrev, int64_t nAdjustedTime, const bool fCheckBits)
-=======
-static bool ContextualCheckBlockHeader(const CBlockHeader& block, CValidationState& state, const CChainParams& params, const CBlockIndex* pindexPrev, int64_t nAdjustedTime) EXCLUSIVE_LOCKS_REQUIRED(cs_main)
->>>>>>> 3f1cb6c9
+static bool ContextualCheckBlockHeader(const CBlockHeader& block, CValidationState& state, const CChainParams& params, const CBlockIndex* pindexPrev, int64_t nAdjustedTime, const bool fCheckBits) EXCLUSIVE_LOCKS_REQUIRED(cs_main)
 {
     assert(pindexPrev != nullptr);
     const int nHeight = pindexPrev->nHeight + 1;
