// Copyright (c) 2009-2010 Satoshi Nakamoto
// Copyright (c) 2009-2020 The Bitcoin Core developers
// Distributed under the MIT software license, see the accompanying
// file COPYING or http://www.opensource.org/licenses/mit-license.php.

#include <validation.h>

#include <arith_uint256.h>
#include <chain.h>
#include <chainparams.h>
#include <checkqueue.h>
#include <consensus/consensus.h>
#include <consensus/merkle.h>
#include <consensus/tx_check.h>
#include <consensus/tx_verify.h>
#include <consensus/validation.h>
#include <cuckoocache.h>
#include <flatfile.h>
#include <hash.h>
#include <index/txindex.h>
#include <logging.h>
#include <logging/timer.h>
#include <names/main.h>
#include <names/mempool.h>
#include <node/ui_interface.h>
#include <optional.h>
#include <policy/fees.h>
#include <policy/policy.h>
#include <policy/settings.h>
#include <pow.h>
#include <primitives/block.h>
#include <primitives/transaction.h>
#include <random.h>
#include <reverse_iterator.h>
#include <script/script.h>
#include <script/sigcache.h>
#include <shutdown.h>
#include <timedata.h>
#include <tinyformat.h>
#include <txdb.h>
#include <txmempool.h>
#include <uint256.h>
#include <undo.h>
#include <util/check.h> // For NDEBUG compile time check
#include <util/moneystr.h>
#include <util/rbf.h>
#include <util/strencodings.h>
#include <util/system.h>
#include <util/translation.h>
#include <validationinterface.h>
#include <warnings.h>

#include <string>

#include <boost/algorithm/string/replace.hpp>

#define MICRO 0.000001
#define MILLI 0.001

/**
 * An extra transaction can be added to a package, as long as it only has one
 * ancestor and is no larger than this. Not really any reason to make this
 * configurable as it doesn't materially change DoS parameters.
 */
static const unsigned int EXTRA_DESCENDANT_TX_SIZE_LIMIT = 10000;
/** Maximum kilobytes for transactions to store for processing during reorg */
static const unsigned int MAX_DISCONNECTED_TX_POOL_SIZE = 20000;
/** The pre-allocation chunk size for blk?????.dat files (since 0.8) */
static const unsigned int BLOCKFILE_CHUNK_SIZE = 0x1000000; // 16 MiB
/** The pre-allocation chunk size for rev?????.dat files (since 0.8) */
static const unsigned int UNDOFILE_CHUNK_SIZE = 0x100000; // 1 MiB
/** Time to wait between writing blocks/block index to disk. */
static constexpr std::chrono::hours DATABASE_WRITE_INTERVAL{1};
/** Time to wait between flushing chainstate to disk. */
static constexpr std::chrono::hours DATABASE_FLUSH_INTERVAL{24};
/** Maximum age of our tip for us to be considered current for fee estimation */
static constexpr std::chrono::hours MAX_FEE_ESTIMATION_TIP_AGE{3};
const std::vector<std::string> CHECKLEVEL_DOC {
    "level 0 reads the blocks from disk",
    "level 1 verifies block validity",
    "level 2 verifies undo data",
    "level 3 checks disconnection of tip blocks",
    "level 4 tries to reconnect the blocks",
    "each level includes the checks of the previous levels",
};

bool CBlockIndexWorkComparator::operator()(const CBlockIndex *pa, const CBlockIndex *pb) const {
    // First sort by most total work, ...
    if (pa->nChainWork > pb->nChainWork) return false;
    if (pa->nChainWork < pb->nChainWork) return true;

    // ... then by earliest time received, ...
    if (pa->nSequenceId < pb->nSequenceId) return false;
    if (pa->nSequenceId > pb->nSequenceId) return true;

    // Use pointer address as tie breaker (should only happen with blocks
    // loaded from disk, as those all have id 0).
    if (pa < pb) return false;
    if (pa > pb) return true;

    // Identical blocks.
    return false;
}

ChainstateManager g_chainman;

CChainState& ChainstateActive()
{
    LOCK(::cs_main);
    assert(g_chainman.m_active_chainstate);
    return *g_chainman.m_active_chainstate;
}

CChain& ChainActive()
{
    LOCK(::cs_main);
    return ::ChainstateActive().m_chain;
}

/**
 * Mutex to guard access to validation specific variables, such as reading
 * or changing the chainstate.
 *
 * This may also need to be locked when updating the transaction pool, e.g. on
 * AcceptToMemoryPool. See CTxMemPool::cs comment for details.
 *
 * The transaction pool has a separate lock to allow reading from it and the
 * chainstate at the same time.
 */
RecursiveMutex cs_main;

CBlockIndex *pindexBestHeader = nullptr;
Mutex g_best_block_mutex;
std::condition_variable g_best_block_cv;
uint256 g_best_block;
bool g_parallel_script_checks{false};
std::atomic_bool fImporting(false);
std::atomic_bool fReindex(false);
bool fHavePruned = false;
bool fPruneMode = false;
bool fRequireStandard = true;
bool fCheckBlockIndex = false;
bool fCheckpointsEnabled = DEFAULT_CHECKPOINTS_ENABLED;
uint64_t nPruneTarget = 0;
int64_t nMaxTipAge = DEFAULT_MAX_TIP_AGE;

uint256 hashAssumeValid;
arith_uint256 nMinimumChainWork;

CFeeRate minRelayTxFee = CFeeRate(DEFAULT_MIN_RELAY_TX_FEE);

CBlockPolicyEstimator feeEstimator;
CTxMemPool mempool(&feeEstimator);

// Internal stuff
namespace {
    CBlockIndex* pindexBestInvalid = nullptr;

    RecursiveMutex cs_LastBlockFile;
    std::vector<CBlockFileInfo> vinfoBlockFile;
    int nLastBlockFile = 0;
    /** Global flag to indicate we should check to see if there are
     *  block/undo files that should be deleted.  Set on startup
     *  or if we allocate more file space when we're in prune mode
     */
    bool fCheckForPruning = false;

    /** Dirty block index entries. */
    std::set<CBlockIndex*> setDirtyBlockIndex;

    /** Dirty block file entries. */
    std::set<int> setDirtyFileInfo;
} // anon namespace

CBlockIndex* LookupBlockIndex(const uint256& hash)
{
    AssertLockHeld(cs_main);
    BlockMap::const_iterator it = g_chainman.BlockIndex().find(hash);
    return it == g_chainman.BlockIndex().end() ? nullptr : it->second;
}

CBlockIndex* FindForkInGlobalIndex(const CChain& chain, const CBlockLocator& locator)
{
    AssertLockHeld(cs_main);

    // Find the latest block common to locator and chain - we expect that
    // locator.vHave is sorted descending by height.
    for (const uint256& hash : locator.vHave) {
        CBlockIndex* pindex = LookupBlockIndex(hash);
        if (pindex) {
            if (chain.Contains(pindex))
                return pindex;
            if (pindex->GetAncestor(chain.Height()) == chain.Tip()) {
                return chain.Tip();
            }
        }
    }
    return chain.Genesis();
}

std::unique_ptr<CBlockTreeDB> pblocktree;

// See definition for documentation
static void FindFilesToPruneManual(ChainstateManager& chainman, std::set<int>& setFilesToPrune, int nManualPruneHeight);
static void FindFilesToPrune(ChainstateManager& chainman, std::set<int>& setFilesToPrune, uint64_t nPruneAfterHeight);
bool CheckInputScripts(const CTransaction& tx, TxValidationState &state, const CCoinsViewCache &inputs, unsigned int flags, bool cacheSigStore, bool cacheFullScriptStore, PrecomputedTransactionData& txdata, std::vector<CScriptCheck> *pvChecks = nullptr);
static FILE* OpenUndoFile(const FlatFilePos &pos, bool fReadOnly = false);
static FlatFileSeq BlockFileSeq();
static FlatFileSeq UndoFileSeq();

bool CheckFinalTx(const CTransaction &tx, int flags)
{
    AssertLockHeld(cs_main);

    // By convention a negative value for flags indicates that the
    // current network-enforced consensus rules should be used. In
    // a future soft-fork scenario that would mean checking which
    // rules would be enforced for the next block and setting the
    // appropriate flags. At the present time no soft-forks are
    // scheduled, so no flags are set.
    flags = std::max(flags, 0);

    // CheckFinalTx() uses ::ChainActive().Height()+1 to evaluate
    // nLockTime because when IsFinalTx() is called within
    // CBlock::AcceptBlock(), the height of the block *being*
    // evaluated is what is used. Thus if we want to know if a
    // transaction can be part of the *next* block, we need to call
    // IsFinalTx() with one more than ::ChainActive().Height().
    const int nBlockHeight = ::ChainActive().Height() + 1;

    // BIP113 requires that time-locked transactions have nLockTime set to
    // less than the median time of the previous block they're contained in.
    // When the next block is created its previous block will be the current
    // chain tip, so we use that to calculate the median time passed to
    // IsFinalTx() if LOCKTIME_MEDIAN_TIME_PAST is set.
    const int64_t nBlockTime = (flags & LOCKTIME_MEDIAN_TIME_PAST)
                             ? ::ChainActive().Tip()->GetMedianTimePast()
                             : GetAdjustedTime();

    return IsFinalTx(tx, nBlockHeight, nBlockTime);
}

bool TestLockPointValidity(const LockPoints* lp)
{
    AssertLockHeld(cs_main);
    assert(lp);
    // If there are relative lock times then the maxInputBlock will be set
    // If there are no relative lock times, the LockPoints don't depend on the chain
    if (lp->maxInputBlock) {
        // Check whether ::ChainActive() is an extension of the block at which the LockPoints
        // calculation was valid.  If not LockPoints are no longer valid
        if (!::ChainActive().Contains(lp->maxInputBlock)) {
            return false;
        }
    }

    // LockPoints still valid
    return true;
}

bool CheckSequenceLocks(const CTxMemPool& pool, const CTransaction& tx, int flags, LockPoints* lp, bool useExistingLockPoints)
{
    AssertLockHeld(cs_main);
    AssertLockHeld(pool.cs);

    CBlockIndex* tip = ::ChainActive().Tip();
    assert(tip != nullptr);

    CBlockIndex index;
    index.pprev = tip;
    // CheckSequenceLocks() uses ::ChainActive().Height()+1 to evaluate
    // height based locks because when SequenceLocks() is called within
    // ConnectBlock(), the height of the block *being*
    // evaluated is what is used.
    // Thus if we want to know if a transaction can be part of the
    // *next* block, we need to use one more than ::ChainActive().Height()
    index.nHeight = tip->nHeight + 1;

    std::pair<int, int64_t> lockPair;
    if (useExistingLockPoints) {
        assert(lp);
        lockPair.first = lp->height;
        lockPair.second = lp->time;
    }
    else {
        // CoinsTip() contains the UTXO set for ::ChainActive().Tip()
        CCoinsViewMemPool viewMemPool(&::ChainstateActive().CoinsTip(), pool);
        std::vector<int> prevheights;
        prevheights.resize(tx.vin.size());
        for (size_t txinIndex = 0; txinIndex < tx.vin.size(); txinIndex++) {
            const CTxIn& txin = tx.vin[txinIndex];
            Coin coin;
            if (!viewMemPool.GetCoin(txin.prevout, coin)) {
                return error("%s: Missing input", __func__);
            }
            if (coin.nHeight == MEMPOOL_HEIGHT) {
                // Assume all mempool transaction confirm in the next block
                prevheights[txinIndex] = tip->nHeight + 1;
            } else {
                prevheights[txinIndex] = coin.nHeight;
            }
        }
        lockPair = CalculateSequenceLocks(tx, flags, prevheights, index);
        if (lp) {
            lp->height = lockPair.first;
            lp->time = lockPair.second;
            // Also store the hash of the block with the highest height of
            // all the blocks which have sequence locked prevouts.
            // This hash needs to still be on the chain
            // for these LockPoint calculations to be valid
            // Note: It is impossible to correctly calculate a maxInputBlock
            // if any of the sequence locked inputs depend on unconfirmed txs,
            // except in the special case where the relative lock time/height
            // is 0, which is equivalent to no sequence lock. Since we assume
            // input height of tip+1 for mempool txs and test the resulting
            // lockPair from CalculateSequenceLocks against tip+1.  We know
            // EvaluateSequenceLocks will fail if there was a non-zero sequence
            // lock on a mempool input, so we can use the return value of
            // CheckSequenceLocks to indicate the LockPoints validity
            int maxInputHeight = 0;
            for (const int height : prevheights) {
                // Can ignore mempool inputs since we'll fail if they had non-zero locks
                if (height != tip->nHeight+1) {
                    maxInputHeight = std::max(maxInputHeight, height);
                }
            }
            lp->maxInputBlock = tip->GetAncestor(maxInputHeight);
        }
    }
    return EvaluateSequenceLocks(index, lockPair);
}

// Returns the script flags which should be checked for a given block
static unsigned int GetBlockScriptFlags(const CBlockIndex* pindex, const Consensus::Params& chainparams);

static void LimitMempoolSize(CTxMemPool& pool, size_t limit, std::chrono::seconds age)
    EXCLUSIVE_LOCKS_REQUIRED(pool.cs, ::cs_main)
{
    int expired = pool.Expire(GetTime<std::chrono::seconds>() - age);
    if (expired != 0) {
        LogPrint(BCLog::MEMPOOL, "Expired %i transactions from the memory pool\n", expired);
    }

    std::vector<COutPoint> vNoSpendsRemaining;
    pool.TrimToSize(limit, &vNoSpendsRemaining);
    for (const COutPoint& removed : vNoSpendsRemaining)
        ::ChainstateActive().CoinsTip().Uncache(removed);
}

static bool IsCurrentForFeeEstimation() EXCLUSIVE_LOCKS_REQUIRED(cs_main)
{
    AssertLockHeld(cs_main);
    if (::ChainstateActive().IsInitialBlockDownload())
        return false;
    if (::ChainActive().Tip()->GetBlockTime() < count_seconds(GetTime<std::chrono::seconds>() - MAX_FEE_ESTIMATION_TIP_AGE))
        return false;
    if (::ChainActive().Height() < pindexBestHeader->nHeight - 1)
        return false;
    return true;
}

/* Make mempool consistent after a reorg, by re-adding or recursively erasing
 * disconnected block transactions from the mempool, and also removing any
 * other transactions from the mempool that are no longer valid given the new
 * tip/height.
 *
 * Note: we assume that disconnectpool only contains transactions that are NOT
 * confirmed in the current chain nor already in the mempool (otherwise,
 * in-mempool descendants of such transactions would be removed).
 *
 * Passing fAddToMempool=false will skip trying to add the transactions back,
 * and instead just erase from the mempool as needed.
 */

static void UpdateMempoolForReorg(CTxMemPool& mempool, DisconnectedBlockTransactions& disconnectpool, bool fAddToMempool) EXCLUSIVE_LOCKS_REQUIRED(cs_main, mempool.cs)
{
    AssertLockHeld(cs_main);
    AssertLockHeld(mempool.cs);
    std::vector<uint256> vHashUpdate;
    // disconnectpool's insertion_order index sorts the entries from
    // oldest to newest, but the oldest entry will be the last tx from the
    // latest mined block that was disconnected.
    // Iterate disconnectpool in reverse, so that we add transactions
    // back to the mempool starting with the earliest transaction that had
    // been previously seen in a block.
    auto it = disconnectpool.queuedTx.get<insertion_order>().rbegin();
    while (it != disconnectpool.queuedTx.get<insertion_order>().rend()) {
        // ignore validation errors in resurrected transactions
        TxValidationState stateDummy;
        if (!fAddToMempool || (*it)->IsCoinBase() ||
            !AcceptToMemoryPool(mempool, stateDummy, *it,
                                nullptr /* plTxnReplaced */, true /* bypass_limits */, 0 /* nAbsurdFee */)) {
            // If the transaction doesn't make it in to the mempool, remove any
            // transactions that depend on it (which would now be orphans).
            mempool.removeRecursive(**it, MemPoolRemovalReason::REORG);
        } else if (mempool.exists((*it)->GetHash())) {
            vHashUpdate.push_back((*it)->GetHash());
        }
        ++it;
    }
    disconnectpool.queuedTx.clear();
    // AcceptToMemoryPool/addUnchecked all assume that new mempool entries have
    // no in-mempool children, which is generally not true when adding
    // previously-confirmed transactions back to the mempool.
    // UpdateTransactionsFromBlock finds descendants of any transactions in
    // the disconnectpool that were added back and cleans up the mempool state.
    mempool.UpdateTransactionsFromBlock(vHashUpdate);

    // We also need to remove any now-immature transactions
    mempool.removeForReorg(&::ChainstateActive().CoinsTip(), ::ChainActive().Tip()->nHeight + 1, STANDARD_LOCKTIME_VERIFY_FLAGS);
    // Re-limit mempool size, in case we added any transactions
    LimitMempoolSize(mempool, gArgs.GetArg("-maxmempool", DEFAULT_MAX_MEMPOOL_SIZE) * 1000000, std::chrono::hours{gArgs.GetArg("-mempoolexpiry", DEFAULT_MEMPOOL_EXPIRY)});
}

// Used to avoid mempool polluting consensus critical paths if CCoinsViewMempool
// were somehow broken and returning the wrong scriptPubKeys
static bool CheckInputsFromMempoolAndCache(const CTransaction& tx, TxValidationState& state, const CCoinsViewCache& view, const CTxMemPool& pool,
                 unsigned int flags, PrecomputedTransactionData& txdata) EXCLUSIVE_LOCKS_REQUIRED(cs_main) {
    AssertLockHeld(cs_main);

    // pool.cs should be locked already, but go ahead and re-take the lock here
    // to enforce that mempool doesn't change between when we check the view
    // and when we actually call through to CheckInputScripts
    LOCK(pool.cs);

    assert(!tx.IsCoinBase());
    for (const CTxIn& txin : tx.vin) {
        const Coin& coin = view.AccessCoin(txin.prevout);

        // AcceptToMemoryPoolWorker has already checked that the coins are
        // available, so this shouldn't fail. If the inputs are not available
        // here then return false.
        if (coin.IsSpent()) return false;

        // Check equivalence for available inputs.
        const CTransactionRef& txFrom = pool.get(txin.prevout.hash);
        if (txFrom) {
            assert(txFrom->GetHash() == txin.prevout.hash);
            assert(txFrom->vout.size() > txin.prevout.n);
            assert(txFrom->vout[txin.prevout.n] == coin.out);
        } else {
            const Coin& coinFromDisk = ::ChainstateActive().CoinsTip().AccessCoin(txin.prevout);
            assert(!coinFromDisk.IsSpent());
            assert(coinFromDisk.out == coin.out);
        }
    }

    // Call CheckInputScripts() to cache signature and script validity against current tip consensus rules.
    return CheckInputScripts(tx, state, view, flags, /* cacheSigStore = */ true, /* cacheFullSciptStore = */ true, txdata);
}

namespace {

class MemPoolAccept
{
public:
    MemPoolAccept(CTxMemPool& mempool) : m_pool(mempool), m_view(&m_dummy), m_viewmempool(&::ChainstateActive().CoinsTip(), m_pool),
        m_limit_ancestors(gArgs.GetArg("-limitancestorcount", DEFAULT_ANCESTOR_LIMIT)),
        m_limit_ancestor_size(gArgs.GetArg("-limitancestorsize", DEFAULT_ANCESTOR_SIZE_LIMIT)*1000),
        m_limit_descendants(gArgs.GetArg("-limitdescendantcount", DEFAULT_DESCENDANT_LIMIT)),
        m_limit_descendant_size(gArgs.GetArg("-limitdescendantsize", DEFAULT_DESCENDANT_SIZE_LIMIT)*1000) {}

    // We put the arguments we're handed into a struct, so we can pass them
    // around easier.
    struct ATMPArgs {
        const CChainParams& m_chainparams;
        TxValidationState &m_state;
        const int64_t m_accept_time;
        std::list<CTransactionRef>* m_replaced_transactions;
        const bool m_bypass_limits;
        const CAmount& m_absurd_fee;
        /*
         * Return any outpoints which were not previously present in the coins
         * cache, but were added as a result of validating the tx for mempool
         * acceptance. This allows the caller to optionally remove the cache
         * additions if the associated transaction ends up being rejected by
         * the mempool.
         */
        std::vector<COutPoint>& m_coins_to_uncache;
        const bool m_test_accept;
    };

    // Single transaction acceptance
    bool AcceptSingleTransaction(const CTransactionRef& ptx, ATMPArgs& args) EXCLUSIVE_LOCKS_REQUIRED(cs_main);

private:
    // All the intermediate state that gets passed between the various levels
    // of checking a given transaction.
    struct Workspace {
        Workspace(const CTransactionRef& ptx) : m_ptx(ptx), m_hash(ptx->GetHash()) {}
        std::set<uint256> m_conflicts;
        CTxMemPool::setEntries m_all_conflicting;
        CTxMemPool::setEntries m_ancestors;
        std::unique_ptr<CTxMemPoolEntry> m_entry;

        bool m_replacement_transaction;
        CAmount m_modified_fees;
        CAmount m_conflicting_fees;
        size_t m_conflicting_size;

        const CTransactionRef& m_ptx;
        const uint256& m_hash;
    };

    // Run the policy checks on a given transaction, excluding any script checks.
    // Looks up inputs, calculates feerate, considers replacement, evaluates
    // package limits, etc. As this function can be invoked for "free" by a peer,
    // only tests that are fast should be done here (to avoid CPU DoS).
    bool PreChecks(ATMPArgs& args, Workspace& ws) EXCLUSIVE_LOCKS_REQUIRED(cs_main, m_pool.cs);

    // Run the script checks using our policy flags. As this can be slow, we should
    // only invoke this on transactions that have otherwise passed policy checks.
    bool PolicyScriptChecks(ATMPArgs& args, Workspace& ws, PrecomputedTransactionData& txdata) EXCLUSIVE_LOCKS_REQUIRED(cs_main);

    // Re-run the script checks, using consensus flags, and try to cache the
    // result in the scriptcache. This should be done after
    // PolicyScriptChecks(). This requires that all inputs either be in our
    // utxo set or in the mempool.
    bool ConsensusScriptChecks(ATMPArgs& args, Workspace& ws, PrecomputedTransactionData &txdata) EXCLUSIVE_LOCKS_REQUIRED(cs_main);

    // Try to add the transaction to the mempool, removing any conflicts first.
    // Returns true if the transaction is in the mempool after any size
    // limiting is performed, false otherwise.
    bool Finalize(ATMPArgs& args, Workspace& ws) EXCLUSIVE_LOCKS_REQUIRED(cs_main, m_pool.cs);

    // Compare a package's feerate against minimum allowed.
    bool CheckFeeRate(size_t package_size, CAmount package_fee, TxValidationState& state)
    {
        CAmount mempoolRejectFee = m_pool.GetMinFee(gArgs.GetArg("-maxmempool", DEFAULT_MAX_MEMPOOL_SIZE) * 1000000).GetFee(package_size);
        if (mempoolRejectFee > 0 && package_fee < mempoolRejectFee) {
            return state.Invalid(TxValidationResult::TX_MEMPOOL_POLICY, "mempool min fee not met", strprintf("%d < %d", package_fee, mempoolRejectFee));
        }

        if (package_fee < ::minRelayTxFee.GetFee(package_size)) {
            return state.Invalid(TxValidationResult::TX_MEMPOOL_POLICY, "min relay fee not met", strprintf("%d < %d", package_fee, ::minRelayTxFee.GetFee(package_size)));
        }
        return true;
    }

private:
    CTxMemPool& m_pool;
    CCoinsViewCache m_view;
    CCoinsViewMemPool m_viewmempool;
    CCoinsView m_dummy;

    // The package limits in effect at the time of invocation.
    const size_t m_limit_ancestors;
    const size_t m_limit_ancestor_size;
    // These may be modified while evaluating a transaction (eg to account for
    // in-mempool conflicts; see below).
    size_t m_limit_descendants;
    size_t m_limit_descendant_size;
};

bool MemPoolAccept::PreChecks(ATMPArgs& args, Workspace& ws)
{
    const CTransactionRef& ptx = ws.m_ptx;
    const CTransaction& tx = *ws.m_ptx;
    const uint256& hash = ws.m_hash;

    // Copy/alias what we need out of args
    TxValidationState &state = args.m_state;
    const int64_t nAcceptTime = args.m_accept_time;
    const bool bypass_limits = args.m_bypass_limits;
    const CAmount& nAbsurdFee = args.m_absurd_fee;
    std::vector<COutPoint>& coins_to_uncache = args.m_coins_to_uncache;

    // Alias what we need out of ws
    std::set<uint256>& setConflicts = ws.m_conflicts;
    CTxMemPool::setEntries& allConflicting = ws.m_all_conflicting;
    CTxMemPool::setEntries& setAncestors = ws.m_ancestors;
    std::unique_ptr<CTxMemPoolEntry>& entry = ws.m_entry;
    bool& fReplacementTransaction = ws.m_replacement_transaction;
    CAmount& nModifiedFees = ws.m_modified_fees;
    CAmount& nConflictingFees = ws.m_conflicting_fees;
    size_t& nConflictingSize = ws.m_conflicting_size;

    if (!CheckTransaction(tx, state)) {
        return false; // state filled in by CheckTransaction
    }

    // Coinbase is only valid in a block, not as a loose transaction
    if (tx.IsCoinBase())
        return state.Invalid(TxValidationResult::TX_CONSENSUS, "coinbase");

    // Rather not work on nonstandard transactions (unless -testnet/-regtest)
    std::string reason;
    if (fRequireStandard && !IsStandardTx(tx, reason))
        return state.Invalid(TxValidationResult::TX_NOT_STANDARD, reason);

    // Do not work on transactions that are too small.
    // A transaction with 1 segwit input and 1 P2WPHK output has non-witness size of 82 bytes.
    // Transactions smaller than this are not relayed to mitigate CVE-2017-12842 by not relaying
    // 64-byte transactions.
    if (::GetSerializeSize(tx, PROTOCOL_VERSION | SERIALIZE_TRANSACTION_NO_WITNESS) < MIN_STANDARD_TX_NONWITNESS_SIZE)
        return state.Invalid(TxValidationResult::TX_NOT_STANDARD, "tx-size-small");

    // Only accept nLockTime-using transactions that can be mined in the next
    // block; we don't want our mempool filled up with transactions that can't
    // be mined yet.
    if (!CheckFinalTx(tx, STANDARD_LOCKTIME_VERIFY_FLAGS))
        return state.Invalid(TxValidationResult::TX_PREMATURE_SPEND, "non-final");

    // is it already in the memory pool?
    if (m_pool.exists(hash)) {
        return state.Invalid(TxValidationResult::TX_CONFLICT, "txn-already-in-mempool");
    }

    // Check for conflicts with in-memory transactions
    for (const CTxIn &txin : tx.vin)
    {
        const CTransaction* ptxConflicting = m_pool.GetConflictTx(txin.prevout);
        if (ptxConflicting) {
            if (!setConflicts.count(ptxConflicting->GetHash()))
            {
                // Allow opt-out of transaction replacement by setting
                // nSequence > MAX_BIP125_RBF_SEQUENCE (SEQUENCE_FINAL-2) on all inputs.
                //
                // SEQUENCE_FINAL-1 is picked to still allow use of nLockTime by
                // non-replaceable transactions. All inputs rather than just one
                // is for the sake of multi-party protocols, where we don't
                // want a single party to be able to disable replacement.
                //
                // The opt-out ignores descendants as anyone relying on
                // first-seen mempool behavior should be checking all
                // unconfirmed ancestors anyway; doing otherwise is hopelessly
                // insecure.
                bool fReplacementOptOut = true;
                for (const CTxIn &_txin : ptxConflicting->vin)
                {
                    if (_txin.nSequence <= MAX_BIP125_RBF_SEQUENCE)
                    {
                        fReplacementOptOut = false;
                        break;
                    }
                }
                if (fReplacementOptOut) {
                    return state.Invalid(TxValidationResult::TX_MEMPOOL_POLICY, "txn-mempool-conflict");
                }

                setConflicts.insert(ptxConflicting->GetHash());
            }
        }
    }

    if (!m_pool.checkNameOps(tx))
        return state.Invalid(TxValidationResult::TX_CONFLICT,
                             "txn-mempool-name-error");

    LockPoints lp;
    m_view.SetBackend(m_viewmempool);

    CCoinsViewCache& coins_cache = ::ChainstateActive().CoinsTip();
    // do all inputs exist?
    for (const CTxIn& txin : tx.vin) {
        if (!coins_cache.HaveCoinInCache(txin.prevout)) {
            coins_to_uncache.push_back(txin.prevout);
        }

        // Note: this call may add txin.prevout to the coins cache
        // (coins_cache.cacheCoins) by way of FetchCoin(). It should be removed
        // later (via coins_to_uncache) if this tx turns out to be invalid.
        if (!m_view.HaveCoin(txin.prevout)) {
            // Are inputs missing because we already have the tx?
            for (size_t out = 0; out < tx.vout.size(); out++) {
                // See if we have any output in the UTXO set.
                if (coins_cache.HaveCoin(COutPoint(hash, out))) {
                    return state.Invalid(TxValidationResult::TX_CONFLICT, "txn-already-known");
                }
            }
            // Otherwise assume this might be an orphan tx for which we just haven't seen parents yet
            return state.Invalid(TxValidationResult::TX_MISSING_INPUTS, "bad-txns-inputs-missingorspent");
        }
    }

    // Bring the best block into scope
    m_view.GetBestBlock();

    /* If this is a name update (or firstupdate), make sure that the
       existing name entry (if any) is in the dummy cache.  Otherwise
       tx validation done below (in CheckInputs) will not be correct.  */
    for (const auto& txout : tx.vout)
    {
        const CNameScript nameOp(txout.scriptPubKey);
        if (nameOp.isNameOp() && nameOp.isAnyUpdate())
        {
            const valtype& name = nameOp.getOpName();
            CNameData data;
            if (m_view.GetName(name, data))
                m_view.SetName(name, data, false);
        }
    }

    // we have all inputs cached now, so switch back to dummy (to protect
    // against bugs where we pull more inputs from disk that miss being added
    // to coins_to_uncache)
    m_view.SetBackend(m_dummy);

    // Only accept BIP68 sequence locked transactions that can be mined in the next
    // block; we don't want our mempool filled up with transactions that can't
    // be mined yet.
    // Must keep pool.cs for this unless we change CheckSequenceLocks to take a
    // CoinsViewCache instead of create its own
    if (!CheckSequenceLocks(m_pool, tx, STANDARD_LOCKTIME_VERIFY_FLAGS, &lp))
        return state.Invalid(TxValidationResult::TX_PREMATURE_SPEND, "non-BIP68-final");

    CAmount nFees = 0;
    if (!Consensus::CheckTxInputs(tx, state, m_view, GetSpendHeight(m_view), nFees)) {
        return false; // state filled in by CheckTxInputs
    }

    // Check for non-standard pay-to-script-hash in inputs
    if (fRequireStandard && !AreInputsStandard(tx, m_view)) {
        return state.Invalid(TxValidationResult::TX_INPUTS_NOT_STANDARD, "bad-txns-nonstandard-inputs");
    }

    // Check for non-standard witness in P2WSH
    if (tx.HasWitness() && fRequireStandard && !IsWitnessStandard(tx, m_view))
        return state.Invalid(TxValidationResult::TX_WITNESS_MUTATED, "bad-witness-nonstandard");

    int64_t nSigOpsCost = GetTransactionSigOpCost(tx, m_view, STANDARD_SCRIPT_VERIFY_FLAGS);

    // nModifiedFees includes any fee deltas from PrioritiseTransaction
    nModifiedFees = nFees;
    m_pool.ApplyDelta(hash, nModifiedFees);

    // Keep track of transactions that spend a coinbase, which we re-scan
    // during reorgs to ensure COINBASE_MATURITY is still met.
    bool fSpendsCoinbase = false;
    for (const CTxIn &txin : tx.vin) {
        const Coin &coin = m_view.AccessCoin(txin.prevout);
        if (coin.IsCoinBase()) {
            fSpendsCoinbase = true;
            break;
        }
    }

    entry.reset(new CTxMemPoolEntry(ptx, nFees, nAcceptTime, ::ChainActive().Height(),
            fSpendsCoinbase, nSigOpsCost, lp));
    unsigned int nSize = entry->GetTxSize();

    if (nSigOpsCost > MAX_STANDARD_TX_SIGOPS_COST)
        return state.Invalid(TxValidationResult::TX_NOT_STANDARD, "bad-txns-too-many-sigops",
                strprintf("%d", nSigOpsCost));

    // No transactions are allowed below minRelayTxFee except from disconnected
    // blocks
    if (!bypass_limits && !CheckFeeRate(nSize, nModifiedFees, state)) return false;

    if (nAbsurdFee && nFees > nAbsurdFee)
        return state.Invalid(TxValidationResult::TX_NOT_STANDARD,
                "absurdly-high-fee", strprintf("%d > %d", nFees, nAbsurdFee));

    const CTxMemPool::setEntries setIterConflicting = m_pool.GetIterSet(setConflicts);
    // Calculate in-mempool ancestors, up to a limit.
    if (setConflicts.size() == 1) {
        // In general, when we receive an RBF transaction with mempool conflicts, we want to know whether we
        // would meet the chain limits after the conflicts have been removed. However, there isn't a practical
        // way to do this short of calculating the ancestor and descendant sets with an overlay cache of
        // changed mempool entries. Due to both implementation and runtime complexity concerns, this isn't
        // very realistic, thus we only ensure a limited set of transactions are RBF'able despite mempool
        // conflicts here. Importantly, we need to ensure that some transactions which were accepted using
        // the below carve-out are able to be RBF'ed, without impacting the security the carve-out provides
        // for off-chain contract systems (see link in the comment below).
        //
        // Specifically, the subset of RBF transactions which we allow despite chain limits are those which
        // conflict directly with exactly one other transaction (but may evict children of said transaction),
        // and which are not adding any new mempool dependencies. Note that the "no new mempool dependencies"
        // check is accomplished later, so we don't bother doing anything about it here, but if BIP 125 is
        // amended, we may need to move that check to here instead of removing it wholesale.
        //
        // Such transactions are clearly not merging any existing packages, so we are only concerned with
        // ensuring that (a) no package is growing past the package size (not count) limits and (b) we are
        // not allowing something to effectively use the (below) carve-out spot when it shouldn't be allowed
        // to.
        //
        // To check these we first check if we meet the RBF criteria, above, and increment the descendant
        // limits by the direct conflict and its descendants (as these are recalculated in
        // CalculateMempoolAncestors by assuming the new transaction being added is a new descendant, with no
        // removals, of each parent's existing dependent set). The ancestor count limits are unmodified (as
        // the ancestor limits should be the same for both our new transaction and any conflicts).
        // We don't bother incrementing m_limit_descendants by the full removal count as that limit never comes
        // into force here (as we're only adding a single transaction).
        assert(setIterConflicting.size() == 1);
        CTxMemPool::txiter conflict = *setIterConflicting.begin();

        m_limit_descendants += 1;
        m_limit_descendant_size += conflict->GetSizeWithDescendants();
    }

    std::string errString;
    if (!m_pool.CalculateMemPoolAncestors(*entry, setAncestors, m_limit_ancestors, m_limit_ancestor_size, m_limit_descendants, m_limit_descendant_size, errString)) {
        setAncestors.clear();
        // If CalculateMemPoolAncestors fails second time, we want the original error string.
        std::string dummy_err_string;
        // Contracting/payment channels CPFP carve-out:
        // If the new transaction is relatively small (up to 40k weight)
        // and has at most one ancestor (ie ancestor limit of 2, including
        // the new transaction), allow it if its parent has exactly the
        // descendant limit descendants.
        //
        // This allows protocols which rely on distrusting counterparties
        // being able to broadcast descendants of an unconfirmed transaction
        // to be secure by simply only having two immediately-spendable
        // outputs - one for each counterparty. For more info on the uses for
        // this, see https://lists.linuxfoundation.org/pipermail/bitcoin-dev/2018-November/016518.html
        if (nSize >  EXTRA_DESCENDANT_TX_SIZE_LIMIT ||
                !m_pool.CalculateMemPoolAncestors(*entry, setAncestors, 2, m_limit_ancestor_size, m_limit_descendants + 1, m_limit_descendant_size + EXTRA_DESCENDANT_TX_SIZE_LIMIT, dummy_err_string)) {
            return state.Invalid(TxValidationResult::TX_MEMPOOL_POLICY, "too-long-mempool-chain", errString);
        }
    }

    // A transaction that spends outputs that would be replaced by it is invalid. Now
    // that we have the set of all ancestors we can detect this
    // pathological case by making sure setConflicts and setAncestors don't
    // intersect.
    for (CTxMemPool::txiter ancestorIt : setAncestors)
    {
        const uint256 &hashAncestor = ancestorIt->GetTx().GetHash();
        if (setConflicts.count(hashAncestor))
        {
            return state.Invalid(TxValidationResult::TX_CONSENSUS, "bad-txns-spends-conflicting-tx",
                    strprintf("%s spends conflicting transaction %s",
                        hash.ToString(),
                        hashAncestor.ToString()));
        }
    }

    // Check if it's economically rational to mine this transaction rather
    // than the ones it replaces.
    nConflictingFees = 0;
    nConflictingSize = 0;
    uint64_t nConflictingCount = 0;

    // If we don't hold the lock allConflicting might be incomplete; the
    // subsequent RemoveStaged() and addUnchecked() calls don't guarantee
    // mempool consistency for us.
    fReplacementTransaction = setConflicts.size();
    if (fReplacementTransaction)
    {
        CFeeRate newFeeRate(nModifiedFees, nSize);
        std::set<uint256> setConflictsParents;
        const int maxDescendantsToVisit = 100;
        for (const auto& mi : setIterConflicting) {
            // Don't allow the replacement to reduce the feerate of the
            // mempool.
            //
            // We usually don't want to accept replacements with lower
            // feerates than what they replaced as that would lower the
            // feerate of the next block. Requiring that the feerate always
            // be increased is also an easy-to-reason about way to prevent
            // DoS attacks via replacements.
            //
            // We only consider the feerates of transactions being directly
            // replaced, not their indirect descendants. While that does
            // mean high feerate children are ignored when deciding whether
            // or not to replace, we do require the replacement to pay more
            // overall fees too, mitigating most cases.
            CFeeRate oldFeeRate(mi->GetModifiedFee(), mi->GetTxSize());
            if (newFeeRate <= oldFeeRate)
            {
                return state.Invalid(TxValidationResult::TX_MEMPOOL_POLICY, "insufficient fee",
                        strprintf("rejecting replacement %s; new feerate %s <= old feerate %s",
                            hash.ToString(),
                            newFeeRate.ToString(),
                            oldFeeRate.ToString()));
            }

            for (const CTxIn &txin : mi->GetTx().vin)
            {
                setConflictsParents.insert(txin.prevout.hash);
            }

            nConflictingCount += mi->GetCountWithDescendants();
        }
        // This potentially overestimates the number of actual descendants
        // but we just want to be conservative to avoid doing too much
        // work.
        if (nConflictingCount <= maxDescendantsToVisit) {
            // If not too many to replace, then calculate the set of
            // transactions that would have to be evicted
            for (CTxMemPool::txiter it : setIterConflicting) {
                m_pool.CalculateDescendants(it, allConflicting);
            }
            for (CTxMemPool::txiter it : allConflicting) {
                nConflictingFees += it->GetModifiedFee();
                nConflictingSize += it->GetTxSize();
            }
        } else {
            return state.Invalid(TxValidationResult::TX_MEMPOOL_POLICY, "too many potential replacements",
                    strprintf("rejecting replacement %s; too many potential replacements (%d > %d)\n",
                        hash.ToString(),
                        nConflictingCount,
                        maxDescendantsToVisit));
        }

        for (unsigned int j = 0; j < tx.vin.size(); j++)
        {
            // We don't want to accept replacements that require low
            // feerate junk to be mined first. Ideally we'd keep track of
            // the ancestor feerates and make the decision based on that,
            // but for now requiring all new inputs to be confirmed works.
            //
            // Note that if you relax this to make RBF a little more useful,
            // this may break the CalculateMempoolAncestors RBF relaxation,
            // above. See the comment above the first CalculateMempoolAncestors
            // call for more info.
            if (!setConflictsParents.count(tx.vin[j].prevout.hash))
            {
                // Rather than check the UTXO set - potentially expensive -
                // it's cheaper to just check if the new input refers to a
                // tx that's in the mempool.
                if (m_pool.exists(tx.vin[j].prevout.hash)) {
                    return state.Invalid(TxValidationResult::TX_MEMPOOL_POLICY, "replacement-adds-unconfirmed",
                            strprintf("replacement %s adds unconfirmed input, idx %d",
                                hash.ToString(), j));
                }
            }
        }

        // The replacement must pay greater fees than the transactions it
        // replaces - if we did the bandwidth used by those conflicting
        // transactions would not be paid for.
        if (nModifiedFees < nConflictingFees)
        {
            return state.Invalid(TxValidationResult::TX_MEMPOOL_POLICY, "insufficient fee",
                    strprintf("rejecting replacement %s, less fees than conflicting txs; %s < %s",
                        hash.ToString(), FormatMoney(nModifiedFees), FormatMoney(nConflictingFees)));
        }

        // Finally in addition to paying more fees than the conflicts the
        // new transaction must pay for its own bandwidth.
        CAmount nDeltaFees = nModifiedFees - nConflictingFees;
        if (nDeltaFees < ::incrementalRelayFee.GetFee(nSize))
        {
            return state.Invalid(TxValidationResult::TX_MEMPOOL_POLICY, "insufficient fee",
                    strprintf("rejecting replacement %s, not enough additional fees to relay; %s < %s",
                        hash.ToString(),
                        FormatMoney(nDeltaFees),
                        FormatMoney(::incrementalRelayFee.GetFee(nSize))));
        }
    }
    return true;
}

bool MemPoolAccept::PolicyScriptChecks(ATMPArgs& args, Workspace& ws, PrecomputedTransactionData& txdata)
{
    const CTransaction& tx = *ws.m_ptx;

    TxValidationState &state = args.m_state;

    constexpr unsigned int scriptVerifyFlags = STANDARD_SCRIPT_VERIFY_FLAGS;

    // Check input scripts and signatures.
    // This is done last to help prevent CPU exhaustion denial-of-service attacks.
    if (!CheckInputScripts(tx, state, m_view, scriptVerifyFlags, true, false, txdata)) {
        // SCRIPT_VERIFY_CLEANSTACK requires SCRIPT_VERIFY_WITNESS, so we
        // need to turn both off, and compare against just turning off CLEANSTACK
        // to see if the failure is specifically due to witness validation.
        TxValidationState state_dummy; // Want reported failures to be from first CheckInputScripts
        if (!tx.HasWitness() && CheckInputScripts(tx, state_dummy, m_view, scriptVerifyFlags & ~(SCRIPT_VERIFY_WITNESS | SCRIPT_VERIFY_CLEANSTACK), true, false, txdata) &&
                !CheckInputScripts(tx, state_dummy, m_view, scriptVerifyFlags & ~SCRIPT_VERIFY_CLEANSTACK, true, false, txdata)) {
            // Only the witness is missing, so the transaction itself may be fine.
            state.Invalid(TxValidationResult::TX_WITNESS_STRIPPED,
                    state.GetRejectReason(), state.GetDebugMessage());
        }
        return false; // state filled in by CheckInputScripts
    }

    return true;
}

bool MemPoolAccept::ConsensusScriptChecks(ATMPArgs& args, Workspace& ws, PrecomputedTransactionData& txdata)
{
    const CTransaction& tx = *ws.m_ptx;
    const uint256& hash = ws.m_hash;

    TxValidationState &state = args.m_state;
    const CChainParams& chainparams = args.m_chainparams;

    // Check again against the current block tip's script verification
    // flags to cache our script execution flags. This is, of course,
    // useless if the next block has different script flags from the
    // previous one, but because the cache tracks script flags for us it
    // will auto-invalidate and we'll just have a few blocks of extra
    // misses on soft-fork activation.
    //
    // This is also useful in case of bugs in the standard flags that cause
    // transactions to pass as valid when they're actually invalid. For
    // instance the STRICTENC flag was incorrectly allowing certain
    // CHECKSIG NOT scripts to pass, even though they were invalid.
    //
    // There is a similar check in CreateNewBlock() to prevent creating
    // invalid blocks (using TestBlockValidity), however allowing such
    // transactions into the mempool can be exploited as a DoS attack.
    unsigned int currentBlockScriptVerifyFlags = GetBlockScriptFlags(::ChainActive().Tip(), chainparams.GetConsensus());
    if (!CheckInputsFromMempoolAndCache(tx, state, m_view, m_pool, currentBlockScriptVerifyFlags, txdata)) {
        return error("%s: BUG! PLEASE REPORT THIS! CheckInputScripts failed against latest-block but not STANDARD flags %s, %s",
                __func__, hash.ToString(), state.ToString());
    }

    return true;
}

bool MemPoolAccept::Finalize(ATMPArgs& args, Workspace& ws)
{
    const CTransaction& tx = *ws.m_ptx;
    const uint256& hash = ws.m_hash;
    TxValidationState &state = args.m_state;
    const bool bypass_limits = args.m_bypass_limits;

    CTxMemPool::setEntries& allConflicting = ws.m_all_conflicting;
    CTxMemPool::setEntries& setAncestors = ws.m_ancestors;
    const CAmount& nModifiedFees = ws.m_modified_fees;
    const CAmount& nConflictingFees = ws.m_conflicting_fees;
    const size_t& nConflictingSize = ws.m_conflicting_size;
    const bool fReplacementTransaction = ws.m_replacement_transaction;
    std::unique_ptr<CTxMemPoolEntry>& entry = ws.m_entry;

    // Remove conflicting transactions from the mempool
    for (CTxMemPool::txiter it : allConflicting)
    {
        LogPrint(BCLog::MEMPOOL, "replacing tx %s with %s for %s additional fees, %d delta bytes\n",
                it->GetTx().GetHash().ToString(),
                hash.ToString(),
                FormatMoney(nModifiedFees - nConflictingFees),
                (int)entry->GetTxSize() - (int)nConflictingSize);
        if (args.m_replaced_transactions)
            args.m_replaced_transactions->push_back(it->GetSharedTx());
    }
    m_pool.RemoveStaged(allConflicting, false, MemPoolRemovalReason::REPLACED);

    // This transaction should only count for fee estimation if:
    // - it isn't a BIP 125 replacement transaction (may not be widely supported)
    // - it's not being re-added during a reorg which bypasses typical mempool fee limits
    // - the node is not behind
    // - the transaction is not dependent on any other transactions in the mempool
    bool validForFeeEstimation = !fReplacementTransaction && !bypass_limits && IsCurrentForFeeEstimation() && m_pool.HasNoInputsOf(tx);

    // Store transaction in memory
    m_pool.addUnchecked(*entry, setAncestors, validForFeeEstimation);

    // trim mempool and check if tx was trimmed
    if (!bypass_limits) {
        LimitMempoolSize(m_pool, gArgs.GetArg("-maxmempool", DEFAULT_MAX_MEMPOOL_SIZE) * 1000000, std::chrono::hours{gArgs.GetArg("-mempoolexpiry", DEFAULT_MEMPOOL_EXPIRY)});
        if (!m_pool.exists(hash))
            return state.Invalid(TxValidationResult::TX_MEMPOOL_POLICY, "mempool full");
    }
    return true;
}

bool MemPoolAccept::AcceptSingleTransaction(const CTransactionRef& ptx, ATMPArgs& args)
{
    AssertLockHeld(cs_main);
    LOCK(m_pool.cs); // mempool "read lock" (held through GetMainSignals().TransactionAddedToMempool())

    Workspace workspace(ptx);

    if (!PreChecks(args, workspace)) return false;

    // Only compute the precomputed transaction data if we need to verify
    // scripts (ie, other policy checks pass). We perform the inexpensive
    // checks first and avoid hashing and signature verification unless those
    // checks pass, to mitigate CPU exhaustion denial-of-service attacks.
    PrecomputedTransactionData txdata;

    if (!PolicyScriptChecks(args, workspace, txdata)) return false;

    if (!ConsensusScriptChecks(args, workspace, txdata)) return false;

    // Tx was accepted, but not added
    if (args.m_test_accept) return true;

    if (!Finalize(args, workspace)) return false;

    GetMainSignals().TransactionAddedToMempool(ptx);

    return true;
}

} // anon namespace

/** (try to) add transaction to memory pool with a specified acceptance time **/
static bool AcceptToMemoryPoolWithTime(const CChainParams& chainparams, CTxMemPool& pool, TxValidationState &state, const CTransactionRef &tx,
                        int64_t nAcceptTime, std::list<CTransactionRef>* plTxnReplaced,
                        bool bypass_limits, const CAmount nAbsurdFee, bool test_accept) EXCLUSIVE_LOCKS_REQUIRED(cs_main)
{
    std::vector<COutPoint> coins_to_uncache;
    MemPoolAccept::ATMPArgs args { chainparams, state, nAcceptTime, plTxnReplaced, bypass_limits, nAbsurdFee, coins_to_uncache, test_accept };
    bool res = MemPoolAccept(pool).AcceptSingleTransaction(tx, args);
    if (!res) {
        // Remove coins that were not present in the coins cache before calling ATMPW;
        // this is to prevent memory DoS in case we receive a large number of
        // invalid transactions that attempt to overrun the in-memory coins cache
        // (`CCoinsViewCache::cacheCoins`).

        for (const COutPoint& hashTx : coins_to_uncache)
            ::ChainstateActive().CoinsTip().Uncache(hashTx);
    }
    // After we've (potentially) uncached entries, ensure our coins cache is still within its size limits
    BlockValidationState state_dummy;
    ::ChainstateActive().FlushStateToDisk(chainparams, state_dummy, FlushStateMode::PERIODIC);
    return res;
}

bool AcceptToMemoryPool(CTxMemPool& pool, TxValidationState &state, const CTransactionRef &tx,
                        std::list<CTransactionRef>* plTxnReplaced,
                        bool bypass_limits, const CAmount nAbsurdFee, bool test_accept)
{
    const CChainParams& chainparams = Params();
    return AcceptToMemoryPoolWithTime(chainparams, pool, state, tx, GetTime(), plTxnReplaced, bypass_limits, nAbsurdFee, test_accept);
}

CTransactionRef GetTransaction(const CBlockIndex* const block_index, const CTxMemPool* const mempool, const uint256& hash, const Consensus::Params& consensusParams, uint256& hashBlock)
{
    LOCK(cs_main);

    if (block_index) {
        CBlock block;
        if (ReadBlockFromDisk(block, block_index, consensusParams)) {
            for (const auto& tx : block.vtx) {
                if (tx->GetHash() == hash) {
                    hashBlock = block_index->GetBlockHash();
                    return tx;
                }
            }
        }
        return nullptr;
    }
    if (mempool) {
        CTransactionRef ptx = mempool->get(hash);
        if (ptx) return ptx;
    }
    if (g_txindex) {
        CTransactionRef tx;
        if (g_txindex->FindTx(hash, hashBlock, tx)) return tx;
    }
    return nullptr;
}

//////////////////////////////////////////////////////////////////////////////
//
// CBlock and CBlockIndex
//

bool CheckProofOfWork(const CBlockHeader& block, const Consensus::Params& params)
{
    if (!block.pow.isValid (block.GetHash(), params))
        return error("%s : proof of work failed", __func__);
    return true;
}

static bool WriteBlockToDisk(const CBlock& block, FlatFilePos& pos, const CMessageHeader::MessageStartChars& messageStart)
{
    // Open history file to append
    CAutoFile fileout(OpenBlockFile(pos), SER_DISK, CLIENT_VERSION);
    if (fileout.IsNull())
        return error("WriteBlockToDisk: OpenBlockFile failed");

    // Write index header
    unsigned int nSize = GetSerializeSize(block, fileout.GetVersion());
    fileout << messageStart << nSize;

    // Write block
    long fileOutPos = ftell(fileout.Get());
    if (fileOutPos < 0)
        return error("WriteBlockToDisk: ftell failed");
    pos.nPos = (unsigned int)fileOutPos;
    fileout << block;

    return true;
}

/* Generic implementation of block reading that can handle
   both a block and its header.  */

template<typename T>
static bool ReadBlockOrHeader(T& block, const FlatFilePos& pos, const Consensus::Params& consensusParams)
{
    block.SetNull();

    // Open history file to read
    CAutoFile filein(OpenBlockFile(pos, true), SER_DISK, CLIENT_VERSION);
    if (filein.IsNull())
        return error("ReadBlockFromDisk: OpenBlockFile failed for %s", pos.ToString());

    // Read block
    try {
        filein >> block;
    }
    catch (const std::exception& e) {
        return error("%s: Deserialize or I/O error - %s at %s", __func__, e.what(), pos.ToString());
    }

    // Check the header
    if (!CheckProofOfWork(block, consensusParams))
        return error("ReadBlockFromDisk: Errors in block header at %s", pos.ToString());

    return true;
}

template<typename T>
static bool ReadBlockOrHeader(T& block, const CBlockIndex* pindex, const Consensus::Params& consensusParams)
{
    FlatFilePos blockPos;
    {
        LOCK(cs_main);
        blockPos = pindex->GetBlockPos();
    }

    if (!ReadBlockOrHeader(block, blockPos, consensusParams))
        return false;
    if (block.GetHash() != pindex->GetBlockHash())
        return error("ReadBlockFromDisk(CBlock&, CBlockIndex*): GetHash() doesn't match index for %s at %s",
                pindex->ToString(), pindex->GetBlockPos().ToString());
    return true;
}

bool ReadBlockFromDisk(CBlock& block, const FlatFilePos& pos, const Consensus::Params& consensusParams)
{
    return ReadBlockOrHeader(block, pos, consensusParams);
}

bool ReadBlockFromDisk(CBlock& block, const CBlockIndex* pindex, const Consensus::Params& consensusParams)
{
    return ReadBlockOrHeader(block, pindex, consensusParams);
}

bool ReadBlockHeaderFromDisk(CBlockHeader& block, const CBlockIndex* pindex, const Consensus::Params& consensusParams)
{
    return ReadBlockOrHeader(block, pindex, consensusParams);
}

bool ReadRawBlockFromDisk(std::vector<uint8_t>& block, const FlatFilePos& pos, const CMessageHeader::MessageStartChars& message_start)
{
    FlatFilePos hpos = pos;
    hpos.nPos -= 8; // Seek back 8 bytes for meta header
    CAutoFile filein(OpenBlockFile(hpos, true), SER_DISK, CLIENT_VERSION);
    if (filein.IsNull()) {
        return error("%s: OpenBlockFile failed for %s", __func__, pos.ToString());
    }

    try {
        CMessageHeader::MessageStartChars blk_start;
        unsigned int blk_size;

        filein >> blk_start >> blk_size;

        if (memcmp(blk_start, message_start, CMessageHeader::MESSAGE_START_SIZE)) {
            return error("%s: Block magic mismatch for %s: %s versus expected %s", __func__, pos.ToString(),
                    HexStr(blk_start),
                    HexStr(message_start));
        }

        if (blk_size > MAX_SIZE) {
            return error("%s: Block data is larger than maximum deserialization size for %s: %s versus %s", __func__, pos.ToString(),
                    blk_size, MAX_SIZE);
        }

        block.resize(blk_size); // Zeroing of memory is intentional here
        filein.read((char*)block.data(), blk_size);
    } catch(const std::exception& e) {
        return error("%s: Read from block file failed: %s for %s", __func__, e.what(), pos.ToString());
    }

    return true;
}

bool ReadRawBlockFromDisk(std::vector<uint8_t>& block, const CBlockIndex* pindex, const CMessageHeader::MessageStartChars& message_start)
{
    FlatFilePos block_pos;
    {
        LOCK(cs_main);
        block_pos = pindex->GetBlockPos();
    }

    return ReadRawBlockFromDisk(block, block_pos, message_start);
}

CAmount GetBlockSubsidy(int nHeight, const Consensus::Params& consensusParams)
{
    /* Special rule:  Before the post-ICO fork, the block reward is always set
       to 1 CHI except for regtest net.  (The latter exception is so that
       we do not have to update many magic values in tests.)  */
    if (!consensusParams.fPowNoRetargeting
          && !consensusParams.rules->ForkInEffect (Consensus::Fork::POST_ICO,
                                                   nHeight))
        return COIN;

    int halvings = nHeight / consensusParams.nSubsidyHalvingInterval;
    // Force block reward to zero when right shift is undefined.
    if (halvings >= 64)
        return 0;

    CAmount nSubsidy = consensusParams.initialSubsidy;
    // Subsidy is cut in half every 2,100,000 blocks which will occur approximately every 4 years.
    nSubsidy >>= halvings;
    return nSubsidy;
}

CoinsViews::CoinsViews(
    std::string ldb_name,
    size_t cache_size_bytes,
    bool in_memory,
    bool should_wipe) : m_dbview(
                            GetDataDir() / ldb_name, cache_size_bytes, in_memory, should_wipe),
                        m_catcherview(&m_dbview) {}

void CoinsViews::InitCache()
{
    m_cacheview = MakeUnique<CCoinsViewCache>(&m_catcherview);
}

CChainState::CChainState(CTxMemPool& mempool, BlockManager& blockman, uint256 from_snapshot_blockhash)
    : m_blockman(blockman),
      m_mempool(mempool),
      m_from_snapshot_blockhash(from_snapshot_blockhash) {}

void CChainState::InitCoinsDB(
    size_t cache_size_bytes,
    bool in_memory,
    bool should_wipe,
    std::string leveldb_name)
{
    if (!m_from_snapshot_blockhash.IsNull()) {
        leveldb_name += "_" + m_from_snapshot_blockhash.ToString();
    }

    m_coins_views = MakeUnique<CoinsViews>(
        leveldb_name, cache_size_bytes, in_memory, should_wipe);
}

void CChainState::InitCoinsCache(size_t cache_size_bytes)
{
    assert(m_coins_views != nullptr);
    m_coinstip_cache_size_bytes = cache_size_bytes;
    m_coins_views->InitCache();
}

// Note that though this is marked const, we may end up modifying `m_cached_finished_ibd`, which
// is a performance-related implementation detail. This function must be marked
// `const` so that `CValidationInterface` clients (which are given a `const CChainState*`)
// can call it.
//
bool CChainState::IsInitialBlockDownload() const
{
    // Optimization: pre-test latch before taking the lock.
    if (m_cached_finished_ibd.load(std::memory_order_relaxed))
        return false;

    LOCK(cs_main);
    if (m_cached_finished_ibd.load(std::memory_order_relaxed))
        return false;
    if (fImporting || fReindex)
        return true;
    if (m_chain.Tip() == nullptr)
        return true;
    if (m_chain.Tip()->nChainWork < nMinimumChainWork)
        return true;
    if (m_chain.Tip()->GetBlockTime() < (GetTime() - nMaxTipAge))
        return true;
    LogPrintf("Leaving InitialBlockDownload (latching to false)\n");
    m_cached_finished_ibd.store(true, std::memory_order_relaxed);
    return false;
}

static CBlockIndex *pindexBestForkTip = nullptr, *pindexBestForkBase = nullptr;

static void AlertNotify(const std::string& strMessage)
{
    uiInterface.NotifyAlertChanged();
#if HAVE_SYSTEM
    std::string strCmd = gArgs.GetArg("-alertnotify", "");
    if (strCmd.empty()) return;

    // Alert text should be plain ascii coming from a trusted source, but to
    // be safe we first strip anything not in safeChars, then add single quotes around
    // the whole string before passing it to the shell:
    std::string singleQuote("'");
    std::string safeStatus = SanitizeString(strMessage);
    safeStatus = singleQuote+safeStatus+singleQuote;
    boost::replace_all(strCmd, "%s", safeStatus);

    std::thread t(runCommand, strCmd);
    t.detach(); // thread runs free
#endif
}

static void CheckForkWarningConditions() EXCLUSIVE_LOCKS_REQUIRED(cs_main)
{
    AssertLockHeld(cs_main);
    // Before we get past initial download, we cannot reliably alert about forks
    // (we assume we don't get stuck on a fork before finishing our initial sync)
    if (::ChainstateActive().IsInitialBlockDownload())
        return;

    // If our best fork is no longer within 72 blocks (+/- 12 hours if no one mines it)
    // of our head, drop it
    if (pindexBestForkTip && ::ChainActive().Height() - pindexBestForkTip->nHeight >= 72)
        pindexBestForkTip = nullptr;

    if (pindexBestForkTip || (pindexBestInvalid && pindexBestInvalid->nChainWork > ::ChainActive().Tip()->nChainWork + (GetBlockProof(*::ChainActive().Tip()) * 6)))
    {
        if (!GetfLargeWorkForkFound() && pindexBestForkBase)
        {
            std::string warning = std::string("'Warning: Large-work fork detected, forking after block ") +
                pindexBestForkBase->phashBlock->ToString() + std::string("'");
            AlertNotify(warning);
        }
        if (pindexBestForkTip && pindexBestForkBase)
        {
            LogPrintf("%s: Warning: Large valid fork found\n  forking the chain at height %d (%s)\n  lasting to height %d (%s).\nChain state database corruption likely.\n", __func__,
                   pindexBestForkBase->nHeight, pindexBestForkBase->phashBlock->ToString(),
                   pindexBestForkTip->nHeight, pindexBestForkTip->phashBlock->ToString());
            SetfLargeWorkForkFound(true);
        }
        else
        {
            LogPrintf("%s: Warning: Found invalid chain at least ~6 blocks longer than our best chain.\nChain state database corruption likely.\n", __func__);
            SetfLargeWorkInvalidChainFound(true);
        }
    }
    else
    {
        SetfLargeWorkForkFound(false);
        SetfLargeWorkInvalidChainFound(false);
    }
}

static void CheckForkWarningConditionsOnNewFork(CBlockIndex* pindexNewForkTip) EXCLUSIVE_LOCKS_REQUIRED(cs_main)
{
    AssertLockHeld(cs_main);
    // If we are on a fork that is sufficiently large, set a warning flag
    CBlockIndex* pfork = pindexNewForkTip;
    CBlockIndex* plonger = ::ChainActive().Tip();
    while (pfork && pfork != plonger)
    {
        while (plonger && plonger->nHeight > pfork->nHeight)
            plonger = plonger->pprev;
        if (pfork == plonger)
            break;
        pfork = pfork->pprev;
    }

    // We define a condition where we should warn the user about as a fork of at least 7 blocks
    // with a tip within 72 blocks (+/- 12 hours if no one mines it) of ours
    // We use 7 blocks rather arbitrarily as it represents just under 10% of sustained network
    // hash rate operating on the fork.
    // or a chain that is entirely longer than ours and invalid (note that this should be detected by both)
    // We define it this way because it allows us to only store the highest fork tip (+ base) which meets
    // the 7-block condition and from this always have the most-likely-to-cause-warning fork
    if (pfork && (!pindexBestForkTip || pindexNewForkTip->nHeight > pindexBestForkTip->nHeight) &&
            pindexNewForkTip->nChainWork - pfork->nChainWork > (GetBlockProof(*pfork) * 7) &&
            ::ChainActive().Height() - pindexNewForkTip->nHeight < 72)
    {
        pindexBestForkTip = pindexNewForkTip;
        pindexBestForkBase = pfork;
    }

    CheckForkWarningConditions();
}

// Called both upon regular invalid block discovery *and* InvalidateBlock
void static InvalidChainFound(CBlockIndex* pindexNew) EXCLUSIVE_LOCKS_REQUIRED(cs_main)
{
    if (!pindexBestInvalid || pindexNew->nChainWork > pindexBestInvalid->nChainWork)
        pindexBestInvalid = pindexNew;
    if (pindexBestHeader != nullptr && pindexBestHeader->GetAncestor(pindexNew->nHeight) == pindexNew) {
        pindexBestHeader = ::ChainActive().Tip();
    }

    LogPrintf("%s: invalid block=%s  height=%d  log2_work=%f  date=%s\n", __func__,
      pindexNew->GetBlockHash().ToString(), pindexNew->nHeight,
      log(pindexNew->nChainWork.getdouble())/log(2.0), FormatISO8601DateTime(pindexNew->GetBlockTime()));
    CBlockIndex *tip = ::ChainActive().Tip();
    assert (tip);
    LogPrintf("%s:  current best=%s  height=%d  log2_work=%f  date=%s\n", __func__,
      tip->GetBlockHash().ToString(), ::ChainActive().Height(), log(tip->nChainWork.getdouble())/log(2.0),
      FormatISO8601DateTime(tip->GetBlockTime()));
    CheckForkWarningConditions();
}

// Same as InvalidChainFound, above, except not called directly from InvalidateBlock,
// which does its own setBlockIndexCandidates manageent.
void CChainState::InvalidBlockFound(CBlockIndex *pindex, const BlockValidationState &state) {
    if (state.GetResult() != BlockValidationResult::BLOCK_MUTATED) {
        pindex->nStatus |= BLOCK_FAILED_VALID;
        m_blockman.m_failed_blocks.insert(pindex);
        setDirtyBlockIndex.insert(pindex);
        setBlockIndexCandidates.erase(pindex);
        InvalidChainFound(pindex);
    }
}

void UpdateCoins(const CTransaction& tx, CCoinsViewCache& inputs, CTxUndo &txundo, int nHeight)
{
    // mark inputs spent
    if (!tx.IsCoinBase()) {
        txundo.vprevout.reserve(tx.vin.size());
        for (const CTxIn &txin : tx.vin) {
            txundo.vprevout.emplace_back();
            bool is_spent = inputs.SpendCoin(txin.prevout, &txundo.vprevout.back());
            assert(is_spent);
        }
    }
    // add outputs
    AddCoins(inputs, tx, nHeight);
}

void UpdateCoins(const CTransaction& tx, CCoinsViewCache& inputs, int nHeight)
{
    CTxUndo txundo;
    UpdateCoins(tx, inputs, txundo, nHeight);
}

bool CScriptCheck::operator()() {
    const CScript &scriptSig = ptxTo->vin[nIn].scriptSig;
    const CScriptWitness *witness = &ptxTo->vin[nIn].scriptWitness;
    return VerifyScript(scriptSig, m_tx_out.scriptPubKey, witness, nFlags, CachingTransactionSignatureChecker(ptxTo, nIn, m_tx_out.nValue, cacheStore, *txdata), &error);
}

int GetSpendHeight(const CCoinsViewCache& inputs)
{
    LOCK(cs_main);
    CBlockIndex* pindexPrev = LookupBlockIndex(inputs.GetBestBlock());
    return pindexPrev->nHeight + 1;
}


static CuckooCache::cache<uint256, SignatureCacheHasher> g_scriptExecutionCache;
static CSHA256 g_scriptExecutionCacheHasher;

void InitScriptExecutionCache() {
    // Setup the salted hasher
    uint256 nonce = GetRandHash();
    // We want the nonce to be 64 bytes long to force the hasher to process
    // this chunk, which makes later hash computations more efficient. We
    // just write our 32-byte entropy twice to fill the 64 bytes.
    g_scriptExecutionCacheHasher.Write(nonce.begin(), 32);
    g_scriptExecutionCacheHasher.Write(nonce.begin(), 32);
    // nMaxCacheSize is unsigned. If -maxsigcachesize is set to zero,
    // setup_bytes creates the minimum possible cache (2 elements).
    size_t nMaxCacheSize = std::min(std::max((int64_t)0, gArgs.GetArg("-maxsigcachesize", DEFAULT_MAX_SIG_CACHE_SIZE) / 2), MAX_MAX_SIG_CACHE_SIZE) * ((size_t) 1 << 20);
    size_t nElems = g_scriptExecutionCache.setup_bytes(nMaxCacheSize);
    LogPrintf("Using %zu MiB out of %zu/2 requested for script execution cache, able to store %zu elements\n",
            (nElems*sizeof(uint256)) >>20, (nMaxCacheSize*2)>>20, nElems);
}

/**
 * Check whether all of this transaction's input scripts succeed.
 *
 * This involves ECDSA signature checks so can be computationally intensive. This function should
 * only be called after the cheap sanity checks in CheckTxInputs passed.
 *
 * If pvChecks is not nullptr, script checks are pushed onto it instead of being performed inline. Any
 * script checks which are not necessary (eg due to script execution cache hits) are, obviously,
 * not pushed onto pvChecks/run.
 *
 * Setting cacheSigStore/cacheFullScriptStore to false will remove elements from the corresponding cache
 * which are matched. This is useful for checking blocks where we will likely never need the cache
 * entry again.
 *
 * Note that we may set state.reason to NOT_STANDARD for extra soft-fork flags in flags, block-checking
 * callers should probably reset it to CONSENSUS in such cases.
 *
 * Non-static (and re-declared) in src/test/txvalidationcache_tests.cpp
 */
bool CheckInputScripts(const CTransaction& tx, TxValidationState &state, const CCoinsViewCache &inputs, unsigned int flags, bool cacheSigStore, bool cacheFullScriptStore, PrecomputedTransactionData& txdata, std::vector<CScriptCheck> *pvChecks) EXCLUSIVE_LOCKS_REQUIRED(cs_main)
{
    if (tx.IsCoinBase()) return true;

    if (pvChecks) {
        pvChecks->reserve(tx.vin.size());
    }

    // First check if script executions have been cached with the same
    // flags. Note that this assumes that the inputs provided are
    // correct (ie that the transaction hash which is in tx's prevouts
    // properly commits to the scriptPubKey in the inputs view of that
    // transaction).
    uint256 hashCacheEntry;
    CSHA256 hasher = g_scriptExecutionCacheHasher;
    hasher.Write(tx.GetWitnessHash().begin(), 32).Write((unsigned char*)&flags, sizeof(flags)).Finalize(hashCacheEntry.begin());
    AssertLockHeld(cs_main); //TODO: Remove this requirement by making CuckooCache not require external locks
    if (g_scriptExecutionCache.contains(hashCacheEntry, !cacheFullScriptStore)) {
        return true;
    }

    if (!txdata.m_ready) {
        txdata.Init(tx);
    }

    for (unsigned int i = 0; i < tx.vin.size(); i++) {
        const COutPoint &prevout = tx.vin[i].prevout;
        const Coin& coin = inputs.AccessCoin(prevout);
        assert(!coin.IsSpent());

        // We very carefully only pass in things to CScriptCheck which
        // are clearly committed to by tx' witness hash. This provides
        // a sanity check that our caching is not introducing consensus
        // failures through additional data in, eg, the coins being
        // spent being checked as a part of CScriptCheck.

        // Verify signature
        CScriptCheck check(coin.out, tx, i, flags, cacheSigStore, &txdata);
        if (pvChecks) {
            pvChecks->push_back(CScriptCheck());
            check.swap(pvChecks->back());
        } else if (!check()) {
            if (flags & STANDARD_NOT_MANDATORY_VERIFY_FLAGS) {
                // Check whether the failure was caused by a
                // non-mandatory script verification check, such as
                // non-standard DER encodings or non-null dummy
                // arguments; if so, ensure we return NOT_STANDARD
                // instead of CONSENSUS to avoid downstream users
                // splitting the network between upgraded and
                // non-upgraded nodes by banning CONSENSUS-failing
                // data providers.
                CScriptCheck check2(coin.out, tx, i,
                        flags & ~STANDARD_NOT_MANDATORY_VERIFY_FLAGS, cacheSigStore, &txdata);
                if (check2())
                    return state.Invalid(TxValidationResult::TX_NOT_STANDARD, strprintf("non-mandatory-script-verify-flag (%s)", ScriptErrorString(check.GetScriptError())));
            }
            // MANDATORY flag failures correspond to
            // TxValidationResult::TX_CONSENSUS. Because CONSENSUS
            // failures are the most serious case of validation
            // failures, we may need to consider using
            // RECENT_CONSENSUS_CHANGE for any script failure that
            // could be due to non-upgraded nodes which we may want to
            // support, to avoid splitting the network (but this
            // depends on the details of how net_processing handles
            // such errors).
            return state.Invalid(TxValidationResult::TX_CONSENSUS, strprintf("mandatory-script-verify-flag-failed (%s)", ScriptErrorString(check.GetScriptError())));
        }
    }

    if (cacheFullScriptStore && !pvChecks) {
        // We executed all of the provided scripts, and were told to
        // cache the result. Do so now.
        g_scriptExecutionCache.insert(hashCacheEntry);
    }

    return true;
}

static bool UndoWriteToDisk(const CBlockUndo& blockundo, FlatFilePos& pos, const uint256& hashBlock, const CMessageHeader::MessageStartChars& messageStart)
{
    // Open history file to append
    CAutoFile fileout(OpenUndoFile(pos), SER_DISK, CLIENT_VERSION);
    if (fileout.IsNull())
        return error("%s: OpenUndoFile failed", __func__);

    // Write index header
    unsigned int nSize = GetSerializeSize(blockundo, fileout.GetVersion());
    fileout << messageStart << nSize;

    // Write undo data
    long fileOutPos = ftell(fileout.Get());
    if (fileOutPos < 0)
        return error("%s: ftell failed", __func__);
    pos.nPos = (unsigned int)fileOutPos;
    fileout << blockundo;

    // calculate & write checksum
    CHashWriter hasher(SER_GETHASH, PROTOCOL_VERSION);
    hasher << hashBlock;
    hasher << blockundo;
    fileout << hasher.GetHash();

    return true;
}

bool UndoReadFromDisk(CBlockUndo& blockundo, const CBlockIndex* pindex)
{
    FlatFilePos pos = pindex->GetUndoPos();
    if (pos.IsNull()) {
        return error("%s: no undo data available", __func__);
    }

    // Open history file to read
    CAutoFile filein(OpenUndoFile(pos, true), SER_DISK, CLIENT_VERSION);
    if (filein.IsNull())
        return error("%s: OpenUndoFile failed", __func__);

    // Read block
    uint256 hashChecksum;
    CHashVerifier<CAutoFile> verifier(&filein); // We need a CHashVerifier as reserializing may lose data
    try {
        verifier << pindex->pprev->GetBlockHash();
        verifier >> blockundo;
        filein >> hashChecksum;
    }
    catch (const std::exception& e) {
        return error("%s: Deserialize or I/O error - %s", __func__, e.what());
    }

    // Verify checksum
    if (hashChecksum != verifier.GetHash())
        return error("%s: Checksum mismatch", __func__);

    return true;
}

/** Abort with a message */
static bool AbortNode(const std::string& strMessage, bilingual_str user_message = bilingual_str())
{
    SetMiscWarning(Untranslated(strMessage));
    LogPrintf("*** %s\n", strMessage);
    if (user_message.empty()) {
        user_message = _("A fatal internal error occurred, see debug.log for details");
    }
    AbortError(user_message);
    StartShutdown();
    return false;
}

static bool AbortNode(BlockValidationState& state, const std::string& strMessage, const bilingual_str& userMessage = bilingual_str())
{
    AbortNode(strMessage, userMessage);
    return state.Error(strMessage);
}

/**
 * Restore the UTXO in a Coin at a given COutPoint
 * @param undo The Coin to be restored.
 * @param view The coins view to which to apply the changes.
 * @param out The out point that corresponds to the tx input.
 * @return A DisconnectResult as an int
 */
int ApplyTxInUndo(Coin&& undo, CCoinsViewCache& view, const COutPoint& out)
{
    bool fClean = true;

    if (view.HaveCoin(out)) fClean = false; // overwriting transaction output

    // The potential_overwrite parameter to AddCoin is only allowed to be false if we know for
    // sure that the coin did not already exist in the cache. As we have queried for that above
    // using HaveCoin, we don't need to guess. When fClean is false, a coin already existed and
    // it is an overwrite.
    view.AddCoin(out, std::move(undo), !fClean);

    return fClean ? DISCONNECT_OK : DISCONNECT_UNCLEAN;
}

/** Undo the effects of this block (with given index) on the UTXO set represented by coins.
 *  When FAILED is returned, view is left in an indeterminate state. */
DisconnectResult CChainState::DisconnectBlock(const CBlock& block, const CBlockIndex* pindex, CCoinsViewCache& view)
{
    bool fClean = true;

    CBlockUndo blockUndo;
    if (!UndoReadFromDisk(blockUndo, pindex)) {
        error("DisconnectBlock(): failure reading undo data");
        return DISCONNECT_FAILED;
    }

    if (blockUndo.vtxundo.size() + 1 != block.vtx.size()) {
        error("DisconnectBlock(): block and undo data inconsistent");
        return DISCONNECT_FAILED;
    }

    // undo transactions in reverse order
    for (int i = block.vtx.size() - 1; i >= 0; i--) {
        const CTransaction &tx = *(block.vtx[i]);
        uint256 hash = tx.GetHash();
        bool is_coinbase = tx.IsCoinBase();

        // Check that all outputs are available and match the outputs in the block itself
        // exactly.
        for (size_t o = 0; o < tx.vout.size(); o++) {
            if (!tx.vout[o].scriptPubKey.IsUnspendable()) {
                COutPoint out(hash, o);
                Coin coin;
                bool is_spent = view.SpendCoin(out, &coin);
                if (!is_spent || tx.vout[o] != coin.out || pindex->nHeight != coin.nHeight || is_coinbase != coin.fCoinBase) {
                    fClean = false;
                }
            }
        }

        // restore inputs
        if (i > 0) { // not coinbases
            CTxUndo &txundo = blockUndo.vtxundo[i-1];
            if (txundo.vprevout.size() != tx.vin.size()) {
                error("DisconnectBlock(): transaction and undo data inconsistent");
                return DISCONNECT_FAILED;
            }
            for (unsigned int j = tx.vin.size(); j-- > 0;) {
                const COutPoint &out = tx.vin[j].prevout;
                int res = ApplyTxInUndo(std::move(txundo.vprevout[j]), view, out);
                if (res == DISCONNECT_FAILED) return DISCONNECT_FAILED;
                fClean = fClean && res != DISCONNECT_UNCLEAN;
            }
            // At this point, all of txundo.vprevout should have been moved out.
        }
    }

    // undo name operations in reverse order
    std::vector<CNameTxUndo>::const_reverse_iterator nameUndoIter;
    for (nameUndoIter = blockUndo.vnameundo.rbegin ();
         nameUndoIter != blockUndo.vnameundo.rend (); ++nameUndoIter)
      nameUndoIter->apply (view);

    // move best block pointer to prevout block
    view.SetBestBlock(pindex->pprev->GetBlockHash());

    return fClean ? DISCONNECT_OK : DISCONNECT_UNCLEAN;
}

static void FlushUndoFile(int block_file, bool finalize = false)
{
    FlatFilePos undo_pos_old(block_file, vinfoBlockFile[block_file].nUndoSize);
    if (!UndoFileSeq().Flush(undo_pos_old, finalize)) {
        AbortNode("Flushing undo file to disk failed. This is likely the result of an I/O error.");
    }
}

static void FlushBlockFile(bool fFinalize = false, bool finalize_undo = false)
{
    LOCK(cs_LastBlockFile);
    FlatFilePos block_pos_old(nLastBlockFile, vinfoBlockFile[nLastBlockFile].nSize);
    if (!BlockFileSeq().Flush(block_pos_old, fFinalize)) {
        AbortNode("Flushing block file to disk failed. This is likely the result of an I/O error.");
    }
    // we do not always flush the undo file, as the chain tip may be lagging behind the incoming blocks,
    // e.g. during IBD or a sync after a node going offline
    if (!fFinalize || finalize_undo) FlushUndoFile(nLastBlockFile, finalize_undo);
}

static bool FindUndoPos(BlockValidationState &state, int nFile, FlatFilePos &pos, unsigned int nAddSize);

static bool WriteUndoDataForBlock(const CBlockUndo& blockundo, BlockValidationState& state, CBlockIndex* pindex, const CChainParams& chainparams)
{
    // Write undo information to disk
    if (pindex->GetUndoPos().IsNull()) {
        FlatFilePos _pos;
        if (!FindUndoPos(state, pindex->nFile, _pos, ::GetSerializeSize(blockundo, CLIENT_VERSION) + 40))
            return error("ConnectBlock(): FindUndoPos failed");
        if (!UndoWriteToDisk(blockundo, _pos, pindex->pprev->GetBlockHash(), chainparams.MessageStart()))
            return AbortNode(state, "Failed to write undo data");
        // rev files are written in block height order, whereas blk files are written as blocks come in (often out of order)
        // we want to flush the rev (undo) file once we've written the last block, which is indicated by the last height
        // in the block file info as below; note that this does not catch the case where the undo writes are keeping up
        // with the block writes (usually when a synced up node is getting newly mined blocks) -- this case is caught in
        // the FindBlockPos function
        if (_pos.nFile < nLastBlockFile && static_cast<uint32_t>(pindex->nHeight) == vinfoBlockFile[_pos.nFile].nHeightLast) {
            FlushUndoFile(_pos.nFile, true);
        }

        // update nUndoPos in block index
        pindex->nUndoPos = _pos.nPos;
        pindex->nStatus |= BLOCK_HAVE_UNDO;
        setDirtyBlockIndex.insert(pindex);
    }

    return true;
}

static CCheckQueue<CScriptCheck> scriptcheckqueue(128);

void ThreadScriptCheck(int worker_num) {
    util::ThreadRename(strprintf("scriptch.%i", worker_num));
    scriptcheckqueue.Thread();
}

VersionBitsCache versionbitscache GUARDED_BY(cs_main);

int32_t ComputeBlockVersion(const CBlockIndex* pindexPrev, const Consensus::Params& params)
{
    LOCK(cs_main);
    int32_t nVersion = VERSIONBITS_TOP_BITS;

    for (int i = 0; i < (int)Consensus::MAX_VERSION_BITS_DEPLOYMENTS; i++) {
        ThresholdState state = VersionBitsState(pindexPrev, params, static_cast<Consensus::DeploymentPos>(i), versionbitscache);
        if (state == ThresholdState::LOCKED_IN || state == ThresholdState::STARTED) {
            nVersion |= VersionBitsMask(params, static_cast<Consensus::DeploymentPos>(i));
        }
    }

    return nVersion;
}

/**
 * Threshold condition checker that triggers when unknown versionbits are seen on the network.
 */
class WarningBitsConditionChecker : public AbstractThresholdConditionChecker
{
private:
    int bit;

public:
    explicit WarningBitsConditionChecker(int bitIn) : bit(bitIn) {}

    int64_t BeginTime(const Consensus::Params& params) const override { return 0; }
    int64_t EndTime(const Consensus::Params& params) const override { return std::numeric_limits<int64_t>::max(); }
    int Period(const Consensus::Params& params) const override { return params.nMinerConfirmationWindow; }
    int Threshold(const Consensus::Params& params) const override { return params.nRuleChangeActivationThreshold; }

    bool Condition(const CBlockIndex* pindex, const Consensus::Params& params) const override
    {
        return pindex->nHeight >= params.MinBIP9WarningHeight &&
               ((pindex->nVersion & VERSIONBITS_TOP_MASK) == VERSIONBITS_TOP_BITS) &&
               ((pindex->nVersion >> bit) & 1) != 0 &&
               ((ComputeBlockVersion(pindex->pprev, params) >> bit) & 1) == 0;
    }
};

static ThresholdConditionCache warningcache[VERSIONBITS_NUM_BITS] GUARDED_BY(cs_main);

static unsigned int GetBlockScriptFlags(const CBlockIndex* pindex, const Consensus::Params& consensusparams) EXCLUSIVE_LOCKS_REQUIRED(cs_main) {
    AssertLockHeld(cs_main);

    unsigned int flags = SCRIPT_VERIFY_NONE;

    if (pindex->nHeight >= consensusparams.BIP16Height) {
        flags |= SCRIPT_VERIFY_P2SH;
    }

    // Start enforcing the DERSIG (BIP66) rule
    if (pindex->nHeight >= consensusparams.BIP66Height) {
        flags |= SCRIPT_VERIFY_DERSIG;
    }

    // Start enforcing CHECKLOCKTIMEVERIFY (BIP65) rule
    if (pindex->nHeight >= consensusparams.BIP65Height) {
        flags |= SCRIPT_VERIFY_CHECKLOCKTIMEVERIFY;
    }

    // Start enforcing BIP112 (CHECKSEQUENCEVERIFY)
    if (pindex->nHeight >= consensusparams.CSVHeight) {
        flags |= SCRIPT_VERIFY_CHECKSEQUENCEVERIFY;
    }

    // Start enforcing BIP147 NULLDUMMY (activated simultaneously with segwit)
    if (IsWitnessEnabled(pindex->pprev, consensusparams)) {
        flags |= SCRIPT_VERIFY_NULLDUMMY;
        flags |= SCRIPT_VERIFY_WITNESS;
    }

    return flags;
}



static int64_t nTimeCheck = 0;
static int64_t nTimeForks = 0;
static int64_t nTimeVerify = 0;
static int64_t nTimeConnect = 0;
static int64_t nTimeIndex = 0;
static int64_t nTimeCallbacks = 0;
static int64_t nTimeTotal = 0;
static int64_t nBlocksTotal = 0;

/** Apply the effects of this block (with given index) on the UTXO set represented by coins.
 *  Validity checks that depend on the UTXO set are also done; ConnectBlock()
 *  can fail if those validity checks fail (among other reasons). */
bool CChainState::ConnectBlock(const CBlock& block, BlockValidationState& state, CBlockIndex* pindex,
                  CCoinsViewCache& view,
                  const CChainParams& chainparams, bool fJustCheck)
{
    AssertLockHeld(cs_main);
    assert(pindex);
    assert(*pindex->phashBlock == block.GetHash());
    int64_t nTimeStart = GetTimeMicros();

    // Check it again in case a previous version let a bad block in
    // NOTE: We don't currently (re-)invoke ContextualCheckBlock() or
    // ContextualCheckBlockHeader() here. This means that if we add a new
    // consensus rule that is enforced in one of those two functions, then we
    // may have let in a block that violates the rule prior to updating the
    // software, and we would NOT be enforcing the rule here. Fully solving
    // upgrade from one software version to the next after a consensus rule
    // change is potentially tricky and issue-specific (see RewindBlockIndex()
    // for one general approach that was used for BIP 141 deployment).
    // Also, currently the rule against blocks more than 2 hours in the future
    // is enforced in ContextualCheckBlockHeader(); we wouldn't want to
    // re-enforce that rule here (at least until we make it impossible for
    // GetAdjustedTime() to go backward).
    if (!CheckBlock(block, state, chainparams.GetConsensus(), !fJustCheck, !fJustCheck)) {
        if (state.GetResult() == BlockValidationResult::BLOCK_MUTATED) {
            // We don't write down blocks to disk if they may have been
            // corrupted, so this should be impossible unless we're having hardware
            // problems.
            return AbortNode(state, "Corrupt block found indicating potential hardware failure; shutting down");
        }
        return error("%s: Consensus::CheckBlock: %s", __func__, state.ToString());
    }

    // verify that the view's current state corresponds to the previous block
    uint256 hashPrevBlock = pindex->pprev == nullptr ? uint256() : pindex->pprev->GetBlockHash();
    assert(hashPrevBlock == view.GetBestBlock());

    nBlocksTotal++;

    /* In Xaya, the genesis block tx is spendable (premine).  Thus no
       special rule is needed here (as in Bitcoin and Namecoin).  */

    bool fScriptChecks = true;
    if (!hashAssumeValid.IsNull()) {
        // We've been configured with the hash of a block which has been externally verified to have a valid history.
        // A suitable default value is included with the software and updated from time to time.  Because validity
        //  relative to a piece of software is an objective fact these defaults can be easily reviewed.
        // This setting doesn't force the selection of any particular chain but makes validating some faster by
        //  effectively caching the result of part of the verification.
        BlockMap::const_iterator  it = m_blockman.m_block_index.find(hashAssumeValid);
        if (it != m_blockman.m_block_index.end()) {
            if (it->second->GetAncestor(pindex->nHeight) == pindex &&
                pindexBestHeader->GetAncestor(pindex->nHeight) == pindex &&
                pindexBestHeader->nChainWork >= nMinimumChainWork) {
                // This block is a member of the assumed verified chain and an ancestor of the best header.
                // Script verification is skipped when connecting blocks under the
                // assumevalid block. Assuming the assumevalid block is valid this
                // is safe because block merkle hashes are still computed and checked,
                // Of course, if an assumed valid block is invalid due to false scriptSigs
                // this optimization would allow an invalid chain to be accepted.
                // The equivalent time check discourages hash power from extorting the network via DOS attack
                //  into accepting an invalid block through telling users they must manually set assumevalid.
                //  Requiring a software change or burying the invalid block, regardless of the setting, makes
                //  it hard to hide the implication of the demand.  This also avoids having release candidates
                //  that are hardly doing any signature verification at all in testing without having to
                //  artificially set the default assumed verified block further back.
                // The test against nMinimumChainWork prevents the skipping when denied access to any chain at
                //  least as good as the expected chain.
                fScriptChecks = (GetBlockProofEquivalentTime(*pindexBestHeader, *pindex, *pindexBestHeader, chainparams.GetConsensus()) <= 60 * 60 * 12);
            }
        }
    }

    int64_t nTime1 = GetTimeMicros(); nTimeCheck += nTime1 - nTimeStart;
    LogPrint(BCLog::BENCH, "    - Sanity checks: %.2fms [%.2fs (%.2fms/blk)]\n", MILLI * (nTime1 - nTimeStart), nTimeCheck * MICRO, nTimeCheck * MILLI / nBlocksTotal);

    // Xaya has BIP34 activated from the start, so there's no need for the
    // BIP30 checks.

    // Start enforcing BIP68 (sequence locks) and BIP112 (CHECKSEQUENCEVERIFY)
    // together with P2SH.
    int nLockTimeFlags = 0;
    if (pindex->nHeight >= chainparams.GetConsensus().CSVHeight) {
        nLockTimeFlags |= LOCKTIME_VERIFY_SEQUENCE;
    }

    // Get the script flags for this block
    unsigned int flags = GetBlockScriptFlags(pindex, chainparams.GetConsensus());

    int64_t nTime2 = GetTimeMicros(); nTimeForks += nTime2 - nTime1;
    LogPrint(BCLog::BENCH, "    - Fork checks: %.2fms [%.2fs (%.2fms/blk)]\n", MILLI * (nTime2 - nTime1), nTimeForks * MICRO, nTimeForks * MILLI / nBlocksTotal);

    CBlockUndo blockundo;

    // Precomputed transaction data pointers must not be invalidated
    // until after `control` has run the script checks (potentially
    // in multiple threads). Preallocate the vector size so a new allocation
    // doesn't invalidate pointers into the vector, and keep txsdata in scope
    // for as long as `control`.
    CCheckQueueControl<CScriptCheck> control(fScriptChecks && g_parallel_script_checks ? &scriptcheckqueue : nullptr);
    std::vector<PrecomputedTransactionData> txsdata(block.vtx.size());

    std::vector<int> prevheights;
    CAmount nFees = 0;
    int nInputs = 0;
    int64_t nSigOpsCost = 0;
    blockundo.vtxundo.reserve(block.vtx.size() - 1);
    for (unsigned int i = 0; i < block.vtx.size(); i++)
    {
        const CTransaction &tx = *(block.vtx[i]);

        nInputs += tx.vin.size();

        if (!tx.IsCoinBase())
        {
            CAmount txfee = 0;
            TxValidationState tx_state;
            if (!Consensus::CheckTxInputs(tx, tx_state, view, pindex->nHeight, txfee)) {
                // Any transaction validation failure in ConnectBlock is a block consensus failure
                state.Invalid(BlockValidationResult::BLOCK_CONSENSUS,
                            tx_state.GetRejectReason(), tx_state.GetDebugMessage());
                return error("%s: Consensus::CheckTxInputs: %s, %s", __func__, tx.GetHash().ToString(), state.ToString());
            }
            nFees += txfee;
            if (!MoneyRange(nFees)) {
                LogPrintf("ERROR: %s: accumulated fee in the block out of range.\n", __func__);
                return state.Invalid(BlockValidationResult::BLOCK_CONSENSUS, "bad-txns-accumulated-fee-outofrange");
            }

            // Check that transaction is BIP68 final
            // BIP68 lock checks (as opposed to nLockTime checks) must
            // be in ConnectBlock because they require the UTXO set
            prevheights.resize(tx.vin.size());
            for (size_t j = 0; j < tx.vin.size(); j++) {
                prevheights[j] = view.AccessCoin(tx.vin[j].prevout).nHeight;
            }

            if (!SequenceLocks(tx, nLockTimeFlags, prevheights, *pindex)) {
                LogPrintf("ERROR: %s: contains a non-BIP68-final transaction\n", __func__);
                return state.Invalid(BlockValidationResult::BLOCK_CONSENSUS, "bad-txns-nonfinal");
            }
        }

        // GetTransactionSigOpCost counts 3 types of sigops:
        // * legacy (always)
        // * p2sh (when P2SH enabled in flags and excludes coinbase)
        // * witness (when witness enabled in flags and excludes coinbase)
        nSigOpsCost += GetTransactionSigOpCost(tx, view, flags);
        if (nSigOpsCost > MAX_BLOCK_SIGOPS_COST) {
            LogPrintf("ERROR: ConnectBlock(): too many sigops\n");
            return state.Invalid(BlockValidationResult::BLOCK_CONSENSUS, "bad-blk-sigops");
        }

        if (!tx.IsCoinBase())
        {
            std::vector<CScriptCheck> vChecks;
            bool fCacheResults = fJustCheck; /* Don't cache results if we're actually connecting blocks (still consult the cache, though) */
            TxValidationState tx_state;
            if (fScriptChecks && !CheckInputScripts(tx, tx_state, view, flags, fCacheResults, fCacheResults, txsdata[i], g_parallel_script_checks ? &vChecks : nullptr)) {
                // Any transaction validation failure in ConnectBlock is a block consensus failure
                state.Invalid(BlockValidationResult::BLOCK_CONSENSUS,
                              tx_state.GetRejectReason(), tx_state.GetDebugMessage());
                return error("ConnectBlock(): CheckInputScripts on %s failed with %s",
                    tx.GetHash().ToString(), state.ToString());
            }
            control.Add(vChecks);
        }

        CTxUndo undoDummy;
        if (i > 0) {
            blockundo.vtxundo.push_back(CTxUndo());
        }
        UpdateCoins(tx, view, i == 0 ? undoDummy : blockundo.vtxundo.back(), pindex->nHeight);
        ApplyNameTransaction(tx, pindex->nHeight, view, blockundo);
    }
    int64_t nTime3 = GetTimeMicros(); nTimeConnect += nTime3 - nTime2;
    LogPrint(BCLog::BENCH, "      - Connect %u transactions: %.2fms (%.3fms/tx, %.3fms/txin) [%.2fs (%.2fms/blk)]\n", (unsigned)block.vtx.size(), MILLI * (nTime3 - nTime2), MILLI * (nTime3 - nTime2) / block.vtx.size(), nInputs <= 1 ? 0 : MILLI * (nTime3 - nTime2) / (nInputs-1), nTimeConnect * MICRO, nTimeConnect * MILLI / nBlocksTotal);

    /* Special rule:  Allow too high payout for genesis blocks.  They are used
       to add the premine coins.  */
    CAmount blockReward = nFees + GetBlockSubsidy(pindex->nHeight, chainparams.GetConsensus());
    const bool isGenesis = (block.GetHash () == chainparams.GetConsensus ().hashGenesisBlock);
    if (!isGenesis && block.vtx[0]->GetValueOut() > blockReward) {
        LogPrintf("ERROR: ConnectBlock(): coinbase pays too much (actual=%d vs limit=%d)\n", block.vtx[0]->GetValueOut(), blockReward);
        return state.Invalid(BlockValidationResult::BLOCK_CONSENSUS, "bad-cb-amount");
    }

    if (!control.Wait()) {
        LogPrintf("ERROR: %s: CheckQueue failed\n", __func__);
        return state.Invalid(BlockValidationResult::BLOCK_CONSENSUS, "block-validation-failed");
    }
    int64_t nTime4 = GetTimeMicros(); nTimeVerify += nTime4 - nTime2;
    LogPrint(BCLog::BENCH, "    - Verify %u txins: %.2fms (%.3fms/txin) [%.2fs (%.2fms/blk)]\n", nInputs - 1, MILLI * (nTime4 - nTime2), nInputs <= 1 ? 0 : MILLI * (nTime4 - nTime2) / (nInputs-1), nTimeVerify * MICRO, nTimeVerify * MILLI / nBlocksTotal);

    if (fJustCheck)
        return true;

    // Write undo information to disk
    /* Skip this step for the genesis block.  */
    if (!isGenesis && !WriteUndoDataForBlock(blockundo, state, pindex, chainparams))
        return false;

    if (!pindex->IsValid(BLOCK_VALID_SCRIPTS)) {
        pindex->RaiseValidity(BLOCK_VALID_SCRIPTS);
        setDirtyBlockIndex.insert(pindex);
    }

    assert(pindex->phashBlock);
    // add this block to the view's block chain
    view.SetBestBlock(pindex->GetBlockHash());

    int64_t nTime5 = GetTimeMicros(); nTimeIndex += nTime5 - nTime4;
    LogPrint(BCLog::BENCH, "    - Index writing: %.2fms [%.2fs (%.2fms/blk)]\n", MILLI * (nTime5 - nTime4), nTimeIndex * MICRO, nTimeIndex * MILLI / nBlocksTotal);

    int64_t nTime6 = GetTimeMicros(); nTimeCallbacks += nTime6 - nTime5;
    LogPrint(BCLog::BENCH, "    - Callbacks: %.2fms [%.2fs (%.2fms/blk)]\n", MILLI * (nTime6 - nTime5), nTimeCallbacks * MICRO, nTimeCallbacks * MILLI / nBlocksTotal);

    return true;
}

CoinsCacheSizeState CChainState::GetCoinsCacheSizeState(const CTxMemPool* tx_pool)
{
    return this->GetCoinsCacheSizeState(
        tx_pool,
        m_coinstip_cache_size_bytes,
        gArgs.GetArg("-maxmempool", DEFAULT_MAX_MEMPOOL_SIZE) * 1000000);
}

CoinsCacheSizeState CChainState::GetCoinsCacheSizeState(
    const CTxMemPool* tx_pool,
    size_t max_coins_cache_size_bytes,
    size_t max_mempool_size_bytes)
{
    const int64_t nMempoolUsage = tx_pool ? tx_pool->DynamicMemoryUsage() : 0;
    int64_t cacheSize = CoinsTip().DynamicMemoryUsage();
    int64_t nTotalSpace =
        max_coins_cache_size_bytes + std::max<int64_t>(max_mempool_size_bytes - nMempoolUsage, 0);

    //! No need to periodic flush if at least this much space still available.
    static constexpr int64_t MAX_BLOCK_COINSDB_USAGE_BYTES = 10 * 1024 * 1024;  // 10MB
    int64_t large_threshold =
        std::max((9 * nTotalSpace) / 10, nTotalSpace - MAX_BLOCK_COINSDB_USAGE_BYTES);

    if (cacheSize > nTotalSpace) {
        LogPrintf("Cache size (%s) exceeds total space (%s)\n", cacheSize, nTotalSpace);
        return CoinsCacheSizeState::CRITICAL;
    } else if (cacheSize > large_threshold) {
        return CoinsCacheSizeState::LARGE;
    }
    return CoinsCacheSizeState::OK;
}

bool CChainState::FlushStateToDisk(
    const CChainParams& chainparams,
    BlockValidationState &state,
    FlushStateMode mode,
    int nManualPruneHeight)
{
    LOCK(cs_main);
    assert(this->CanFlushToDisk());
    static std::chrono::microseconds nLastWrite{0};
    static std::chrono::microseconds nLastFlush{0};
    std::set<int> setFilesToPrune;
    bool full_flush_completed = false;

    const size_t coins_count = CoinsTip().GetCacheSize();
    const size_t coins_mem_usage = CoinsTip().DynamicMemoryUsage();

    try {
    {
        bool fFlushForPrune = false;
        bool fDoFullFlush = false;
        CoinsCacheSizeState cache_state = GetCoinsCacheSizeState(&m_mempool);
        LOCK(cs_LastBlockFile);
        if (fPruneMode && (fCheckForPruning || nManualPruneHeight > 0) && !fReindex) {
            if (nManualPruneHeight > 0) {
                LOG_TIME_MILLIS_WITH_CATEGORY("find files to prune (manual)", BCLog::BENCH);

                FindFilesToPruneManual(g_chainman, setFilesToPrune, nManualPruneHeight);
            } else {
                LOG_TIME_MILLIS_WITH_CATEGORY("find files to prune", BCLog::BENCH);

                FindFilesToPrune(g_chainman, setFilesToPrune, chainparams.PruneAfterHeight());
                fCheckForPruning = false;
            }
            if (!setFilesToPrune.empty()) {
                fFlushForPrune = true;
                if (!fHavePruned) {
                    pblocktree->WriteFlag("prunedblockfiles", true);
                    fHavePruned = true;
                }
            }
        }
        const auto nNow = GetTime<std::chrono::microseconds>();
        // Avoid writing/flushing immediately after startup.
        if (nLastWrite.count() == 0) {
            nLastWrite = nNow;
        }
        if (nLastFlush.count() == 0) {
            nLastFlush = nNow;
        }
        // The cache is large and we're within 10% and 10 MiB of the limit, but we have time now (not in the middle of a block processing).
        bool fCacheLarge = mode == FlushStateMode::PERIODIC && cache_state >= CoinsCacheSizeState::LARGE;
        // The cache is over the limit, we have to write now.
        bool fCacheCritical = mode == FlushStateMode::IF_NEEDED && cache_state >= CoinsCacheSizeState::CRITICAL;
        // It's been a while since we wrote the block index to disk. Do this frequently, so we don't need to redownload after a crash.
        bool fPeriodicWrite = mode == FlushStateMode::PERIODIC && nNow > nLastWrite + DATABASE_WRITE_INTERVAL;
        // It's been very long since we flushed the cache. Do this infrequently, to optimize cache usage.
        bool fPeriodicFlush = mode == FlushStateMode::PERIODIC && nNow > nLastFlush + DATABASE_FLUSH_INTERVAL;
        // Combine all conditions that result in a full cache flush.
        fDoFullFlush = (mode == FlushStateMode::ALWAYS) || fCacheLarge || fCacheCritical || fPeriodicFlush || fFlushForPrune;
        // Write blocks and block index to disk.
        if (fDoFullFlush || fPeriodicWrite) {
            // Depend on nMinDiskSpace to ensure we can write block index
            if (!CheckDiskSpace(GetBlocksDir())) {
                return AbortNode(state, "Disk space is too low!", _("Disk space is too low!"));
            }
            {
                LOG_TIME_MILLIS_WITH_CATEGORY("write block and undo data to disk", BCLog::BENCH);

                // First make sure all block and undo data is flushed to disk.
                FlushBlockFile();
            }

            // Then update all block file information (which may refer to block and undo files).
            {
                LOG_TIME_MILLIS_WITH_CATEGORY("write block index to disk", BCLog::BENCH);

                std::vector<std::pair<int, const CBlockFileInfo*> > vFiles;
                vFiles.reserve(setDirtyFileInfo.size());
                for (std::set<int>::iterator it = setDirtyFileInfo.begin(); it != setDirtyFileInfo.end(); ) {
                    vFiles.push_back(std::make_pair(*it, &vinfoBlockFile[*it]));
                    setDirtyFileInfo.erase(it++);
                }
                std::vector<const CBlockIndex*> vBlocks;
                vBlocks.reserve(setDirtyBlockIndex.size());
                for (std::set<CBlockIndex*>::iterator it = setDirtyBlockIndex.begin(); it != setDirtyBlockIndex.end(); ) {
                    vBlocks.push_back(*it);
                    setDirtyBlockIndex.erase(it++);
                }
                if (!pblocktree->WriteBatchSync(vFiles, nLastBlockFile, vBlocks)) {
                    return AbortNode(state, "Failed to write to block index database");
                }
            }
            // Finally remove any pruned files
            if (fFlushForPrune) {
                LOG_TIME_MILLIS_WITH_CATEGORY("unlink pruned files", BCLog::BENCH);

                UnlinkPrunedFiles(setFilesToPrune);
            }
            nLastWrite = nNow;
        }
        // Flush best chain related state. This can only be done if the blocks / block index write was also done.
        if (fDoFullFlush && !CoinsTip().GetBestBlock().IsNull()) {
            LOG_TIME_SECONDS(strprintf("write coins cache to disk (%d coins, %.2fkB)",
                coins_count, coins_mem_usage / 1000));

            // Typical Coin structures on disk are around 48 bytes in size.
            // Pushing a new one to the database can cause it to be written
            // twice (once in the log, and once in the tables). This is already
            // an overestimation, as most will delete an existing entry or
            // overwrite one. Still, use a conservative safety factor of 2.
            if (!CheckDiskSpace(GetDataDir(), 48 * 2 * 2 * CoinsTip().GetCacheSize())) {
                return AbortNode(state, "Disk space is too low!", _("Disk space is too low!"));
            }
            // Flush the chainstate (which may refer to block index entries).
            if (!CoinsTip().Flush())
                return AbortNode(state, "Failed to write to coin database");
            nLastFlush = nNow;
            full_flush_completed = true;
        }
    }
    if (full_flush_completed) {
        // Update best block in wallet (so we can detect restored wallets).
        GetMainSignals().ChainStateFlushed(m_chain.GetLocator());
    }
    } catch (const std::runtime_error& e) {
        return AbortNode(state, std::string("System error while flushing: ") + e.what());
    }
    return true;
}

void CChainState::ForceFlushStateToDisk() {
    BlockValidationState state;
    const CChainParams& chainparams = Params();
    if (!this->FlushStateToDisk(chainparams, state, FlushStateMode::ALWAYS)) {
        LogPrintf("%s: failed to flush state (%s)\n", __func__, state.ToString());
    }
}

void CChainState::PruneAndFlush() {
    BlockValidationState state;
    fCheckForPruning = true;
    const CChainParams& chainparams = Params();

    if (!this->FlushStateToDisk(chainparams, state, FlushStateMode::NONE)) {
        LogPrintf("%s: failed to flush state (%s)\n", __func__, state.ToString());
    }
}

static void DoWarning(const bilingual_str& warning)
{
    static bool fWarned = false;
    SetMiscWarning(warning);
    if (!fWarned) {
        AlertNotify(warning.original);
        fWarned = true;
    }
}

/** Private helper function that concatenates warning messages. */
static void AppendWarning(bilingual_str& res, const bilingual_str& warn)
{
    if (!res.empty()) res += Untranslated(", ");
    res += warn;
}

/** Check warning conditions and do some notifications on new chain tip set. */
static void UpdateTip(CTxMemPool& mempool, const CBlockIndex* pindexNew, const CChainParams& chainParams)
    EXCLUSIVE_LOCKS_REQUIRED(::cs_main)
{
    // New best block
    mempool.AddTransactionsUpdated(1);

    {
        LOCK(g_best_block_mutex);
        g_best_block = pindexNew->GetBlockHash();
        g_best_block_cv.notify_all();
    }

    bilingual_str warning_messages;
    if (!::ChainstateActive().IsInitialBlockDownload())
    {
        int nUpgraded = 0;
        const CBlockIndex* pindex = pindexNew;
        for (int bit = 0; bit < VERSIONBITS_NUM_BITS; bit++) {
            WarningBitsConditionChecker checker(bit);
            ThresholdState state = checker.GetStateFor(pindex, chainParams.GetConsensus(), warningcache[bit]);
            if (state == ThresholdState::ACTIVE || state == ThresholdState::LOCKED_IN) {
                const bilingual_str warning = strprintf(_("Warning: unknown new rules activated (versionbit %i)"), bit);
                if (state == ThresholdState::ACTIVE) {
                    DoWarning(warning);
                } else {
                    AppendWarning(warning_messages, warning);
                }
            }
        }
        // Check the version of the last 100 blocks to see if we need to upgrade:
        for (int i = 0; i < 100 && pindex != nullptr; i++)
        {
            int32_t nExpectedVersion = ComputeBlockVersion(pindex->pprev, chainParams.GetConsensus());
            if (pindex->nVersion > VERSIONBITS_LAST_OLD_BLOCK_VERSION && (pindex->nVersion & ~nExpectedVersion) != 0)
                ++nUpgraded;
            pindex = pindex->pprev;
        }
        if (nUpgraded > 0)
            AppendWarning(warning_messages, strprintf(_("%d of last 100 blocks have unexpected version"), nUpgraded));
    }
    LogPrintf("%s: new best=%s height=%d version=0x%08x log2_work=%f tx=%lu date='%s' progress=%f cache=%.1fMiB(%utxo)%s\n", __func__,
      pindexNew->GetBlockHash().ToString(), pindexNew->nHeight, pindexNew->nVersion,
      log(pindexNew->nChainWork.getdouble())/log(2.0), (unsigned long)pindexNew->nChainTx,
      FormatISO8601DateTime(pindexNew->GetBlockTime()),
      GuessVerificationProgress(chainParams.TxData(), pindexNew), ::ChainstateActive().CoinsTip().DynamicMemoryUsage() * (1.0 / (1<<20)), ::ChainstateActive().CoinsTip().GetCacheSize(),
      !warning_messages.empty() ? strprintf(" warning='%s'", warning_messages.original) : "");
}

/** Disconnect m_chain's tip.
  * After calling, the mempool will be in an inconsistent state, with
  * transactions from disconnected blocks being added to disconnectpool.  You
  * should make the mempool consistent again by calling UpdateMempoolForReorg.
  * with cs_main held.
  *
  * If disconnectpool is nullptr, then no disconnected transactions are added to
  * disconnectpool (note that the caller is responsible for mempool consistency
  * in any case).
  */
bool CChainState::DisconnectTip(BlockValidationState& state, const CChainParams& chainparams, DisconnectedBlockTransactions* disconnectpool)
{
    AssertLockHeld(cs_main);
    AssertLockHeld(m_mempool.cs);

    CBlockIndex *pindexDelete = m_chain.Tip();
    assert(pindexDelete);
    CheckNameDB (g_chainman, true);
    // Read block from disk.
    std::shared_ptr<CBlock> pblock = std::make_shared<CBlock>();
    CBlock& block = *pblock;
    if (!ReadBlockFromDisk(block, pindexDelete, chainparams.GetConsensus()))
        return error("DisconnectTip(): Failed to read block");
    // Apply the block atomically to the chain state.
    int64_t nStart = GetTimeMicros();
    {
        CCoinsViewCache view(&CoinsTip());
        assert(view.GetBestBlock() == pindexDelete->GetBlockHash());
        if (DisconnectBlock(block, pindexDelete, view) != DISCONNECT_OK)
            return error("DisconnectTip(): DisconnectBlock %s failed", pindexDelete->GetBlockHash().ToString());
        bool flushed = view.Flush();
        assert(flushed);
    }
    LogPrint(BCLog::BENCH, "- Disconnect block: %.2fms\n", (GetTimeMicros() - nStart) * MILLI);
    // Write the chain state to disk, if necessary.
    if (!FlushStateToDisk(chainparams, state, FlushStateMode::IF_NEEDED))
        return false;

    AssertLockHeld(cs_main);

    if (disconnectpool) {
        // Save transactions to re-add to mempool at end of reorg
        for (auto it = block.vtx.rbegin(); it != block.vtx.rend(); ++it) {
            disconnectpool->addTransaction(*it);
        }
        while (disconnectpool->DynamicMemoryUsage() > MAX_DISCONNECTED_TX_POOL_SIZE * 1000) {
            // Drop the earliest entry, and remove its children from the mempool.
            auto it = disconnectpool->queuedTx.get<insertion_order>().begin();
            m_mempool.removeRecursive(**it, MemPoolRemovalReason::REORG);
            disconnectpool->removeEntry(it);
        }
    }

    m_chain.SetTip(pindexDelete->pprev);

    UpdateTip(m_mempool, pindexDelete->pprev, chainparams);
    CheckNameDB (g_chainman, true);
    // Let wallets know transactions went from 1-confirmed to
    // 0-confirmed or conflicted:
    GetMainSignals().BlockDisconnected(pblock, pindexDelete);
    return true;
}

static int64_t nTimeReadFromDisk = 0;
static int64_t nTimeConnectTotal = 0;
static int64_t nTimeFlush = 0;
static int64_t nTimeChainState = 0;
static int64_t nTimePostConnect = 0;

struct PerBlockConnectTrace {
    CBlockIndex* pindex = nullptr;
    std::shared_ptr<const CBlock> pblock;
    PerBlockConnectTrace() {}
};
/**
 * Used to track blocks whose transactions were applied to the UTXO state as a
 * part of a single ActivateBestChainStep call.
 *
 * This class is single-use, once you call GetBlocksConnected() you have to throw
 * it away and make a new one.
 */
class ConnectTrace {
private:
    std::vector<PerBlockConnectTrace> blocksConnected;

public:
    explicit ConnectTrace() : blocksConnected(1) {}

    void BlockConnected(CBlockIndex* pindex, std::shared_ptr<const CBlock> pblock) {
        assert(!blocksConnected.back().pindex);
        assert(pindex);
        assert(pblock);
        blocksConnected.back().pindex = pindex;
        blocksConnected.back().pblock = std::move(pblock);
        blocksConnected.emplace_back();
    }

    std::vector<PerBlockConnectTrace>& GetBlocksConnected() {
        // We always keep one extra block at the end of our list because
        // blocks are added after all the conflicted transactions have
        // been filled in. Thus, the last entry should always be an empty
        // one waiting for the transactions from the next block. We pop
        // the last entry here to make sure the list we return is sane.
        assert(!blocksConnected.back().pindex);
        blocksConnected.pop_back();
        return blocksConnected;
    }
};

/**
 * Connect a new block to m_chain. pblock is either nullptr or a pointer to a CBlock
 * corresponding to pindexNew, to bypass loading it again from disk.
 *
 * The block is added to connectTrace if connection succeeds.
 */
bool CChainState::ConnectTip(BlockValidationState& state, const CChainParams& chainparams, CBlockIndex* pindexNew, const std::shared_ptr<const CBlock>& pblock, ConnectTrace& connectTrace, DisconnectedBlockTransactions &disconnectpool)
{
    AssertLockHeld(cs_main);
    AssertLockHeld(m_mempool.cs);

    assert(pindexNew->pprev == m_chain.Tip());
    CheckNameDB (g_chainman, true);
    // Read block from disk.
    int64_t nTime1 = GetTimeMicros();
    std::shared_ptr<const CBlock> pthisBlock;
    if (!pblock) {
        std::shared_ptr<CBlock> pblockNew = std::make_shared<CBlock>();
        if (!ReadBlockFromDisk(*pblockNew, pindexNew, chainparams.GetConsensus()))
            return AbortNode(state, "Failed to read block");
        pthisBlock = pblockNew;
    } else {
        pthisBlock = pblock;
    }
    const CBlock& blockConnecting = *pthisBlock;
    // Apply the block atomically to the chain state.
    int64_t nTime2 = GetTimeMicros(); nTimeReadFromDisk += nTime2 - nTime1;
    int64_t nTime3;
    LogPrint(BCLog::BENCH, "  - Load block from disk: %.2fms [%.2fs]\n", (nTime2 - nTime1) * MILLI, nTimeReadFromDisk * MICRO);
    {
        CCoinsViewCache view(&CoinsTip());
        bool rv = ConnectBlock(blockConnecting, state, pindexNew, view, chainparams);
        GetMainSignals().BlockChecked(blockConnecting, state);
        if (!rv) {
            if (state.IsInvalid())
                InvalidBlockFound(pindexNew, state);
            return error("%s: ConnectBlock %s failed, %s", __func__, pindexNew->GetBlockHash().ToString(), state.ToString());
        }
        nTime3 = GetTimeMicros(); nTimeConnectTotal += nTime3 - nTime2;
        assert(nBlocksTotal > 0);
        LogPrint(BCLog::BENCH, "  - Connect total: %.2fms [%.2fs (%.2fms/blk)]\n", (nTime3 - nTime2) * MILLI, nTimeConnectTotal * MICRO, nTimeConnectTotal * MILLI / nBlocksTotal);
        bool flushed = view.Flush();
        assert(flushed);
    }
    int64_t nTime4 = GetTimeMicros(); nTimeFlush += nTime4 - nTime3;
    LogPrint(BCLog::BENCH, "  - Flush: %.2fms [%.2fs (%.2fms/blk)]\n", (nTime4 - nTime3) * MILLI, nTimeFlush * MICRO, nTimeFlush * MILLI / nBlocksTotal);
    // Write the chain state to disk, if necessary.
    if (!FlushStateToDisk(chainparams, state, FlushStateMode::IF_NEEDED))
        return false;
    int64_t nTime5 = GetTimeMicros(); nTimeChainState += nTime5 - nTime4;
    LogPrint(BCLog::BENCH, "  - Writing chainstate: %.2fms [%.2fs (%.2fms/blk)]\n", (nTime5 - nTime4) * MILLI, nTimeChainState * MICRO, nTimeChainState * MILLI / nBlocksTotal);
    // Remove conflicting transactions from the mempool.;
<<<<<<< HEAD
    mempool.removeForBlock(blockConnecting.vtx, pindexNew->nHeight);
=======
    m_mempool.removeForBlock(blockConnecting.vtx, pindexNew->nHeight);
    m_mempool.removeExpireConflicts(expiredNames);
>>>>>>> a746db88
    disconnectpool.removeForBlock(blockConnecting.vtx);
    // Update m_chain & related variables.
    m_chain.SetTip(pindexNew);
    UpdateTip(m_mempool, pindexNew, chainparams);
    CheckNameDB (g_chainman, false);

    int64_t nTime6 = GetTimeMicros(); nTimePostConnect += nTime6 - nTime5; nTimeTotal += nTime6 - nTime1;
    LogPrint(BCLog::BENCH, "  - Connect postprocess: %.2fms [%.2fs (%.2fms/blk)]\n", (nTime6 - nTime5) * MILLI, nTimePostConnect * MICRO, nTimePostConnect * MILLI / nBlocksTotal);
    LogPrint(BCLog::BENCH, "- Connect block: %.2fms [%.2fs (%.2fms/blk)]\n", (nTime6 - nTime1) * MILLI, nTimeTotal * MICRO, nTimeTotal * MILLI / nBlocksTotal);

    connectTrace.BlockConnected(pindexNew, std::move(pthisBlock));
    return true;
}

/**
 * Return the tip of the chain with the most work in it, that isn't
 * known to be invalid (it's however far from certain to be valid).
 */
CBlockIndex* CChainState::FindMostWorkChain() {
    do {
        CBlockIndex *pindexNew = nullptr;

        // Find the best candidate header.
        {
            std::set<CBlockIndex*, CBlockIndexWorkComparator>::reverse_iterator it = setBlockIndexCandidates.rbegin();
            if (it == setBlockIndexCandidates.rend())
                return nullptr;
            pindexNew = *it;
        }

        // Check whether all blocks on the path between the currently active chain and the candidate are valid.
        // Just going until the active chain is an optimization, as we know all blocks in it are valid already.
        CBlockIndex *pindexTest = pindexNew;
        bool fInvalidAncestor = false;
        while (pindexTest && !m_chain.Contains(pindexTest)) {
            assert(pindexTest->HaveTxsDownloaded() || pindexTest->nHeight == 0);

            // Pruned nodes may have entries in setBlockIndexCandidates for
            // which block files have been deleted.  Remove those as candidates
            // for the most work chain if we come across them; we can't switch
            // to a chain unless we have all the non-active-chain parent blocks.
            bool fFailedChain = pindexTest->nStatus & BLOCK_FAILED_MASK;
            bool fMissingData = !(pindexTest->nStatus & BLOCK_HAVE_DATA);
            if (fFailedChain || fMissingData) {
                // Candidate chain is not usable (either invalid or missing data)
                if (fFailedChain && (pindexBestInvalid == nullptr || pindexNew->nChainWork > pindexBestInvalid->nChainWork))
                    pindexBestInvalid = pindexNew;
                CBlockIndex *pindexFailed = pindexNew;
                // Remove the entire chain from the set.
                while (pindexTest != pindexFailed) {
                    if (fFailedChain) {
                        pindexFailed->nStatus |= BLOCK_FAILED_CHILD;
                    } else if (fMissingData) {
                        // If we're missing data, then add back to m_blocks_unlinked,
                        // so that if the block arrives in the future we can try adding
                        // to setBlockIndexCandidates again.
                        m_blockman.m_blocks_unlinked.insert(
                            std::make_pair(pindexFailed->pprev, pindexFailed));
                    }
                    setBlockIndexCandidates.erase(pindexFailed);
                    pindexFailed = pindexFailed->pprev;
                }
                setBlockIndexCandidates.erase(pindexTest);
                fInvalidAncestor = true;
                break;
            }
            pindexTest = pindexTest->pprev;
        }
        if (!fInvalidAncestor)
            return pindexNew;
    } while(true);
}

/** Delete all entries in setBlockIndexCandidates that are worse than the current tip. */
void CChainState::PruneBlockIndexCandidates() {
    // Note that we can't delete the current block itself, as we may need to return to it later in case a
    // reorganization to a better block fails.
    std::set<CBlockIndex*, CBlockIndexWorkComparator>::iterator it = setBlockIndexCandidates.begin();
    while (it != setBlockIndexCandidates.end() && setBlockIndexCandidates.value_comp()(*it, m_chain.Tip())) {
        setBlockIndexCandidates.erase(it++);
    }
    // Either the current tip or a successor of it we're working towards is left in setBlockIndexCandidates.
    assert(!setBlockIndexCandidates.empty());
}

/**
 * Try to make some progress towards making pindexMostWork the active block.
 * pblock is either nullptr or a pointer to a CBlock corresponding to pindexMostWork.
 *
 * @returns true unless a system error occurred
 */
bool CChainState::ActivateBestChainStep(BlockValidationState& state, const CChainParams& chainparams, CBlockIndex* pindexMostWork, const std::shared_ptr<const CBlock>& pblock, bool& fInvalidFound, ConnectTrace& connectTrace)
{
    AssertLockHeld(cs_main);
    AssertLockHeld(m_mempool.cs);

    const CBlockIndex *pindexOldTip = m_chain.Tip();
    const CBlockIndex *pindexFork = m_chain.FindFork(pindexMostWork);

    // Disconnect active blocks which are no longer in the best chain.
    bool fBlocksDisconnected = false;
    DisconnectedBlockTransactions disconnectpool;
    while (m_chain.Tip() && m_chain.Tip() != pindexFork) {
        if (!DisconnectTip(state, chainparams, &disconnectpool)) {
            // This is likely a fatal error, but keep the mempool consistent,
            // just in case. Only remove from the mempool in this case.
            UpdateMempoolForReorg(m_mempool, disconnectpool, false);

            // If we're unable to disconnect a block during normal operation,
            // then that is a failure of our local system -- we should abort
            // rather than stay on a less work chain.
            AbortNode(state, "Failed to disconnect block; see debug.log for details");
            return false;
        }
        fBlocksDisconnected = true;
    }

    // Build list of new blocks to connect.
    std::vector<CBlockIndex*> vpindexToConnect;
    bool fContinue = true;
    int nHeight = pindexFork ? pindexFork->nHeight : -1;
    while (fContinue && nHeight != pindexMostWork->nHeight) {
        // Don't iterate the entire list of potential improvements toward the best tip, as we likely only need
        // a few blocks along the way.
        int nTargetHeight = std::min(nHeight + 32, pindexMostWork->nHeight);
        vpindexToConnect.clear();
        vpindexToConnect.reserve(nTargetHeight - nHeight);
        CBlockIndex *pindexIter = pindexMostWork->GetAncestor(nTargetHeight);
        while (pindexIter && pindexIter->nHeight != nHeight) {
            vpindexToConnect.push_back(pindexIter);
            pindexIter = pindexIter->pprev;
        }
        nHeight = nTargetHeight;

        // Connect new blocks.
        for (CBlockIndex *pindexConnect : reverse_iterate(vpindexToConnect)) {
            if (!ConnectTip(state, chainparams, pindexConnect, pindexConnect == pindexMostWork ? pblock : std::shared_ptr<const CBlock>(), connectTrace, disconnectpool)) {
                if (state.IsInvalid()) {
                    // The block violates a consensus rule.
                    if (state.GetResult() != BlockValidationResult::BLOCK_MUTATED) {
                        InvalidChainFound(vpindexToConnect.front());
                    }
                    state = BlockValidationState();
                    fInvalidFound = true;
                    fContinue = false;
                    break;
                } else {
                    // A system error occurred (disk space, database error, ...).
                    // Make the mempool consistent with the current tip, just in case
                    // any observers try to use it before shutdown.
                    UpdateMempoolForReorg(m_mempool, disconnectpool, false);
                    return false;
                }
            } else {
                PruneBlockIndexCandidates();
                if (!pindexOldTip || m_chain.Tip()->nChainWork > pindexOldTip->nChainWork) {
                    // We're in a better position than we were. Return temporarily to release the lock.
                    fContinue = false;
                    break;
                }
            }
        }
    }

    if (fBlocksDisconnected) {
        // If any blocks were disconnected, disconnectpool may be non empty.  Add
        // any disconnected transactions back to the mempool.
        UpdateMempoolForReorg(m_mempool, disconnectpool, true);
    }
    m_mempool.check(g_chainman, &CoinsTip());

    // Callbacks/notifications for a new best chain.
    if (fInvalidFound)
        CheckForkWarningConditionsOnNewFork(vpindexToConnect.back());
    else
        CheckForkWarningConditions();

    return true;
}

static SynchronizationState GetSynchronizationState(bool init)
{
    if (!init) return SynchronizationState::POST_INIT;
    if (::fReindex) return SynchronizationState::INIT_REINDEX;
    return SynchronizationState::INIT_DOWNLOAD;
}

static bool NotifyHeaderTip() LOCKS_EXCLUDED(cs_main) {
    bool fNotify = false;
    bool fInitialBlockDownload = false;
    static CBlockIndex* pindexHeaderOld = nullptr;
    CBlockIndex* pindexHeader = nullptr;
    {
        LOCK(cs_main);
        pindexHeader = pindexBestHeader;

        if (pindexHeader != pindexHeaderOld) {
            fNotify = true;
            fInitialBlockDownload = ::ChainstateActive().IsInitialBlockDownload();
            pindexHeaderOld = pindexHeader;
        }
    }
    // Send block tip changed notifications without cs_main
    if (fNotify) {
        uiInterface.NotifyHeaderTip(GetSynchronizationState(fInitialBlockDownload), pindexHeader);
    }
    return fNotify;
}

static void LimitValidationInterfaceQueue() LOCKS_EXCLUDED(cs_main) {
    AssertLockNotHeld(cs_main);

    if (GetMainSignals().CallbacksPending() > 10) {
        SyncWithValidationInterfaceQueue();
    }
}

bool CChainState::ActivateBestChain(BlockValidationState &state, const CChainParams& chainparams, std::shared_ptr<const CBlock> pblock) {
    // Note that while we're often called here from ProcessNewBlock, this is
    // far from a guarantee. Things in the P2P/RPC will often end up calling
    // us in the middle of ProcessNewBlock - do not assume pblock is set
    // sanely for performance or correctness!
    AssertLockNotHeld(cs_main);

    // ABC maintains a fair degree of expensive-to-calculate internal state
    // because this function periodically releases cs_main so that it does not lock up other threads for too long
    // during large connects - and to allow for e.g. the callback queue to drain
    // we use m_cs_chainstate to enforce mutual exclusion so that only one caller may execute this function at a time
    LOCK(m_cs_chainstate);

    CBlockIndex *pindexMostWork = nullptr;
    CBlockIndex *pindexNewTip = nullptr;
    int nStopAtHeight = gArgs.GetArg("-stopatheight", DEFAULT_STOPATHEIGHT);
    do {
        // Block until the validation queue drains. This should largely
        // never happen in normal operation, however may happen during
        // reindex, causing memory blowup if we run too far ahead.
        // Note that if a validationinterface callback ends up calling
        // ActivateBestChain this may lead to a deadlock! We should
        // probably have a DEBUG_LOCKORDER test for this in the future.
        LimitValidationInterfaceQueue();

        {
            LOCK(cs_main);
            LOCK(m_mempool.cs); // Lock transaction pool for at least as long as it takes for connectTrace to be consumed
            CBlockIndex* starting_tip = m_chain.Tip();
            bool blocks_connected = false;
            do {
                // We absolutely may not unlock cs_main until we've made forward progress
                // (with the exception of shutdown due to hardware issues, low disk space, etc).
                ConnectTrace connectTrace; // Destructed before cs_main is unlocked

                if (pindexMostWork == nullptr) {
                    pindexMostWork = FindMostWorkChain();
                }

                // Whether we have anything to do at all.
                if (pindexMostWork == nullptr || pindexMostWork == m_chain.Tip()) {
                    break;
                }

                bool fInvalidFound = false;
                std::shared_ptr<const CBlock> nullBlockPtr;
                if (!ActivateBestChainStep(state, chainparams, pindexMostWork, pblock && pblock->GetHash() == pindexMostWork->GetBlockHash() ? pblock : nullBlockPtr, fInvalidFound, connectTrace)) {
                    // A system error occurred
                    return false;
                }
                blocks_connected = true;

                if (fInvalidFound) {
                    // Wipe cache, we may need another branch now.
                    pindexMostWork = nullptr;
                }
                pindexNewTip = m_chain.Tip();

                for (const PerBlockConnectTrace& trace : connectTrace.GetBlocksConnected()) {
                    assert(trace.pblock && trace.pindex);
                    GetMainSignals().BlockConnected(trace.pblock, trace.pindex);
                }
            } while (!m_chain.Tip() || (starting_tip && CBlockIndexWorkComparator()(m_chain.Tip(), starting_tip)));
            if (!blocks_connected) return true;

            const CBlockIndex* pindexFork = m_chain.FindFork(starting_tip);
            bool fInitialDownload = IsInitialBlockDownload();

            // Notify external listeners about the new tip.
            // Enqueue while holding cs_main to ensure that UpdatedBlockTip is called in the order in which blocks are connected
            if (pindexFork != pindexNewTip) {
                // Notify ValidationInterface subscribers
                GetMainSignals().UpdatedBlockTip(pindexNewTip, pindexFork, fInitialDownload);

                // Always notify the UI if a new block tip was connected
                uiInterface.NotifyBlockTip(GetSynchronizationState(fInitialDownload), pindexNewTip);
            }
        }
        // When we reach this point, we switched to a new tip (stored in pindexNewTip).

        if (nStopAtHeight && pindexNewTip && pindexNewTip->nHeight >= nStopAtHeight) StartShutdown();

        // We check shutdown only after giving ActivateBestChainStep a chance to run once so that we
        // never shutdown before connecting the genesis block during LoadChainTip(). Previously this
        // caused an assert() failure during shutdown in such cases as the UTXO DB flushing checks
        // that the best block hash is non-null.
        if (ShutdownRequested()) break;
    } while (pindexNewTip != pindexMostWork);
    CheckBlockIndex(chainparams.GetConsensus());

    // Write changes periodically to disk, after relay.
    if (!FlushStateToDisk(chainparams, state, FlushStateMode::PERIODIC)) {
        return false;
    }

    return true;
}

bool ActivateBestChain(BlockValidationState &state, const CChainParams& chainparams, std::shared_ptr<const CBlock> pblock) {
    return ::ChainstateActive().ActivateBestChain(state, chainparams, std::move(pblock));
}

bool CChainState::PreciousBlock(BlockValidationState& state, const CChainParams& params, CBlockIndex *pindex)
{
    {
        LOCK(cs_main);
        if (pindex->nChainWork < m_chain.Tip()->nChainWork) {
            // Nothing to do, this block is not at the tip.
            return true;
        }
        if (m_chain.Tip()->nChainWork > nLastPreciousChainwork) {
            // The chain has been extended since the last call, reset the counter.
            nBlockReverseSequenceId = -1;
        }
        nLastPreciousChainwork = m_chain.Tip()->nChainWork;
        setBlockIndexCandidates.erase(pindex);
        pindex->nSequenceId = nBlockReverseSequenceId;
        if (nBlockReverseSequenceId > std::numeric_limits<int32_t>::min()) {
            // We can't keep reducing the counter if somebody really wants to
            // call preciousblock 2**31-1 times on the same set of tips...
            nBlockReverseSequenceId--;
        }
        if (pindex->IsValid(BLOCK_VALID_TRANSACTIONS) && pindex->HaveTxsDownloaded()) {
            setBlockIndexCandidates.insert(pindex);
            PruneBlockIndexCandidates();
        }
    }

    return ActivateBestChain(state, params, std::shared_ptr<const CBlock>());
}
bool PreciousBlock(BlockValidationState& state, const CChainParams& params, CBlockIndex *pindex) {
    return ::ChainstateActive().PreciousBlock(state, params, pindex);
}

bool CChainState::InvalidateBlock(BlockValidationState& state, const CChainParams& chainparams, CBlockIndex *pindex)
{
    CBlockIndex* to_mark_failed = pindex;
    bool pindex_was_in_chain = false;
    int disconnected = 0;

    // We do not allow ActivateBestChain() to run while InvalidateBlock() is
    // running, as that could cause the tip to change while we disconnect
    // blocks.
    LOCK(m_cs_chainstate);

    // We'll be acquiring and releasing cs_main below, to allow the validation
    // callbacks to run. However, we should keep the block index in a
    // consistent state as we disconnect blocks -- in particular we need to
    // add equal-work blocks to setBlockIndexCandidates as we disconnect.
    // To avoid walking the block index repeatedly in search of candidates,
    // build a map once so that we can look up candidate blocks by chain
    // work as we go.
    std::multimap<const arith_uint256, CBlockIndex *> candidate_blocks_by_work;

    {
        LOCK(cs_main);
        for (const auto& entry : m_blockman.m_block_index) {
            CBlockIndex *candidate = entry.second;
            // We don't need to put anything in our active chain into the
            // multimap, because those candidates will be found and considered
            // as we disconnect.
            // Instead, consider only non-active-chain blocks that have at
            // least as much work as where we expect the new tip to end up.
            if (!m_chain.Contains(candidate) &&
                    !CBlockIndexWorkComparator()(candidate, pindex->pprev) &&
                    candidate->IsValid(BLOCK_VALID_TRANSACTIONS) &&
                    candidate->HaveTxsDownloaded()) {
                candidate_blocks_by_work.insert(std::make_pair(candidate->nChainWork, candidate));
            }
        }
    }

    // Disconnect (descendants of) pindex, and mark them invalid.
    while (true) {
        if (ShutdownRequested()) break;

        // Make sure the queue of validation callbacks doesn't grow unboundedly.
        LimitValidationInterfaceQueue();

        LOCK(cs_main);
        LOCK(m_mempool.cs); // Lock for as long as disconnectpool is in scope to make sure UpdateMempoolForReorg is called after DisconnectTip without unlocking in between
        if (!m_chain.Contains(pindex)) break;
        pindex_was_in_chain = true;
        CBlockIndex *invalid_walk_tip = m_chain.Tip();

        // ActivateBestChain considers blocks already in m_chain
        // unconditionally valid already, so force disconnect away from it.
        DisconnectedBlockTransactions disconnectpool;
        bool ret = DisconnectTip(state, chainparams, &disconnectpool);
        // DisconnectTip will add transactions to disconnectpool.
        // Adjust the mempool to be consistent with the new tip, adding
        // transactions back to the mempool if disconnecting was successful,
        // and we're not doing a very deep invalidation (in which case
        // keeping the mempool up to date is probably futile anyway).
        UpdateMempoolForReorg(m_mempool, disconnectpool, /* fAddToMempool = */ (++disconnected <= 10) && ret);
        if (!ret) return false;
        assert(invalid_walk_tip->pprev == m_chain.Tip());

        // We immediately mark the disconnected blocks as invalid.
        // This prevents a case where pruned nodes may fail to invalidateblock
        // and be left unable to start as they have no tip candidates (as there
        // are no blocks that meet the "have data and are not invalid per
        // nStatus" criteria for inclusion in setBlockIndexCandidates).
        invalid_walk_tip->nStatus |= BLOCK_FAILED_VALID;
        setDirtyBlockIndex.insert(invalid_walk_tip);
        setBlockIndexCandidates.erase(invalid_walk_tip);
        setBlockIndexCandidates.insert(invalid_walk_tip->pprev);
        if (invalid_walk_tip->pprev == to_mark_failed && (to_mark_failed->nStatus & BLOCK_FAILED_VALID)) {
            // We only want to mark the last disconnected block as BLOCK_FAILED_VALID; its children
            // need to be BLOCK_FAILED_CHILD instead.
            to_mark_failed->nStatus = (to_mark_failed->nStatus ^ BLOCK_FAILED_VALID) | BLOCK_FAILED_CHILD;
            setDirtyBlockIndex.insert(to_mark_failed);
        }

        // Add any equal or more work headers to setBlockIndexCandidates
        auto candidate_it = candidate_blocks_by_work.lower_bound(invalid_walk_tip->pprev->nChainWork);
        while (candidate_it != candidate_blocks_by_work.end()) {
            if (!CBlockIndexWorkComparator()(candidate_it->second, invalid_walk_tip->pprev)) {
                setBlockIndexCandidates.insert(candidate_it->second);
                candidate_it = candidate_blocks_by_work.erase(candidate_it);
            } else {
                ++candidate_it;
            }
        }

        // Track the last disconnected block, so we can correct its BLOCK_FAILED_CHILD status in future
        // iterations, or, if it's the last one, call InvalidChainFound on it.
        to_mark_failed = invalid_walk_tip;
    }

    CheckBlockIndex(chainparams.GetConsensus());

    {
        LOCK(cs_main);
        if (m_chain.Contains(to_mark_failed)) {
            // If the to-be-marked invalid block is in the active chain, something is interfering and we can't proceed.
            return false;
        }

        // Mark pindex (or the last disconnected block) as invalid, even when it never was in the main chain
        to_mark_failed->nStatus |= BLOCK_FAILED_VALID;
        setDirtyBlockIndex.insert(to_mark_failed);
        setBlockIndexCandidates.erase(to_mark_failed);
        m_blockman.m_failed_blocks.insert(to_mark_failed);

        // If any new blocks somehow arrived while we were disconnecting
        // (above), then the pre-calculation of what should go into
        // setBlockIndexCandidates may have missed entries. This would
        // technically be an inconsistency in the block index, but if we clean
        // it up here, this should be an essentially unobservable error.
        // Loop back over all block index entries and add any missing entries
        // to setBlockIndexCandidates.
        BlockMap::iterator it = m_blockman.m_block_index.begin();
        while (it != m_blockman.m_block_index.end()) {
            if (it->second->IsValid(BLOCK_VALID_TRANSACTIONS) && it->second->HaveTxsDownloaded() && !setBlockIndexCandidates.value_comp()(it->second, m_chain.Tip())) {
                setBlockIndexCandidates.insert(it->second);
            }
            it++;
        }

        InvalidChainFound(to_mark_failed);
    }

    // Only notify about a new block tip if the active chain was modified.
    if (pindex_was_in_chain) {
        uiInterface.NotifyBlockTip(GetSynchronizationState(IsInitialBlockDownload()), to_mark_failed->pprev);
    }
    return true;
}

bool InvalidateBlock(BlockValidationState& state, const CChainParams& chainparams, CBlockIndex *pindex) {
    return ::ChainstateActive().InvalidateBlock(state, chainparams, pindex);
}

void CChainState::ResetBlockFailureFlags(CBlockIndex *pindex) {
    AssertLockHeld(cs_main);

    int nHeight = pindex->nHeight;

    // Remove the invalidity flag from this block and all its descendants.
    BlockMap::iterator it = m_blockman.m_block_index.begin();
    while (it != m_blockman.m_block_index.end()) {
        if (!it->second->IsValid() && it->second->GetAncestor(nHeight) == pindex) {
            it->second->nStatus &= ~BLOCK_FAILED_MASK;
            setDirtyBlockIndex.insert(it->second);
            if (it->second->IsValid(BLOCK_VALID_TRANSACTIONS) && it->second->HaveTxsDownloaded() && setBlockIndexCandidates.value_comp()(m_chain.Tip(), it->second)) {
                setBlockIndexCandidates.insert(it->second);
            }
            if (it->second == pindexBestInvalid) {
                // Reset invalid block marker if it was pointing to one of those.
                pindexBestInvalid = nullptr;
            }
            m_blockman.m_failed_blocks.erase(it->second);
        }
        it++;
    }

    // Remove the invalidity flag from all ancestors too.
    while (pindex != nullptr) {
        if (pindex->nStatus & BLOCK_FAILED_MASK) {
            pindex->nStatus &= ~BLOCK_FAILED_MASK;
            setDirtyBlockIndex.insert(pindex);
            m_blockman.m_failed_blocks.erase(pindex);
        }
        pindex = pindex->pprev;
    }
}

void ResetBlockFailureFlags(CBlockIndex *pindex) {
    return ::ChainstateActive().ResetBlockFailureFlags(pindex);
}

CBlockIndex* BlockManager::AddToBlockIndex(const CBlockHeader& block)
{
    AssertLockHeld(cs_main);

    // Check for duplicate
    uint256 hash = block.GetHash();
    BlockMap::iterator it = m_block_index.find(hash);
    if (it != m_block_index.end())
        return it->second;

    // Construct new block index object
    CBlockIndex* pindexNew = new CBlockIndex(block);
    // We assign the sequence id to blocks only when the full data is available,
    // to avoid miners withholding blocks but broadcasting headers, to get a
    // competitive advantage.
    pindexNew->nSequenceId = 0;
    BlockMap::iterator mi = m_block_index.insert(std::make_pair(hash, pindexNew)).first;
    pindexNew->phashBlock = &((*mi).first);
    BlockMap::iterator miPrev = m_block_index.find(block.hashPrevBlock);
    if (miPrev != m_block_index.end())
    {
        pindexNew->pprev = (*miPrev).second;
        pindexNew->nHeight = pindexNew->pprev->nHeight + 1;
        pindexNew->BuildSkip();
    }
    pindexNew->nTimeMax = (pindexNew->pprev ? std::max(pindexNew->pprev->nTimeMax, pindexNew->nTime) : pindexNew->nTime);
    pindexNew->nChainWork = (pindexNew->pprev ? pindexNew->pprev->nChainWork : 0) + GetBlockProof(*pindexNew);
    pindexNew->RaiseValidity(BLOCK_VALID_TREE);
    if (pindexBestHeader == nullptr || pindexBestHeader->nChainWork < pindexNew->nChainWork)
        pindexBestHeader = pindexNew;

    setDirtyBlockIndex.insert(pindexNew);

    return pindexNew;
}

/** Mark a block as having its data received and checked (up to BLOCK_VALID_TRANSACTIONS). */
void CChainState::ReceivedBlockTransactions(const CBlock& block, CBlockIndex* pindexNew, const FlatFilePos& pos, const Consensus::Params& consensusParams)
{
    pindexNew->nTx = block.vtx.size();
    pindexNew->nChainTx = 0;
    pindexNew->nFile = pos.nFile;
    pindexNew->nDataPos = pos.nPos;
    pindexNew->nUndoPos = 0;
    pindexNew->nStatus |= BLOCK_HAVE_DATA;
    if (IsWitnessEnabled(pindexNew->pprev, consensusParams)) {
        pindexNew->nStatus |= BLOCK_OPT_WITNESS;
    }
    pindexNew->RaiseValidity(BLOCK_VALID_TRANSACTIONS);
    setDirtyBlockIndex.insert(pindexNew);

    if (pindexNew->pprev == nullptr || pindexNew->pprev->HaveTxsDownloaded()) {
        // If pindexNew is the genesis block or all parents are BLOCK_VALID_TRANSACTIONS.
        std::deque<CBlockIndex*> queue;
        queue.push_back(pindexNew);

        // Recursively process any descendant blocks that now may be eligible to be connected.
        while (!queue.empty()) {
            CBlockIndex *pindex = queue.front();
            queue.pop_front();
            pindex->nChainTx = (pindex->pprev ? pindex->pprev->nChainTx : 0) + pindex->nTx;
            {
                LOCK(cs_nBlockSequenceId);
                pindex->nSequenceId = nBlockSequenceId++;
            }
            if (m_chain.Tip() == nullptr || !setBlockIndexCandidates.value_comp()(pindex, m_chain.Tip())) {
                setBlockIndexCandidates.insert(pindex);
            }
            std::pair<std::multimap<CBlockIndex*, CBlockIndex*>::iterator, std::multimap<CBlockIndex*, CBlockIndex*>::iterator> range = m_blockman.m_blocks_unlinked.equal_range(pindex);
            while (range.first != range.second) {
                std::multimap<CBlockIndex*, CBlockIndex*>::iterator it = range.first;
                queue.push_back(it->second);
                range.first++;
                m_blockman.m_blocks_unlinked.erase(it);
            }
        }
    } else {
        if (pindexNew->pprev && pindexNew->pprev->IsValid(BLOCK_VALID_TREE)) {
            m_blockman.m_blocks_unlinked.insert(std::make_pair(pindexNew->pprev, pindexNew));
        }
    }
}

static bool FindBlockPos(FlatFilePos &pos, unsigned int nAddSize, unsigned int nHeight, uint64_t nTime, bool fKnown = false)
{
    LOCK(cs_LastBlockFile);

    unsigned int nFile = fKnown ? pos.nFile : nLastBlockFile;
    if (vinfoBlockFile.size() <= nFile) {
        vinfoBlockFile.resize(nFile + 1);
    }

    bool finalize_undo = false;
    if (!fKnown) {
        while (vinfoBlockFile[nFile].nSize + nAddSize >= MAX_BLOCKFILE_SIZE) {
            // when the undo file is keeping up with the block file, we want to flush it explicitly
            // when it is lagging behind (more blocks arrive than are being connected), we let the
            // undo block write case handle it
            finalize_undo = (vinfoBlockFile[nFile].nHeightLast == (unsigned int)ChainActive().Tip()->nHeight);
            nFile++;
            if (vinfoBlockFile.size() <= nFile) {
                vinfoBlockFile.resize(nFile + 1);
            }
        }
        pos.nFile = nFile;
        pos.nPos = vinfoBlockFile[nFile].nSize;
    }

    if ((int)nFile != nLastBlockFile) {
        if (!fKnown) {
            LogPrintf("Leaving block file %i: %s\n", nLastBlockFile, vinfoBlockFile[nLastBlockFile].ToString());
        }
        FlushBlockFile(!fKnown, finalize_undo);
        nLastBlockFile = nFile;
    }

    vinfoBlockFile[nFile].AddBlock(nHeight, nTime);
    if (fKnown)
        vinfoBlockFile[nFile].nSize = std::max(pos.nPos + nAddSize, vinfoBlockFile[nFile].nSize);
    else
        vinfoBlockFile[nFile].nSize += nAddSize;

    if (!fKnown) {
        bool out_of_space;
        size_t bytes_allocated = BlockFileSeq().Allocate(pos, nAddSize, out_of_space);
        if (out_of_space) {
            return AbortNode("Disk space is too low!", _("Disk space is too low!"));
        }
        if (bytes_allocated != 0 && fPruneMode) {
            fCheckForPruning = true;
        }
    }

    setDirtyFileInfo.insert(nFile);
    return true;
}

static bool FindUndoPos(BlockValidationState &state, int nFile, FlatFilePos &pos, unsigned int nAddSize)
{
    pos.nFile = nFile;

    LOCK(cs_LastBlockFile);

    pos.nPos = vinfoBlockFile[nFile].nUndoSize;
    vinfoBlockFile[nFile].nUndoSize += nAddSize;
    setDirtyFileInfo.insert(nFile);

    bool out_of_space;
    size_t bytes_allocated = UndoFileSeq().Allocate(pos, nAddSize, out_of_space);
    if (out_of_space) {
        return AbortNode(state, "Disk space is too low!", _("Disk space is too low!"));
    }
    if (bytes_allocated != 0 && fPruneMode) {
        fCheckForPruning = true;
    }

    return true;
}

static bool CheckBlockHeader(const CBlockHeader& block, BlockValidationState& state, const Consensus::Params& consensusParams, bool fCheckPOW = true)
{
    // Check proof of work matches claimed amount
    if (fCheckPOW && !CheckProofOfWork(block, consensusParams))
        return state.Invalid(BlockValidationResult::BLOCK_INVALID_HEADER, "high-hash", "proof of work failed");

    return true;
}

bool CheckBlock(const CBlock& block, BlockValidationState& state, const Consensus::Params& consensusParams, bool fCheckPOW, bool fCheckMerkleRoot)
{
    // These are checks that are independent of context.

    if (block.fChecked)
        return true;

    // Check that the header is valid (particularly PoW).  This is mostly
    // redundant with the call in AcceptBlockHeader.
    if (!CheckBlockHeader(block, state, consensusParams, fCheckPOW))
        return false;

    // Check the merkle root.
    if (fCheckMerkleRoot) {
        bool mutated;
        uint256 hashMerkleRoot2 = BlockMerkleRoot(block, &mutated);
        if (block.hashMerkleRoot != hashMerkleRoot2)
            return state.Invalid(BlockValidationResult::BLOCK_MUTATED, "bad-txnmrklroot", "hashMerkleRoot mismatch");

        // Check for merkle tree malleability (CVE-2012-2459): repeating sequences
        // of transactions in a block without affecting the merkle root of a block,
        // while still invalidating it.
        if (mutated)
            return state.Invalid(BlockValidationResult::BLOCK_MUTATED, "bad-txns-duplicate", "duplicate transaction");
    }

    // All potential-corruption validation must be done before we do any
    // transaction validation, as otherwise we may mark the header as invalid
    // because we receive the wrong transactions for it.
    // Note that witness malleability is checked in ContextualCheckBlock, so no
    // checks that use witness data may be performed here.

    // Size limits
    if (block.vtx.empty() || block.vtx.size() * WITNESS_SCALE_FACTOR > MAX_BLOCK_WEIGHT || ::GetSerializeSize(block, PROTOCOL_VERSION | SERIALIZE_TRANSACTION_NO_WITNESS) * WITNESS_SCALE_FACTOR > MAX_BLOCK_WEIGHT)
        return state.Invalid(BlockValidationResult::BLOCK_CONSENSUS, "bad-blk-length", "size limits failed");

    // First transaction must be coinbase, the rest must not be
    if (block.vtx.empty() || !block.vtx[0]->IsCoinBase())
        return state.Invalid(BlockValidationResult::BLOCK_CONSENSUS, "bad-cb-missing", "first tx is not coinbase");
    for (unsigned int i = 1; i < block.vtx.size(); i++)
        if (block.vtx[i]->IsCoinBase())
            return state.Invalid(BlockValidationResult::BLOCK_CONSENSUS, "bad-cb-multiple", "more than one coinbase");

    // Check transactions
    // Must check for duplicate inputs (see CVE-2018-17144)
    for (const auto& tx : block.vtx) {
        TxValidationState tx_state;
        if (!CheckTransaction(*tx, tx_state)) {
            // CheckBlock() does context-free validation checks. The only
            // possible failures are consensus failures.
            assert(tx_state.GetResult() == TxValidationResult::TX_CONSENSUS);
            return state.Invalid(BlockValidationResult::BLOCK_CONSENSUS, tx_state.GetRejectReason(),
                                 strprintf("Transaction check failed (tx hash %s) %s", tx->GetHash().ToString(), tx_state.GetDebugMessage()));
        }
    }
    unsigned int nSigOps = 0;
    for (const auto& tx : block.vtx)
    {
        nSigOps += GetLegacySigOpCount(*tx);
    }
    if (nSigOps * WITNESS_SCALE_FACTOR > MAX_BLOCK_SIGOPS_COST)
        return state.Invalid(BlockValidationResult::BLOCK_CONSENSUS, "bad-blk-sigops", "out-of-bounds SigOpCount");

    if (fCheckPOW && fCheckMerkleRoot)
        block.fChecked = true;

    return true;
}

bool IsWitnessEnabled(const CBlockIndex* pindexPrev, const Consensus::Params& params)
{
    int height = pindexPrev == nullptr ? 0 : pindexPrev->nHeight + 1;
    return (height >= params.SegwitHeight);
}

int GetWitnessCommitmentIndex(const CBlock& block)
{
    int commitpos = -1;
    if (!block.vtx.empty()) {
        for (size_t o = 0; o < block.vtx[0]->vout.size(); o++) {
            const CTxOut& vout = block.vtx[0]->vout[o];
            if (vout.scriptPubKey.size() >= MINIMUM_WITNESS_COMMITMENT &&
                vout.scriptPubKey[0] == OP_RETURN &&
                vout.scriptPubKey[1] == 0x24 &&
                vout.scriptPubKey[2] == 0xaa &&
                vout.scriptPubKey[3] == 0x21 &&
                vout.scriptPubKey[4] == 0xa9 &&
                vout.scriptPubKey[5] == 0xed) {
                commitpos = o;
            }
        }
    }
    return commitpos;
}

void UpdateUncommittedBlockStructures(CBlock& block, const CBlockIndex* pindexPrev, const Consensus::Params& consensusParams)
{
    int commitpos = GetWitnessCommitmentIndex(block);
    static const std::vector<unsigned char> nonce(32, 0x00);
    if (commitpos != -1 && IsWitnessEnabled(pindexPrev, consensusParams) && !block.vtx[0]->HasWitness()) {
        CMutableTransaction tx(*block.vtx[0]);
        tx.vin[0].scriptWitness.stack.resize(1);
        tx.vin[0].scriptWitness.stack[0] = nonce;
        block.vtx[0] = MakeTransactionRef(std::move(tx));
    }
}

std::vector<unsigned char> GenerateCoinbaseCommitment(CBlock& block, const CBlockIndex* pindexPrev, const Consensus::Params& consensusParams)
{
    std::vector<unsigned char> commitment;
    int commitpos = GetWitnessCommitmentIndex(block);
    std::vector<unsigned char> ret(32, 0x00);
    if (consensusParams.SegwitHeight != std::numeric_limits<int>::max()) {
        if (commitpos == -1) {
            uint256 witnessroot = BlockWitnessMerkleRoot(block, nullptr);
            CHash256().Write(witnessroot).Write(ret).Finalize(witnessroot);
            CTxOut out;
            out.nValue = 0;
            out.scriptPubKey.resize(MINIMUM_WITNESS_COMMITMENT);
            out.scriptPubKey[0] = OP_RETURN;
            out.scriptPubKey[1] = 0x24;
            out.scriptPubKey[2] = 0xaa;
            out.scriptPubKey[3] = 0x21;
            out.scriptPubKey[4] = 0xa9;
            out.scriptPubKey[5] = 0xed;
            memcpy(&out.scriptPubKey[6], witnessroot.begin(), 32);
            commitment = std::vector<unsigned char>(out.scriptPubKey.begin(), out.scriptPubKey.end());
            CMutableTransaction tx(*block.vtx[0]);
            tx.vout.push_back(out);
            block.vtx[0] = MakeTransactionRef(std::move(tx));
        }
    }
    UpdateUncommittedBlockStructures(block, pindexPrev, consensusParams);
    return commitment;
}

//! Returns last CBlockIndex* that is a checkpoint
static CBlockIndex* GetLastCheckpoint(const CCheckpointData& data) EXCLUSIVE_LOCKS_REQUIRED(cs_main)
{
    const MapCheckpoints& checkpoints = data.mapCheckpoints;

    for (const MapCheckpoints::value_type& i : reverse_iterate(checkpoints))
    {
        const uint256& hash = i.second;
        CBlockIndex* pindex = LookupBlockIndex(hash);
        if (pindex) {
            return pindex;
        }
    }
    return nullptr;
}

/** Context-dependent validity checks.
 *  By "context", we mean only the previous block headers, but not the UTXO
 *  set; UTXO-related validity checks are done in ConnectBlock().
 *  NOTE: This function is not currently invoked by ConnectBlock(), so we
 *  should consider upgrade issues if we change which consensus rules are
 *  enforced in this function (eg by adding a new consensus rule). See comment
 *  in ConnectBlock().
 *  Note that -reindex-chainstate skips the validation that happens here!
 */
static bool ContextualCheckBlockHeader(const CBlockHeader& block, BlockValidationState& state, const CChainParams& params, const CBlockIndex* pindexPrev, int64_t nAdjustedTime, const bool fCheckBits) EXCLUSIVE_LOCKS_REQUIRED(cs_main)
{
    assert(pindexPrev != nullptr);
    const int nHeight = pindexPrev->nHeight + 1;

    /* Verify Xaya's requirement that the main block header must have zero bits
       (the difficulty is in the powdata instead).  */
    if (block.nBits != 0)
        return state.Invalid(BlockValidationResult::BLOCK_INVALID_HEADER,
                             "nonzero-bits",
                             "block header has non-zero nonce");

    // Check proof of work
    const Consensus::Params& consensusParams = params.GetConsensus();
    if (fCheckBits && block.pow.getBits() != GetNextWorkRequired(block.pow.getCoreAlgo(), pindexPrev, consensusParams))
        return state.Invalid(BlockValidationResult::BLOCK_INVALID_HEADER, "bad-diffbits", "incorrect proof of work");

    // Check against checkpoints
    if (fCheckpointsEnabled) {
        // Don't accept any forks from the main chain prior to last checkpoint.
        // GetLastCheckpoint finds the last checkpoint in MapCheckpoints that's in our
        // BlockIndex().
        CBlockIndex* pcheckpoint = GetLastCheckpoint(params.Checkpoints());
        if (pcheckpoint && nHeight < pcheckpoint->nHeight) {
            LogPrintf("ERROR: %s: forked chain older than last checkpoint (height %d)\n", __func__, nHeight);
            return state.Invalid(BlockValidationResult::BLOCK_CHECKPOINT, "bad-fork-prior-to-checkpoint");
        }
    }

    // Check timestamp against prev
    if (block.GetBlockTime() <= pindexPrev->GetMedianTimePast())
        return state.Invalid(BlockValidationResult::BLOCK_INVALID_HEADER, "time-too-old", "block's timestamp is too early");

    // Check timestamp
    if (block.GetBlockTime() > nAdjustedTime + MAX_FUTURE_BLOCK_TIME)
        return state.Invalid(BlockValidationResult::BLOCK_TIME_FUTURE, "time-too-new", "block timestamp too far in the future");

    // Reject outdated version blocks when 95% (75% on testnet) of the network has upgraded:
    // check for version 2, 3 and 4 upgrades
    if((block.nVersion < 2 && nHeight >= consensusParams.BIP34Height) ||
       (block.nVersion < 3 && nHeight >= consensusParams.BIP66Height) ||
       (block.nVersion < 4 && nHeight >= consensusParams.BIP65Height))
            return state.Invalid(BlockValidationResult::BLOCK_INVALID_HEADER, strprintf("bad-version(0x%08x)", block.nVersion),
                                 strprintf("rejected nVersion=0x%08x block", block.nVersion));

    return true;
}

/** NOTE: This function is not currently invoked by ConnectBlock(), so we
 *  should consider upgrade issues if we change which consensus rules are
 *  enforced in this function (eg by adding a new consensus rule). See comment
 *  in ConnectBlock().
 *  Note that -reindex-chainstate skips the validation that happens here!
 */
static bool ContextualCheckBlock(const CBlock& block, BlockValidationState& state, const Consensus::Params& consensusParams, const CBlockIndex* pindexPrev)
{
    const int nHeight = pindexPrev == nullptr ? 0 : pindexPrev->nHeight + 1;

    // Start enforcing BIP113 (Median Time Past).
    int nLockTimeFlags = 0;
    if (nHeight >= consensusParams.CSVHeight) {
        assert(pindexPrev != nullptr);
        nLockTimeFlags |= LOCKTIME_MEDIAN_TIME_PAST;
    }

    int64_t nLockTimeCutoff = (nLockTimeFlags & LOCKTIME_MEDIAN_TIME_PAST)
                              ? pindexPrev->GetMedianTimePast()
                              : block.GetBlockTime();

    // Check that all transactions are finalized
    for (const auto& tx : block.vtx) {
        if (!IsFinalTx(*tx, nHeight, nLockTimeCutoff)) {
            return state.Invalid(BlockValidationResult::BLOCK_CONSENSUS, "bad-txns-nonfinal", "non-final transaction");
        }
    }

    // Enforce rule that the coinbase starts with serialized block height
    if (nHeight >= consensusParams.BIP34Height)
    {
        CScript expect = CScript() << nHeight;
        if (block.vtx[0]->vin[0].scriptSig.size() < expect.size() ||
            !std::equal(expect.begin(), expect.end(), block.vtx[0]->vin[0].scriptSig.begin())) {
            return state.Invalid(BlockValidationResult::BLOCK_CONSENSUS, "bad-cb-height", "block height mismatch in coinbase");
        }
    }

    // Validation for witness commitments.
    // * We compute the witness hash (which is the hash including witnesses) of all the block's transactions, except the
    //   coinbase (where 0x0000....0000 is used instead).
    // * The coinbase scriptWitness is a stack of a single 32-byte vector, containing a witness reserved value (unconstrained).
    // * We build a merkle tree with all those witness hashes as leaves (similar to the hashMerkleRoot in the block header).
    // * There must be at least one output whose scriptPubKey is a single 36-byte push, the first 4 bytes of which are
    //   {0xaa, 0x21, 0xa9, 0xed}, and the following 32 bytes are SHA256^2(witness root, witness reserved value). In case there are
    //   multiple, the last one is used.
    bool fHaveWitness = false;
    if (nHeight >= consensusParams.SegwitHeight) {
        int commitpos = GetWitnessCommitmentIndex(block);
        if (commitpos != -1) {
            bool malleated = false;
            uint256 hashWitness = BlockWitnessMerkleRoot(block, &malleated);
            // The malleation check is ignored; as the transaction tree itself
            // already does not permit it, it is impossible to trigger in the
            // witness tree.
            if (block.vtx[0]->vin[0].scriptWitness.stack.size() != 1 || block.vtx[0]->vin[0].scriptWitness.stack[0].size() != 32) {
                return state.Invalid(BlockValidationResult::BLOCK_MUTATED, "bad-witness-nonce-size", strprintf("%s : invalid witness reserved value size", __func__));
            }
            CHash256().Write(hashWitness).Write(block.vtx[0]->vin[0].scriptWitness.stack[0]).Finalize(hashWitness);
            if (memcmp(hashWitness.begin(), &block.vtx[0]->vout[commitpos].scriptPubKey[6], 32)) {
                return state.Invalid(BlockValidationResult::BLOCK_MUTATED, "bad-witness-merkle-match", strprintf("%s : witness merkle commitment mismatch", __func__));
            }
            fHaveWitness = true;
        }
    }

    // No witness data is allowed in blocks that don't commit to witness data, as this would otherwise leave room for spam
    if (!fHaveWitness) {
      for (const auto& tx : block.vtx) {
            if (tx->HasWitness()) {
                return state.Invalid(BlockValidationResult::BLOCK_MUTATED, "unexpected-witness", strprintf("%s : unexpected witness data found", __func__));
            }
        }
    }

    // After the coinbase witness reserved value and commitment are verified,
    // we can check if the block weight passes (before we've checked the
    // coinbase witness, it would be possible for the weight to be too
    // large by filling up the coinbase witness, which doesn't change
    // the block hash, so we couldn't mark the block as permanently
    // failed).
    if (GetBlockWeight(block) > MAX_BLOCK_WEIGHT) {
        return state.Invalid(BlockValidationResult::BLOCK_CONSENSUS, "bad-blk-weight", strprintf("%s : weight limit failed", __func__));
    }

    return true;
}

bool BlockManager::AcceptBlockHeader(const CBlockHeader& block, BlockValidationState& state, const CChainParams& chainparams, CBlockIndex** ppindex)
{
    AssertLockHeld(cs_main);
    // Check for duplicate
    uint256 hash = block.GetHash();
    BlockMap::iterator miSelf = m_block_index.find(hash);
    CBlockIndex *pindex = nullptr;
    if (hash != chainparams.GetConsensus().hashGenesisBlock) {
        if (miSelf != m_block_index.end()) {
            // Block header is already known.
            pindex = miSelf->second;
            if (ppindex)
                *ppindex = pindex;
            if (pindex->nStatus & BLOCK_FAILED_MASK) {
                LogPrintf("ERROR: %s: block %s is marked invalid\n", __func__, hash.ToString());
                return state.Invalid(BlockValidationResult::BLOCK_CACHED_INVALID, "duplicate");
            }
            return true;
        }

        if (!CheckBlockHeader(block, state, chainparams.GetConsensus())) {
            LogPrint(BCLog::VALIDATION, "%s: Consensus::CheckBlockHeader: %s, %s\n", __func__, hash.ToString(), state.ToString());
            return false;
        }

        // Get prev block index
        CBlockIndex* pindexPrev = nullptr;
        BlockMap::iterator mi = m_block_index.find(block.hashPrevBlock);
        if (mi == m_block_index.end()) {
            LogPrintf("ERROR: %s: prev block not found\n", __func__);
            return state.Invalid(BlockValidationResult::BLOCK_MISSING_PREV, "prev-blk-not-found");
        }
        pindexPrev = (*mi).second;
        if (pindexPrev->nStatus & BLOCK_FAILED_MASK) {
            LogPrintf("ERROR: %s: prev block invalid\n", __func__);
            return state.Invalid(BlockValidationResult::BLOCK_INVALID_PREV, "bad-prevblk");
        }
        if (!ContextualCheckBlockHeader(block, state, chainparams, pindexPrev, GetAdjustedTime(), true))
            return error("%s: Consensus::ContextualCheckBlockHeader: %s, %s", __func__, hash.ToString(), state.ToString());

        /* Determine if this block descends from any block which has been found
         * invalid (m_failed_blocks), then mark pindexPrev and any blocks between
         * them as failed. For example:
         *
         *                D3
         *              /
         *      B2 - C2
         *    /         \
         *  A             D2 - E2 - F2
         *    \
         *      B1 - C1 - D1 - E1
         *
         * In the case that we attempted to reorg from E1 to F2, only to find
         * C2 to be invalid, we would mark D2, E2, and F2 as BLOCK_FAILED_CHILD
         * but NOT D3 (it was not in any of our candidate sets at the time).
         *
         * In any case D3 will also be marked as BLOCK_FAILED_CHILD at restart
         * in LoadBlockIndex.
         */
        if (!pindexPrev->IsValid(BLOCK_VALID_SCRIPTS)) {
            // The above does not mean "invalid": it checks if the previous block
            // hasn't been validated up to BLOCK_VALID_SCRIPTS. This is a performance
            // optimization, in the common case of adding a new block to the tip,
            // we don't need to iterate over the failed blocks list.
            for (const CBlockIndex* failedit : m_failed_blocks) {
                if (pindexPrev->GetAncestor(failedit->nHeight) == failedit) {
                    assert(failedit->nStatus & BLOCK_FAILED_VALID);
                    CBlockIndex* invalid_walk = pindexPrev;
                    while (invalid_walk != failedit) {
                        invalid_walk->nStatus |= BLOCK_FAILED_CHILD;
                        setDirtyBlockIndex.insert(invalid_walk);
                        invalid_walk = invalid_walk->pprev;
                    }
                    LogPrintf("ERROR: %s: prev block invalid\n", __func__);
                    return state.Invalid(BlockValidationResult::BLOCK_INVALID_PREV, "bad-prevblk");
                }
            }
        }
    }
    if (pindex == nullptr)
        pindex = AddToBlockIndex(block);

    if (ppindex)
        *ppindex = pindex;

    return true;
}

// Exposed wrapper for AcceptBlockHeader
bool ChainstateManager::ProcessNewBlockHeaders(const std::vector<CBlockHeader>& headers, BlockValidationState& state, const CChainParams& chainparams, const CBlockIndex** ppindex)
{
    AssertLockNotHeld(cs_main);
    {
        LOCK(cs_main);
        for (const CBlockHeader& header : headers) {
            CBlockIndex *pindex = nullptr; // Use a temp pindex instead of ppindex to avoid a const_cast
            bool accepted = m_blockman.AcceptBlockHeader(
                header, state, chainparams, &pindex);
            ::ChainstateActive().CheckBlockIndex(chainparams.GetConsensus());

            if (!accepted) {
                return false;
            }
            if (ppindex) {
                *ppindex = pindex;
            }
        }
    }
    if (NotifyHeaderTip()) {
        if (::ChainstateActive().IsInitialBlockDownload() && ppindex && *ppindex) {
            LogPrintf("Synchronizing blockheaders, height: %d (~%.2f%%)\n", (*ppindex)->nHeight, 100.0/((*ppindex)->nHeight+(GetAdjustedTime() - (*ppindex)->GetBlockTime()) / AvgTargetSpacing(Params().GetConsensus(), (*ppindex)->nHeight)) * (*ppindex)->nHeight);
        }
    }
    return true;
}

/** Store block on disk. If dbp is non-nullptr, the file is known to already reside on disk */
static FlatFilePos SaveBlockToDisk(const CBlock& block, int nHeight, const CChainParams& chainparams, const FlatFilePos* dbp) {
    unsigned int nBlockSize = ::GetSerializeSize(block, CLIENT_VERSION);
    FlatFilePos blockPos;
    if (dbp != nullptr)
        blockPos = *dbp;
    if (!FindBlockPos(blockPos, nBlockSize+8, nHeight, block.GetBlockTime(), dbp != nullptr)) {
        error("%s: FindBlockPos failed", __func__);
        return FlatFilePos();
    }
    if (dbp == nullptr) {
        if (!WriteBlockToDisk(block, blockPos, chainparams.MessageStart())) {
            AbortNode("Failed to write block");
            return FlatFilePos();
        }
    }
    return blockPos;
}

/** Store block on disk. If dbp is non-nullptr, the file is known to already reside on disk */
bool CChainState::AcceptBlock(const std::shared_ptr<const CBlock>& pblock, BlockValidationState& state, const CChainParams& chainparams, CBlockIndex** ppindex, bool fRequested, const FlatFilePos* dbp, bool* fNewBlock)
{
    const CBlock& block = *pblock;

    if (fNewBlock) *fNewBlock = false;
    AssertLockHeld(cs_main);

    CBlockIndex *pindexDummy = nullptr;
    CBlockIndex *&pindex = ppindex ? *ppindex : pindexDummy;

    bool accepted_header = m_blockman.AcceptBlockHeader(block, state, chainparams, &pindex);
    CheckBlockIndex(chainparams.GetConsensus());

    if (!accepted_header)
        return false;

    // Try to process all requested blocks that we don't have, but only
    // process an unrequested block if it's new and has enough work to
    // advance our tip, and isn't too many blocks ahead.
    bool fAlreadyHave = pindex->nStatus & BLOCK_HAVE_DATA;
    bool fHasMoreOrSameWork = (m_chain.Tip() ? pindex->nChainWork >= m_chain.Tip()->nChainWork : true);
    // Blocks that are too out-of-order needlessly limit the effectiveness of
    // pruning, because pruning will not delete block files that contain any
    // blocks which are too close in height to the tip.  Apply this test
    // regardless of whether pruning is enabled; it should generally be safe to
    // not process unrequested blocks.
    bool fTooFarAhead = (pindex->nHeight > int(m_chain.Height() + MIN_BLOCKS_TO_KEEP));

    // TODO: Decouple this function from the block download logic by removing fRequested
    // This requires some new chain data structure to efficiently look up if a
    // block is in a chain leading to a candidate for best tip, despite not
    // being such a candidate itself.

    // TODO: deal better with return value and error conditions for duplicate
    // and unrequested blocks.
    if (fAlreadyHave) return true;
    if (!fRequested) {  // If we didn't ask for it:
        if (pindex->nTx != 0) return true;    // This is a previously-processed block that was pruned
        if (!fHasMoreOrSameWork) return true; // Don't process less-work chains
        if (fTooFarAhead) return true;        // Block height is too high

        // Protect against DoS attacks from low-work chains.
        // If our tip is behind, a peer could try to send us
        // low-work blocks on a fake chain that we would never
        // request; don't process these.
        if (pindex->nChainWork < nMinimumChainWork) return true;
    }

    if (!CheckBlock(block, state, chainparams.GetConsensus()) ||
        !ContextualCheckBlock(block, state, chainparams.GetConsensus(), pindex->pprev)) {
        if (state.IsInvalid() && state.GetResult() != BlockValidationResult::BLOCK_MUTATED) {
            pindex->nStatus |= BLOCK_FAILED_VALID;
            setDirtyBlockIndex.insert(pindex);
        }
        return error("%s: %s", __func__, state.ToString());
    }

    // Header is valid/has work, merkle tree and segwit merkle tree are good...RELAY NOW
    // (but if it does not build on our best tip, let the SendMessages loop relay it)
    if (!IsInitialBlockDownload() && m_chain.Tip() == pindex->pprev)
        GetMainSignals().NewPoWValidBlock(pindex, pblock);

    // Write block to history file
    if (fNewBlock) *fNewBlock = true;
    try {
        FlatFilePos blockPos = SaveBlockToDisk(block, pindex->nHeight, chainparams, dbp);
        if (blockPos.IsNull()) {
            state.Error(strprintf("%s: Failed to find position to write new block to disk", __func__));
            return false;
        }
        ReceivedBlockTransactions(block, pindex, blockPos, chainparams.GetConsensus());
    } catch (const std::runtime_error& e) {
        return AbortNode(state, std::string("System error: ") + e.what());
    }

    FlushStateToDisk(chainparams, state, FlushStateMode::NONE);

    CheckBlockIndex(chainparams.GetConsensus());

    return true;
}

bool ChainstateManager::ProcessNewBlock(const CChainParams& chainparams, const std::shared_ptr<const CBlock> pblock, bool fForceProcessing, bool* fNewBlock)
{
    AssertLockNotHeld(cs_main);

    {
        CBlockIndex *pindex = nullptr;
        if (fNewBlock) *fNewBlock = false;
        BlockValidationState state;

        // CheckBlock() does not support multi-threaded block validation because CBlock::fChecked can cause data race.
        // Therefore, the following critical section must include the CheckBlock() call as well.
        LOCK(cs_main);

        // Ensure that CheckBlock() passes before calling AcceptBlock, as
        // belt-and-suspenders.
        bool ret = CheckBlock(*pblock, state, chainparams.GetConsensus());
        if (ret) {
            // Store to disk
            ret = ::ChainstateActive().AcceptBlock(pblock, state, chainparams, &pindex, fForceProcessing, nullptr, fNewBlock);
        }
        if (!ret) {
            GetMainSignals().BlockChecked(*pblock, state);
            return error("%s: AcceptBlock FAILED (%s)", __func__, state.ToString());
        }
    }

    NotifyHeaderTip();

    BlockValidationState state; // Only used to report errors, not invalidity - ignore it
    if (!::ChainstateActive().ActivateBestChain(state, chainparams, pblock))
        return error("%s: ActivateBestChain failed (%s)", __func__, state.ToString());

    return true;
}

bool TestBlockValidity(BlockValidationState& state, const CChainParams& chainparams, const CBlock& block, CBlockIndex* pindexPrev, bool fCheckPOW, bool fCheckBits, bool fCheckMerkleRoot)
{
    AssertLockHeld(cs_main);
    assert(pindexPrev && pindexPrev == ::ChainActive().Tip());
    CCoinsViewCache viewNew(&::ChainstateActive().CoinsTip());
    uint256 block_hash(block.GetHash());
    CBlockIndex indexDummy(block);
    indexDummy.pprev = pindexPrev;
    indexDummy.nHeight = pindexPrev->nHeight + 1;
    indexDummy.phashBlock = &block_hash;

    // NOTE: CheckBlockHeader is called by CheckBlock
    if (!ContextualCheckBlockHeader(block, state, chainparams, pindexPrev, GetAdjustedTime(), fCheckBits))
        return error("%s: Consensus::ContextualCheckBlockHeader: %s", __func__, state.ToString());
    if (!CheckBlock(block, state, chainparams.GetConsensus(), fCheckPOW, fCheckMerkleRoot))
        return error("%s: Consensus::CheckBlock: %s", __func__, state.ToString());
    if (!ContextualCheckBlock(block, state, chainparams.GetConsensus(), pindexPrev))
        return error("%s: Consensus::ContextualCheckBlock: %s", __func__, state.ToString());
    if (!::ChainstateActive().ConnectBlock(block, state, &indexDummy, viewNew, chainparams, true))
        return false;
    assert(state.IsValid());

    return true;
}

/**
 * BLOCK PRUNING CODE
 */

/* Calculate the amount of disk space the block & undo files currently use */
uint64_t CalculateCurrentUsage()
{
    LOCK(cs_LastBlockFile);

    uint64_t retval = 0;
    for (const CBlockFileInfo &file : vinfoBlockFile) {
        retval += file.nSize + file.nUndoSize;
    }
    return retval;
}

void ChainstateManager::PruneOneBlockFile(const int fileNumber)
{
    AssertLockHeld(cs_main);
    LOCK(cs_LastBlockFile);

    for (const auto& entry : m_blockman.m_block_index) {
        CBlockIndex* pindex = entry.second;
        if (pindex->nFile == fileNumber) {
            pindex->nStatus &= ~BLOCK_HAVE_DATA;
            pindex->nStatus &= ~BLOCK_HAVE_UNDO;
            pindex->nFile = 0;
            pindex->nDataPos = 0;
            pindex->nUndoPos = 0;
            setDirtyBlockIndex.insert(pindex);

            // Prune from m_blocks_unlinked -- any block we prune would have
            // to be downloaded again in order to consider its chain, at which
            // point it would be considered as a candidate for
            // m_blocks_unlinked or setBlockIndexCandidates.
            auto range = m_blockman.m_blocks_unlinked.equal_range(pindex->pprev);
            while (range.first != range.second) {
                std::multimap<CBlockIndex *, CBlockIndex *>::iterator _it = range.first;
                range.first++;
                if (_it->second == pindex) {
                    m_blockman.m_blocks_unlinked.erase(_it);
                }
            }
        }
    }

    vinfoBlockFile[fileNumber].SetNull();
    setDirtyFileInfo.insert(fileNumber);
}


void UnlinkPrunedFiles(const std::set<int>& setFilesToPrune)
{
    for (std::set<int>::iterator it = setFilesToPrune.begin(); it != setFilesToPrune.end(); ++it) {
        FlatFilePos pos(*it, 0);
        fs::remove(BlockFileSeq().FileName(pos));
        fs::remove(UndoFileSeq().FileName(pos));
        LogPrintf("Prune: %s deleted blk/rev (%05u)\n", __func__, *it);
    }
}

/* Calculate the block/rev files to delete based on height specified by user with RPC command pruneblockchain */
static void FindFilesToPruneManual(ChainstateManager& chainman, std::set<int>& setFilesToPrune, int nManualPruneHeight)
{
    assert(fPruneMode && nManualPruneHeight > 0);

    LOCK2(cs_main, cs_LastBlockFile);
    if (::ChainActive().Tip() == nullptr)
        return;

    // last block to prune is the lesser of (user-specified height, MIN_BLOCKS_TO_KEEP from the tip)
    unsigned int nLastBlockWeCanPrune = std::min((unsigned)nManualPruneHeight, ::ChainActive().Tip()->nHeight - MIN_BLOCKS_TO_KEEP);
    int count=0;
    for (int fileNumber = 0; fileNumber < nLastBlockFile; fileNumber++) {
        if (vinfoBlockFile[fileNumber].nSize == 0 || vinfoBlockFile[fileNumber].nHeightLast > nLastBlockWeCanPrune)
            continue;
        chainman.PruneOneBlockFile(fileNumber);
        setFilesToPrune.insert(fileNumber);
        count++;
    }
    LogPrintf("Prune (Manual): prune_height=%d removed %d blk/rev pairs\n", nLastBlockWeCanPrune, count);
}

/* This function is called from the RPC code for pruneblockchain */
void PruneBlockFilesManual(int nManualPruneHeight)
{
    BlockValidationState state;
    const CChainParams& chainparams = Params();
    if (!::ChainstateActive().FlushStateToDisk(
            chainparams, state, FlushStateMode::NONE, nManualPruneHeight)) {
        LogPrintf("%s: failed to flush state (%s)\n", __func__, state.ToString());
    }
}

/**
 * Prune block and undo files (blk???.dat and undo???.dat) so that the disk space used is less than a user-defined target.
 * The user sets the target (in MB) on the command line or in config file.  This will be run on startup and whenever new
 * space is allocated in a block or undo file, staying below the target. Changing back to unpruned requires a reindex
 * (which in this case means the blockchain must be re-downloaded.)
 *
 * Pruning functions are called from FlushStateToDisk when the global fCheckForPruning flag has been set.
 * Block and undo files are deleted in lock-step (when blk00003.dat is deleted, so is rev00003.dat.)
 * Pruning cannot take place until the longest chain is at least a certain length (100000 on mainnet, 1000 on testnet, 1000 on regtest).
 * Pruning will never delete a block within a defined distance (currently 288) from the active chain's tip.
 * The block index is updated by unsetting HAVE_DATA and HAVE_UNDO for any blocks that were stored in the deleted files.
 * A db flag records the fact that at least some block files have been pruned.
 *
 * @param[out]   setFilesToPrune   The set of file indices that can be unlinked will be returned
 */
static void FindFilesToPrune(ChainstateManager& chainman, std::set<int>& setFilesToPrune, uint64_t nPruneAfterHeight)
{
    LOCK2(cs_main, cs_LastBlockFile);
    if (::ChainActive().Tip() == nullptr || nPruneTarget == 0) {
        return;
    }
    if ((uint64_t)::ChainActive().Tip()->nHeight <= nPruneAfterHeight) {
        return;
    }

    unsigned int nLastBlockWeCanPrune = ::ChainActive().Tip()->nHeight - MIN_BLOCKS_TO_KEEP;
    uint64_t nCurrentUsage = CalculateCurrentUsage();
    // We don't check to prune until after we've allocated new space for files
    // So we should leave a buffer under our target to account for another allocation
    // before the next pruning.
    uint64_t nBuffer = BLOCKFILE_CHUNK_SIZE + UNDOFILE_CHUNK_SIZE;
    uint64_t nBytesToPrune;
    int count=0;

    if (nCurrentUsage + nBuffer >= nPruneTarget) {
        // On a prune event, the chainstate DB is flushed.
        // To avoid excessive prune events negating the benefit of high dbcache
        // values, we should not prune too rapidly.
        // So when pruning in IBD, increase the buffer a bit to avoid a re-prune too soon.
        if (::ChainstateActive().IsInitialBlockDownload()) {
            // Since this is only relevant during IBD, we use a fixed 10%
            nBuffer += nPruneTarget / 10;
        }

        for (int fileNumber = 0; fileNumber < nLastBlockFile; fileNumber++) {
            nBytesToPrune = vinfoBlockFile[fileNumber].nSize + vinfoBlockFile[fileNumber].nUndoSize;

            if (vinfoBlockFile[fileNumber].nSize == 0)
                continue;

            if (nCurrentUsage + nBuffer < nPruneTarget)  // are we below our target?
                break;

            // don't prune files that could have a block within MIN_BLOCKS_TO_KEEP of the main chain's tip but keep scanning
            if (vinfoBlockFile[fileNumber].nHeightLast > nLastBlockWeCanPrune)
                continue;

            chainman.PruneOneBlockFile(fileNumber);
            // Queue up the files for removal
            setFilesToPrune.insert(fileNumber);
            nCurrentUsage -= nBytesToPrune;
            count++;
        }
    }

    LogPrint(BCLog::PRUNE, "Prune: target=%dMiB actual=%dMiB diff=%dMiB max_prune_height=%d removed %d blk/rev pairs\n",
           nPruneTarget/1024/1024, nCurrentUsage/1024/1024,
           ((int64_t)nPruneTarget - (int64_t)nCurrentUsage)/1024/1024,
           nLastBlockWeCanPrune, count);
}

static FlatFileSeq BlockFileSeq()
{
    return FlatFileSeq(GetBlocksDir(), "blk", BLOCKFILE_CHUNK_SIZE);
}

static FlatFileSeq UndoFileSeq()
{
    return FlatFileSeq(GetBlocksDir(), "rev", UNDOFILE_CHUNK_SIZE);
}

FILE* OpenBlockFile(const FlatFilePos &pos, bool fReadOnly) {
    return BlockFileSeq().Open(pos, fReadOnly);
}

/** Open an undo file (rev?????.dat) */
static FILE* OpenUndoFile(const FlatFilePos &pos, bool fReadOnly) {
    return UndoFileSeq().Open(pos, fReadOnly);
}

fs::path GetBlockPosFilename(const FlatFilePos &pos)
{
    return BlockFileSeq().FileName(pos);
}

CBlockIndex * BlockManager::InsertBlockIndex(const uint256& hash)
{
    AssertLockHeld(cs_main);

    if (hash.IsNull())
        return nullptr;

    // Return existing
    BlockMap::iterator mi = m_block_index.find(hash);
    if (mi != m_block_index.end())
        return (*mi).second;

    // Create new
    CBlockIndex* pindexNew = new CBlockIndex();
    mi = m_block_index.insert(std::make_pair(hash, pindexNew)).first;
    pindexNew->phashBlock = &((*mi).first);

    return pindexNew;
}

bool BlockManager::LoadBlockIndex(
    const Consensus::Params& consensus_params,
    CBlockTreeDB& blocktree,
    std::set<CBlockIndex*, CBlockIndexWorkComparator>& block_index_candidates)
{
    if (!blocktree.LoadBlockIndexGuts(consensus_params, [this](const uint256& hash) EXCLUSIVE_LOCKS_REQUIRED(cs_main) { return this->InsertBlockIndex(hash); }))
        return false;

    // Calculate nChainWork
    std::vector<std::pair<int, CBlockIndex*> > vSortedByHeight;
    vSortedByHeight.reserve(m_block_index.size());
    for (const std::pair<const uint256, CBlockIndex*>& item : m_block_index)
    {
        CBlockIndex* pindex = item.second;
        vSortedByHeight.push_back(std::make_pair(pindex->nHeight, pindex));
    }
    sort(vSortedByHeight.begin(), vSortedByHeight.end());
    for (const std::pair<int, CBlockIndex*>& item : vSortedByHeight)
    {
        if (ShutdownRequested()) return false;
        CBlockIndex* pindex = item.second;
        pindex->nChainWork = (pindex->pprev ? pindex->pprev->nChainWork : 0) + GetBlockProof(*pindex);
        pindex->nTimeMax = (pindex->pprev ? std::max(pindex->pprev->nTimeMax, pindex->nTime) : pindex->nTime);
        // We can link the chain of blocks for which we've received transactions at some point.
        // Pruned nodes may have deleted the block.
        if (pindex->nTx > 0) {
            if (pindex->pprev) {
                if (pindex->pprev->HaveTxsDownloaded()) {
                    pindex->nChainTx = pindex->pprev->nChainTx + pindex->nTx;
                } else {
                    pindex->nChainTx = 0;
                    m_blocks_unlinked.insert(std::make_pair(pindex->pprev, pindex));
                }
            } else {
                pindex->nChainTx = pindex->nTx;
            }
        }
        if (!(pindex->nStatus & BLOCK_FAILED_MASK) && pindex->pprev && (pindex->pprev->nStatus & BLOCK_FAILED_MASK)) {
            pindex->nStatus |= BLOCK_FAILED_CHILD;
            setDirtyBlockIndex.insert(pindex);
        }
        if (pindex->IsValid(BLOCK_VALID_TRANSACTIONS) && (pindex->HaveTxsDownloaded() || pindex->pprev == nullptr)) {
            block_index_candidates.insert(pindex);
        }
        if (pindex->nStatus & BLOCK_FAILED_MASK && (!pindexBestInvalid || pindex->nChainWork > pindexBestInvalid->nChainWork))
            pindexBestInvalid = pindex;
        if (pindex->pprev)
            pindex->BuildSkip();
        if (pindex->IsValid(BLOCK_VALID_TREE) && (pindexBestHeader == nullptr || CBlockIndexWorkComparator()(pindexBestHeader, pindex)))
            pindexBestHeader = pindex;
    }

    return true;
}

void BlockManager::Unload() {
    m_failed_blocks.clear();
    m_blocks_unlinked.clear();

    for (const BlockMap::value_type& entry : m_block_index) {
        delete entry.second;
    }

    m_block_index.clear();
}

bool static LoadBlockIndexDB(ChainstateManager& chainman, const CChainParams& chainparams) EXCLUSIVE_LOCKS_REQUIRED(cs_main)
{
    if (!chainman.m_blockman.LoadBlockIndex(
            chainparams.GetConsensus(), *pblocktree,
            ::ChainstateActive().setBlockIndexCandidates)) {
        return false;
    }

    // Load block file info
    pblocktree->ReadLastBlockFile(nLastBlockFile);
    vinfoBlockFile.resize(nLastBlockFile + 1);
    LogPrintf("%s: last block file = %i\n", __func__, nLastBlockFile);
    for (int nFile = 0; nFile <= nLastBlockFile; nFile++) {
        pblocktree->ReadBlockFileInfo(nFile, vinfoBlockFile[nFile]);
    }
    LogPrintf("%s: last block file info: %s\n", __func__, vinfoBlockFile[nLastBlockFile].ToString());
    for (int nFile = nLastBlockFile + 1; true; nFile++) {
        CBlockFileInfo info;
        if (pblocktree->ReadBlockFileInfo(nFile, info)) {
            vinfoBlockFile.push_back(info);
        } else {
            break;
        }
    }

    // Check presence of blk files
    LogPrintf("Checking all blk files are present...\n");
    std::set<int> setBlkDataFiles;
    for (const std::pair<const uint256, CBlockIndex*>& item : chainman.BlockIndex()) {
        CBlockIndex* pindex = item.second;
        if (pindex->nStatus & BLOCK_HAVE_DATA) {
            setBlkDataFiles.insert(pindex->nFile);
        }
    }
    for (std::set<int>::iterator it = setBlkDataFiles.begin(); it != setBlkDataFiles.end(); it++)
    {
        FlatFilePos pos(*it, 0);
        if (CAutoFile(OpenBlockFile(pos, true), SER_DISK, CLIENT_VERSION).IsNull()) {
            return false;
        }
    }

    // Check whether we have ever pruned block & undo files
    pblocktree->ReadFlag("prunedblockfiles", fHavePruned);
    if (fHavePruned)
        LogPrintf("LoadBlockIndexDB(): Block files have previously been pruned\n");

    // Check whether we need to continue reindexing
    bool fReindexing = false;
    pblocktree->ReadReindexing(fReindexing);
    if(fReindexing) fReindex = true;

    // Check whether we have the name history
    pblocktree->ReadFlag("namehistory", fNameHistory);
    LogPrintf("LoadBlockIndexDB(): name history %s\n", fNameHistory ? "enabled" : "disabled");

    return true;
}

bool CChainState::LoadChainTip(const CChainParams& chainparams)
{
    AssertLockHeld(cs_main);
    const CCoinsViewCache& coins_cache = CoinsTip();
    assert(!coins_cache.GetBestBlock().IsNull()); // Never called when the coins view is empty
    const CBlockIndex* tip = m_chain.Tip();

    if (tip && tip->GetBlockHash() == coins_cache.GetBestBlock()) {
        return true;
    }

    // Load pointer to end of best chain
    CBlockIndex* pindex = LookupBlockIndex(coins_cache.GetBestBlock());
    if (!pindex) {
        return false;
    }
    m_chain.SetTip(pindex);
    PruneBlockIndexCandidates();

    tip = m_chain.Tip();
    LogPrintf("Loaded best chain: hashBestChain=%s height=%d date=%s progress=%f\n",
        tip->GetBlockHash().ToString(),
        m_chain.Height(),
        FormatISO8601DateTime(tip->GetBlockTime()),
        GuessVerificationProgress(chainparams.TxData(), tip));
    return true;
}

CVerifyDB::CVerifyDB()
{
    uiInterface.ShowProgress(_("Verifying blocks...").translated, 0, false);
}

CVerifyDB::~CVerifyDB()
{
    uiInterface.ShowProgress("", 100, false);
}

bool CVerifyDB::VerifyDB(const CChainParams& chainparams, CCoinsView *coinsview, int nCheckLevel, int nCheckDepth)
{
    LOCK(cs_main);
    if (::ChainActive().Tip() == nullptr || ::ChainActive().Tip()->pprev == nullptr)
        return true;

    // Verify blocks in the best chain
    if (nCheckDepth <= 0 || nCheckDepth > ::ChainActive().Height())
        nCheckDepth = ::ChainActive().Height();
    nCheckLevel = std::max(0, std::min(4, nCheckLevel));
    LogPrintf("Verifying last %i blocks at level %i\n", nCheckDepth, nCheckLevel);
    CCoinsViewCache coins(coinsview);
    CBlockIndex* pindex;
    CBlockIndex* pindexFailure = nullptr;
    int nGoodTransactions = 0;
    BlockValidationState state;
    int reportDone = 0;
    LogPrintf("[0%%]..."); /* Continued */
    for (pindex = ::ChainActive().Tip(); pindex && pindex->pprev; pindex = pindex->pprev) {
        const int percentageDone = std::max(1, std::min(99, (int)(((double)(::ChainActive().Height() - pindex->nHeight)) / (double)nCheckDepth * (nCheckLevel >= 4 ? 50 : 100))));
        if (reportDone < percentageDone/10) {
            // report every 10% step
            LogPrintf("[%d%%]...", percentageDone); /* Continued */
            reportDone = percentageDone/10;
        }
        uiInterface.ShowProgress(_("Verifying blocks...").translated, percentageDone, false);
        if (pindex->nHeight <= ::ChainActive().Height()-nCheckDepth)
            break;
        if (fPruneMode && !(pindex->nStatus & BLOCK_HAVE_DATA)) {
            // If pruning, only go back as far as we have data.
            LogPrintf("VerifyDB(): block verification stopping at height %d (pruning, no data)\n", pindex->nHeight);
            break;
        }
        CBlock block;
        // check level 0: read from disk
        if (!ReadBlockFromDisk(block, pindex, chainparams.GetConsensus()))
            return error("VerifyDB(): *** ReadBlockFromDisk failed at %d, hash=%s", pindex->nHeight, pindex->GetBlockHash().ToString());
        // check level 1: verify block validity
        if (nCheckLevel >= 1 && !CheckBlock(block, state, chainparams.GetConsensus()))
            return error("%s: *** found bad block at %d, hash=%s (%s)\n", __func__,
                         pindex->nHeight, pindex->GetBlockHash().ToString(), state.ToString());
        // check level 2: verify undo validity
        if (nCheckLevel >= 2 && pindex) {
            CBlockUndo undo;
            if (!pindex->GetUndoPos().IsNull()) {
                if (!UndoReadFromDisk(undo, pindex)) {
                    return error("VerifyDB(): *** found bad undo data at %d, hash=%s\n", pindex->nHeight, pindex->GetBlockHash().ToString());
                }
            }
        }
        // check level 3: check for inconsistencies during memory-only disconnect of tip blocks
        if (nCheckLevel >= 3 && (coins.DynamicMemoryUsage() + ::ChainstateActive().CoinsTip().DynamicMemoryUsage()) <= ::ChainstateActive().m_coinstip_cache_size_bytes) {
            assert(coins.GetBestBlock() == pindex->GetBlockHash());
            DisconnectResult res = ::ChainstateActive().DisconnectBlock(block, pindex, coins);
            if (res == DISCONNECT_FAILED) {
                return error("VerifyDB(): *** irrecoverable inconsistency in block data at %d, hash=%s", pindex->nHeight, pindex->GetBlockHash().ToString());
            }
            if (res == DISCONNECT_UNCLEAN) {
                nGoodTransactions = 0;
                pindexFailure = pindex;
            } else {
                nGoodTransactions += block.vtx.size();
            }
        }
        if (ShutdownRequested()) return true;
    }
    if (pindexFailure)
        return error("VerifyDB(): *** coin database inconsistencies found (last %i blocks, %i good transactions before that)\n", ::ChainActive().Height() - pindexFailure->nHeight + 1, nGoodTransactions);

    // store block count as we move pindex at check level >= 4
    int block_count = ::ChainActive().Height() - pindex->nHeight;

    // check level 4: try reconnecting blocks
    if (nCheckLevel >= 4) {
        while (pindex != ::ChainActive().Tip()) {
            const int percentageDone = std::max(1, std::min(99, 100 - (int)(((double)(::ChainActive().Height() - pindex->nHeight)) / (double)nCheckDepth * 50)));
            if (reportDone < percentageDone/10) {
                // report every 10% step
                LogPrintf("[%d%%]...", percentageDone); /* Continued */
                reportDone = percentageDone/10;
            }
            uiInterface.ShowProgress(_("Verifying blocks...").translated, percentageDone, false);
            pindex = ::ChainActive().Next(pindex);
            CBlock block;
            if (!ReadBlockFromDisk(block, pindex, chainparams.GetConsensus()))
                return error("VerifyDB(): *** ReadBlockFromDisk failed at %d, hash=%s", pindex->nHeight, pindex->GetBlockHash().ToString());
            if (!::ChainstateActive().ConnectBlock(block, state, pindex, coins, chainparams))
                return error("VerifyDB(): *** found unconnectable block at %d, hash=%s (%s)", pindex->nHeight, pindex->GetBlockHash().ToString(), state.ToString());
            if (ShutdownRequested()) return true;
        }
    }

    LogPrintf("[DONE].\n");
    LogPrintf("No coin database inconsistencies in last %i blocks (%i transactions)\n", block_count, nGoodTransactions);

    return true;
}

/** Apply the effects of a block on the utxo cache, ignoring that it may already have been applied. */
bool CChainState::RollforwardBlock(const CBlockIndex* pindex, CCoinsViewCache& inputs, const CChainParams& params)
{
    // TODO: merge with ConnectBlock
    CBlock block;
    if (!ReadBlockFromDisk(block, pindex, params.GetConsensus())) {
        return error("ReplayBlock(): ReadBlockFromDisk failed at %d, hash=%s", pindex->nHeight, pindex->GetBlockHash().ToString());
    }

    for (const CTransactionRef& tx : block.vtx) {
        if (!tx->IsCoinBase()) {
            for (const CTxIn &txin : tx->vin) {
                inputs.SpendCoin(txin.prevout);
            }
        }
        // Pass check = true as every addition may be an overwrite.
        AddCoins(inputs, *tx, pindex->nHeight, true);
    }
    return true;
}

bool CChainState::ReplayBlocks(const CChainParams& params)
{
    LOCK(cs_main);

    CCoinsView& db = this->CoinsDB();
    CCoinsViewCache cache(&db);

    std::vector<uint256> hashHeads = db.GetHeadBlocks();
    if (hashHeads.empty()) return true; // We're already in a consistent state.
    if (hashHeads.size() != 2) return error("ReplayBlocks(): unknown inconsistent state");

    uiInterface.ShowProgress(_("Replaying blocks...").translated, 0, false);
    LogPrintf("Replaying blocks\n");

    const CBlockIndex* pindexOld = nullptr;  // Old tip during the interrupted flush.
    const CBlockIndex* pindexNew;            // New tip during the interrupted flush.
    const CBlockIndex* pindexFork = nullptr; // Latest block common to both the old and the new tip.

    if (m_blockman.m_block_index.count(hashHeads[0]) == 0) {
        return error("ReplayBlocks(): reorganization to unknown block requested");
    }
    pindexNew = m_blockman.m_block_index[hashHeads[0]];

    if (!hashHeads[1].IsNull()) { // The old tip is allowed to be 0, indicating it's the first flush.
        if (m_blockman.m_block_index.count(hashHeads[1]) == 0) {
            return error("ReplayBlocks(): reorganization from unknown block requested");
        }
        pindexOld = m_blockman.m_block_index[hashHeads[1]];
        pindexFork = LastCommonAncestor(pindexOld, pindexNew);
        assert(pindexFork != nullptr);
    }

    // Rollback along the old branch.
    while (pindexOld != pindexFork) {
        if (pindexOld->nHeight > 0) { // Never disconnect the genesis block.
            CBlock block;
            if (!ReadBlockFromDisk(block, pindexOld, params.GetConsensus())) {
                return error("RollbackBlock(): ReadBlockFromDisk() failed at %d, hash=%s", pindexOld->nHeight, pindexOld->GetBlockHash().ToString());
            }
            LogPrintf("Rolling back %s (%i)\n", pindexOld->GetBlockHash().ToString(), pindexOld->nHeight);
            DisconnectResult res = DisconnectBlock(block, pindexOld, cache);
            if (res == DISCONNECT_FAILED) {
                return error("RollbackBlock(): DisconnectBlock failed at %d, hash=%s", pindexOld->nHeight, pindexOld->GetBlockHash().ToString());
            }
            // If DISCONNECT_UNCLEAN is returned, it means a non-existing UTXO was deleted, or an existing UTXO was
            // overwritten. It corresponds to cases where the block-to-be-disconnect never had all its operations
            // applied to the UTXO set. However, as both writing a UTXO and deleting a UTXO are idempotent operations,
            // the result is still a version of the UTXO set with the effects of that block undone.
        }
        pindexOld = pindexOld->pprev;
    }

    // Roll forward from the forking point to the new tip.
    int nForkHeight = pindexFork ? pindexFork->nHeight : 0;
    for (int nHeight = nForkHeight + 1; nHeight <= pindexNew->nHeight; ++nHeight) {
        const CBlockIndex* pindex = pindexNew->GetAncestor(nHeight);
        LogPrintf("Rolling forward %s (%i)\n", pindex->GetBlockHash().ToString(), nHeight);
        uiInterface.ShowProgress(_("Replaying blocks...").translated, (int) ((nHeight - nForkHeight) * 100.0 / (pindexNew->nHeight - nForkHeight)) , false);
        if (!RollforwardBlock(pindex, cache, params)) return false;
    }

    cache.SetBestBlock(pindexNew->GetBlockHash());
    cache.Flush();
    uiInterface.ShowProgress("", 100, false);
    return true;
}

//! Helper for CChainState::RewindBlockIndex
void CChainState::EraseBlockData(CBlockIndex* index)
{
    AssertLockHeld(cs_main);
    assert(!m_chain.Contains(index)); // Make sure this block isn't active

    // Reduce validity
    index->nStatus = std::min<unsigned int>(index->nStatus & BLOCK_VALID_MASK, BLOCK_VALID_TREE) | (index->nStatus & ~BLOCK_VALID_MASK);
    // Remove have-data flags.
    index->nStatus &= ~(BLOCK_HAVE_DATA | BLOCK_HAVE_UNDO);
    // Remove storage location.
    index->nFile = 0;
    index->nDataPos = 0;
    index->nUndoPos = 0;
    // Remove various other things
    index->nTx = 0;
    index->nChainTx = 0;
    index->nSequenceId = 0;
    // Make sure it gets written.
    setDirtyBlockIndex.insert(index);
    // Update indexes
    setBlockIndexCandidates.erase(index);
    auto ret = m_blockman.m_blocks_unlinked.equal_range(index->pprev);
    while (ret.first != ret.second) {
        if (ret.first->second == index) {
            m_blockman.m_blocks_unlinked.erase(ret.first++);
        } else {
            ++ret.first;
        }
    }
    // Mark parent as eligible for main chain again
    if (index->pprev && index->pprev->IsValid(BLOCK_VALID_TRANSACTIONS) && index->pprev->HaveTxsDownloaded()) {
        setBlockIndexCandidates.insert(index->pprev);
    }
}

bool CChainState::RewindBlockIndex(const CChainParams& params)
{
    // Note that during -reindex-chainstate we are called with an empty m_chain!

    // First erase all post-segwit blocks without witness not in the main chain,
    // as this can we done without costly DisconnectTip calls. Active
    // blocks will be dealt with below (releasing cs_main in between).
    {
        LOCK(cs_main);
        for (const auto& entry : m_blockman.m_block_index) {
            if (IsWitnessEnabled(entry.second->pprev, params.GetConsensus()) && !(entry.second->nStatus & BLOCK_OPT_WITNESS) && !m_chain.Contains(entry.second)) {
                EraseBlockData(entry.second);
            }
        }
    }

    // Find what height we need to reorganize to.
    CBlockIndex *tip;
    int nHeight = 1;
    {
        LOCK(cs_main);
        while (nHeight <= m_chain.Height()) {
            // Although SCRIPT_VERIFY_WITNESS is now generally enforced on all
            // blocks in ConnectBlock, we don't need to go back and
            // re-download/re-verify blocks from before segwit actually activated.
            if (IsWitnessEnabled(m_chain[nHeight - 1], params.GetConsensus()) && !(m_chain[nHeight]->nStatus & BLOCK_OPT_WITNESS)) {
                break;
            }
            nHeight++;
        }

        tip = m_chain.Tip();
    }
    // nHeight is now the height of the first insufficiently-validated block, or tipheight + 1

    BlockValidationState state;
    // Loop until the tip is below nHeight, or we reach a pruned block.
    while (!ShutdownRequested()) {
        {
            LOCK(cs_main);
            LOCK(m_mempool.cs);
            // Make sure nothing changed from under us (this won't happen because RewindBlockIndex runs before importing/network are active)
            assert(tip == m_chain.Tip());
            if (tip == nullptr || tip->nHeight < nHeight) break;
            if (fPruneMode && !(tip->nStatus & BLOCK_HAVE_DATA)) {
                // If pruning, don't try rewinding past the HAVE_DATA point;
                // since older blocks can't be served anyway, there's
                // no need to walk further, and trying to DisconnectTip()
                // will fail (and require a needless reindex/redownload
                // of the blockchain).
                break;
            }

            // Disconnect block
            if (!DisconnectTip(state, params, nullptr)) {
                return error("RewindBlockIndex: unable to disconnect block at height %i (%s)", tip->nHeight, state.ToString());
            }

            // Reduce validity flag and have-data flags.
            // We do this after actual disconnecting, otherwise we'll end up writing the lack of data
            // to disk before writing the chainstate, resulting in a failure to continue if interrupted.
            // Note: If we encounter an insufficiently validated block that
            // is on m_chain, it must be because we are a pruning node, and
            // this block or some successor doesn't HAVE_DATA, so we were unable to
            // rewind all the way.  Blocks remaining on m_chain at this point
            // must not have their validity reduced.
            EraseBlockData(tip);

            tip = tip->pprev;
        }
        // Make sure the queue of validation callbacks doesn't grow unboundedly.
        LimitValidationInterfaceQueue();

        // Occasionally flush state to disk.
        if (!FlushStateToDisk(params, state, FlushStateMode::PERIODIC)) {
            LogPrintf("RewindBlockIndex: unable to flush state to disk (%s)\n", state.ToString());
            return false;
        }
    }

    {
        LOCK(cs_main);
        if (m_chain.Tip() != nullptr) {
            // We can't prune block index candidates based on our tip if we have
            // no tip due to m_chain being empty!
            PruneBlockIndexCandidates();

            CheckBlockIndex(params.GetConsensus());

            // FlushStateToDisk can possibly read ::ChainActive(). Be conservative
            // and skip it here, we're about to -reindex-chainstate anyway, so
            // it'll get called a bunch real soon.
            BlockValidationState state;
            if (!FlushStateToDisk(params, state, FlushStateMode::ALWAYS)) {
                LogPrintf("RewindBlockIndex: unable to flush state to disk (%s)\n", state.ToString());
                return false;
            }
        }
    }

    return true;
}

void CChainState::UnloadBlockIndex() {
    nBlockSequenceId = 1;
    setBlockIndexCandidates.clear();
}

// May NOT be used after any connections are up as much
// of the peer-processing logic assumes a consistent
// block index state
void UnloadBlockIndex(CTxMemPool* mempool)
{
    LOCK(cs_main);
    g_chainman.Unload();
    pindexBestInvalid = nullptr;
    pindexBestHeader = nullptr;
    if (mempool) mempool->clear();
    vinfoBlockFile.clear();
    nLastBlockFile = 0;
    setDirtyBlockIndex.clear();
    setDirtyFileInfo.clear();
    versionbitscache.Clear();
    for (int b = 0; b < VERSIONBITS_NUM_BITS; b++) {
        warningcache[b].clear();
    }
    fHavePruned = false;
}

bool ChainstateManager::LoadBlockIndex(const CChainParams& chainparams)
{
    AssertLockHeld(cs_main);
    // Load block index from databases
    bool needs_init = fReindex;
    if (!fReindex) {
        bool ret = LoadBlockIndexDB(*this, chainparams);
        if (!ret) return false;
        needs_init = m_blockman.m_block_index.empty();
    }

    if (needs_init) {
        // Everything here is for *new* reindex/DBs. Thus, though
        // LoadBlockIndexDB may have set fReindex if we shut down
        // mid-reindex previously, we don't check fReindex and
        // instead only check it prior to LoadBlockIndexDB to set
        // needs_init.

        LogPrintf("Initializing databases...\n");
        fNameHistory = gArgs.GetBoolArg("-namehistory", false);
        pblocktree->WriteFlag("namehistory", fNameHistory);
    }
    return true;
}

bool CChainState::LoadGenesisBlock(const CChainParams& chainparams)
{
    LOCK(cs_main);

    // Check whether we're already initialized by checking for genesis in
    // m_blockman.m_block_index. Note that we can't use m_chain here, since it is
    // set based on the coins db, not the block index db, which is the only
    // thing loaded at this point.
    if (m_blockman.m_block_index.count(chainparams.GenesisBlock().GetHash()))
        return true;

    try {
        const CBlock& block = chainparams.GenesisBlock();
        FlatFilePos blockPos = SaveBlockToDisk(block, 0, chainparams, nullptr);
        if (blockPos.IsNull())
            return error("%s: writing genesis block to disk failed", __func__);
        CBlockIndex *pindex = m_blockman.AddToBlockIndex(block);
        ReceivedBlockTransactions(block, pindex, blockPos, chainparams.GetConsensus());
    } catch (const std::runtime_error& e) {
        return error("%s: failed to write genesis block: %s", __func__, e.what());
    }

    return true;
}

bool LoadGenesisBlock(const CChainParams& chainparams)
{
    return ::ChainstateActive().LoadGenesisBlock(chainparams);
}

void LoadExternalBlockFile(const CChainParams& chainparams, FILE* fileIn, FlatFilePos* dbp)
{
    // Map of disk positions for blocks with unknown parent (only used for reindex)
    static std::multimap<uint256, FlatFilePos> mapBlocksUnknownParent;
    int64_t nStart = GetTimeMillis();

    int nLoaded = 0;
    try {
        // This takes over fileIn and calls fclose() on it in the CBufferedFile destructor
        CBufferedFile blkdat(fileIn, 2*MAX_BLOCK_SERIALIZED_SIZE, MAX_BLOCK_SERIALIZED_SIZE+8, SER_DISK, CLIENT_VERSION);
        uint64_t nRewind = blkdat.GetPos();
        while (!blkdat.eof()) {
            if (ShutdownRequested()) return;

            blkdat.SetPos(nRewind);
            nRewind++; // start one byte further next time, in case of failure
            blkdat.SetLimit(); // remove former limit
            unsigned int nSize = 0;
            try {
                // locate a header
                unsigned char buf[CMessageHeader::MESSAGE_START_SIZE];
                blkdat.FindByte(chainparams.MessageStart()[0]);
                nRewind = blkdat.GetPos()+1;
                blkdat >> buf;
                if (memcmp(buf, chainparams.MessageStart(), CMessageHeader::MESSAGE_START_SIZE))
                    continue;
                // read size
                blkdat >> nSize;
                if (nSize < 80 || nSize > MAX_BLOCK_SERIALIZED_SIZE)
                    continue;
            } catch (const std::exception&) {
                // no valid block header found; don't complain
                break;
            }
            try {
                // read block
                uint64_t nBlockPos = blkdat.GetPos();
                if (dbp)
                    dbp->nPos = nBlockPos;
                blkdat.SetLimit(nBlockPos + nSize);
                std::shared_ptr<CBlock> pblock = std::make_shared<CBlock>();
                CBlock& block = *pblock;
                blkdat >> block;
                nRewind = blkdat.GetPos();

                uint256 hash = block.GetHash();
                {
                    LOCK(cs_main);
                    // detect out of order blocks, and store them for later
                    if (hash != chainparams.GetConsensus().hashGenesisBlock && !LookupBlockIndex(block.hashPrevBlock)) {
                        LogPrint(BCLog::REINDEX, "%s: Out of order block %s, parent %s not known\n", __func__, hash.ToString(),
                                block.hashPrevBlock.ToString());
                        if (dbp)
                            mapBlocksUnknownParent.insert(std::make_pair(block.hashPrevBlock, *dbp));
                        continue;
                    }

                    // process in case the block isn't known yet
                    CBlockIndex* pindex = LookupBlockIndex(hash);
                    if (!pindex || (pindex->nStatus & BLOCK_HAVE_DATA) == 0) {
                      BlockValidationState state;
                      if (::ChainstateActive().AcceptBlock(pblock, state, chainparams, nullptr, true, dbp, nullptr)) {
                          nLoaded++;
                      }
                      if (state.IsError()) {
                          break;
                      }
                    } else if (hash != chainparams.GetConsensus().hashGenesisBlock && pindex->nHeight % 1000 == 0) {
                      LogPrint(BCLog::REINDEX, "Block Import: already had block %s at height %d\n", hash.ToString(), pindex->nHeight);
                    }
                }

                // Activate the genesis block so normal node progress can continue
                if (hash == chainparams.GetConsensus().hashGenesisBlock) {
                    BlockValidationState state;
                    if (!ActivateBestChain(state, chainparams, nullptr)) {
                        break;
                    }
                }

                NotifyHeaderTip();

                // Recursively process earlier encountered successors of this block
                std::deque<uint256> queue;
                queue.push_back(hash);
                while (!queue.empty()) {
                    uint256 head = queue.front();
                    queue.pop_front();
                    std::pair<std::multimap<uint256, FlatFilePos>::iterator, std::multimap<uint256, FlatFilePos>::iterator> range = mapBlocksUnknownParent.equal_range(head);
                    while (range.first != range.second) {
                        std::multimap<uint256, FlatFilePos>::iterator it = range.first;
                        std::shared_ptr<CBlock> pblockrecursive = std::make_shared<CBlock>();
                        if (ReadBlockFromDisk(*pblockrecursive, it->second, chainparams.GetConsensus()))
                        {
                            LogPrint(BCLog::REINDEX, "%s: Processing out of order child %s of %s\n", __func__, pblockrecursive->GetHash().ToString(),
                                    head.ToString());
                            LOCK(cs_main);
                            BlockValidationState dummy;
                            if (::ChainstateActive().AcceptBlock(pblockrecursive, dummy, chainparams, nullptr, true, &it->second, nullptr))
                            {
                                nLoaded++;
                                queue.push_back(pblockrecursive->GetHash());
                            }
                        }
                        range.first++;
                        mapBlocksUnknownParent.erase(it);
                        NotifyHeaderTip();
                    }
                }
            } catch (const std::exception& e) {
                LogPrintf("%s: Deserialize or I/O error - %s\n", __func__, e.what());
            }
        }
    } catch (const std::runtime_error& e) {
        AbortNode(std::string("System error: ") + e.what());
    }
    LogPrintf("Loaded %i blocks from external file in %dms\n", nLoaded, GetTimeMillis() - nStart);
}

void CChainState::CheckBlockIndex(const Consensus::Params& consensusParams)
{
    if (!fCheckBlockIndex) {
        return;
    }

    LOCK(cs_main);

    // During a reindex, we read the genesis block and call CheckBlockIndex before ActivateBestChain,
    // so we have the genesis block in m_blockman.m_block_index but no active chain. (A few of the
    // tests when iterating the block tree require that m_chain has been initialized.)
    if (m_chain.Height() < 0) {
        assert(m_blockman.m_block_index.size() <= 1);
        return;
    }

    // Build forward-pointing map of the entire block tree.
    std::multimap<CBlockIndex*,CBlockIndex*> forward;
    for (const std::pair<const uint256, CBlockIndex*>& entry : m_blockman.m_block_index) {
        forward.insert(std::make_pair(entry.second->pprev, entry.second));
    }

    assert(forward.size() == m_blockman.m_block_index.size());

    std::pair<std::multimap<CBlockIndex*,CBlockIndex*>::iterator,std::multimap<CBlockIndex*,CBlockIndex*>::iterator> rangeGenesis = forward.equal_range(nullptr);
    CBlockIndex *pindex = rangeGenesis.first->second;
    rangeGenesis.first++;
    assert(rangeGenesis.first == rangeGenesis.second); // There is only one index entry with parent nullptr.

    // Iterate over the entire block tree, using depth-first search.
    // Along the way, remember whether there are blocks on the path from genesis
    // block being explored which are the first to have certain properties.
    size_t nNodes = 0;
    int nHeight = 0;
    CBlockIndex* pindexFirstInvalid = nullptr; // Oldest ancestor of pindex which is invalid.
    CBlockIndex* pindexFirstMissing = nullptr; // Oldest ancestor of pindex which does not have BLOCK_HAVE_DATA.
    CBlockIndex* pindexFirstNeverProcessed = nullptr; // Oldest ancestor of pindex for which nTx == 0.
    CBlockIndex* pindexFirstNotTreeValid = nullptr; // Oldest ancestor of pindex which does not have BLOCK_VALID_TREE (regardless of being valid or not).
    CBlockIndex* pindexFirstNotTransactionsValid = nullptr; // Oldest ancestor of pindex which does not have BLOCK_VALID_TRANSACTIONS (regardless of being valid or not).
    CBlockIndex* pindexFirstNotChainValid = nullptr; // Oldest ancestor of pindex which does not have BLOCK_VALID_CHAIN (regardless of being valid or not).
    CBlockIndex* pindexFirstNotScriptsValid = nullptr; // Oldest ancestor of pindex which does not have BLOCK_VALID_SCRIPTS (regardless of being valid or not).
    while (pindex != nullptr) {
        nNodes++;
        if (pindexFirstInvalid == nullptr && pindex->nStatus & BLOCK_FAILED_VALID) pindexFirstInvalid = pindex;
        if (pindexFirstMissing == nullptr && !(pindex->nStatus & BLOCK_HAVE_DATA)) pindexFirstMissing = pindex;
        if (pindexFirstNeverProcessed == nullptr && pindex->nTx == 0) pindexFirstNeverProcessed = pindex;
        if (pindex->pprev != nullptr && pindexFirstNotTreeValid == nullptr && (pindex->nStatus & BLOCK_VALID_MASK) < BLOCK_VALID_TREE) pindexFirstNotTreeValid = pindex;
        if (pindex->pprev != nullptr && pindexFirstNotTransactionsValid == nullptr && (pindex->nStatus & BLOCK_VALID_MASK) < BLOCK_VALID_TRANSACTIONS) pindexFirstNotTransactionsValid = pindex;
        if (pindex->pprev != nullptr && pindexFirstNotChainValid == nullptr && (pindex->nStatus & BLOCK_VALID_MASK) < BLOCK_VALID_CHAIN) pindexFirstNotChainValid = pindex;
        if (pindex->pprev != nullptr && pindexFirstNotScriptsValid == nullptr && (pindex->nStatus & BLOCK_VALID_MASK) < BLOCK_VALID_SCRIPTS) pindexFirstNotScriptsValid = pindex;

        // Begin: actual consistency checks.
        if (pindex->pprev == nullptr) {
            // Genesis block checks.
            assert(pindex->GetBlockHash() == consensusParams.hashGenesisBlock); // Genesis block's hash must match.
            assert(pindex == m_chain.Genesis()); // The current active chain's genesis block must be this block.
        }
        if (!pindex->HaveTxsDownloaded()) assert(pindex->nSequenceId <= 0); // nSequenceId can't be set positive for blocks that aren't linked (negative is used for preciousblock)
        // VALID_TRANSACTIONS is equivalent to nTx > 0 for all nodes (whether or not pruning has occurred).
        // HAVE_DATA is only equivalent to nTx > 0 (or VALID_TRANSACTIONS) if no pruning has occurred.
        if (!fHavePruned) {
            // If we've never pruned, then HAVE_DATA should be equivalent to nTx > 0
            assert(!(pindex->nStatus & BLOCK_HAVE_DATA) == (pindex->nTx == 0));
            assert(pindexFirstMissing == pindexFirstNeverProcessed);
        } else {
            // If we have pruned, then we can only say that HAVE_DATA implies nTx > 0
            if (pindex->nStatus & BLOCK_HAVE_DATA) assert(pindex->nTx > 0);
        }
        if (pindex->nStatus & BLOCK_HAVE_UNDO) assert(pindex->nStatus & BLOCK_HAVE_DATA);
        assert(((pindex->nStatus & BLOCK_VALID_MASK) >= BLOCK_VALID_TRANSACTIONS) == (pindex->nTx > 0)); // This is pruning-independent.
        // All parents having had data (at some point) is equivalent to all parents being VALID_TRANSACTIONS, which is equivalent to HaveTxsDownloaded().
        assert((pindexFirstNeverProcessed == nullptr) == pindex->HaveTxsDownloaded());
        assert((pindexFirstNotTransactionsValid == nullptr) == pindex->HaveTxsDownloaded());
        assert(pindex->nHeight == nHeight); // nHeight must be consistent.
        assert(pindex->pprev == nullptr || pindex->nChainWork >= pindex->pprev->nChainWork); // For every block except the genesis block, the chainwork must be larger than the parent's.
        assert(nHeight < 2 || (pindex->pskip && (pindex->pskip->nHeight < nHeight))); // The pskip pointer must point back for all but the first 2 blocks.
        assert(pindexFirstNotTreeValid == nullptr); // All m_blockman.m_block_index entries must at least be TREE valid
        if ((pindex->nStatus & BLOCK_VALID_MASK) >= BLOCK_VALID_TREE) assert(pindexFirstNotTreeValid == nullptr); // TREE valid implies all parents are TREE valid
        if ((pindex->nStatus & BLOCK_VALID_MASK) >= BLOCK_VALID_CHAIN) assert(pindexFirstNotChainValid == nullptr); // CHAIN valid implies all parents are CHAIN valid
        if ((pindex->nStatus & BLOCK_VALID_MASK) >= BLOCK_VALID_SCRIPTS) assert(pindexFirstNotScriptsValid == nullptr); // SCRIPTS valid implies all parents are SCRIPTS valid
        if (pindexFirstInvalid == nullptr) {
            // Checks for not-invalid blocks.
            assert((pindex->nStatus & BLOCK_FAILED_MASK) == 0); // The failed mask cannot be set for blocks without invalid parents.
        }
        if (!CBlockIndexWorkComparator()(pindex, m_chain.Tip()) && pindexFirstNeverProcessed == nullptr) {
            if (pindexFirstInvalid == nullptr) {
                // If this block sorts at least as good as the current tip and
                // is valid and we have all data for its parents, it must be in
                // setBlockIndexCandidates.  m_chain.Tip() must also be there
                // even if some data has been pruned.
                if (pindexFirstMissing == nullptr || pindex == m_chain.Tip()) {
                    assert(setBlockIndexCandidates.count(pindex));
                }
                // If some parent is missing, then it could be that this block was in
                // setBlockIndexCandidates but had to be removed because of the missing data.
                // In this case it must be in m_blocks_unlinked -- see test below.
            }
        } else { // If this block sorts worse than the current tip or some ancestor's block has never been seen, it cannot be in setBlockIndexCandidates.
            assert(setBlockIndexCandidates.count(pindex) == 0);
        }
        // Check whether this block is in m_blocks_unlinked.
        std::pair<std::multimap<CBlockIndex*,CBlockIndex*>::iterator,std::multimap<CBlockIndex*,CBlockIndex*>::iterator> rangeUnlinked = m_blockman.m_blocks_unlinked.equal_range(pindex->pprev);
        bool foundInUnlinked = false;
        while (rangeUnlinked.first != rangeUnlinked.second) {
            assert(rangeUnlinked.first->first == pindex->pprev);
            if (rangeUnlinked.first->second == pindex) {
                foundInUnlinked = true;
                break;
            }
            rangeUnlinked.first++;
        }
        if (pindex->pprev && (pindex->nStatus & BLOCK_HAVE_DATA) && pindexFirstNeverProcessed != nullptr && pindexFirstInvalid == nullptr) {
            // If this block has block data available, some parent was never received, and has no invalid parents, it must be in m_blocks_unlinked.
            assert(foundInUnlinked);
        }
        if (!(pindex->nStatus & BLOCK_HAVE_DATA)) assert(!foundInUnlinked); // Can't be in m_blocks_unlinked if we don't HAVE_DATA
        if (pindexFirstMissing == nullptr) assert(!foundInUnlinked); // We aren't missing data for any parent -- cannot be in m_blocks_unlinked.
        if (pindex->pprev && (pindex->nStatus & BLOCK_HAVE_DATA) && pindexFirstNeverProcessed == nullptr && pindexFirstMissing != nullptr) {
            // We HAVE_DATA for this block, have received data for all parents at some point, but we're currently missing data for some parent.
            assert(fHavePruned); // We must have pruned.
            // This block may have entered m_blocks_unlinked if:
            //  - it has a descendant that at some point had more work than the
            //    tip, and
            //  - we tried switching to that descendant but were missing
            //    data for some intermediate block between m_chain and the
            //    tip.
            // So if this block is itself better than m_chain.Tip() and it wasn't in
            // setBlockIndexCandidates, then it must be in m_blocks_unlinked.
            if (!CBlockIndexWorkComparator()(pindex, m_chain.Tip()) && setBlockIndexCandidates.count(pindex) == 0) {
                if (pindexFirstInvalid == nullptr) {
                    assert(foundInUnlinked);
                }
            }
        }
        // assert(pindex->GetBlockHash() == pindex->GetBlockHeader().GetHash()); // Perhaps too slow
        // End: actual consistency checks.

        // Try descending into the first subnode.
        std::pair<std::multimap<CBlockIndex*,CBlockIndex*>::iterator,std::multimap<CBlockIndex*,CBlockIndex*>::iterator> range = forward.equal_range(pindex);
        if (range.first != range.second) {
            // A subnode was found.
            pindex = range.first->second;
            nHeight++;
            continue;
        }
        // This is a leaf node.
        // Move upwards until we reach a node of which we have not yet visited the last child.
        while (pindex) {
            // We are going to either move to a parent or a sibling of pindex.
            // If pindex was the first with a certain property, unset the corresponding variable.
            if (pindex == pindexFirstInvalid) pindexFirstInvalid = nullptr;
            if (pindex == pindexFirstMissing) pindexFirstMissing = nullptr;
            if (pindex == pindexFirstNeverProcessed) pindexFirstNeverProcessed = nullptr;
            if (pindex == pindexFirstNotTreeValid) pindexFirstNotTreeValid = nullptr;
            if (pindex == pindexFirstNotTransactionsValid) pindexFirstNotTransactionsValid = nullptr;
            if (pindex == pindexFirstNotChainValid) pindexFirstNotChainValid = nullptr;
            if (pindex == pindexFirstNotScriptsValid) pindexFirstNotScriptsValid = nullptr;
            // Find our parent.
            CBlockIndex* pindexPar = pindex->pprev;
            // Find which child we just visited.
            std::pair<std::multimap<CBlockIndex*,CBlockIndex*>::iterator,std::multimap<CBlockIndex*,CBlockIndex*>::iterator> rangePar = forward.equal_range(pindexPar);
            while (rangePar.first->second != pindex) {
                assert(rangePar.first != rangePar.second); // Our parent must have at least the node we're coming from as child.
                rangePar.first++;
            }
            // Proceed to the next one.
            rangePar.first++;
            if (rangePar.first != rangePar.second) {
                // Move to the sibling.
                pindex = rangePar.first->second;
                break;
            } else {
                // Move up further.
                pindex = pindexPar;
                nHeight--;
                continue;
            }
        }
    }

    // Check that we actually traversed the entire map.
    assert(nNodes == forward.size());
}

std::string CChainState::ToString()
{
    CBlockIndex* tip = m_chain.Tip();
    return strprintf("Chainstate [%s] @ height %d (%s)",
        m_from_snapshot_blockhash.IsNull() ? "ibd" : "snapshot",
        tip ? tip->nHeight : -1, tip ? tip->GetBlockHash().ToString() : "null");
}

bool CChainState::ResizeCoinsCaches(size_t coinstip_size, size_t coinsdb_size)
{
    if (coinstip_size == m_coinstip_cache_size_bytes &&
            coinsdb_size == m_coinsdb_cache_size_bytes) {
        // Cache sizes are unchanged, no need to continue.
        return true;
    }
    size_t old_coinstip_size = m_coinstip_cache_size_bytes;
    m_coinstip_cache_size_bytes = coinstip_size;
    m_coinsdb_cache_size_bytes = coinsdb_size;
    CoinsDB().ResizeCache(coinsdb_size);

    LogPrintf("[%s] resized coinsdb cache to %.1f MiB\n",
        this->ToString(), coinsdb_size * (1.0 / 1024 / 1024));
    LogPrintf("[%s] resized coinstip cache to %.1f MiB\n",
        this->ToString(), coinstip_size * (1.0 / 1024 / 1024));

    BlockValidationState state;
    const CChainParams& chainparams = Params();

    bool ret;

    if (coinstip_size > old_coinstip_size) {
        // Likely no need to flush if cache sizes have grown.
        ret = FlushStateToDisk(chainparams, state, FlushStateMode::IF_NEEDED);
    } else {
        // Otherwise, flush state to disk and deallocate the in-memory coins map.
        ret = FlushStateToDisk(chainparams, state, FlushStateMode::ALWAYS);
        CoinsTip().ReallocateCache();
    }
    return ret;
}

std::string CBlockFileInfo::ToString() const
{
    return strprintf("CBlockFileInfo(blocks=%u, size=%u, heights=%u...%u, time=%s...%s)", nBlocks, nSize, nHeightFirst, nHeightLast, FormatISO8601Date(nTimeFirst), FormatISO8601Date(nTimeLast));
}

CBlockFileInfo* GetBlockFileInfo(size_t n)
{
    LOCK(cs_LastBlockFile);

    return &vinfoBlockFile.at(n);
}

ThresholdState VersionBitsTipState(const Consensus::Params& params, Consensus::DeploymentPos pos)
{
    LOCK(cs_main);
    return VersionBitsState(::ChainActive().Tip(), params, pos, versionbitscache);
}

BIP9Stats VersionBitsTipStatistics(const Consensus::Params& params, Consensus::DeploymentPos pos)
{
    LOCK(cs_main);
    return VersionBitsStatistics(::ChainActive().Tip(), params, pos);
}

int VersionBitsTipStateSinceHeight(const Consensus::Params& params, Consensus::DeploymentPos pos)
{
    LOCK(cs_main);
    return VersionBitsStateSinceHeight(::ChainActive().Tip(), params, pos, versionbitscache);
}

static const uint64_t MEMPOOL_DUMP_VERSION = 1;

bool LoadMempool(CTxMemPool& pool)
{
    const CChainParams& chainparams = Params();
    int64_t nExpiryTimeout = gArgs.GetArg("-mempoolexpiry", DEFAULT_MEMPOOL_EXPIRY) * 60 * 60;
    FILE* filestr = fsbridge::fopen(GetDataDir() / "mempool.dat", "rb");
    CAutoFile file(filestr, SER_DISK, CLIENT_VERSION);
    if (file.IsNull()) {
        LogPrintf("Failed to open mempool file from disk. Continuing anyway.\n");
        return false;
    }

    int64_t count = 0;
    int64_t expired = 0;
    int64_t failed = 0;
    int64_t already_there = 0;
    int64_t unbroadcast = 0;
    int64_t nNow = GetTime();

    try {
        uint64_t version;
        file >> version;
        if (version != MEMPOOL_DUMP_VERSION) {
            return false;
        }
        uint64_t num;
        file >> num;
        while (num--) {
            CTransactionRef tx;
            int64_t nTime;
            int64_t nFeeDelta;
            file >> tx;
            file >> nTime;
            file >> nFeeDelta;

            CAmount amountdelta = nFeeDelta;
            if (amountdelta) {
                pool.PrioritiseTransaction(tx->GetHash(), amountdelta);
            }
            TxValidationState state;
            if (nTime + nExpiryTimeout > nNow) {
                LOCK(cs_main);
                AcceptToMemoryPoolWithTime(chainparams, pool, state, tx, nTime,
                                           nullptr /* plTxnReplaced */, false /* bypass_limits */, 0 /* nAbsurdFee */,
                                           false /* test_accept */);
                if (state.IsValid()) {
                    ++count;
                } else {
                    // mempool may contain the transaction already, e.g. from
                    // wallet(s) having loaded it while we were processing
                    // mempool transactions; consider these as valid, instead of
                    // failed, but mark them as 'already there'
                    if (pool.exists(tx->GetHash())) {
                        ++already_there;
                    } else {
                        ++failed;
                    }
                }
            } else {
                ++expired;
            }
            if (ShutdownRequested())
                return false;
        }
        std::map<uint256, CAmount> mapDeltas;
        file >> mapDeltas;

        for (const auto& i : mapDeltas) {
            pool.PrioritiseTransaction(i.first, i.second);
        }

        // TODO: remove this try except in v0.22
        std::map<uint256, uint256> unbroadcast_txids;
        try {
          file >> unbroadcast_txids;
          unbroadcast = unbroadcast_txids.size();
        } catch (const std::exception&) {
          // mempool.dat files created prior to v0.21 will not have an
          // unbroadcast set. No need to log a failure if parsing fails here.
        }
        for (const auto& elem : unbroadcast_txids) {
            // Don't add unbroadcast transactions that didn't get back into the
            // mempool.
            const CTransactionRef& added_tx = pool.get(elem.first);
            if (added_tx != nullptr) {
                pool.AddUnbroadcastTx(elem.first, added_tx->GetWitnessHash());
            }
        }
    } catch (const std::exception& e) {
        LogPrintf("Failed to deserialize mempool data on disk: %s. Continuing anyway.\n", e.what());
        return false;
    }

    LogPrintf("Imported mempool transactions from disk: %i succeeded, %i failed, %i expired, %i already there, %i waiting for initial broadcast\n", count, failed, expired, already_there, unbroadcast);
    return true;
}

bool DumpMempool(const CTxMemPool& pool)
{
    int64_t start = GetTimeMicros();

    std::map<uint256, CAmount> mapDeltas;
    std::vector<TxMempoolInfo> vinfo;
    std::map<uint256, uint256> unbroadcast_txids;

    static Mutex dump_mutex;
    LOCK(dump_mutex);

    {
        LOCK(pool.cs);
        for (const auto &i : pool.mapDeltas) {
            mapDeltas[i.first] = i.second;
        }
        vinfo = pool.infoAll();
        unbroadcast_txids = pool.GetUnbroadcastTxs();
    }

    int64_t mid = GetTimeMicros();

    try {
        FILE* filestr = fsbridge::fopen(GetDataDir() / "mempool.dat.new", "wb");
        if (!filestr) {
            return false;
        }

        CAutoFile file(filestr, SER_DISK, CLIENT_VERSION);

        uint64_t version = MEMPOOL_DUMP_VERSION;
        file << version;

        file << (uint64_t)vinfo.size();
        for (const auto& i : vinfo) {
            file << *(i.tx);
            file << int64_t{count_seconds(i.m_time)};
            file << int64_t{i.nFeeDelta};
            mapDeltas.erase(i.tx->GetHash());
        }

        file << mapDeltas;

        LogPrintf("Writing %d unbroadcast transactions to disk.\n", unbroadcast_txids.size());
        file << unbroadcast_txids;

        if (!FileCommit(file.Get()))
            throw std::runtime_error("FileCommit failed");
        file.fclose();
        RenameOver(GetDataDir() / "mempool.dat.new", GetDataDir() / "mempool.dat");
        int64_t last = GetTimeMicros();
        LogPrintf("Dumped mempool: %gs to copy, %gs to dump\n", (mid-start)*MICRO, (last-mid)*MICRO);
    } catch (const std::exception& e) {
        LogPrintf("Failed to dump mempool: %s. Continuing anyway.\n", e.what());
        return false;
    }
    return true;
}

//! Guess how far we are in the verification process at the given block index
//! require cs_main if pindex has not been validated yet (because nChainTx might be unset)
double GuessVerificationProgress(const ChainTxData& data, const CBlockIndex *pindex) {
    if (pindex == nullptr)
        return 0.0;

    int64_t nNow = time(nullptr);

    double fTxTotal;

    if (pindex->nChainTx <= data.nTxCount) {
        fTxTotal = data.nTxCount + (nNow - data.nTime) * data.dTxRate;
    } else {
        fTxTotal = pindex->nChainTx + (nNow - pindex->GetBlockTime()) * data.dTxRate;
    }

    return std::min<double>(pindex->nChainTx / fTxTotal, 1.0);
}

class CMainCleanup
{
public:
    CMainCleanup() {}
    ~CMainCleanup() {
        // block headers
        BlockMap::iterator it1 = g_chainman.BlockIndex().begin();
        for (; it1 != g_chainman.BlockIndex().end(); it1++)
            delete (*it1).second;
        g_chainman.BlockIndex().clear();
    }
};
static CMainCleanup instance_of_cmaincleanup;

Optional<uint256> ChainstateManager::SnapshotBlockhash() const {
    if (m_active_chainstate != nullptr) {
        // If a snapshot chainstate exists, it will always be our active.
        return m_active_chainstate->m_from_snapshot_blockhash;
    }
    return {};
}

std::vector<CChainState*> ChainstateManager::GetAll()
{
    std::vector<CChainState*> out;

    if (!IsSnapshotValidated() && m_ibd_chainstate) {
        out.push_back(m_ibd_chainstate.get());
    }

    if (m_snapshot_chainstate) {
        out.push_back(m_snapshot_chainstate.get());
    }

    return out;
}

CChainState& ChainstateManager::InitializeChainstate(CTxMemPool& mempool, const uint256& snapshot_blockhash)
{
    bool is_snapshot = !snapshot_blockhash.IsNull();
    std::unique_ptr<CChainState>& to_modify =
        is_snapshot ? m_snapshot_chainstate : m_ibd_chainstate;

    if (to_modify) {
        throw std::logic_error("should not be overwriting a chainstate");
    }
    to_modify.reset(new CChainState(mempool, m_blockman, snapshot_blockhash));

    // Snapshot chainstates and initial IBD chaintates always become active.
    if (is_snapshot || (!is_snapshot && !m_active_chainstate)) {
        LogPrintf("Switching active chainstate to %s\n", to_modify->ToString());
        m_active_chainstate = to_modify.get();
    } else {
        throw std::logic_error("unexpected chainstate activation");
    }

    return *to_modify;
}

CChainState& ChainstateManager::ActiveChainstate() const
{
    assert(m_active_chainstate);
    return *m_active_chainstate;
}

bool ChainstateManager::IsSnapshotActive() const
{
    return m_snapshot_chainstate && m_active_chainstate == m_snapshot_chainstate.get();
}

CChainState& ChainstateManager::ValidatedChainstate() const
{
    if (m_snapshot_chainstate && IsSnapshotValidated()) {
        return *m_snapshot_chainstate.get();
    }
    assert(m_ibd_chainstate);
    return *m_ibd_chainstate.get();
}

bool ChainstateManager::IsBackgroundIBD(CChainState* chainstate) const
{
    return (m_snapshot_chainstate && chainstate == m_ibd_chainstate.get());
}

void ChainstateManager::Unload()
{
    for (CChainState* chainstate : this->GetAll()) {
        chainstate->m_chain.SetTip(nullptr);
        chainstate->UnloadBlockIndex();
    }

    m_blockman.Unload();
}

void ChainstateManager::Reset()
{
    m_ibd_chainstate.reset();
    m_snapshot_chainstate.reset();
    m_active_chainstate = nullptr;
    m_snapshot_validated = false;
}

void ChainstateManager::MaybeRebalanceCaches()
{
    if (m_ibd_chainstate && !m_snapshot_chainstate) {
        LogPrintf("[snapshot] allocating all cache to the IBD chainstate\n");
        // Allocate everything to the IBD chainstate.
        m_ibd_chainstate->ResizeCoinsCaches(m_total_coinstip_cache, m_total_coinsdb_cache);
    }
    else if (m_snapshot_chainstate && !m_ibd_chainstate) {
        LogPrintf("[snapshot] allocating all cache to the snapshot chainstate\n");
        // Allocate everything to the snapshot chainstate.
        m_snapshot_chainstate->ResizeCoinsCaches(m_total_coinstip_cache, m_total_coinsdb_cache);
    }
    else if (m_ibd_chainstate && m_snapshot_chainstate) {
        // If both chainstates exist, determine who needs more cache based on IBD status.
        //
        // Note: shrink caches first so that we don't inadvertently overwhelm available memory.
        if (m_snapshot_chainstate->IsInitialBlockDownload()) {
            m_ibd_chainstate->ResizeCoinsCaches(
                m_total_coinstip_cache * 0.05, m_total_coinsdb_cache * 0.05);
            m_snapshot_chainstate->ResizeCoinsCaches(
                m_total_coinstip_cache * 0.95, m_total_coinsdb_cache * 0.95);
        } else {
            m_snapshot_chainstate->ResizeCoinsCaches(
                m_total_coinstip_cache * 0.05, m_total_coinsdb_cache * 0.05);
            m_ibd_chainstate->ResizeCoinsCaches(
                m_total_coinstip_cache * 0.95, m_total_coinsdb_cache * 0.95);
        }
    }
}<|MERGE_RESOLUTION|>--- conflicted
+++ resolved
@@ -2580,12 +2580,7 @@
     int64_t nTime5 = GetTimeMicros(); nTimeChainState += nTime5 - nTime4;
     LogPrint(BCLog::BENCH, "  - Writing chainstate: %.2fms [%.2fs (%.2fms/blk)]\n", (nTime5 - nTime4) * MILLI, nTimeChainState * MICRO, nTimeChainState * MILLI / nBlocksTotal);
     // Remove conflicting transactions from the mempool.;
-<<<<<<< HEAD
-    mempool.removeForBlock(blockConnecting.vtx, pindexNew->nHeight);
-=======
     m_mempool.removeForBlock(blockConnecting.vtx, pindexNew->nHeight);
-    m_mempool.removeExpireConflicts(expiredNames);
->>>>>>> a746db88
     disconnectpool.removeForBlock(blockConnecting.vtx);
     // Update m_chain & related variables.
     m_chain.SetTip(pindexNew);
