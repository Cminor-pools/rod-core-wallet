--- conflicted
+++ resolved
@@ -625,18 +625,14 @@
      */
     unsigned int GetSigOpCount(const CScript& scriptSig) const;
 
-<<<<<<< HEAD
     /**
      * Check if the script is P2SH.  Optionally, strip a possible
      * name prefix before performing the strict check from Bitcoin.
      * @param allowName Strip name scripts before checking?
      */
     bool IsPayToScriptHash(bool allowNames) const;
-=======
-    bool IsPayToScriptHash() const;
-    bool IsPayToWitnessScriptHash() const;
+    bool IsPayToWitnessScriptHash(bool allowNames) const;
     bool IsWitnessProgram(int& version, std::vector<unsigned char>& program) const;
->>>>>>> 91aed3ab
 
     /** Called by IsStandardTx and P2SH/BIP62 VerifyScript (which makes it consensus-critical). */
     bool IsPushOnly(const_iterator pc) const;
