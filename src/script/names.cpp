--- conflicted
+++ resolved
@@ -71,27 +71,8 @@
 } // anonymous namespace
 
 CScript
-<<<<<<< HEAD
 CNameScript::buildNameRegister (const CScript& addr, const valtype& name,
                                 const valtype& value)
-=======
-CNameScript::buildNameNew (const CScript& addr, const valtype& name,
-                           const valtype& rand)
-{
-  valtype toHash(rand);
-  toHash.insert (toHash.end (), name.begin (), name.end ());
-  const uint160 hash = Hash160 (toHash);
-
-  CScript prefix;
-  prefix << OP_NAME_NEW << ToByteVector (hash) << OP_2DROP;
-
-  return AddNamePrefix (addr, prefix);
-}
-
-CScript
-CNameScript::buildNameFirstupdate (const CScript& addr, const valtype& name,
-                                   const valtype& value, const valtype& rand)
->>>>>>> de280a19
 {
   CScript prefix;
   prefix << OP_NAME_REGISTER << name << value << OP_2DROP << OP_DROP;
