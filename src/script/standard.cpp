// Copyright (c) 2009-2010 Satoshi Nakamoto
// Copyright (c) 2009-2020 The Bitcoin Core developers
// Distributed under the MIT software license, see the accompanying
// file COPYING or http://www.opensource.org/licenses/mit-license.php.

#include <script/standard.h>

#include <crypto/sha256.h>
#include <pubkey.h>
#include <script/names.h>
#include <script/script.h>

#include <string>

bool fAcceptDatacarrier = DEFAULT_ACCEPT_DATACARRIER;
unsigned nMaxDatacarrierBytes = MAX_OP_RETURN_RELAY;

CScriptID::CScriptID(const CScript& in) : BaseHash(Hash160(in)) {}
CScriptID::CScriptID(const ScriptHash& in) : BaseHash(static_cast<uint160>(in)) {}

ScriptHash::ScriptHash(const CScript& in) : BaseHash(Hash160(in)) {}
ScriptHash::ScriptHash(const CScriptID& in) : BaseHash(static_cast<uint160>(in)) {}

PKHash::PKHash(const CPubKey& pubkey) : BaseHash(pubkey.GetID()) {}
PKHash::PKHash(const CKeyID& pubkey_id) : BaseHash(pubkey_id) {}

WitnessV0KeyHash::WitnessV0KeyHash(const CPubKey& pubkey) : BaseHash(pubkey.GetID()) {}
WitnessV0KeyHash::WitnessV0KeyHash(const PKHash& pubkey_hash) : BaseHash(static_cast<uint160>(pubkey_hash)) {}

CKeyID ToKeyID(const PKHash& key_hash)
{
    return CKeyID{static_cast<uint160>(key_hash)};
}

CKeyID ToKeyID(const WitnessV0KeyHash& key_hash)
{
    return CKeyID{static_cast<uint160>(key_hash)};
}

WitnessV0ScriptHash::WitnessV0ScriptHash(const CScript& in)
{
    CSHA256().Write(in.data(), in.size()).Finalize(begin());
}

std::string GetTxnOutputType(TxoutType t)
{
    switch (t) {
    case TxoutType::NONSTANDARD: return "nonstandard";
    case TxoutType::PUBKEY: return "pubkey";
    case TxoutType::PUBKEYHASH: return "pubkeyhash";
    case TxoutType::SCRIPTHASH: return "scripthash";
    case TxoutType::MULTISIG: return "multisig";
    case TxoutType::NULL_DATA: return "nulldata";
    case TxoutType::WITNESS_V0_KEYHASH: return "witness_v0_keyhash";
    case TxoutType::WITNESS_V0_SCRIPTHASH: return "witness_v0_scripthash";
    case TxoutType::WITNESS_V1_TAPROOT: return "witness_v1_taproot";
    case TxoutType::WITNESS_UNKNOWN: return "witness_unknown";
    } // no default case, so the compiler can warn about missing cases
    assert(false);
}

static bool MatchPayToPubkey(const CScript& script, valtype& pubkey)
{
    if (script.size() == CPubKey::SIZE + 2 && script[0] == CPubKey::SIZE && script.back() == OP_CHECKSIG) {
        pubkey = valtype(script.begin() + 1, script.begin() + CPubKey::SIZE + 1);
        return CPubKey::ValidSize(pubkey);
    }
    if (script.size() == CPubKey::COMPRESSED_SIZE + 2 && script[0] == CPubKey::COMPRESSED_SIZE && script.back() == OP_CHECKSIG) {
        pubkey = valtype(script.begin() + 1, script.begin() + CPubKey::COMPRESSED_SIZE + 1);
        return CPubKey::ValidSize(pubkey);
    }
    return false;
}

static bool MatchPayToPubkeyHash(const CScript& script, valtype& pubkeyhash)
{
    if (script.size() == 25 && script[0] == OP_DUP && script[1] == OP_HASH160 && script[2] == 20 && script[23] == OP_EQUALVERIFY && script[24] == OP_CHECKSIG) {
        pubkeyhash = valtype(script.begin () + 3, script.begin() + 23);
        return true;
    }
    return false;
}

/** Test for "small positive integer" script opcodes - OP_1 through OP_16. */
static constexpr bool IsSmallInteger(opcodetype opcode)
{
    return opcode >= OP_1 && opcode <= OP_16;
}

static constexpr bool IsPushdataOp(opcodetype opcode)
{
    return opcode > OP_FALSE && opcode <= OP_PUSHDATA4;
}

static constexpr bool IsValidMultisigKeyCount(int n_keys)
{
    return n_keys > 0 && n_keys <= MAX_PUBKEYS_PER_MULTISIG;
}

static bool GetMultisigKeyCount(opcodetype opcode, valtype data, int& count)
{
    if (IsSmallInteger(opcode)) {
        count = CScript::DecodeOP_N(opcode);
        return IsValidMultisigKeyCount(count);
    }

    if (IsPushdataOp(opcode)) {
        if (!CheckMinimalPush(data, opcode)) return false;
        try {
            count = CScriptNum(data, /* fRequireMinimal = */ true).getint();
            return IsValidMultisigKeyCount(count);
        } catch (const scriptnum_error&) {
            return false;
        }
    }

    return false;
}

static bool MatchMultisig(const CScript& script, int& required_sigs, std::vector<valtype>& pubkeys)
{
    opcodetype opcode;
    valtype data;
    int num_keys;

    CScript::const_iterator it = script.begin();
    if (script.size() < 1 || script.back() != OP_CHECKMULTISIG) return false;

    if (!script.GetOp(it, opcode, data) || !GetMultisigKeyCount(opcode, data, required_sigs)) return false;
    while (script.GetOp(it, opcode, data) && CPubKey::ValidSize(data)) {
        pubkeys.emplace_back(std::move(data));
    }
    if (!GetMultisigKeyCount(opcode, data, num_keys)) return false;

    if (pubkeys.size() != static_cast<unsigned long>(num_keys) || num_keys < required_sigs) return false;

    return (it + 1 == script.end());
}

TxoutType Solver(const CScript& scriptPubKey, std::vector<std::vector<unsigned char>>& vSolutionsRet)
{
    vSolutionsRet.clear();

    // If we have a name script, strip the prefix
    const CNameScript nameOp(scriptPubKey);
    const CScript& script = nameOp.getAddress();

    // Shortcut for pay-to-script-hash, which are more constrained than the other types:
    // it is always OP_HASH160 20 [20 byte hash] OP_EQUAL
    if (script.IsPayToScriptHash(false))
    {
        std::vector<unsigned char> hashBytes(script.begin()+2, script.begin()+22);
        vSolutionsRet.push_back(hashBytes);
        return TxoutType::SCRIPTHASH;
    }

    int witnessversion;
    std::vector<unsigned char> witnessprogram;
    if (script.IsWitnessProgram(false, witnessversion, witnessprogram)) {
        if (witnessversion == 0 && witnessprogram.size() == WITNESS_V0_KEYHASH_SIZE) {
            vSolutionsRet.push_back(witnessprogram);
            return TxoutType::WITNESS_V0_KEYHASH;
        }
        if (witnessversion == 0 && witnessprogram.size() == WITNESS_V0_SCRIPTHASH_SIZE) {
            vSolutionsRet.push_back(witnessprogram);
            return TxoutType::WITNESS_V0_SCRIPTHASH;
        }
        if (witnessversion == 1 && witnessprogram.size() == WITNESS_V1_TAPROOT_SIZE) {
            vSolutionsRet.push_back(std::vector<unsigned char>{(unsigned char)witnessversion});
            vSolutionsRet.push_back(std::move(witnessprogram));
            return TxoutType::WITNESS_V1_TAPROOT;
        }
        if (witnessversion != 0) {
            vSolutionsRet.push_back(std::vector<unsigned char>{(unsigned char)witnessversion});
            vSolutionsRet.push_back(std::move(witnessprogram));
            return TxoutType::WITNESS_UNKNOWN;
        }
        return TxoutType::NONSTANDARD;
    }

    // Provably prunable, data-carrying output
    //
    // So long as script passes the IsUnspendable() test and all but the first
    // byte passes the IsPushOnly() test we don't care what exactly is in the
    // script.
    //
    // Note that this intentionally uses scriptPubKey, and not script (which
    // has a potential name prefix stripped).  At least for now, we exclude
    // name operations from here.
    if (scriptPubKey.size() >= 1 && scriptPubKey[0] == OP_RETURN && scriptPubKey.IsPushOnly(scriptPubKey.begin()+1)) {
        return TxoutType::NULL_DATA;
    }

    std::vector<unsigned char> data;
    if (MatchPayToPubkey(script, data)) {
        vSolutionsRet.push_back(std::move(data));
        return TxoutType::PUBKEY;
    }

    if (MatchPayToPubkeyHash(script, data)) {
        vSolutionsRet.push_back(std::move(data));
        return TxoutType::PUBKEYHASH;
    }

    int required;
    std::vector<std::vector<unsigned char>> keys;
<<<<<<< HEAD
    if (MatchMultisig(script, required, keys)) {
        vSolutionsRet.push_back({static_cast<unsigned char>(required)}); // safe as required is in range 1..16
=======
    if (MatchMultisig(scriptPubKey, required, keys)) {
        vSolutionsRet.push_back({static_cast<unsigned char>(required)}); // safe as required is in range 1..20
>>>>>>> 52572fb5
        vSolutionsRet.insert(vSolutionsRet.end(), keys.begin(), keys.end());
        vSolutionsRet.push_back({static_cast<unsigned char>(keys.size())}); // safe as size is in range 1..20
        return TxoutType::MULTISIG;
    }

    vSolutionsRet.clear();
    return TxoutType::NONSTANDARD;
}

bool ExtractDestination(const CScript& scriptPubKey, CTxDestination& addressRet)
{
    std::vector<valtype> vSolutions;
    TxoutType whichType = Solver(scriptPubKey, vSolutions);

    switch (whichType) {
    case TxoutType::PUBKEY: {
        CPubKey pubKey(vSolutions[0]);
        if (!pubKey.IsValid())
            return false;

        addressRet = PKHash(pubKey);
        return true;
    }
    case TxoutType::PUBKEYHASH: {
        addressRet = PKHash(uint160(vSolutions[0]));
        return true;
    }
    case TxoutType::SCRIPTHASH: {
        addressRet = ScriptHash(uint160(vSolutions[0]));
        return true;
    }
    case TxoutType::WITNESS_V0_KEYHASH: {
        WitnessV0KeyHash hash;
        std::copy(vSolutions[0].begin(), vSolutions[0].end(), hash.begin());
        addressRet = hash;
        return true;
    }
    case TxoutType::WITNESS_V0_SCRIPTHASH: {
        WitnessV0ScriptHash hash;
        std::copy(vSolutions[0].begin(), vSolutions[0].end(), hash.begin());
        addressRet = hash;
        return true;
    }
    case TxoutType::WITNESS_UNKNOWN:
    case TxoutType::WITNESS_V1_TAPROOT: {
        WitnessUnknown unk;
        unk.version = vSolutions[0][0];
        std::copy(vSolutions[1].begin(), vSolutions[1].end(), unk.program);
        unk.length = vSolutions[1].size();
        addressRet = unk;
        return true;
    }
    case TxoutType::MULTISIG:
    case TxoutType::NULL_DATA:
    case TxoutType::NONSTANDARD:
        return false;
    } // no default case, so the compiler can warn about missing cases
    assert(false);
}

// TODO: from v23 ("addresses" and "reqSigs" deprecated) "ExtractDestinations" should be removed
bool ExtractDestinations(const CScript& scriptPubKey, TxoutType& typeRet, std::vector<CTxDestination>& addressRet, int& nRequiredRet)
{
    addressRet.clear();
    std::vector<valtype> vSolutions;
    typeRet = Solver(scriptPubKey, vSolutions);
    if (typeRet == TxoutType::NONSTANDARD) {
        return false;
    } else if (typeRet == TxoutType::NULL_DATA) {
        // This is data, not addresses
        return false;
    }

    if (typeRet == TxoutType::MULTISIG)
    {
        nRequiredRet = vSolutions.front()[0];
        for (unsigned int i = 1; i < vSolutions.size()-1; i++)
        {
            CPubKey pubKey(vSolutions[i]);
            if (!pubKey.IsValid())
                continue;

            CTxDestination address = PKHash(pubKey);
            addressRet.push_back(address);
        }

        if (addressRet.empty())
            return false;
    }
    else
    {
        nRequiredRet = 1;
        CTxDestination address;
        if (!ExtractDestination(scriptPubKey, address))
           return false;
        addressRet.push_back(address);
    }

    return true;
}

namespace {
class CScriptVisitor
{
public:
    CScript operator()(const CNoDestination& dest) const
    {
        return CScript();
    }

    CScript operator()(const PKHash& keyID) const
    {
        return CScript() << OP_DUP << OP_HASH160 << ToByteVector(keyID) << OP_EQUALVERIFY << OP_CHECKSIG;
    }

    CScript operator()(const ScriptHash& scriptID) const
    {
        return CScript() << OP_HASH160 << ToByteVector(scriptID) << OP_EQUAL;
    }

    CScript operator()(const WitnessV0KeyHash& id) const
    {
        return CScript() << OP_0 << ToByteVector(id);
    }

    CScript operator()(const WitnessV0ScriptHash& id) const
    {
        return CScript() << OP_0 << ToByteVector(id);
    }

    CScript operator()(const WitnessUnknown& id) const
    {
        return CScript() << CScript::EncodeOP_N(id.version) << std::vector<unsigned char>(id.program, id.program + id.length);
    }
};
} // namespace

CScript GetScriptForDestination(const CTxDestination& dest)
{
    return std::visit(CScriptVisitor(), dest);
}

CScript GetScriptForRawPubKey(const CPubKey& pubKey)
{
    return CScript() << std::vector<unsigned char>(pubKey.begin(), pubKey.end()) << OP_CHECKSIG;
}

CScript GetScriptForMultisig(int nRequired, const std::vector<CPubKey>& keys)
{
    CScript script;

    script << nRequired;
    for (const CPubKey& key : keys)
        script << ToByteVector(key);
    script << keys.size() << OP_CHECKMULTISIG;

    return script;
}

bool IsValidDestination(const CTxDestination& dest) {
    return dest.index() != 0;
}<|MERGE_RESOLUTION|>--- conflicted
+++ resolved
@@ -204,13 +204,8 @@
 
     int required;
     std::vector<std::vector<unsigned char>> keys;
-<<<<<<< HEAD
     if (MatchMultisig(script, required, keys)) {
-        vSolutionsRet.push_back({static_cast<unsigned char>(required)}); // safe as required is in range 1..16
-=======
-    if (MatchMultisig(scriptPubKey, required, keys)) {
         vSolutionsRet.push_back({static_cast<unsigned char>(required)}); // safe as required is in range 1..20
->>>>>>> 52572fb5
         vSolutionsRet.insert(vSolutionsRet.end(), keys.begin(), keys.end());
         vSolutionsRet.push_back({static_cast<unsigned char>(keys.size())}); // safe as size is in range 1..20
         return TxoutType::MULTISIG;
