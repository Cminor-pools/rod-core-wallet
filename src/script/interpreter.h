--- conflicted
+++ resolved
@@ -111,17 +111,10 @@
     // Public keys in segregated witness scripts must be compressed
     //
     SCRIPT_VERIFY_WITNESS_PUBKEYTYPE = (1U << 15),
-<<<<<<< HEAD
-=======
 
     // Making OP_CODESEPARATOR and FindAndDelete fail any non-segwit scripts
     //
     SCRIPT_VERIFY_CONST_SCRIPTCODE = (1U << 16),
-
-    // Perform name checks in "mempool" mode.  This allows / disallows
-    // certain stuff (e. g., it allows immature spending of name_new's).
-    SCRIPT_VERIFY_NAMES_MEMPOOL = (1U << 24),
->>>>>>> 94d9f5a8
 };
 
 bool CheckSignatureEncoding(const std::vector<unsigned char> &vchSig, unsigned int flags, ScriptError* serror);
