// Copyright (c) 2012-2020 The Bitcoin Core developers
// Distributed under the MIT software license, see the accompanying
// file COPYING or http://www.opensource.org/licenses/mit-license.php.

#ifndef BITCOIN_DBWRAPPER_H
#define BITCOIN_DBWRAPPER_H

#include <clientversion.h>
#include <fs.h>
#include <serialize.h>
#include <span.h>
#include <streams.h>
#include <util/strencodings.h>
#include <util/system.h>

#include <leveldb/db.h>
#include <leveldb/write_batch.h>

static const size_t DBWRAPPER_PREALLOC_KEY_SIZE = 64;
static const size_t DBWRAPPER_PREALLOC_VALUE_SIZE = 1024;

class dbwrapper_error : public std::runtime_error
{
public:
    explicit dbwrapper_error(const std::string& msg) : std::runtime_error(msg) {}
};

class CDBWrapper;

/** These should be considered an implementation detail of the specific database.
 */
namespace dbwrapper_private {

/** Handle database error by throwing dbwrapper_error exception.
 */
void HandleError(const leveldb::Status& status);

/** Work around circular dependency, as well as for testing in dbwrapper_tests.
 * Database obfuscation should be considered an implementation detail of the
 * specific database.
 */
const std::vector<unsigned char>& GetObfuscateKey(const CDBWrapper &w);

};

/** Batch of changes queued to be written to a CDBWrapper */
class CDBBatch
{
    friend class CDBWrapper;

private:
    const CDBWrapper &parent;
    leveldb::WriteBatch batch;

    CDataStream ssKey;
    CDataStream ssValue;

    size_t size_estimate;

public:
    /**
     * @param[in] _parent   CDBWrapper that this batch is to be submitted to
     */
    explicit CDBBatch(const CDBWrapper &_parent) : parent(_parent), ssKey(SER_DISK, CLIENT_VERSION), ssValue(SER_DISK, CLIENT_VERSION), size_estimate(0) { };

    void Clear()
    {
        batch.Clear();
        size_estimate = 0;
    }

    template <typename K, typename V>
    void Write(const K& key, const V& value)
    {
        ssKey.reserve(DBWRAPPER_PREALLOC_KEY_SIZE);
        ssKey << key;
        leveldb::Slice slKey((const char*)ssKey.data(), ssKey.size());

        ssValue.reserve(DBWRAPPER_PREALLOC_VALUE_SIZE);
        ssValue << value;
        ssValue.Xor(dbwrapper_private::GetObfuscateKey(parent));
        leveldb::Slice slValue((const char*)ssValue.data(), ssValue.size());

        batch.Put(slKey, slValue);
        // LevelDB serializes writes as:
        // - byte: header
        // - varint: key length (1 byte up to 127B, 2 bytes up to 16383B, ...)
        // - byte[]: key
        // - varint: value length
        // - byte[]: value
        // The formula below assumes the key and value are both less than 16k.
        size_estimate += 3 + (slKey.size() > 127) + slKey.size() + (slValue.size() > 127) + slValue.size();
        ssKey.clear();
        ssValue.clear();
    }

<<<<<<< HEAD
=======
    /* Write an empty value.  This is used for the expire-index
       in the name database.  */
    template <typename K>
    void Write(const K& key)
    {
        ssKey.reserve(DBWRAPPER_PREALLOC_KEY_SIZE);
        ssKey << key;
        leveldb::Slice slKey((const char*)ssKey.data(), ssKey.size());

        char dummy;
        leveldb::Slice slValue(&dummy, 0);

        batch.Put(slKey, slValue);
        ssKey.clear();
    }

>>>>>>> 6270844d
    template <typename K>
    void Erase(const K& key)
    {
        ssKey.reserve(DBWRAPPER_PREALLOC_KEY_SIZE);
        ssKey << key;
        leveldb::Slice slKey((const char*)ssKey.data(), ssKey.size());

        batch.Delete(slKey);
        // LevelDB serializes erases as:
        // - byte: header
        // - varint: key length
        // - byte[]: key
        // The formula below assumes the key is less than 16kB.
        size_estimate += 2 + (slKey.size() > 127) + slKey.size();
        ssKey.clear();
    }

    size_t SizeEstimate() const { return size_estimate; }
};

class CDBIterator
{
private:
    const CDBWrapper &parent;
    leveldb::Iterator *piter;

public:

    /**
     * @param[in] _parent          Parent CDBWrapper instance.
     * @param[in] _piter           The original leveldb iterator.
     */
    CDBIterator(const CDBWrapper &_parent, leveldb::Iterator *_piter) :
        parent(_parent), piter(_piter) { };
    ~CDBIterator();

    bool Valid() const;

    void SeekToFirst();

    template<typename K> void Seek(const K& key) {
        CDataStream ssKey(SER_DISK, CLIENT_VERSION);
        ssKey.reserve(DBWRAPPER_PREALLOC_KEY_SIZE);
        ssKey << key;
        leveldb::Slice slKey((const char*)ssKey.data(), ssKey.size());
        piter->Seek(slKey);
    }

    void Next();

    template<typename K> bool GetKey(K& key) {
        leveldb::Slice slKey = piter->key();
        try {
            CDataStream ssKey(MakeUCharSpan(slKey), SER_DISK, CLIENT_VERSION);
            ssKey >> key;
        } catch (const std::exception&) {
            return false;
        }
        return true;
    }

    template<typename V> bool GetValue(V& value) {
        leveldb::Slice slValue = piter->value();
        try {
            CDataStream ssValue(MakeUCharSpan(slValue), SER_DISK, CLIENT_VERSION);
            ssValue.Xor(dbwrapper_private::GetObfuscateKey(parent));
            ssValue >> value;
        } catch (const std::exception&) {
            return false;
        }
        return true;
    }

    unsigned int GetValueSize() {
        return piter->value().size();
    }

};

class CDBWrapper
{
    friend const std::vector<unsigned char>& dbwrapper_private::GetObfuscateKey(const CDBWrapper &w);
private:
    //! custom environment this database is using (may be nullptr in case of default environment)
    leveldb::Env* penv;

    //! database options used
    leveldb::Options options;

    //! options used when reading from the database
    leveldb::ReadOptions readoptions;

    //! options used when iterating over values of the database
    leveldb::ReadOptions iteroptions;

    //! options used when writing to the database
    leveldb::WriteOptions writeoptions;

    //! options used when sync writing to the database
    leveldb::WriteOptions syncoptions;

    //! the database itself
    leveldb::DB* pdb;

    //! the name of this database
    std::string m_name;

    //! a key used for optional XOR-obfuscation of the database
    std::vector<unsigned char> obfuscate_key;

    //! the key under which the obfuscation key is stored
    static const std::string OBFUSCATE_KEY_KEY;

    //! the length of the obfuscate key in number of bytes
    static const unsigned int OBFUSCATE_KEY_NUM_BYTES;

    std::vector<unsigned char> CreateObfuscateKey() const;

public:
    /**
     * @param[in] path        Location in the filesystem where leveldb data will be stored.
     * @param[in] nCacheSize  Configures various leveldb cache settings.
     * @param[in] fMemory     If true, use leveldb's memory environment.
     * @param[in] fWipe       If true, remove all existing data.
     * @param[in] obfuscate   If true, store data obfuscated via simple XOR. If false, XOR
     *                        with a zero'd byte array.
     */
    CDBWrapper(const fs::path& path, size_t nCacheSize, bool fMemory = false, bool fWipe = false, bool obfuscate = false);
    ~CDBWrapper();

    CDBWrapper(const CDBWrapper&) = delete;
    CDBWrapper& operator=(const CDBWrapper&) = delete;

    template <typename K, typename V>
    bool Read(const K& key, V& value) const
    {
        CDataStream ssKey(SER_DISK, CLIENT_VERSION);
        ssKey.reserve(DBWRAPPER_PREALLOC_KEY_SIZE);
        ssKey << key;
        leveldb::Slice slKey((const char*)ssKey.data(), ssKey.size());

        std::string strValue;
        leveldb::Status status = pdb->Get(readoptions, slKey, &strValue);
        if (!status.ok()) {
            if (status.IsNotFound())
                return false;
            LogPrintf("LevelDB read failure: %s\n", status.ToString());
            dbwrapper_private::HandleError(status);
        }
        try {
            CDataStream ssValue(MakeUCharSpan(strValue), SER_DISK, CLIENT_VERSION);
            ssValue.Xor(obfuscate_key);
            ssValue >> value;
        } catch (const std::exception&) {
            return false;
        }
        return true;
    }

    template <typename K, typename V>
    bool Write(const K& key, const V& value, bool fSync = false)
    {
        CDBBatch batch(*this);
        batch.Write(key, value);
        return WriteBatch(batch, fSync);
    }

    template <typename K>
    bool Exists(const K& key) const
    {
        CDataStream ssKey(SER_DISK, CLIENT_VERSION);
        ssKey.reserve(DBWRAPPER_PREALLOC_KEY_SIZE);
        ssKey << key;
        leveldb::Slice slKey((const char*)ssKey.data(), ssKey.size());

        std::string strValue;
        leveldb::Status status = pdb->Get(readoptions, slKey, &strValue);
        if (!status.ok()) {
            if (status.IsNotFound())
                return false;
            LogPrintf("LevelDB read failure: %s\n", status.ToString());
            dbwrapper_private::HandleError(status);
        }
        return true;
    }

    template <typename K>
    bool Erase(const K& key, bool fSync = false)
    {
        CDBBatch batch(*this);
        batch.Erase(key);
        return WriteBatch(batch, fSync);
    }

    bool WriteBatch(CDBBatch& batch, bool fSync = false);

    // Get an estimate of LevelDB memory usage (in bytes).
    size_t DynamicMemoryUsage() const;

    CDBIterator *NewIterator()
    {
        return new CDBIterator(*this, pdb->NewIterator(iteroptions));
    }

    /**
     * Return true if the database managed by this class contains no entries.
     */
    bool IsEmpty();

    template<typename K>
    size_t EstimateSize(const K& key_begin, const K& key_end) const
    {
        CDataStream ssKey1(SER_DISK, CLIENT_VERSION), ssKey2(SER_DISK, CLIENT_VERSION);
        ssKey1.reserve(DBWRAPPER_PREALLOC_KEY_SIZE);
        ssKey2.reserve(DBWRAPPER_PREALLOC_KEY_SIZE);
        ssKey1 << key_begin;
        ssKey2 << key_end;
        leveldb::Slice slKey1((const char*)ssKey1.data(), ssKey1.size());
        leveldb::Slice slKey2((const char*)ssKey2.data(), ssKey2.size());
        uint64_t size = 0;
        leveldb::Range range(slKey1, slKey2);
        pdb->GetApproximateSizes(&range, 1, &size);
        return size;
    }

    /**
     * Compact a certain range of keys in the database.
     */
    template<typename K>
    void CompactRange(const K& key_begin, const K& key_end) const
    {
        CDataStream ssKey1(SER_DISK, CLIENT_VERSION), ssKey2(SER_DISK, CLIENT_VERSION);
        ssKey1.reserve(DBWRAPPER_PREALLOC_KEY_SIZE);
        ssKey2.reserve(DBWRAPPER_PREALLOC_KEY_SIZE);
        ssKey1 << key_begin;
        ssKey2 << key_end;
        leveldb::Slice slKey1((const char*)ssKey1.data(), ssKey1.size());
        leveldb::Slice slKey2((const char*)ssKey2.data(), ssKey2.size());
        pdb->CompactRange(&slKey1, &slKey2);
    }
};

#endif // BITCOIN_DBWRAPPER_H<|MERGE_RESOLUTION|>--- conflicted
+++ resolved
@@ -94,25 +94,6 @@
         ssValue.clear();
     }
 
-<<<<<<< HEAD
-=======
-    /* Write an empty value.  This is used for the expire-index
-       in the name database.  */
-    template <typename K>
-    void Write(const K& key)
-    {
-        ssKey.reserve(DBWRAPPER_PREALLOC_KEY_SIZE);
-        ssKey << key;
-        leveldb::Slice slKey((const char*)ssKey.data(), ssKey.size());
-
-        char dummy;
-        leveldb::Slice slValue(&dummy, 0);
-
-        batch.Put(slKey, slValue);
-        ssKey.clear();
-    }
-
->>>>>>> 6270844d
     template <typename K>
     void Erase(const K& key)
     {
