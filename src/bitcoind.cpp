--- conflicted
+++ resolved
@@ -79,13 +79,7 @@
         }
         else
         {
-<<<<<<< HEAD
-            strUsage += "\nUsage:\n"
-                  "  xayad [options]                     " + strprintf("Start %s Daemon", PACKAGE_NAME) + "\n";
-
-=======
-            strUsage += "\nUsage:  namecoind [options]                     Start " PACKAGE_NAME " Daemon\n";
->>>>>>> 1d21d626
+            strUsage += "\nUsage:  xayad [options]                     Start " PACKAGE_NAME " Daemon\n";
             strUsage += "\n" + gArgs.GetHelpMessage();
         }
 
