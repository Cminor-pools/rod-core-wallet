--- conflicted
+++ resolved
@@ -5252,15 +5252,11 @@
         if (pindexLast)
             UpdateBlockAvailability(pfrom->GetId(), pindexLast->GetBlockHash());
 
-<<<<<<< HEAD
         bool maxSize = (nCount == MAX_HEADERS_RESULTS);
         if (pfrom->nVersion >= SIZE_HEADERS_LIMIT_VERSION
               && nSize >= THRESHOLD_HEADERS_SIZE)
             maxSize = true;
-        if (maxSize && pindexLast) {
-=======
-        if (nCount == MAX_HEADERS_RESULTS && pindexLast && hasNewHeaders) {
->>>>>>> 37f9a1f6
+        if (maxSize && pindexLast && hasNewHeaders) {
             // Headers message had its maximum size; the peer may have more headers.
             // TODO: optimize: if pindexLast is an ancestor of chainActive.Tip or pindexBestHeader, continue
             // from there instead.
