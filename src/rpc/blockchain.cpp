// Copyright (c) 2010 Satoshi Nakamoto
// Copyright (c) 2009-2016 The Bitcoin Core developers
// Distributed under the MIT software license, see the accompanying
// file COPYING or http://www.opensource.org/licenses/mit-license.php.

#include <rpc/blockchain.h>

#include <amount.h>
#include <chain.h>
#include <chainparams.h>
#include <checkpoints.h>
#include <coins.h>
#include <consensus/validation.h>
#include <validation.h>
#include <core_io.h>
#include <policy/feerate.h>
#include <policy/policy.h>
#include <primitives/transaction.h>
#include <rpc/server.h>
#include <streams.h>
#include <sync.h>
#include <txdb.h>
#include <txmempool.h>
#include <util.h>
#include <utilstrencodings.h>
#include <hash.h>
#include <warnings.h>

#include <stdint.h>

#include <univalue.h>

#include <boost/thread/thread.hpp> // boost::thread::interrupt

#include <mutex>
#include <condition_variable>

struct CUpdatedBlock
{
    uint256 hash;
    int height;
};

static std::mutex cs_blockchange;
static std::condition_variable cond_blockchange;
static CUpdatedBlock latestblock;

extern void TxToJSON(const CTransaction& tx, const uint256 hashBlock, UniValue& entry);

/* Calculate the difficulty for a given block index,
 * or the block index of the given chain.
 */
double GetDifficulty(const CChain& chain, const CBlockIndex* blockindex)
{
    if (blockindex == nullptr)
    {
        if (chain.Tip() == nullptr)
            return 1.0;
        else
            blockindex = chain.Tip();
    }

    int nShift = (blockindex->nBits >> 24) & 0xff;
    double dDiff =
        (double)0x0000ffff / (double)(blockindex->nBits & 0x00ffffff);

    while (nShift < 29)
    {
        dDiff *= 256.0;
        nShift++;
    }
    while (nShift > 29)
    {
        dDiff /= 256.0;
        nShift--;
    }

    return dDiff;
}

<<<<<<< HEAD
=======
double GetDifficulty(const CBlockIndex* blockindex)
{
    return GetDifficulty(chainActive, blockindex);
}

namespace
{
UniValue AuxpowToJSON(const CAuxPow& auxpow)
{
    UniValue result(UniValue::VOBJ);

    {
        UniValue tx(UniValue::VOBJ);
        tx.push_back(Pair("hex", EncodeHexTx(*auxpow.tx)));
        TxToJSON(*auxpow.tx, auxpow.parentBlock.GetHash(), tx);
        result.push_back(Pair("tx", tx));
    }

    result.push_back(Pair("index", auxpow.nIndex));
    result.push_back(Pair("chainindex", auxpow.nChainIndex));

    {
        UniValue branch(UniValue::VARR);
        for (const auto& node : auxpow.vMerkleBranch)
            branch.push_back(node.GetHex());
        result.push_back(Pair("merklebranch", branch));
    }

    {
        UniValue branch(UniValue::VARR);
        for (const auto& node : auxpow.vChainMerkleBranch)
            branch.push_back(node.GetHex());
        result.push_back(Pair("chainmerklebranch", branch));
    }

    CDataStream ssParent(SER_NETWORK, PROTOCOL_VERSION);
    ssParent << auxpow.parentBlock;
    const std::string strHex = HexStr(ssParent.begin(), ssParent.end());
    result.push_back(Pair("parentblock", strHex));

    return result;
}
} // anonymous namespace

>>>>>>> c4f74e91
UniValue blockheaderToJSON(const CBlockIndex* blockindex)
{
    AssertLockHeld(cs_main);
    UniValue result(UniValue::VOBJ);
    result.push_back(Pair("hash", blockindex->GetBlockHash().GetHex()));
    int confirmations = -1;
    // Only report confirmations if the block is on the main chain
    if (chainActive.Contains(blockindex))
        confirmations = chainActive.Height() - blockindex->nHeight + 1;
    result.push_back(Pair("confirmations", confirmations));
    result.push_back(Pair("height", blockindex->nHeight));
    result.push_back(Pair("version", blockindex->nVersion));
    result.push_back(Pair("versionHex", strprintf("%08x", blockindex->nVersion)));
    result.push_back(Pair("merkleroot", blockindex->hashMerkleRoot.GetHex()));
    result.push_back(Pair("time", (int64_t)blockindex->nTime));
    result.push_back(Pair("mediantime", (int64_t)blockindex->GetMedianTimePast()));
    result.push_back(Pair("nonce", (uint64_t)blockindex->nNonce));
    result.push_back(Pair("bits", strprintf("%08x", blockindex->nBits)));
    result.push_back(Pair("difficulty", GetDifficulty(blockindex)));
    result.push_back(Pair("chainwork", blockindex->nChainWork.GetHex()));

    if (blockindex->pprev)
        result.push_back(Pair("previousblockhash", blockindex->pprev->GetBlockHash().GetHex()));
    CBlockIndex *pnext = chainActive.Next(blockindex);
    if (pnext)
        result.push_back(Pair("nextblockhash", pnext->GetBlockHash().GetHex()));
    return result;
}

UniValue blockToJSON(const CBlock& block, const CBlockIndex* blockindex, bool txDetails)
{
    AssertLockHeld(cs_main);
    UniValue result(UniValue::VOBJ);
    result.push_back(Pair("hash", blockindex->GetBlockHash().GetHex()));
    int confirmations = -1;
    // Only report confirmations if the block is on the main chain
    if (chainActive.Contains(blockindex))
        confirmations = chainActive.Height() - blockindex->nHeight + 1;
    result.push_back(Pair("confirmations", confirmations));
    result.push_back(Pair("strippedsize", (int)::GetSerializeSize(block, SER_NETWORK, PROTOCOL_VERSION | SERIALIZE_TRANSACTION_NO_WITNESS)));
    result.push_back(Pair("size", (int)::GetSerializeSize(block, SER_NETWORK, PROTOCOL_VERSION)));
    result.push_back(Pair("weight", (int)::GetBlockWeight(block)));
    result.push_back(Pair("height", blockindex->nHeight));
    result.push_back(Pair("version", block.nVersion));
    result.push_back(Pair("versionHex", strprintf("%08x", block.nVersion)));
    result.push_back(Pair("merkleroot", block.hashMerkleRoot.GetHex()));
    UniValue txs(UniValue::VARR);
    for(const auto& tx : block.vtx)
    {
        if(txDetails)
        {
            UniValue objTx(UniValue::VOBJ);
            TxToUniv(*tx, uint256(), objTx, true, RPCSerializationFlags());
            txs.push_back(objTx);
        }
        else
            txs.push_back(tx->GetHash().GetHex());
    }
    result.push_back(Pair("tx", txs));
    result.push_back(Pair("time", block.GetBlockTime()));
    result.push_back(Pair("mediantime", (int64_t)blockindex->GetMedianTimePast()));
    result.push_back(Pair("nonce", (uint64_t)block.nNonce));
    result.push_back(Pair("bits", strprintf("%08x", block.nBits)));
    result.push_back(Pair("difficulty", GetDifficulty(blockindex)));
    result.push_back(Pair("chainwork", blockindex->nChainWork.GetHex()));

    if (blockindex->pprev)
        result.push_back(Pair("previousblockhash", blockindex->pprev->GetBlockHash().GetHex()));
    CBlockIndex *pnext = chainActive.Next(blockindex);
    if (pnext)
        result.push_back(Pair("nextblockhash", pnext->GetBlockHash().GetHex()));
    return result;
}

UniValue getblockcount(const JSONRPCRequest& request)
{
    if (request.fHelp || request.params.size() != 0)
        throw std::runtime_error(
            "getblockcount\n"
            "\nReturns the number of blocks in the longest blockchain.\n"
            "\nResult:\n"
            "n    (numeric) The current block count\n"
            "\nExamples:\n"
            + HelpExampleCli("getblockcount", "")
            + HelpExampleRpc("getblockcount", "")
        );

    LOCK(cs_main);
    return chainActive.Height();
}

UniValue getbestblockhash(const JSONRPCRequest& request)
{
    if (request.fHelp || request.params.size() != 0)
        throw std::runtime_error(
            "getbestblockhash\n"
            "\nReturns the hash of the best (tip) block in the longest blockchain.\n"
            "\nResult:\n"
            "\"hex\"      (string) the block hash hex encoded\n"
            "\nExamples:\n"
            + HelpExampleCli("getbestblockhash", "")
            + HelpExampleRpc("getbestblockhash", "")
        );

    LOCK(cs_main);
    return chainActive.Tip()->GetBlockHash().GetHex();
}

void RPCNotifyBlockChange(bool ibd, const CBlockIndex * pindex)
{
    if(pindex) {
        std::lock_guard<std::mutex> lock(cs_blockchange);
        latestblock.hash = pindex->GetBlockHash();
        latestblock.height = pindex->nHeight;
    }
    cond_blockchange.notify_all();
}

UniValue waitfornewblock(const JSONRPCRequest& request)
{
    if (request.fHelp || request.params.size() > 1)
        throw std::runtime_error(
            "waitfornewblock (timeout)\n"
            "\nWaits for a specific new block and returns useful info about it.\n"
            "\nReturns the current block on timeout or exit.\n"
            "\nArguments:\n"
            "1. timeout (int, optional, default=0) Time in milliseconds to wait for a response. 0 indicates no timeout.\n"
            "\nResult:\n"
            "{                           (json object)\n"
            "  \"hash\" : {       (string) The blockhash\n"
            "  \"height\" : {     (int) Block height\n"
            "}\n"
            "\nExamples:\n"
            + HelpExampleCli("waitfornewblock", "1000")
            + HelpExampleRpc("waitfornewblock", "1000")
        );
    int timeout = 0;
    if (!request.params[0].isNull())
        timeout = request.params[0].get_int();

    CUpdatedBlock block;
    {
        std::unique_lock<std::mutex> lock(cs_blockchange);
        block = latestblock;
        if(timeout)
            cond_blockchange.wait_for(lock, std::chrono::milliseconds(timeout), [&block]{return latestblock.height != block.height || latestblock.hash != block.hash || !IsRPCRunning(); });
        else
            cond_blockchange.wait(lock, [&block]{return latestblock.height != block.height || latestblock.hash != block.hash || !IsRPCRunning(); });
        block = latestblock;
    }
    UniValue ret(UniValue::VOBJ);
    ret.push_back(Pair("hash", block.hash.GetHex()));
    ret.push_back(Pair("height", block.height));
    return ret;
}

UniValue waitforblock(const JSONRPCRequest& request)
{
    if (request.fHelp || request.params.size() < 1 || request.params.size() > 2)
        throw std::runtime_error(
            "waitforblock <blockhash> (timeout)\n"
            "\nWaits for a specific new block and returns useful info about it.\n"
            "\nReturns the current block on timeout or exit.\n"
            "\nArguments:\n"
            "1. \"blockhash\" (required, string) Block hash to wait for.\n"
            "2. timeout       (int, optional, default=0) Time in milliseconds to wait for a response. 0 indicates no timeout.\n"
            "\nResult:\n"
            "{                           (json object)\n"
            "  \"hash\" : {       (string) The blockhash\n"
            "  \"height\" : {     (int) Block height\n"
            "}\n"
            "\nExamples:\n"
            + HelpExampleCli("waitforblock", "\"0000000000079f8ef3d2c688c244eb7a4570b24c9ed7b4a8c619eb02596f8862\", 1000")
            + HelpExampleRpc("waitforblock", "\"0000000000079f8ef3d2c688c244eb7a4570b24c9ed7b4a8c619eb02596f8862\", 1000")
        );
    int timeout = 0;

    uint256 hash = uint256S(request.params[0].get_str());

    if (!request.params[1].isNull())
        timeout = request.params[1].get_int();

    CUpdatedBlock block;
    {
        std::unique_lock<std::mutex> lock(cs_blockchange);
        if(timeout)
            cond_blockchange.wait_for(lock, std::chrono::milliseconds(timeout), [&hash]{return latestblock.hash == hash || !IsRPCRunning();});
        else
            cond_blockchange.wait(lock, [&hash]{return latestblock.hash == hash || !IsRPCRunning(); });
        block = latestblock;
    }

    UniValue ret(UniValue::VOBJ);
    ret.push_back(Pair("hash", block.hash.GetHex()));
    ret.push_back(Pair("height", block.height));
    return ret;
}

UniValue waitforblockheight(const JSONRPCRequest& request)
{
    if (request.fHelp || request.params.size() < 1 || request.params.size() > 2)
        throw std::runtime_error(
            "waitforblockheight <height> (timeout)\n"
            "\nWaits for (at least) block height and returns the height and hash\n"
            "of the current tip.\n"
            "\nReturns the current block on timeout or exit.\n"
            "\nArguments:\n"
            "1. height  (required, int) Block height to wait for (int)\n"
            "2. timeout (int, optional, default=0) Time in milliseconds to wait for a response. 0 indicates no timeout.\n"
            "\nResult:\n"
            "{                           (json object)\n"
            "  \"hash\" : {       (string) The blockhash\n"
            "  \"height\" : {     (int) Block height\n"
            "}\n"
            "\nExamples:\n"
            + HelpExampleCli("waitforblockheight", "\"100\", 1000")
            + HelpExampleRpc("waitforblockheight", "\"100\", 1000")
        );
    int timeout = 0;

    int height = request.params[0].get_int();

    if (!request.params[1].isNull())
        timeout = request.params[1].get_int();

    CUpdatedBlock block;
    {
        std::unique_lock<std::mutex> lock(cs_blockchange);
        if(timeout)
            cond_blockchange.wait_for(lock, std::chrono::milliseconds(timeout), [&height]{return latestblock.height >= height || !IsRPCRunning();});
        else
            cond_blockchange.wait(lock, [&height]{return latestblock.height >= height || !IsRPCRunning(); });
        block = latestblock;
    }
    UniValue ret(UniValue::VOBJ);
    ret.push_back(Pair("hash", block.hash.GetHex()));
    ret.push_back(Pair("height", block.height));
    return ret;
}

UniValue getdifficulty(const JSONRPCRequest& request)
{
    if (request.fHelp || request.params.size() != 0)
        throw std::runtime_error(
            "getdifficulty\n"
            "\nReturns the proof-of-work difficulty as a multiple of the minimum difficulty.\n"
            "\nResult:\n"
            "n.nnn       (numeric) the proof-of-work difficulty as a multiple of the minimum difficulty.\n"
            "\nExamples:\n"
            + HelpExampleCli("getdifficulty", "")
            + HelpExampleRpc("getdifficulty", "")
        );

    LOCK(cs_main);
    return GetDifficulty();
}

std::string EntryDescriptionString()
{
    return "    \"size\" : n,             (numeric) virtual transaction size as defined in BIP 141. This is different from actual serialized size for witness transactions as witness data is discounted.\n"
           "    \"fee\" : n,              (numeric) transaction fee in " + CURRENCY_UNIT + "\n"
           "    \"modifiedfee\" : n,      (numeric) transaction fee with fee deltas used for mining priority\n"
           "    \"time\" : n,             (numeric) local time transaction entered pool in seconds since 1 Jan 1970 GMT\n"
           "    \"height\" : n,           (numeric) block height when transaction entered pool\n"
           "    \"descendantcount\" : n,  (numeric) number of in-mempool descendant transactions (including this one)\n"
           "    \"descendantsize\" : n,   (numeric) virtual transaction size of in-mempool descendants (including this one)\n"
           "    \"descendantfees\" : n,   (numeric) modified fees (see above) of in-mempool descendants (including this one)\n"
           "    \"ancestorcount\" : n,    (numeric) number of in-mempool ancestor transactions (including this one)\n"
           "    \"ancestorsize\" : n,     (numeric) virtual transaction size of in-mempool ancestors (including this one)\n"
           "    \"ancestorfees\" : n,     (numeric) modified fees (see above) of in-mempool ancestors (including this one)\n"
           "    \"wtxid\" : hash,         (string) hash of serialized transaction, including witness data\n"
           "    \"depends\" : [           (array) unconfirmed transactions used as inputs for this transaction\n"
           "        \"transactionid\",    (string) parent transaction id\n"
           "       ... ]\n";
}

void entryToJSON(UniValue &info, const CTxMemPoolEntry &e)
{
    AssertLockHeld(mempool.cs);

    info.push_back(Pair("size", (int)e.GetTxSize()));
    info.push_back(Pair("fee", ValueFromAmount(e.GetFee())));
    info.push_back(Pair("modifiedfee", ValueFromAmount(e.GetModifiedFee())));
    info.push_back(Pair("time", e.GetTime()));
    info.push_back(Pair("height", (int)e.GetHeight()));
    info.push_back(Pair("descendantcount", e.GetCountWithDescendants()));
    info.push_back(Pair("descendantsize", e.GetSizeWithDescendants()));
    info.push_back(Pair("descendantfees", e.GetModFeesWithDescendants()));
    info.push_back(Pair("ancestorcount", e.GetCountWithAncestors()));
    info.push_back(Pair("ancestorsize", e.GetSizeWithAncestors()));
    info.push_back(Pair("ancestorfees", e.GetModFeesWithAncestors()));
    info.push_back(Pair("wtxid", mempool.vTxHashes[e.vTxHashesIdx].first.ToString()));
    const CTransaction& tx = e.GetTx();
    std::set<std::string> setDepends;
    for (const CTxIn& txin : tx.vin)
    {
        if (mempool.exists(txin.prevout.hash))
            setDepends.insert(txin.prevout.hash.ToString());
    }

    UniValue depends(UniValue::VARR);
    for (const std::string& dep : setDepends)
    {
        depends.push_back(dep);
    }

    info.push_back(Pair("depends", depends));
}

UniValue mempoolToJSON(bool fVerbose)
{
    if (fVerbose)
    {
        LOCK(mempool.cs);
        UniValue o(UniValue::VOBJ);
        for (const CTxMemPoolEntry& e : mempool.mapTx)
        {
            const uint256& hash = e.GetTx().GetHash();
            UniValue info(UniValue::VOBJ);
            entryToJSON(info, e);
            o.push_back(Pair(hash.ToString(), info));
        }
        return o;
    }
    else
    {
        std::vector<uint256> vtxid;
        mempool.queryHashes(vtxid);

        UniValue a(UniValue::VARR);
        for (const uint256& hash : vtxid)
            a.push_back(hash.ToString());

        return a;
    }
}

UniValue getrawmempool(const JSONRPCRequest& request)
{
    if (request.fHelp || request.params.size() > 1)
        throw std::runtime_error(
            "getrawmempool ( verbose )\n"
            "\nReturns all transaction ids in memory pool as a json array of string transaction ids.\n"
            "\nHint: use getmempoolentry to fetch a specific transaction from the mempool.\n"
            "\nArguments:\n"
            "1. verbose (boolean, optional, default=false) True for a json object, false for array of transaction ids\n"
            "\nResult: (for verbose = false):\n"
            "[                     (json array of string)\n"
            "  \"transactionid\"     (string) The transaction id\n"
            "  ,...\n"
            "]\n"
            "\nResult: (for verbose = true):\n"
            "{                           (json object)\n"
            "  \"transactionid\" : {       (json object)\n"
            + EntryDescriptionString()
            + "  }, ...\n"
            "}\n"
            "\nExamples:\n"
            + HelpExampleCli("getrawmempool", "true")
            + HelpExampleRpc("getrawmempool", "true")
        );

    bool fVerbose = false;
    if (!request.params[0].isNull())
        fVerbose = request.params[0].get_bool();

    return mempoolToJSON(fVerbose);
}

UniValue getmempoolancestors(const JSONRPCRequest& request)
{
    if (request.fHelp || request.params.size() < 1 || request.params.size() > 2) {
        throw std::runtime_error(
            "getmempoolancestors txid (verbose)\n"
            "\nIf txid is in the mempool, returns all in-mempool ancestors.\n"
            "\nArguments:\n"
            "1. \"txid\"                 (string, required) The transaction id (must be in mempool)\n"
            "2. verbose                  (boolean, optional, default=false) True for a json object, false for array of transaction ids\n"
            "\nResult (for verbose=false):\n"
            "[                       (json array of strings)\n"
            "  \"transactionid\"           (string) The transaction id of an in-mempool ancestor transaction\n"
            "  ,...\n"
            "]\n"
            "\nResult (for verbose=true):\n"
            "{                           (json object)\n"
            "  \"transactionid\" : {       (json object)\n"
            + EntryDescriptionString()
            + "  }, ...\n"
            "}\n"
            "\nExamples:\n"
            + HelpExampleCli("getmempoolancestors", "\"mytxid\"")
            + HelpExampleRpc("getmempoolancestors", "\"mytxid\"")
            );
    }

    bool fVerbose = false;
    if (!request.params[1].isNull())
        fVerbose = request.params[1].get_bool();

    uint256 hash = ParseHashV(request.params[0], "parameter 1");

    LOCK(mempool.cs);

    CTxMemPool::txiter it = mempool.mapTx.find(hash);
    if (it == mempool.mapTx.end()) {
        throw JSONRPCError(RPC_INVALID_ADDRESS_OR_KEY, "Transaction not in mempool");
    }

    CTxMemPool::setEntries setAncestors;
    uint64_t noLimit = std::numeric_limits<uint64_t>::max();
    std::string dummy;
    mempool.CalculateMemPoolAncestors(*it, setAncestors, noLimit, noLimit, noLimit, noLimit, dummy, false);

    if (!fVerbose) {
        UniValue o(UniValue::VARR);
        for (CTxMemPool::txiter ancestorIt : setAncestors) {
            o.push_back(ancestorIt->GetTx().GetHash().ToString());
        }

        return o;
    } else {
        UniValue o(UniValue::VOBJ);
        for (CTxMemPool::txiter ancestorIt : setAncestors) {
            const CTxMemPoolEntry &e = *ancestorIt;
            const uint256& _hash = e.GetTx().GetHash();
            UniValue info(UniValue::VOBJ);
            entryToJSON(info, e);
            o.push_back(Pair(_hash.ToString(), info));
        }
        return o;
    }
}

UniValue getmempooldescendants(const JSONRPCRequest& request)
{
    if (request.fHelp || request.params.size() < 1 || request.params.size() > 2) {
        throw std::runtime_error(
            "getmempooldescendants txid (verbose)\n"
            "\nIf txid is in the mempool, returns all in-mempool descendants.\n"
            "\nArguments:\n"
            "1. \"txid\"                 (string, required) The transaction id (must be in mempool)\n"
            "2. verbose                  (boolean, optional, default=false) True for a json object, false for array of transaction ids\n"
            "\nResult (for verbose=false):\n"
            "[                       (json array of strings)\n"
            "  \"transactionid\"           (string) The transaction id of an in-mempool descendant transaction\n"
            "  ,...\n"
            "]\n"
            "\nResult (for verbose=true):\n"
            "{                           (json object)\n"
            "  \"transactionid\" : {       (json object)\n"
            + EntryDescriptionString()
            + "  }, ...\n"
            "}\n"
            "\nExamples:\n"
            + HelpExampleCli("getmempooldescendants", "\"mytxid\"")
            + HelpExampleRpc("getmempooldescendants", "\"mytxid\"")
            );
    }

    bool fVerbose = false;
    if (!request.params[1].isNull())
        fVerbose = request.params[1].get_bool();

    uint256 hash = ParseHashV(request.params[0], "parameter 1");

    LOCK(mempool.cs);

    CTxMemPool::txiter it = mempool.mapTx.find(hash);
    if (it == mempool.mapTx.end()) {
        throw JSONRPCError(RPC_INVALID_ADDRESS_OR_KEY, "Transaction not in mempool");
    }

    CTxMemPool::setEntries setDescendants;
    mempool.CalculateDescendants(it, setDescendants);
    // CTxMemPool::CalculateDescendants will include the given tx
    setDescendants.erase(it);

    if (!fVerbose) {
        UniValue o(UniValue::VARR);
        for (CTxMemPool::txiter descendantIt : setDescendants) {
            o.push_back(descendantIt->GetTx().GetHash().ToString());
        }

        return o;
    } else {
        UniValue o(UniValue::VOBJ);
        for (CTxMemPool::txiter descendantIt : setDescendants) {
            const CTxMemPoolEntry &e = *descendantIt;
            const uint256& _hash = e.GetTx().GetHash();
            UniValue info(UniValue::VOBJ);
            entryToJSON(info, e);
            o.push_back(Pair(_hash.ToString(), info));
        }
        return o;
    }
}

UniValue getmempoolentry(const JSONRPCRequest& request)
{
    if (request.fHelp || request.params.size() != 1) {
        throw std::runtime_error(
            "getmempoolentry txid\n"
            "\nReturns mempool data for given transaction\n"
            "\nArguments:\n"
            "1. \"txid\"                   (string, required) The transaction id (must be in mempool)\n"
            "\nResult:\n"
            "{                           (json object)\n"
            + EntryDescriptionString()
            + "}\n"
            "\nExamples:\n"
            + HelpExampleCli("getmempoolentry", "\"mytxid\"")
            + HelpExampleRpc("getmempoolentry", "\"mytxid\"")
        );
    }

    uint256 hash = ParseHashV(request.params[0], "parameter 1");

    LOCK(mempool.cs);

    CTxMemPool::txiter it = mempool.mapTx.find(hash);
    if (it == mempool.mapTx.end()) {
        throw JSONRPCError(RPC_INVALID_ADDRESS_OR_KEY, "Transaction not in mempool");
    }

    const CTxMemPoolEntry &e = *it;
    UniValue info(UniValue::VOBJ);
    entryToJSON(info, e);
    return info;
}

UniValue getblockhash(const JSONRPCRequest& request)
{
    if (request.fHelp || request.params.size() != 1)
        throw std::runtime_error(
            "getblockhash height\n"
            "\nReturns hash of block in best-block-chain at height provided.\n"
            "\nArguments:\n"
            "1. height         (numeric, required) The height index\n"
            "\nResult:\n"
            "\"hash\"         (string) The block hash\n"
            "\nExamples:\n"
            + HelpExampleCli("getblockhash", "1000")
            + HelpExampleRpc("getblockhash", "1000")
        );

    LOCK(cs_main);

    int nHeight = request.params[0].get_int();
    if (nHeight < 0 || nHeight > chainActive.Height())
        throw JSONRPCError(RPC_INVALID_PARAMETER, "Block height out of range");

    CBlockIndex* pblockindex = chainActive[nHeight];
    return pblockindex->GetBlockHash().GetHex();
}

UniValue getblockheader(const JSONRPCRequest& request)
{
    if (request.fHelp || request.params.size() < 1 || request.params.size() > 2)
        throw std::runtime_error(
            "getblockheader \"hash\" ( verbose )\n"
            "\nIf verbose is false, returns a string that is serialized, hex-encoded data for blockheader 'hash'.\n"
            "If verbose is true, returns an Object with information about blockheader <hash>.\n"
            "\nArguments:\n"
            "1. \"hash\"          (string, required) The block hash\n"
            "2. verbose           (boolean, optional, default=true) true for a json object, false for the hex encoded data\n"
            "\nResult (for verbose = true):\n"
            "{\n"
            "  \"hash\" : \"hash\",     (string) the block hash (same as provided)\n"
            "  \"confirmations\" : n,   (numeric) The number of confirmations, or -1 if the block is not on the main chain\n"
            "  \"height\" : n,          (numeric) The block height or index\n"
            "  \"version\" : n,         (numeric) The block version\n"
            "  \"versionHex\" : \"00000000\", (string) The block version formatted in hexadecimal\n"
            "  \"merkleroot\" : \"xxxx\", (string) The merkle root\n"
            "  \"time\" : ttt,          (numeric) The block time in seconds since epoch (Jan 1 1970 GMT)\n"
            "  \"mediantime\" : ttt,    (numeric) The median block time in seconds since epoch (Jan 1 1970 GMT)\n"
            "  \"nonce\" : n,           (numeric) The nonce\n"
            "  \"bits\" : \"1d00ffff\", (string) The bits\n"
            "  \"difficulty\" : x.xxx,  (numeric) The difficulty\n"
            "  \"chainwork\" : \"0000...1f3\"     (string) Expected number of hashes required to produce the current chain (in hex)\n"
            "  \"previousblockhash\" : \"hash\",  (string) The hash of the previous block\n"
            "  \"nextblockhash\" : \"hash\",      (string) The hash of the next block\n"
            "}\n"
            "\nResult (for verbose=false):\n"
            "\"data\"             (string) A string that is serialized, hex-encoded data for block 'hash'.\n"
            "\nExamples:\n"
            + HelpExampleCli("getblockheader", "\"00000000c937983704a73af28acdec37b049d214adbda81d7e2a3dd146f6ed09\"")
            + HelpExampleRpc("getblockheader", "\"00000000c937983704a73af28acdec37b049d214adbda81d7e2a3dd146f6ed09\"")
        );

    LOCK(cs_main);

    std::string strHash = request.params[0].get_str();
    uint256 hash(uint256S(strHash));

    bool fVerbose = true;
    if (!request.params[1].isNull())
        fVerbose = request.params[1].get_bool();

    if (mapBlockIndex.count(hash) == 0)
        throw JSONRPCError(RPC_INVALID_ADDRESS_OR_KEY, "Block not found");

    CBlockIndex* pblockindex = mapBlockIndex[hash];

    if (!fVerbose)
    {
        CDataStream ssBlock(SER_NETWORK, PROTOCOL_VERSION);
        ssBlock << pblockindex->GetBlockHeader();
        std::string strHex = HexStr(ssBlock.begin(), ssBlock.end());
        return strHex;
    }

    return blockheaderToJSON(pblockindex);
}

UniValue getblock(const JSONRPCRequest& request)
{
    if (request.fHelp || request.params.size() < 1 || request.params.size() > 2)
        throw std::runtime_error(
            "getblock \"blockhash\" ( verbosity ) \n"
            "\nIf verbosity is 0, returns a string that is serialized, hex-encoded data for block 'hash'.\n"
            "If verbosity is 1, returns an Object with information about block <hash>.\n"
            "If verbosity is 2, returns an Object with information about block <hash> and information about each transaction. \n"
            "\nArguments:\n"
            "1. \"blockhash\"          (string, required) The block hash\n"
            "2. verbosity              (numeric, optional, default=1) 0 for hex encoded data, 1 for a json object, and 2 for json object with transaction data\n"
            "\nResult (for verbosity = 0):\n"
            "\"data\"             (string) A string that is serialized, hex-encoded data for block 'hash'.\n"
            "\nResult (for verbosity = 1):\n"
            "{\n"
            "  \"hash\" : \"hash\",     (string) the block hash (same as provided)\n"
            "  \"confirmations\" : n,   (numeric) The number of confirmations, or -1 if the block is not on the main chain\n"
            "  \"size\" : n,            (numeric) The block size\n"
            "  \"strippedsize\" : n,    (numeric) The block size excluding witness data\n"
            "  \"weight\" : n           (numeric) The block weight as defined in BIP 141\n"
            "  \"height\" : n,          (numeric) The block height or index\n"
            "  \"version\" : n,         (numeric) The block version\n"
            "  \"versionHex\" : \"00000000\", (string) The block version formatted in hexadecimal\n"
            "  \"merkleroot\" : \"xxxx\", (string) The merkle root\n"
            "  \"tx\" : [               (array of string) The transaction ids\n"
            "     \"transactionid\"     (string) The transaction id\n"
            "     ,...\n"
            "  ],\n"
            "  \"time\" : ttt,          (numeric) The block time in seconds since epoch (Jan 1 1970 GMT)\n"
            "  \"mediantime\" : ttt,    (numeric) The median block time in seconds since epoch (Jan 1 1970 GMT)\n"
            "  \"nonce\" : n,           (numeric) The nonce\n"
            "  \"bits\" : \"1d00ffff\", (string) The bits\n"
            "  \"difficulty\" : x.xxx,  (numeric) The difficulty\n"
            "  \"chainwork\" : \"xxxx\",  (string) Expected number of hashes required to produce the chain up to this block (in hex)\n"
            "  \"previousblockhash\" : \"hash\",  (string) The hash of the previous block\n"
            "  \"nextblockhash\" : \"hash\"       (string) The hash of the next block\n"
            "}\n"
            "\nResult (for verbosity = 2):\n"
            "{\n"
            "  ...,                     Same output as verbosity = 1.\n"
            "  \"tx\" : [               (array of Objects) The transactions in the format of the getrawtransaction RPC. Different from verbosity = 1 \"tx\" result.\n"
            "         ,...\n"
            "  ],\n"
            "  ,...                     Same output as verbosity = 1.\n"
            "}\n"
            "\nExamples:\n"
            + HelpExampleCli("getblock", "\"00000000c937983704a73af28acdec37b049d214adbda81d7e2a3dd146f6ed09\"")
            + HelpExampleRpc("getblock", "\"00000000c937983704a73af28acdec37b049d214adbda81d7e2a3dd146f6ed09\"")
        );

    LOCK(cs_main);

    std::string strHash = request.params[0].get_str();
    uint256 hash(uint256S(strHash));

    int verbosity = 1;
    if (!request.params[1].isNull()) {
        if(request.params[1].isNum())
            verbosity = request.params[1].get_int();
        else
            verbosity = request.params[1].get_bool() ? 1 : 0;
    }

    if (mapBlockIndex.count(hash) == 0)
        throw JSONRPCError(RPC_INVALID_ADDRESS_OR_KEY, "Block not found");

    CBlock block;
    CBlockIndex* pblockindex = mapBlockIndex[hash];

    if (fHavePruned && !(pblockindex->nStatus & BLOCK_HAVE_DATA) && pblockindex->nTx > 0)
        throw JSONRPCError(RPC_MISC_ERROR, "Block not available (pruned data)");

    if (!ReadBlockFromDisk(block, pblockindex, Params().GetConsensus()))
        // Block not found on disk. This could be because we have the block
        // header in our index but don't have the block (for example if a
        // non-whitelisted node sends us an unrequested long chain of valid
        // blocks, we add the headers to our index, but don't accept the
        // block).
        throw JSONRPCError(RPC_MISC_ERROR, "Block not found on disk");

    if (verbosity <= 0)
    {
        CDataStream ssBlock(SER_NETWORK, PROTOCOL_VERSION | RPCSerializationFlags());
        ssBlock << block;
        std::string strHex = HexStr(ssBlock.begin(), ssBlock.end());
        return strHex;
    }

    return blockToJSON(block, pblockindex, verbosity >= 2);
}

struct CCoinsStats
{
    int nHeight;
    uint256 hashBlock;
    uint64_t nTransactions;
    uint64_t nTransactionOutputs;
    uint64_t nBogoSize;
    uint256 hashSerialized;
    uint64_t nDiskSize;
    CAmount nTotalAmount;

    CCoinsStats() : nHeight(0), nTransactions(0), nTransactionOutputs(0), nBogoSize(0), nDiskSize(0), nTotalAmount(0) {}
};

static void ApplyStats(CCoinsStats &stats, CHashWriter& ss, const uint256& hash, const std::map<uint32_t, Coin>& outputs)
{
    assert(!outputs.empty());
    ss << hash;
    ss << VARINT(outputs.begin()->second.nHeight * 2 + outputs.begin()->second.fCoinBase);
    stats.nTransactions++;
    for (const auto output : outputs) {
        ss << VARINT(output.first + 1);
        ss << output.second.out.scriptPubKey;
        ss << VARINT(output.second.out.nValue);
        stats.nTransactionOutputs++;
        stats.nTotalAmount += output.second.out.nValue;
        stats.nBogoSize += 32 /* txid */ + 4 /* vout index */ + 4 /* height + coinbase */ + 8 /* amount */ +
                           2 /* scriptPubKey len */ + output.second.out.scriptPubKey.size() /* scriptPubKey */;
    }
    ss << VARINT(0);
}

//! Calculate statistics about the unspent transaction output set
static bool GetUTXOStats(CCoinsView *view, CCoinsStats &stats)
{
    std::unique_ptr<CCoinsViewCursor> pcursor(view->Cursor());
    assert(pcursor);

    CHashWriter ss(SER_GETHASH, PROTOCOL_VERSION);
    stats.hashBlock = pcursor->GetBestBlock();
    {
        LOCK(cs_main);
        stats.nHeight = mapBlockIndex.find(stats.hashBlock)->second->nHeight;
    }
    ss << stats.hashBlock;
    uint256 prevkey;
    std::map<uint32_t, Coin> outputs;
    while (pcursor->Valid()) {
        boost::this_thread::interruption_point();
        COutPoint key;
        Coin coin;
        if (pcursor->GetKey(key) && pcursor->GetValue(coin)) {
            if (!outputs.empty() && key.hash != prevkey) {
                ApplyStats(stats, ss, prevkey, outputs);
                outputs.clear();
            }
            prevkey = key.hash;
            outputs[key.n] = std::move(coin);
        } else {
            return error("%s: unable to read value", __func__);
        }
        pcursor->Next();
    }
    if (!outputs.empty()) {
        ApplyStats(stats, ss, prevkey, outputs);
    }
    stats.hashSerialized = ss.GetHash();
    stats.nDiskSize = view->EstimateSize();
    return true;
}

UniValue pruneblockchain(const JSONRPCRequest& request)
{
    if (request.fHelp || request.params.size() != 1)
        throw std::runtime_error(
            "pruneblockchain\n"
            "\nArguments:\n"
            "1. \"height\"       (numeric, required) The block height to prune up to. May be set to a discrete height, or a unix timestamp\n"
            "                  to prune blocks whose block time is at least 2 hours older than the provided timestamp.\n"
            "\nResult:\n"
            "n    (numeric) Height of the last block pruned.\n"
            "\nExamples:\n"
            + HelpExampleCli("pruneblockchain", "1000")
            + HelpExampleRpc("pruneblockchain", "1000"));

    if (!fPruneMode)
        throw JSONRPCError(RPC_MISC_ERROR, "Cannot prune blocks because node is not in prune mode.");

    LOCK(cs_main);

    int heightParam = request.params[0].get_int();
    if (heightParam < 0)
        throw JSONRPCError(RPC_INVALID_PARAMETER, "Negative block height.");

    // Height value more than a billion is too high to be a block height, and
    // too low to be a block time (corresponds to timestamp from Sep 2001).
    if (heightParam > 1000000000) {
        // Add a 2 hour buffer to include blocks which might have had old timestamps
        CBlockIndex* pindex = chainActive.FindEarliestAtLeast(heightParam - TIMESTAMP_WINDOW);
        if (!pindex) {
            throw JSONRPCError(RPC_INVALID_PARAMETER, "Could not find block with at least the specified timestamp.");
        }
        heightParam = pindex->nHeight;
    }

    unsigned int height = (unsigned int) heightParam;
    unsigned int chainHeight = (unsigned int) chainActive.Height();
    if (chainHeight < Params().PruneAfterHeight())
        throw JSONRPCError(RPC_MISC_ERROR, "Blockchain is too short for pruning.");
    else if (height > chainHeight)
        throw JSONRPCError(RPC_INVALID_PARAMETER, "Blockchain is shorter than the attempted prune height.");
    else if (height > chainHeight - MIN_BLOCKS_TO_KEEP) {
        LogPrint(BCLog::RPC, "Attempt to prune blocks close to the tip.  Retaining the minimum number of blocks.");
        height = chainHeight - MIN_BLOCKS_TO_KEEP;
    }

    PruneBlockFilesManual(height);
    return uint64_t(height);
}

UniValue gettxoutsetinfo(const JSONRPCRequest& request)
{
    if (request.fHelp || request.params.size() != 0)
        throw std::runtime_error(
            "gettxoutsetinfo\n"
            "\nReturns statistics about the unspent transaction output set.\n"
            "Note this call may take some time.\n"
            "\nResult:\n"
            "{\n"
            "  \"height\":n,     (numeric) The current block height (index)\n"
            "  \"bestblock\": \"hex\",   (string) the best block hash hex\n"
            "  \"transactions\": n,      (numeric) The number of transactions\n"
            "  \"txouts\": n,            (numeric) The number of output transactions\n"
            "  \"bogosize\": n,          (numeric) A meaningless metric for UTXO set size\n"
            "  \"hash_serialized_2\": \"hash\", (string) The serialized hash\n"
            "  \"disk_size\": n,         (numeric) The estimated size of the chainstate on disk\n"
            "  \"total_amount\": x.xxx          (numeric) The total amount\n"
            "}\n"
            "\nExamples:\n"
            + HelpExampleCli("gettxoutsetinfo", "")
            + HelpExampleRpc("gettxoutsetinfo", "")
        );

    UniValue ret(UniValue::VOBJ);

    CCoinsStats stats;
    FlushStateToDisk();
    if (GetUTXOStats(pcoinsdbview.get(), stats)) {
        ret.push_back(Pair("height", (int64_t)stats.nHeight));
        ret.push_back(Pair("bestblock", stats.hashBlock.GetHex()));
        ret.push_back(Pair("transactions", (int64_t)stats.nTransactions));
        ret.push_back(Pair("txouts", (int64_t)stats.nTransactionOutputs));
        ret.push_back(Pair("bogosize", (int64_t)stats.nBogoSize));
        ret.push_back(Pair("hash_serialized_2", stats.hashSerialized.GetHex()));
        ret.push_back(Pair("disk_size", stats.nDiskSize));
        ret.push_back(Pair("total_amount", ValueFromAmount(stats.nTotalAmount)));
    } else {
        throw JSONRPCError(RPC_INTERNAL_ERROR, "Unable to read UTXO set");
    }
    return ret;
}

UniValue gettxout(const JSONRPCRequest& request)
{
    if (request.fHelp || request.params.size() < 2 || request.params.size() > 3)
        throw std::runtime_error(
            "gettxout \"txid\" n ( include_mempool )\n"
            "\nReturns details about an unspent transaction output.\n"
            "\nArguments:\n"
            "1. \"txid\"             (string, required) The transaction id\n"
            "2. \"n\"                (numeric, required) vout number\n"
            "3. \"include_mempool\"  (boolean, optional) Whether to include the mempool. Default: true."
            "     Note that an unspent output that is spent in the mempool won't appear.\n"
            "\nResult:\n"
            "{\n"
            "  \"bestblock\" : \"hash\",    (string) the block hash\n"
            "  \"confirmations\" : n,       (numeric) The number of confirmations\n"
            "  \"value\" : x.xxx,           (numeric) The transaction value in " + CURRENCY_UNIT + "\n"
            "  \"scriptPubKey\" : {         (json object)\n"
            "     \"asm\" : \"code\",       (string) \n"
            "     \"hex\" : \"hex\",        (string) \n"
            "     \"reqSigs\" : n,          (numeric) Number of required signatures\n"
            "     \"type\" : \"pubkeyhash\", (string) The type, eg pubkeyhash\n"
            "     \"addresses\" : [          (array of string) array of chimaera addresses\n"
            "        \"address\"     (string) chimaera address\n"
            "        ,...\n"
            "     ]\n"
            "  },\n"
            "  \"coinbase\" : true|false   (boolean) Coinbase or not\n"
            "}\n"

            "\nExamples:\n"
            "\nGet unspent transactions\n"
            + HelpExampleCli("listunspent", "") +
            "\nView the details\n"
            + HelpExampleCli("gettxout", "\"txid\" 1") +
            "\nAs a json rpc call\n"
            + HelpExampleRpc("gettxout", "\"txid\", 1")
        );

    LOCK(cs_main);

    UniValue ret(UniValue::VOBJ);

    std::string strHash = request.params[0].get_str();
    uint256 hash(uint256S(strHash));
    int n = request.params[1].get_int();
    COutPoint out(hash, n);
    bool fMempool = true;
    if (!request.params[2].isNull())
        fMempool = request.params[2].get_bool();

    Coin coin;
    if (fMempool) {
        LOCK(mempool.cs);
        CCoinsViewMemPool view(pcoinsTip.get(), mempool);
        if (!view.GetCoin(out, coin) || mempool.isSpent(out)) {
            return NullUniValue;
        }
    } else {
        if (!pcoinsTip->GetCoin(out, coin)) {
            return NullUniValue;
        }
    }

    BlockMap::iterator it = mapBlockIndex.find(pcoinsTip->GetBestBlock());
    CBlockIndex *pindex = it->second;
    ret.push_back(Pair("bestblock", pindex->GetBlockHash().GetHex()));
    if (coin.nHeight == MEMPOOL_HEIGHT) {
        ret.push_back(Pair("confirmations", 0));
    } else {
        ret.push_back(Pair("confirmations", (int64_t)(pindex->nHeight - coin.nHeight + 1)));
    }
    ret.push_back(Pair("value", ValueFromAmount(coin.out.nValue)));
    UniValue o(UniValue::VOBJ);
    ScriptPubKeyToUniv(coin.out.scriptPubKey, o, true);
    ret.push_back(Pair("scriptPubKey", o));
    ret.push_back(Pair("coinbase", (bool)coin.fCoinBase));

    return ret;
}

UniValue verifychain(const JSONRPCRequest& request)
{
    int nCheckLevel = gArgs.GetArg("-checklevel", DEFAULT_CHECKLEVEL);
    int nCheckDepth = gArgs.GetArg("-checkblocks", DEFAULT_CHECKBLOCKS);
    if (request.fHelp || request.params.size() > 2)
        throw std::runtime_error(
            "verifychain ( checklevel nblocks )\n"
            "\nVerifies blockchain database.\n"
            "\nArguments:\n"
            "1. checklevel   (numeric, optional, 0-4, default=" + strprintf("%d", nCheckLevel) + ") How thorough the block verification is.\n"
            "2. nblocks      (numeric, optional, default=" + strprintf("%d", nCheckDepth) + ", 0=all) The number of blocks to check.\n"
            "\nResult:\n"
            "true|false       (boolean) Verified or not\n"
            "\nExamples:\n"
            + HelpExampleCli("verifychain", "")
            + HelpExampleRpc("verifychain", "")
        );

    LOCK(cs_main);

    if (!request.params[0].isNull())
        nCheckLevel = request.params[0].get_int();
    if (!request.params[1].isNull())
        nCheckDepth = request.params[1].get_int();

    return CVerifyDB().VerifyDB(Params(), pcoinsTip.get(), nCheckLevel, nCheckDepth);
}

/** Implementation of IsSuperMajority with better feedback */
static UniValue SoftForkMajorityDesc(int version, CBlockIndex* pindex, const Consensus::Params& consensusParams)
{
    UniValue rv(UniValue::VOBJ);
    bool activated = false;
    switch(version)
    {
        case 2:
            activated = pindex->nHeight >= consensusParams.BIP34Height;
            break;
        case 3:
            activated = pindex->nHeight >= consensusParams.BIP66Height;
            break;
        case 4:
            activated = pindex->nHeight >= consensusParams.BIP65Height;
            break;
    }
    rv.push_back(Pair("status", activated));
    return rv;
}

static UniValue SoftForkDesc(const std::string &name, int version, CBlockIndex* pindex, const Consensus::Params& consensusParams)
{
    UniValue rv(UniValue::VOBJ);
    rv.push_back(Pair("id", name));
    rv.push_back(Pair("version", version));
    rv.push_back(Pair("reject", SoftForkMajorityDesc(version, pindex, consensusParams)));
    return rv;
}

static UniValue BIP9SoftForkDesc(const Consensus::Params& consensusParams, Consensus::DeploymentPos id)
{
    UniValue rv(UniValue::VOBJ);
    const ThresholdState thresholdState = VersionBitsTipState(consensusParams, id);
    switch (thresholdState) {
    case THRESHOLD_DEFINED: rv.push_back(Pair("status", "defined")); break;
    case THRESHOLD_STARTED: rv.push_back(Pair("status", "started")); break;
    case THRESHOLD_LOCKED_IN: rv.push_back(Pair("status", "locked_in")); break;
    case THRESHOLD_ACTIVE: rv.push_back(Pair("status", "active")); break;
    case THRESHOLD_FAILED: rv.push_back(Pair("status", "failed")); break;
    }
    if (THRESHOLD_STARTED == thresholdState)
    {
        rv.push_back(Pair("bit", consensusParams.vDeployments[id].bit));
    }
    rv.push_back(Pair("startTime", consensusParams.vDeployments[id].nStartTime));
    rv.push_back(Pair("timeout", consensusParams.vDeployments[id].nTimeout));
    rv.push_back(Pair("since", VersionBitsTipStateSinceHeight(consensusParams, id)));
    if (THRESHOLD_STARTED == thresholdState)
    {
        UniValue statsUV(UniValue::VOBJ);
        BIP9Stats statsStruct = VersionBitsTipStatistics(consensusParams, id);
        statsUV.push_back(Pair("period", statsStruct.period));
        statsUV.push_back(Pair("threshold", statsStruct.threshold));
        statsUV.push_back(Pair("elapsed", statsStruct.elapsed));
        statsUV.push_back(Pair("count", statsStruct.count));
        statsUV.push_back(Pair("possible", statsStruct.possible));
        rv.push_back(Pair("statistics", statsUV));
    }
    return rv;
}

void BIP9SoftForkDescPushBack(UniValue& bip9_softforks, const Consensus::Params& consensusParams, Consensus::DeploymentPos id)
{
    // Deployments with timeout value of 0 are hidden.
    // A timeout value of 0 guarantees a softfork will never be activated.
    // This is used when softfork codes are merged without specifying the deployment schedule.
    if (consensusParams.vDeployments[id].nTimeout > 0)
        bip9_softforks.push_back(Pair(VersionBitsDeploymentInfo[id].name, BIP9SoftForkDesc(consensusParams, id)));
}

UniValue getblockchaininfo(const JSONRPCRequest& request)
{
    if (request.fHelp || request.params.size() != 0)
        throw std::runtime_error(
            "getblockchaininfo\n"
            "Returns an object containing various state info regarding blockchain processing.\n"
            "\nResult:\n"
            "{\n"
            "  \"chain\": \"xxxx\",              (string) current network name as defined in BIP70 (main, test, regtest)\n"
            "  \"blocks\": xxxxxx,             (numeric) the current number of blocks processed in the server\n"
            "  \"headers\": xxxxxx,            (numeric) the current number of headers we have validated\n"
            "  \"bestblockhash\": \"...\",       (string) the hash of the currently best block\n"
            "  \"difficulty\": xxxxxx,         (numeric) the current difficulty\n"
            "  \"mediantime\": xxxxxx,         (numeric) median time for the current best block\n"
            "  \"verificationprogress\": xxxx, (numeric) estimate of verification progress [0..1]\n"
            "  \"initialblockdownload\": xxxx, (bool) (debug information) estimate of whether this node is in Initial Block Download mode.\n"
            "  \"chainwork\": \"xxxx\"           (string) total amount of work in active chain, in hexadecimal\n"
            "  \"size_on_disk\": xxxxxx,       (numeric) the estimated size of the block and undo files on disk\n"
            "  \"pruned\": xx,                 (boolean) if the blocks are subject to pruning\n"
            "  \"pruneheight\": xxxxxx,        (numeric) lowest-height complete block stored (only present if pruning is enabled)\n"
            "  \"automatic_pruning\": xx,      (boolean) whether automatic pruning is enabled (only present if pruning is enabled)\n"
            "  \"prune_target_size\": xxxxxx,  (numeric) the target size used by pruning (only present if automatic pruning is enabled)\n"
            "  \"softforks\": [                (array) status of softforks in progress\n"
            "     {\n"
            "        \"id\": \"xxxx\",           (string) name of softfork\n"
            "        \"version\": xx,          (numeric) block version\n"
            "        \"reject\": {             (object) progress toward rejecting pre-softfork blocks\n"
            "           \"status\": xx,        (boolean) true if threshold reached\n"
            "        },\n"
            "     }, ...\n"
            "  ],\n"
            "  \"bip9_softforks\": {           (object) status of BIP9 softforks in progress\n"
            "     \"xxxx\" : {                 (string) name of the softfork\n"
            "        \"status\": \"xxxx\",       (string) one of \"defined\", \"started\", \"locked_in\", \"active\", \"failed\"\n"
            "        \"bit\": xx,              (numeric) the bit (0-28) in the block version field used to signal this softfork (only for \"started\" status)\n"
            "        \"startTime\": xx,        (numeric) the minimum median time past of a block at which the bit gains its meaning\n"
            "        \"timeout\": xx,          (numeric) the median time past of a block at which the deployment is considered failed if not yet locked in\n"
            "        \"since\": xx,            (numeric) height of the first block to which the status applies\n"
            "        \"statistics\": {         (object) numeric statistics about BIP9 signalling for a softfork (only for \"started\" status)\n"
            "           \"period\": xx,        (numeric) the length in blocks of the BIP9 signalling period \n"
            "           \"threshold\": xx,     (numeric) the number of blocks with the version bit set required to activate the feature \n"
            "           \"elapsed\": xx,       (numeric) the number of blocks elapsed since the beginning of the current period \n"
            "           \"count\": xx,         (numeric) the number of blocks with the version bit set in the current period \n"
            "           \"possible\": xx       (boolean) returns false if there are not enough blocks left in this period to pass activation threshold \n"
            "        }\n"
            "     }\n"
            "  }\n"
            "  \"warnings\" : \"...\",           (string) any network and blockchain warnings.\n"
            "}\n"
            "\nExamples:\n"
            + HelpExampleCli("getblockchaininfo", "")
            + HelpExampleRpc("getblockchaininfo", "")
        );

    LOCK(cs_main);

    UniValue obj(UniValue::VOBJ);
    obj.push_back(Pair("chain",                 Params().NetworkIDString()));
    obj.push_back(Pair("blocks",                (int)chainActive.Height()));
    obj.push_back(Pair("headers",               pindexBestHeader ? pindexBestHeader->nHeight : -1));
    obj.push_back(Pair("bestblockhash",         chainActive.Tip()->GetBlockHash().GetHex()));
    obj.push_back(Pair("difficulty",            (double)GetDifficulty()));
    obj.push_back(Pair("mediantime",            (int64_t)chainActive.Tip()->GetMedianTimePast()));
    obj.push_back(Pair("verificationprogress",  GuessVerificationProgress(Params().TxData(), chainActive.Tip())));
    obj.push_back(Pair("initialblockdownload",  IsInitialBlockDownload()));
    obj.push_back(Pair("chainwork",             chainActive.Tip()->nChainWork.GetHex()));
    obj.push_back(Pair("size_on_disk",          CalculateCurrentUsage()));
    obj.push_back(Pair("pruned",                fPruneMode));
    if (fPruneMode) {
        CBlockIndex* block = chainActive.Tip();
        assert(block);
        while (block->pprev && (block->pprev->nStatus & BLOCK_HAVE_DATA)) {
            block = block->pprev;
        }

        obj.push_back(Pair("pruneheight",        block->nHeight));

        // if 0, execution bypasses the whole if block.
        bool automatic_pruning = (gArgs.GetArg("-prune", 0) != 1);
        obj.push_back(Pair("automatic_pruning",  automatic_pruning));
        if (automatic_pruning) {
            obj.push_back(Pair("prune_target_size",  nPruneTarget));
        }
    }

    const Consensus::Params& consensusParams = Params().GetConsensus();
    CBlockIndex* tip = chainActive.Tip();
    UniValue softforks(UniValue::VARR);
    UniValue bip9_softforks(UniValue::VOBJ);
    softforks.push_back(SoftForkDesc("bip34", 2, tip, consensusParams));
    softforks.push_back(SoftForkDesc("bip66", 3, tip, consensusParams));
    softforks.push_back(SoftForkDesc("bip65", 4, tip, consensusParams));
    for (int pos = Consensus::DEPLOYMENT_CSV; pos != Consensus::MAX_VERSION_BITS_DEPLOYMENTS; ++pos) {
        BIP9SoftForkDescPushBack(bip9_softforks, consensusParams, static_cast<Consensus::DeploymentPos>(pos));
    }
    obj.push_back(Pair("softforks",             softforks));
    obj.push_back(Pair("bip9_softforks", bip9_softforks));

    obj.push_back(Pair("warnings", GetWarnings("statusbar")));
    return obj;
}

/** Comparison function for sorting the getchaintips heads.  */
struct CompareBlocksByHeight
{
    bool operator()(const CBlockIndex* a, const CBlockIndex* b) const
    {
        /* Make sure that unequal blocks with the same height do not compare
           equal. Use the pointers themselves to make a distinction. */

        if (a->nHeight != b->nHeight)
          return (a->nHeight > b->nHeight);

        return a < b;
    }
};

UniValue getchaintips(const JSONRPCRequest& request)
{
    if (request.fHelp || request.params.size() != 0)
        throw std::runtime_error(
            "getchaintips\n"
            "Return information about all known tips in the block tree,"
            " including the main chain as well as orphaned branches.\n"
            "\nResult:\n"
            "[\n"
            "  {\n"
            "    \"height\": xxxx,         (numeric) height of the chain tip\n"
            "    \"hash\": \"xxxx\",         (string) block hash of the tip\n"
            "    \"branchlen\": 0          (numeric) zero for main chain\n"
            "    \"status\": \"active\"      (string) \"active\" for the main chain\n"
            "  },\n"
            "  {\n"
            "    \"height\": xxxx,\n"
            "    \"hash\": \"xxxx\",\n"
            "    \"branchlen\": 1          (numeric) length of branch connecting the tip to the main chain\n"
            "    \"status\": \"xxxx\"        (string) status of the chain (active, valid-fork, valid-headers, headers-only, invalid)\n"
            "  }\n"
            "]\n"
            "Possible values for status:\n"
            "1.  \"invalid\"               This branch contains at least one invalid block\n"
            "2.  \"headers-only\"          Not all blocks for this branch are available, but the headers are valid\n"
            "3.  \"valid-headers\"         All blocks are available for this branch, but they were never fully validated\n"
            "4.  \"valid-fork\"            This branch is not part of the active chain, but is fully validated\n"
            "5.  \"active\"                This is the tip of the active main chain, which is certainly valid\n"
            "\nExamples:\n"
            + HelpExampleCli("getchaintips", "")
            + HelpExampleRpc("getchaintips", "")
        );

    LOCK(cs_main);

    /*
     * Idea:  the set of chain tips is chainActive.tip, plus orphan blocks which do not have another orphan building off of them.
     * Algorithm:
     *  - Make one pass through mapBlockIndex, picking out the orphan blocks, and also storing a set of the orphan block's pprev pointers.
     *  - Iterate through the orphan blocks. If the block isn't pointed to by another orphan, it is a chain tip.
     *  - add chainActive.Tip()
     */
    std::set<const CBlockIndex*, CompareBlocksByHeight> setTips;
    std::set<const CBlockIndex*> setOrphans;
    std::set<const CBlockIndex*> setPrevs;

    for (const std::pair<const uint256, CBlockIndex*>& item : mapBlockIndex)
    {
        if (!chainActive.Contains(item.second)) {
            setOrphans.insert(item.second);
            setPrevs.insert(item.second->pprev);
        }
    }

    for (std::set<const CBlockIndex*>::iterator it = setOrphans.begin(); it != setOrphans.end(); ++it)
    {
        if (setPrevs.erase(*it) == 0) {
            setTips.insert(*it);
        }
    }

    // Always report the currently active tip.
    setTips.insert(chainActive.Tip());

    /* Construct the output array.  */
    UniValue res(UniValue::VARR);
    for (const CBlockIndex* block : setTips)
    {
        UniValue obj(UniValue::VOBJ);
        obj.push_back(Pair("height", block->nHeight));
        obj.push_back(Pair("hash", block->phashBlock->GetHex()));

        const int branchLen = block->nHeight - chainActive.FindFork(block)->nHeight;
        obj.push_back(Pair("branchlen", branchLen));

        std::string status;
        if (chainActive.Contains(block)) {
            // This block is part of the currently active chain.
            status = "active";
        } else if (block->nStatus & BLOCK_FAILED_MASK) {
            // This block or one of its ancestors is invalid.
            status = "invalid";
        } else if (block->nChainTx == 0) {
            // This block cannot be connected because full block data for it or one of its parents is missing.
            status = "headers-only";
        } else if (block->IsValid(BLOCK_VALID_SCRIPTS)) {
            // This block is fully validated, but no longer part of the active chain. It was probably the active block once, but was reorganized.
            status = "valid-fork";
        } else if (block->IsValid(BLOCK_VALID_TREE)) {
            // The headers for this block are valid, but it has not been validated. It was probably never part of the most-work chain.
            status = "valid-headers";
        } else {
            // No clue.
            status = "unknown";
        }
        obj.push_back(Pair("status", status));

        res.push_back(obj);
    }

    return res;
}

UniValue mempoolInfoToJSON()
{
    UniValue ret(UniValue::VOBJ);
    ret.push_back(Pair("size", (int64_t) mempool.size()));
    ret.push_back(Pair("bytes", (int64_t) mempool.GetTotalTxSize()));
    ret.push_back(Pair("usage", (int64_t) mempool.DynamicMemoryUsage()));
    size_t maxmempool = gArgs.GetArg("-maxmempool", DEFAULT_MAX_MEMPOOL_SIZE) * 1000000;
    ret.push_back(Pair("maxmempool", (int64_t) maxmempool));
    ret.push_back(Pair("mempoolminfee", ValueFromAmount(std::max(mempool.GetMinFee(maxmempool), ::minRelayTxFee).GetFeePerK())));

    return ret;
}

UniValue getmempoolinfo(const JSONRPCRequest& request)
{
    if (request.fHelp || request.params.size() != 0)
        throw std::runtime_error(
            "getmempoolinfo\n"
            "\nReturns details on the active state of the TX memory pool.\n"
            "\nResult:\n"
            "{\n"
            "  \"size\": xxxxx,               (numeric) Current tx count\n"
            "  \"bytes\": xxxxx,              (numeric) Sum of all virtual transaction sizes as defined in BIP 141. Differs from actual serialized size because witness data is discounted\n"
            "  \"usage\": xxxxx,              (numeric) Total memory usage for the mempool\n"
            "  \"maxmempool\": xxxxx,         (numeric) Maximum memory usage for the mempool\n"
            "  \"mempoolminfee\": xxxxx       (numeric) Minimum fee rate in " + CURRENCY_UNIT + "/kB for tx to be accepted\n"
            "}\n"
            "\nExamples:\n"
            + HelpExampleCli("getmempoolinfo", "")
            + HelpExampleRpc("getmempoolinfo", "")
        );

    return mempoolInfoToJSON();
}

UniValue preciousblock(const JSONRPCRequest& request)
{
    if (request.fHelp || request.params.size() != 1)
        throw std::runtime_error(
            "preciousblock \"blockhash\"\n"
            "\nTreats a block as if it were received before others with the same work.\n"
            "\nA later preciousblock call can override the effect of an earlier one.\n"
            "\nThe effects of preciousblock are not retained across restarts.\n"
            "\nArguments:\n"
            "1. \"blockhash\"   (string, required) the hash of the block to mark as precious\n"
            "\nResult:\n"
            "\nExamples:\n"
            + HelpExampleCli("preciousblock", "\"blockhash\"")
            + HelpExampleRpc("preciousblock", "\"blockhash\"")
        );

    std::string strHash = request.params[0].get_str();
    uint256 hash(uint256S(strHash));
    CBlockIndex* pblockindex;

    {
        LOCK(cs_main);
        if (mapBlockIndex.count(hash) == 0)
            throw JSONRPCError(RPC_INVALID_ADDRESS_OR_KEY, "Block not found");

        pblockindex = mapBlockIndex[hash];
    }

    CValidationState state;
    PreciousBlock(state, Params(), pblockindex);

    if (!state.IsValid()) {
        throw JSONRPCError(RPC_DATABASE_ERROR, state.GetRejectReason());
    }

    return NullUniValue;
}

UniValue invalidateblock(const JSONRPCRequest& request)
{
    if (request.fHelp || request.params.size() != 1)
        throw std::runtime_error(
            "invalidateblock \"blockhash\"\n"
            "\nPermanently marks a block as invalid, as if it violated a consensus rule.\n"
            "\nArguments:\n"
            "1. \"blockhash\"   (string, required) the hash of the block to mark as invalid\n"
            "\nResult:\n"
            "\nExamples:\n"
            + HelpExampleCli("invalidateblock", "\"blockhash\"")
            + HelpExampleRpc("invalidateblock", "\"blockhash\"")
        );

    std::string strHash = request.params[0].get_str();
    uint256 hash(uint256S(strHash));
    CValidationState state;

    {
        LOCK(cs_main);
        if (mapBlockIndex.count(hash) == 0)
            throw JSONRPCError(RPC_INVALID_ADDRESS_OR_KEY, "Block not found");

        CBlockIndex* pblockindex = mapBlockIndex[hash];
        InvalidateBlock(state, Params(), pblockindex);
    }

    if (state.IsValid()) {
        ActivateBestChain(state, Params());
    }

    if (!state.IsValid()) {
        throw JSONRPCError(RPC_DATABASE_ERROR, state.GetRejectReason());
    }

    return NullUniValue;
}

UniValue reconsiderblock(const JSONRPCRequest& request)
{
    if (request.fHelp || request.params.size() != 1)
        throw std::runtime_error(
            "reconsiderblock \"blockhash\"\n"
            "\nRemoves invalidity status of a block and its descendants, reconsider them for activation.\n"
            "This can be used to undo the effects of invalidateblock.\n"
            "\nArguments:\n"
            "1. \"blockhash\"   (string, required) the hash of the block to reconsider\n"
            "\nResult:\n"
            "\nExamples:\n"
            + HelpExampleCli("reconsiderblock", "\"blockhash\"")
            + HelpExampleRpc("reconsiderblock", "\"blockhash\"")
        );

    std::string strHash = request.params[0].get_str();
    uint256 hash(uint256S(strHash));

    {
        LOCK(cs_main);
        if (mapBlockIndex.count(hash) == 0)
            throw JSONRPCError(RPC_INVALID_ADDRESS_OR_KEY, "Block not found");

        CBlockIndex* pblockindex = mapBlockIndex[hash];
        ResetBlockFailureFlags(pblockindex);
    }

    CValidationState state;
    ActivateBestChain(state, Params());

    if (!state.IsValid()) {
        throw JSONRPCError(RPC_DATABASE_ERROR, state.GetRejectReason());
    }

    return NullUniValue;
}

UniValue getchaintxstats(const JSONRPCRequest& request)
{
    if (request.fHelp || request.params.size() > 2)
        throw std::runtime_error(
            "getchaintxstats ( nblocks blockhash )\n"
            "\nCompute statistics about the total number and rate of transactions in the chain.\n"
            "\nArguments:\n"
            "1. nblocks      (numeric, optional) Size of the window in number of blocks (default: one month).\n"
            "2. \"blockhash\"  (string, optional) The hash of the block that ends the window.\n"
            "\nResult:\n"
            "{\n"
            "  \"time\": xxxxx,                (numeric) The timestamp for the final block in the window in UNIX format.\n"
            "  \"txcount\": xxxxx,             (numeric) The total number of transactions in the chain up to that point.\n"
            "  \"window_block_count\": xxxxx,  (numeric) Size of the window in number of blocks.\n"
            "  \"window_tx_count\": xxxxx,     (numeric) The number of transactions in the window. Only returned if \"window_block_count\" is > 0.\n"
            "  \"window_interval\": xxxxx,     (numeric) The elapsed time in the window in seconds. Only returned if \"window_block_count\" is > 0.\n"
            "  \"txrate\": x.xx,               (numeric) The average rate of transactions per second in the window. Only returned if \"window_interval\" is > 0.\n"
            "}\n"
            "\nExamples:\n"
            + HelpExampleCli("getchaintxstats", "")
            + HelpExampleRpc("getchaintxstats", "2016")
        );

    const CBlockIndex* pindex;
    int blockcount = 30 * 24 * 60 * 60 / Params().GetConsensus().nPowTargetSpacing; // By default: 1 month

    bool havehash = !request.params[1].isNull();
    uint256 hash;
    if (havehash) {
        hash = uint256S(request.params[1].get_str());
    }

    {
        LOCK(cs_main);
        if (havehash) {
            auto it = mapBlockIndex.find(hash);
            if (it == mapBlockIndex.end()) {
                throw JSONRPCError(RPC_INVALID_ADDRESS_OR_KEY, "Block not found");
            }
            pindex = it->second;
            if (!chainActive.Contains(pindex)) {
                throw JSONRPCError(RPC_INVALID_PARAMETER, "Block is not in main chain");
            }
        } else {
            pindex = chainActive.Tip();
        }
    }
    
    assert(pindex != nullptr);

    if (request.params[0].isNull()) {
        blockcount = std::max(0, std::min(blockcount, pindex->nHeight - 1));
    } else {
        blockcount = request.params[0].get_int();

        if (blockcount < 0 || (blockcount > 0 && blockcount >= pindex->nHeight)) {
            throw JSONRPCError(RPC_INVALID_PARAMETER, "Invalid block count: should be between 0 and the block's height - 1");
        }
    }

    const CBlockIndex* pindexPast = pindex->GetAncestor(pindex->nHeight - blockcount);
    int nTimeDiff = pindex->GetMedianTimePast() - pindexPast->GetMedianTimePast();
    int nTxDiff = pindex->nChainTx - pindexPast->nChainTx;

    UniValue ret(UniValue::VOBJ);
    ret.push_back(Pair("time", (int64_t)pindex->nTime));
    ret.push_back(Pair("txcount", (int64_t)pindex->nChainTx));
    ret.push_back(Pair("window_block_count", blockcount));
    if (blockcount > 0) {
        ret.push_back(Pair("window_tx_count", nTxDiff));
        ret.push_back(Pair("window_interval", nTimeDiff));
        if (nTimeDiff > 0) {
            ret.push_back(Pair("txrate", ((double)nTxDiff) / nTimeDiff));
        }
    }

    return ret;
}

UniValue savemempool(const JSONRPCRequest& request)
{
    if (request.fHelp || request.params.size() != 0) {
        throw std::runtime_error(
            "savemempool\n"
            "\nDumps the mempool to disk.\n"
            "\nExamples:\n"
            + HelpExampleCli("savemempool", "")
            + HelpExampleRpc("savemempool", "")
        );
    }

    if (!DumpMempool()) {
        throw JSONRPCError(RPC_MISC_ERROR, "Unable to dump mempool to disk");
    }

    return NullUniValue;
}

static const CRPCCommand commands[] =
{ //  category              name                      actor (function)         argNames
  //  --------------------- ------------------------  -----------------------  ----------
    { "blockchain",         "getblockchaininfo",      &getblockchaininfo,      {} },
    { "blockchain",         "getchaintxstats",        &getchaintxstats,        {"nblocks", "blockhash"} },
    { "blockchain",         "getbestblockhash",       &getbestblockhash,       {} },
    { "blockchain",         "getblockcount",          &getblockcount,          {} },
    { "blockchain",         "getblock",               &getblock,               {"blockhash","verbosity|verbose"} },
    { "blockchain",         "getblockhash",           &getblockhash,           {"height"} },
    { "blockchain",         "getblockheader",         &getblockheader,         {"blockhash","verbose"} },
    { "blockchain",         "getchaintips",           &getchaintips,           {} },
    { "blockchain",         "getdifficulty",          &getdifficulty,          {} },
    { "blockchain",         "getmempoolancestors",    &getmempoolancestors,    {"txid","verbose"} },
    { "blockchain",         "getmempooldescendants",  &getmempooldescendants,  {"txid","verbose"} },
    { "blockchain",         "getmempoolentry",        &getmempoolentry,        {"txid"} },
    { "blockchain",         "getmempoolinfo",         &getmempoolinfo,         {} },
    { "blockchain",         "getrawmempool",          &getrawmempool,          {"verbose"} },
    { "blockchain",         "gettxout",               &gettxout,               {"txid","n","include_mempool"} },
    { "blockchain",         "gettxoutsetinfo",        &gettxoutsetinfo,        {} },
    { "blockchain",         "pruneblockchain",        &pruneblockchain,        {"height"} },
    { "blockchain",         "savemempool",            &savemempool,            {} },
    { "blockchain",         "verifychain",            &verifychain,            {"checklevel","nblocks"} },

    { "blockchain",         "preciousblock",          &preciousblock,          {"blockhash"} },

    /* Not shown in help */
    { "hidden",             "invalidateblock",        &invalidateblock,        {"blockhash"} },
    { "hidden",             "reconsiderblock",        &reconsiderblock,        {"blockhash"} },
    { "hidden",             "waitfornewblock",        &waitfornewblock,        {"timeout"} },
    { "hidden",             "waitforblock",           &waitforblock,           {"blockhash","timeout"} },
    { "hidden",             "waitforblockheight",     &waitforblockheight,     {"height","timeout"} },
};

void RegisterBlockchainRPCCommands(CRPCTable &t)
{
    for (unsigned int vcidx = 0; vcidx < ARRAYLEN(commands); vcidx++)
        t.appendCommand(commands[vcidx].name, &commands[vcidx]);
}<|MERGE_RESOLUTION|>--- conflicted
+++ resolved
@@ -78,53 +78,11 @@
     return dDiff;
 }
 
-<<<<<<< HEAD
-=======
 double GetDifficulty(const CBlockIndex* blockindex)
 {
     return GetDifficulty(chainActive, blockindex);
 }
 
-namespace
-{
-UniValue AuxpowToJSON(const CAuxPow& auxpow)
-{
-    UniValue result(UniValue::VOBJ);
-
-    {
-        UniValue tx(UniValue::VOBJ);
-        tx.push_back(Pair("hex", EncodeHexTx(*auxpow.tx)));
-        TxToJSON(*auxpow.tx, auxpow.parentBlock.GetHash(), tx);
-        result.push_back(Pair("tx", tx));
-    }
-
-    result.push_back(Pair("index", auxpow.nIndex));
-    result.push_back(Pair("chainindex", auxpow.nChainIndex));
-
-    {
-        UniValue branch(UniValue::VARR);
-        for (const auto& node : auxpow.vMerkleBranch)
-            branch.push_back(node.GetHex());
-        result.push_back(Pair("merklebranch", branch));
-    }
-
-    {
-        UniValue branch(UniValue::VARR);
-        for (const auto& node : auxpow.vChainMerkleBranch)
-            branch.push_back(node.GetHex());
-        result.push_back(Pair("chainmerklebranch", branch));
-    }
-
-    CDataStream ssParent(SER_NETWORK, PROTOCOL_VERSION);
-    ssParent << auxpow.parentBlock;
-    const std::string strHex = HexStr(ssParent.begin(), ssParent.end());
-    result.push_back(Pair("parentblock", strHex));
-
-    return result;
-}
-} // anonymous namespace
-
->>>>>>> c4f74e91
 UniValue blockheaderToJSON(const CBlockIndex* blockindex)
 {
     AssertLockHeld(cs_main);
