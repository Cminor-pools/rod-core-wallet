// Copyright (c) 2010 Satoshi Nakamoto
// Copyright (c) 2009-2020 The Bitcoin Core developers
// Distributed under the MIT software license, see the accompanying
// file COPYING or http://www.opensource.org/licenses/mit-license.php.

#include <rpc/blockchain.h>

#include <amount.h>
#include <blockfilter.h>
#include <chain.h>
#include <chainparams.h>
#include <coins.h>
#include <consensus/validation.h>
#include <core_io.h>
#include <hash.h>
#include <index/blockfilterindex.h>
#include <index/coinstatsindex.h>
#include <node/blockstorage.h>
#include <node/coinstats.h>
#include <node/context.h>
#include <node/utxo_snapshot.h>
#include <policy/feerate.h>
#include <policy/fees.h>
#include <policy/policy.h>
#include <policy/rbf.h>
#include <primitives/transaction.h>
#include <rpc/rawtransaction.h>
#include <rpc/server.h>
#include <rpc/util.h>
#include <script/descriptor.h>
#include <script/names.h>
#include <streams.h>
#include <sync.h>
#include <txdb.h>
#include <txmempool.h>
#include <undo.h>
#include <util/strencodings.h>
#include <util/system.h>
#include <util/translation.h>
#include <validation.h>
#include <validationinterface.h>
#include <wallet/context.h>
#include <warnings.h>

#include <stdint.h>

#include <univalue.h>

#include <condition_variable>
#include <memory>
#include <mutex>

struct CUpdatedBlock
{
    uint256 hash;
    int height;
};

static Mutex cs_blockchange;
static std::condition_variable cond_blockchange;
static CUpdatedBlock latestblock GUARDED_BY(cs_blockchange);

NodeContext& EnsureAnyNodeContext(const std::any& context)
{
    auto wallet_context = util::AnyPtr<WalletContext>(context);
    if (wallet_context) {
        if (wallet_context->nodeContext != nullptr)
            return *wallet_context->nodeContext;
    }

    auto node_context = util::AnyPtr<NodeContext>(context);
    if (!node_context) {
        throw JSONRPCError(RPC_INTERNAL_ERROR, "Node context not found");
    }
    return *node_context;
}

CTxMemPool& EnsureMemPool(const NodeContext& node)
{
    if (!node.mempool) {
        throw JSONRPCError(RPC_CLIENT_MEMPOOL_DISABLED, "Mempool disabled or instance not found");
    }
    return *node.mempool;
}

CTxMemPool& EnsureAnyMemPool(const std::any& context)
{
    return EnsureMemPool(EnsureAnyNodeContext(context));
}

ChainstateManager& EnsureChainman(const NodeContext& node)
{
    if (!node.chainman) {
        throw JSONRPCError(RPC_INTERNAL_ERROR, "Node chainman not found");
    }
    WITH_LOCK(::cs_main, CHECK_NONFATAL(std::addressof(g_chainman) == std::addressof(*node.chainman)));
    return *node.chainman;
}

ChainstateManager& EnsureAnyChainman(const std::any& context)
{
    return EnsureChainman(EnsureAnyNodeContext(context));
}

CBlockPolicyEstimator& EnsureFeeEstimator(const NodeContext& node)
{
    if (!node.fee_estimator) {
        throw JSONRPCError(RPC_INTERNAL_ERROR, "Fee estimation disabled");
    }
    return *node.fee_estimator;
}

CBlockPolicyEstimator& EnsureAnyFeeEstimator(const std::any& context)
{
    return EnsureFeeEstimator(EnsureAnyNodeContext(context));
}

/* Calculate the difficulty for a given block index.
 */
double GetDifficultyForBits(const uint32_t nBits)
{
    const uint32_t mantissa = nBits & 0x00ffffff;
    if (mantissa == 0)
        return 0.0;

    int nShift = (nBits >> 24) & 0xff;
    double dDiff = (double)0x0000ffff / (double)mantissa;

    while (nShift < 29)
    {
        dDiff *= 256.0;
        nShift++;
    }
    while (nShift > 29)
    {
        dDiff /= 256.0;
        nShift--;
    }

    return dDiff;
}

static int ComputeNextBlockAndDepth(const CBlockIndex* tip, const CBlockIndex* blockindex, const CBlockIndex*& next)
{
    next = tip->GetAncestor(blockindex->nHeight + 1);
    if (next && next->pprev == blockindex) {
        return tip->nHeight - blockindex->nHeight + 1;
    }
    next = nullptr;
    return blockindex == tip ? 1 : -1;
}

CBlockIndex* ParseHashOrHeight(const UniValue& param, ChainstateManager& chainman) {
    LOCK(::cs_main);
    CChain& active_chain = chainman.ActiveChain();

    if (param.isNum()) {
        const int height{param.get_int()};
        if (height < 0) {
            throw JSONRPCError(RPC_INVALID_PARAMETER, strprintf("Target block height %d is negative", height));
        }
        const int current_tip{active_chain.Height()};
        if (height > current_tip) {
            throw JSONRPCError(RPC_INVALID_PARAMETER, strprintf("Target block height %d after current tip %d", height, current_tip));
        }

        return active_chain[height];
    } else {
        const uint256 hash{ParseHashV(param, "hash_or_height")};
        CBlockIndex* pindex = chainman.m_blockman.LookupBlockIndex(hash);

        if (!pindex) {
            throw JSONRPCError(RPC_INVALID_ADDRESS_OR_KEY, "Block not found");
        }

        return pindex;
    }
}

/** Converts the base data, excluding any contextual information,
 * in a block header to JSON.  */
static UniValue blockheaderToJSON(const CPureBlockHeader& header)
{
    UniValue result(UniValue::VOBJ);
    result.pushKV("hash", header.GetHash().GetHex());
    result.pushKV("version", header.nVersion);
    result.pushKV("versionHex", strprintf("%08x", header.nVersion));
    result.pushKV("merkleroot", header.hashMerkleRoot.GetHex());
    result.pushKV("time", (int64_t)header.nTime);
    result.pushKV("nonce", (uint64_t)header.nNonce);
    result.pushKV("bits", strprintf("%08x", header.nBits));
    result.pushKV("difficulty", GetDifficultyForBits(header.nBits));

    if (!header.hashPrevBlock.IsNull())
        result.pushKV("previousblockhash", header.hashPrevBlock.GetHex());

    return result;
}

UniValue blockheaderToJSON(const CBlockIndex* tip, const CBlockIndex* blockindex)
{
    // Serialize passed information without accessing chain state of the active chain!
    AssertLockNotHeld(cs_main); // For performance reasons

    auto result = blockheaderToJSON(blockindex->GetBlockHeader(Params().GetConsensus()));

    const CBlockIndex* pnext;
    int confirmations = ComputeNextBlockAndDepth(tip, blockindex, pnext);
    result.pushKV("confirmations", confirmations);
    result.pushKV("height", blockindex->nHeight);
    result.pushKV("mediantime", (int64_t)blockindex->GetMedianTimePast());
    result.pushKV("chainwork", blockindex->nChainWork.GetHex());
    result.pushKV("nTx", (uint64_t)blockindex->nTx);

    if (pnext)
        result.pushKV("nextblockhash", pnext->GetBlockHash().GetHex());
    return result;
}

UniValue blockToJSON(const CBlock& block, const CBlockIndex* tip, const CBlockIndex* blockindex, bool txDetails)
{
    UniValue result = blockheaderToJSON(tip, blockindex);

    result.pushKV("strippedsize", (int)::GetSerializeSize(block, PROTOCOL_VERSION | SERIALIZE_TRANSACTION_NO_WITNESS));
    result.pushKV("size", (int)::GetSerializeSize(block, PROTOCOL_VERSION));
    result.pushKV("weight", (int)::GetBlockWeight(block));
    UniValue txs(UniValue::VARR);
    if (txDetails) {
        CBlockUndo blockUndo;
        const bool have_undo = !IsBlockPruned(blockindex) && UndoReadFromDisk(blockUndo, blockindex);
        for (size_t i = 0; i < block.vtx.size(); ++i) {
            const CTransactionRef& tx = block.vtx.at(i);
            // coinbase transaction (i == 0) doesn't have undo data
            const CTxUndo* txundo = (have_undo && i) ? &blockUndo.vtxundo.at(i - 1) : nullptr;
            UniValue objTx(UniValue::VOBJ);
            TxToUniv(*tx, uint256(), objTx, true, RPCSerializationFlags(), txundo);
            txs.push_back(objTx);
        }
    } else {
        for (const CTransactionRef& tx : block.vtx) {
            txs.push_back(tx->GetHash().GetHex());
        }
    }
    result.pushKV("tx", txs);

    return result;
}

UniValue AuxpowToJSON(const CAuxPow& auxpow, const bool verbose, CChainState& active_chainstate)
{
    UniValue result(UniValue::VOBJ);

    {
        UniValue tx(UniValue::VOBJ);
        tx.pushKV("hex", EncodeHexTx(*auxpow.coinbaseTx));
        TxToJSON(*auxpow.coinbaseTx, auxpow.parentBlock.GetHash(), tx, active_chainstate);
        result.pushKV("tx", tx);
    }

    result.pushKV("chainindex", auxpow.nChainIndex);

    {
        UniValue branch(UniValue::VARR);
        for (const auto& node : auxpow.vMerkleBranch)
            branch.push_back(node.GetHex());
        result.pushKV("merklebranch", branch);
    }

    {
        UniValue branch(UniValue::VARR);
        for (const auto& node : auxpow.vChainMerkleBranch)
            branch.push_back(node.GetHex());
        result.pushKV("chainmerklebranch", branch);
    }

    if (verbose)
        result.pushKV("parentblock", blockheaderToJSON(auxpow.parentBlock));
    else
    {
        CDataStream ssParent(SER_NETWORK, PROTOCOL_VERSION);
        ssParent << auxpow.parentBlock;
        const std::string strHex = HexStr(ssParent);
        result.pushKV("parentblock", strHex);
    }

    return result;
}

static RPCHelpMan getblockcount()
{
    return RPCHelpMan{"getblockcount",
                "\nReturns the height of the most-work fully-validated chain.\n"
                "The genesis block has height 0.\n",
                {},
                RPCResult{
                    RPCResult::Type::NUM, "", "The current block count"},
                RPCExamples{
                    HelpExampleCli("getblockcount", "")
            + HelpExampleRpc("getblockcount", "")
                },
        [&](const RPCHelpMan& self, const JSONRPCRequest& request) -> UniValue
{
    ChainstateManager& chainman = EnsureAnyChainman(request.context);
    LOCK(cs_main);
    return chainman.ActiveChain().Height();
},
    };
}

static RPCHelpMan getbestblockhash()
{
    return RPCHelpMan{"getbestblockhash",
                "\nReturns the hash of the best (tip) block in the most-work fully-validated chain.\n",
                {},
                RPCResult{
                    RPCResult::Type::STR_HEX, "", "the block hash, hex-encoded"},
                RPCExamples{
                    HelpExampleCli("getbestblockhash", "")
            + HelpExampleRpc("getbestblockhash", "")
                },
        [&](const RPCHelpMan& self, const JSONRPCRequest& request) -> UniValue
{
    ChainstateManager& chainman = EnsureAnyChainman(request.context);
    LOCK(cs_main);
    return chainman.ActiveChain().Tip()->GetBlockHash().GetHex();
},
    };
}

void RPCNotifyBlockChange(const CBlockIndex* pindex)
{
    if(pindex) {
        LOCK(cs_blockchange);
        latestblock.hash = pindex->GetBlockHash();
        latestblock.height = pindex->nHeight;
    }
    cond_blockchange.notify_all();
}

static RPCHelpMan waitfornewblock()
{
    return RPCHelpMan{"waitfornewblock",
                "\nWaits for a specific new block and returns useful info about it.\n"
                "\nReturns the current block on timeout or exit.\n",
                {
                    {"timeout", RPCArg::Type::NUM, RPCArg::Default{0}, "Time in milliseconds to wait for a response. 0 indicates no timeout."},
                },
                RPCResult{
                    RPCResult::Type::OBJ, "", "",
                    {
                        {RPCResult::Type::STR_HEX, "hash", "The blockhash"},
                        {RPCResult::Type::NUM, "height", "Block height"},
                    }},
                RPCExamples{
                    HelpExampleCli("waitfornewblock", "1000")
            + HelpExampleRpc("waitfornewblock", "1000")
                },
        [&](const RPCHelpMan& self, const JSONRPCRequest& request) -> UniValue
{
    int timeout = 0;
    if (!request.params[0].isNull())
        timeout = request.params[0].get_int();

    CUpdatedBlock block;
    {
        WAIT_LOCK(cs_blockchange, lock);
        block = latestblock;
        if(timeout)
            cond_blockchange.wait_for(lock, std::chrono::milliseconds(timeout), [&block]() EXCLUSIVE_LOCKS_REQUIRED(cs_blockchange) {return latestblock.height != block.height || latestblock.hash != block.hash || !IsRPCRunning(); });
        else
            cond_blockchange.wait(lock, [&block]() EXCLUSIVE_LOCKS_REQUIRED(cs_blockchange) {return latestblock.height != block.height || latestblock.hash != block.hash || !IsRPCRunning(); });
        block = latestblock;
    }
    UniValue ret(UniValue::VOBJ);
    ret.pushKV("hash", block.hash.GetHex());
    ret.pushKV("height", block.height);
    return ret;
},
    };
}

static RPCHelpMan waitforblock()
{
    return RPCHelpMan{"waitforblock",
                "\nWaits for a specific new block and returns useful info about it.\n"
                "\nReturns the current block on timeout or exit.\n",
                {
                    {"blockhash", RPCArg::Type::STR_HEX, RPCArg::Optional::NO, "Block hash to wait for."},
                    {"timeout", RPCArg::Type::NUM, RPCArg::Default{0}, "Time in milliseconds to wait for a response. 0 indicates no timeout."},
                },
                RPCResult{
                    RPCResult::Type::OBJ, "", "",
                    {
                        {RPCResult::Type::STR_HEX, "hash", "The blockhash"},
                        {RPCResult::Type::NUM, "height", "Block height"},
                    }},
                RPCExamples{
                    HelpExampleCli("waitforblock", "\"0000000000079f8ef3d2c688c244eb7a4570b24c9ed7b4a8c619eb02596f8862\" 1000")
            + HelpExampleRpc("waitforblock", "\"0000000000079f8ef3d2c688c244eb7a4570b24c9ed7b4a8c619eb02596f8862\", 1000")
                },
        [&](const RPCHelpMan& self, const JSONRPCRequest& request) -> UniValue
{
    int timeout = 0;

    uint256 hash(ParseHashV(request.params[0], "blockhash"));

    if (!request.params[1].isNull())
        timeout = request.params[1].get_int();

    CUpdatedBlock block;
    {
        WAIT_LOCK(cs_blockchange, lock);
        if(timeout)
            cond_blockchange.wait_for(lock, std::chrono::milliseconds(timeout), [&hash]() EXCLUSIVE_LOCKS_REQUIRED(cs_blockchange) {return latestblock.hash == hash || !IsRPCRunning();});
        else
            cond_blockchange.wait(lock, [&hash]() EXCLUSIVE_LOCKS_REQUIRED(cs_blockchange) {return latestblock.hash == hash || !IsRPCRunning(); });
        block = latestblock;
    }

    UniValue ret(UniValue::VOBJ);
    ret.pushKV("hash", block.hash.GetHex());
    ret.pushKV("height", block.height);
    return ret;
},
    };
}

static RPCHelpMan waitforblockheight()
{
    return RPCHelpMan{"waitforblockheight",
                "\nWaits for (at least) block height and returns the height and hash\n"
                "of the current tip.\n"
                "\nReturns the current block on timeout or exit.\n",
                {
                    {"height", RPCArg::Type::NUM, RPCArg::Optional::NO, "Block height to wait for."},
                    {"timeout", RPCArg::Type::NUM, RPCArg::Default{0}, "Time in milliseconds to wait for a response. 0 indicates no timeout."},
                },
                RPCResult{
                    RPCResult::Type::OBJ, "", "",
                    {
                        {RPCResult::Type::STR_HEX, "hash", "The blockhash"},
                        {RPCResult::Type::NUM, "height", "Block height"},
                    }},
                RPCExamples{
                    HelpExampleCli("waitforblockheight", "100 1000")
            + HelpExampleRpc("waitforblockheight", "100, 1000")
                },
        [&](const RPCHelpMan& self, const JSONRPCRequest& request) -> UniValue
{
    int timeout = 0;

    int height = request.params[0].get_int();

    if (!request.params[1].isNull())
        timeout = request.params[1].get_int();

    CUpdatedBlock block;
    {
        WAIT_LOCK(cs_blockchange, lock);
        if(timeout)
            cond_blockchange.wait_for(lock, std::chrono::milliseconds(timeout), [&height]() EXCLUSIVE_LOCKS_REQUIRED(cs_blockchange) {return latestblock.height >= height || !IsRPCRunning();});
        else
            cond_blockchange.wait(lock, [&height]() EXCLUSIVE_LOCKS_REQUIRED(cs_blockchange) {return latestblock.height >= height || !IsRPCRunning(); });
        block = latestblock;
    }
    UniValue ret(UniValue::VOBJ);
    ret.pushKV("hash", block.hash.GetHex());
    ret.pushKV("height", block.height);
    return ret;
},
    };
}

static RPCHelpMan syncwithvalidationinterfacequeue()
{
    return RPCHelpMan{"syncwithvalidationinterfacequeue",
                "\nWaits for the validation interface queue to catch up on everything that was there when we entered this function.\n",
                {},
                RPCResult{RPCResult::Type::NONE, "", ""},
                RPCExamples{
                    HelpExampleCli("syncwithvalidationinterfacequeue","")
            + HelpExampleRpc("syncwithvalidationinterfacequeue","")
                },
        [&](const RPCHelpMan& self, const JSONRPCRequest& request) -> UniValue
{
    SyncWithValidationInterfaceQueue();
    return NullUniValue;
},
    };
}

static RPCHelpMan getdifficulty()
{
    return RPCHelpMan{"getdifficulty",
                "\nReturns the proof-of-work difficulty as a multiple of the minimum difficulty.\n",
                {},
                RPCResult{
                    RPCResult::Type::NUM, "", "the proof-of-work difficulty as a multiple of the minimum difficulty."},
                RPCExamples{
                    HelpExampleCli("getdifficulty", "")
            + HelpExampleRpc("getdifficulty", "")
                },
        [&](const RPCHelpMan& self, const JSONRPCRequest& request) -> UniValue
{
    ChainstateManager& chainman = EnsureAnyChainman(request.context);
    LOCK(cs_main);
    return GetDifficultyForBits(chainman.ActiveChain().Tip()->nBits);
},
    };
}

static std::vector<RPCResult> MempoolEntryDescription() { return {
    RPCResult{RPCResult::Type::NUM, "vsize", "virtual transaction size as defined in BIP 141. This is different from actual serialized size for witness transactions as witness data is discounted."},
    RPCResult{RPCResult::Type::NUM, "weight", "transaction weight as defined in BIP 141."},
    RPCResult{RPCResult::Type::STR_AMOUNT, "fee", "transaction fee in " + CURRENCY_UNIT + " (DEPRECATED)"},
    RPCResult{RPCResult::Type::STR_AMOUNT, "modifiedfee", "transaction fee with fee deltas used for mining priority (DEPRECATED)"},
    RPCResult{RPCResult::Type::NUM_TIME, "time", "local time transaction entered pool in seconds since 1 Jan 1970 GMT"},
    RPCResult{RPCResult::Type::NUM, "height", "block height when transaction entered pool"},
    RPCResult{RPCResult::Type::NUM, "descendantcount", "number of in-mempool descendant transactions (including this one)"},
    RPCResult{RPCResult::Type::NUM, "descendantsize", "virtual transaction size of in-mempool descendants (including this one)"},
    RPCResult{RPCResult::Type::STR_AMOUNT, "descendantfees", "modified fees (see above) of in-mempool descendants (including this one) (DEPRECATED)"},
    RPCResult{RPCResult::Type::NUM, "ancestorcount", "number of in-mempool ancestor transactions (including this one)"},
    RPCResult{RPCResult::Type::NUM, "ancestorsize", "virtual transaction size of in-mempool ancestors (including this one)"},
    RPCResult{RPCResult::Type::STR_AMOUNT, "ancestorfees", "modified fees (see above) of in-mempool ancestors (including this one) (DEPRECATED)"},
    RPCResult{RPCResult::Type::STR_HEX, "wtxid", "hash of serialized transaction, including witness data"},
    RPCResult{RPCResult::Type::OBJ, "fees", "",
        {
            RPCResult{RPCResult::Type::STR_AMOUNT, "base", "transaction fee in " + CURRENCY_UNIT},
            RPCResult{RPCResult::Type::STR_AMOUNT, "modified", "transaction fee with fee deltas used for mining priority in " + CURRENCY_UNIT},
            RPCResult{RPCResult::Type::STR_AMOUNT, "ancestor", "modified fees (see above) of in-mempool ancestors (including this one) in " + CURRENCY_UNIT},
            RPCResult{RPCResult::Type::STR_AMOUNT, "descendant", "modified fees (see above) of in-mempool descendants (including this one) in " + CURRENCY_UNIT},
        }},
    RPCResult{RPCResult::Type::ARR, "depends", "unconfirmed transactions used as inputs for this transaction",
        {RPCResult{RPCResult::Type::STR_HEX, "transactionid", "parent transaction id"}}},
    RPCResult{RPCResult::Type::ARR, "spentby", "unconfirmed transactions spending outputs from this transaction",
        {RPCResult{RPCResult::Type::STR_HEX, "transactionid", "child transaction id"}}},
    RPCResult{RPCResult::Type::BOOL, "bip125-replaceable", "Whether this transaction could be replaced due to BIP125 (replace-by-fee)"},
    RPCResult{RPCResult::Type::BOOL, "unbroadcast", "Whether this transaction is currently unbroadcast (initial broadcast not yet acknowledged by any peers)"},
};}

static void entryToJSON(const CTxMemPool& pool, UniValue& info, const CTxMemPoolEntry& e) EXCLUSIVE_LOCKS_REQUIRED(pool.cs)
{
    AssertLockHeld(pool.cs);

    UniValue fees(UniValue::VOBJ);
    fees.pushKV("base", ValueFromAmount(e.GetFee()));
    fees.pushKV("modified", ValueFromAmount(e.GetModifiedFee()));
    fees.pushKV("ancestor", ValueFromAmount(e.GetModFeesWithAncestors()));
    fees.pushKV("descendant", ValueFromAmount(e.GetModFeesWithDescendants()));
    info.pushKV("fees", fees);

    info.pushKV("vsize", (int)e.GetTxSize());
    info.pushKV("weight", (int)e.GetTxWeight());
    info.pushKV("fee", ValueFromAmount(e.GetFee()));
    info.pushKV("modifiedfee", ValueFromAmount(e.GetModifiedFee()));
    info.pushKV("time", count_seconds(e.GetTime()));
    info.pushKV("height", (int)e.GetHeight());
    info.pushKV("descendantcount", e.GetCountWithDescendants());
    info.pushKV("descendantsize", e.GetSizeWithDescendants());
    info.pushKV("descendantfees", e.GetModFeesWithDescendants());
    info.pushKV("ancestorcount", e.GetCountWithAncestors());
    info.pushKV("ancestorsize", e.GetSizeWithAncestors());
    info.pushKV("ancestorfees", e.GetModFeesWithAncestors());
    info.pushKV("wtxid", pool.vTxHashes[e.vTxHashesIdx].first.ToString());
    const CTransaction& tx = e.GetTx();
    std::set<std::string> setDepends;
    for (const CTxIn& txin : tx.vin)
    {
        if (pool.exists(txin.prevout.hash))
            setDepends.insert(txin.prevout.hash.ToString());
    }

    UniValue depends(UniValue::VARR);
    for (const std::string& dep : setDepends)
    {
        depends.push_back(dep);
    }

    info.pushKV("depends", depends);

    UniValue spent(UniValue::VARR);
    const CTxMemPool::txiter& it = pool.mapTx.find(tx.GetHash());
    const CTxMemPoolEntry::Children& children = it->GetMemPoolChildrenConst();
    for (const CTxMemPoolEntry& child : children) {
        spent.push_back(child.GetTx().GetHash().ToString());
    }

    info.pushKV("spentby", spent);

    // Add opt-in RBF status
    bool rbfStatus = false;
    RBFTransactionState rbfState = IsRBFOptIn(tx, pool);
    if (rbfState == RBFTransactionState::UNKNOWN) {
        throw JSONRPCError(RPC_MISC_ERROR, "Transaction is not in mempool");
    } else if (rbfState == RBFTransactionState::REPLACEABLE_BIP125) {
        rbfStatus = true;
    }

    info.pushKV("bip125-replaceable", rbfStatus);
    info.pushKV("unbroadcast", pool.IsUnbroadcastTx(tx.GetHash()));
}

UniValue MempoolToJSON(const CTxMemPool& pool, bool verbose, bool include_mempool_sequence)
{
    if (verbose) {
        if (include_mempool_sequence) {
            throw JSONRPCError(RPC_INVALID_PARAMETER, "Verbose results cannot contain mempool sequence values.");
        }
        LOCK(pool.cs);
        UniValue o(UniValue::VOBJ);
        for (const CTxMemPoolEntry& e : pool.mapTx) {
            const uint256& hash = e.GetTx().GetHash();
            UniValue info(UniValue::VOBJ);
            entryToJSON(pool, info, e);
            // Mempool has unique entries so there is no advantage in using
            // UniValue::pushKV, which checks if the key already exists in O(N).
            // UniValue::__pushKV is used instead which currently is O(1).
            o.__pushKV(hash.ToString(), info);
        }
        return o;
    } else {
        uint64_t mempool_sequence;
        std::vector<uint256> vtxid;
        {
            LOCK(pool.cs);
            pool.queryHashes(vtxid);
            mempool_sequence = pool.GetSequence();
        }
        UniValue a(UniValue::VARR);
        for (const uint256& hash : vtxid)
            a.push_back(hash.ToString());

        if (!include_mempool_sequence) {
            return a;
        } else {
            UniValue o(UniValue::VOBJ);
            o.pushKV("txids", a);
            o.pushKV("mempool_sequence", mempool_sequence);
            return o;
        }
    }
}

static RPCHelpMan getrawmempool()
{
    return RPCHelpMan{"getrawmempool",
                "\nReturns all transaction ids in memory pool as a json array of string transaction ids.\n"
                "\nHint: use getmempoolentry to fetch a specific transaction from the mempool.\n",
                {
                    {"verbose", RPCArg::Type::BOOL, RPCArg::Default{false}, "True for a json object, false for array of transaction ids"},
                    {"mempool_sequence", RPCArg::Type::BOOL, RPCArg::Default{false}, "If verbose=false, returns a json object with transaction list and mempool sequence number attached."},
                },
                {
                    RPCResult{"for verbose = false",
                        RPCResult::Type::ARR, "", "",
                        {
                            {RPCResult::Type::STR_HEX, "", "The transaction id"},
                        }},
                    RPCResult{"for verbose = true",
                        RPCResult::Type::OBJ_DYN, "", "",
                        {
                            {RPCResult::Type::OBJ, "transactionid", "", MempoolEntryDescription()},
                        }},
                    RPCResult{"for verbose = false and mempool_sequence = true",
                        RPCResult::Type::OBJ, "", "",
                        {
                            {RPCResult::Type::ARR, "txids", "",
                            {
                                {RPCResult::Type::STR_HEX, "", "The transaction id"},
                            }},
                            {RPCResult::Type::NUM, "mempool_sequence", "The mempool sequence value."},
                        }},
                },
                RPCExamples{
                    HelpExampleCli("getrawmempool", "true")
            + HelpExampleRpc("getrawmempool", "true")
                },
        [&](const RPCHelpMan& self, const JSONRPCRequest& request) -> UniValue
{
    bool fVerbose = false;
    if (!request.params[0].isNull())
        fVerbose = request.params[0].get_bool();

    bool include_mempool_sequence = false;
    if (!request.params[1].isNull()) {
        include_mempool_sequence = request.params[1].get_bool();
    }

    return MempoolToJSON(EnsureAnyMemPool(request.context), fVerbose, include_mempool_sequence);
},
    };
}

static RPCHelpMan getmempoolancestors()
{
    return RPCHelpMan{"getmempoolancestors",
                "\nIf txid is in the mempool, returns all in-mempool ancestors.\n",
                {
                    {"txid", RPCArg::Type::STR_HEX, RPCArg::Optional::NO, "The transaction id (must be in mempool)"},
                    {"verbose", RPCArg::Type::BOOL, RPCArg::Default{false}, "True for a json object, false for array of transaction ids"},
                },
                {
                    RPCResult{"for verbose = false",
                        RPCResult::Type::ARR, "", "",
                        {{RPCResult::Type::STR_HEX, "", "The transaction id of an in-mempool ancestor transaction"}}},
                    RPCResult{"for verbose = true",
                        RPCResult::Type::OBJ_DYN, "", "",
                        {
                            {RPCResult::Type::OBJ, "transactionid", "", MempoolEntryDescription()},
                        }},
                },
                RPCExamples{
                    HelpExampleCli("getmempoolancestors", "\"mytxid\"")
            + HelpExampleRpc("getmempoolancestors", "\"mytxid\"")
                },
        [&](const RPCHelpMan& self, const JSONRPCRequest& request) -> UniValue
{
    bool fVerbose = false;
    if (!request.params[1].isNull())
        fVerbose = request.params[1].get_bool();

    uint256 hash = ParseHashV(request.params[0], "parameter 1");

    const CTxMemPool& mempool = EnsureAnyMemPool(request.context);
    LOCK(mempool.cs);

    CTxMemPool::txiter it = mempool.mapTx.find(hash);
    if (it == mempool.mapTx.end()) {
        throw JSONRPCError(RPC_INVALID_ADDRESS_OR_KEY, "Transaction not in mempool");
    }

    CTxMemPool::setEntries setAncestors;
    uint64_t noLimit = std::numeric_limits<uint64_t>::max();
    std::string dummy;
    mempool.CalculateMemPoolAncestors(*it, setAncestors, noLimit, noLimit, noLimit, noLimit, dummy, false);

    if (!fVerbose) {
        UniValue o(UniValue::VARR);
        for (CTxMemPool::txiter ancestorIt : setAncestors) {
            o.push_back(ancestorIt->GetTx().GetHash().ToString());
        }
        return o;
    } else {
        UniValue o(UniValue::VOBJ);
        for (CTxMemPool::txiter ancestorIt : setAncestors) {
            const CTxMemPoolEntry &e = *ancestorIt;
            const uint256& _hash = e.GetTx().GetHash();
            UniValue info(UniValue::VOBJ);
            entryToJSON(mempool, info, e);
            o.pushKV(_hash.ToString(), info);
        }
        return o;
    }
},
    };
}

static RPCHelpMan getmempooldescendants()
{
    return RPCHelpMan{"getmempooldescendants",
                "\nIf txid is in the mempool, returns all in-mempool descendants.\n",
                {
                    {"txid", RPCArg::Type::STR_HEX, RPCArg::Optional::NO, "The transaction id (must be in mempool)"},
                    {"verbose", RPCArg::Type::BOOL, RPCArg::Default{false}, "True for a json object, false for array of transaction ids"},
                },
                {
                    RPCResult{"for verbose = false",
                        RPCResult::Type::ARR, "", "",
                        {{RPCResult::Type::STR_HEX, "", "The transaction id of an in-mempool descendant transaction"}}},
                    RPCResult{"for verbose = true",
                        RPCResult::Type::OBJ_DYN, "", "",
                        {
                            {RPCResult::Type::OBJ, "transactionid", "", MempoolEntryDescription()},
                        }},
                },
                RPCExamples{
                    HelpExampleCli("getmempooldescendants", "\"mytxid\"")
            + HelpExampleRpc("getmempooldescendants", "\"mytxid\"")
                },
        [&](const RPCHelpMan& self, const JSONRPCRequest& request) -> UniValue
{
    bool fVerbose = false;
    if (!request.params[1].isNull())
        fVerbose = request.params[1].get_bool();

    uint256 hash = ParseHashV(request.params[0], "parameter 1");

    const CTxMemPool& mempool = EnsureAnyMemPool(request.context);
    LOCK(mempool.cs);

    CTxMemPool::txiter it = mempool.mapTx.find(hash);
    if (it == mempool.mapTx.end()) {
        throw JSONRPCError(RPC_INVALID_ADDRESS_OR_KEY, "Transaction not in mempool");
    }

    CTxMemPool::setEntries setDescendants;
    mempool.CalculateDescendants(it, setDescendants);
    // CTxMemPool::CalculateDescendants will include the given tx
    setDescendants.erase(it);

    if (!fVerbose) {
        UniValue o(UniValue::VARR);
        for (CTxMemPool::txiter descendantIt : setDescendants) {
            o.push_back(descendantIt->GetTx().GetHash().ToString());
        }

        return o;
    } else {
        UniValue o(UniValue::VOBJ);
        for (CTxMemPool::txiter descendantIt : setDescendants) {
            const CTxMemPoolEntry &e = *descendantIt;
            const uint256& _hash = e.GetTx().GetHash();
            UniValue info(UniValue::VOBJ);
            entryToJSON(mempool, info, e);
            o.pushKV(_hash.ToString(), info);
        }
        return o;
    }
},
    };
}

static RPCHelpMan getmempoolentry()
{
    return RPCHelpMan{"getmempoolentry",
                "\nReturns mempool data for given transaction\n",
                {
                    {"txid", RPCArg::Type::STR_HEX, RPCArg::Optional::NO, "The transaction id (must be in mempool)"},
                },
                RPCResult{
                    RPCResult::Type::OBJ, "", "", MempoolEntryDescription()},
                RPCExamples{
                    HelpExampleCli("getmempoolentry", "\"mytxid\"")
            + HelpExampleRpc("getmempoolentry", "\"mytxid\"")
                },
        [&](const RPCHelpMan& self, const JSONRPCRequest& request) -> UniValue
{
    uint256 hash = ParseHashV(request.params[0], "parameter 1");

    const CTxMemPool& mempool = EnsureAnyMemPool(request.context);
    LOCK(mempool.cs);

    CTxMemPool::txiter it = mempool.mapTx.find(hash);
    if (it == mempool.mapTx.end()) {
        throw JSONRPCError(RPC_INVALID_ADDRESS_OR_KEY, "Transaction not in mempool");
    }

    const CTxMemPoolEntry &e = *it;
    UniValue info(UniValue::VOBJ);
    entryToJSON(mempool, info, e);
    return info;
},
    };
}

static RPCHelpMan getblockhash()
{
    return RPCHelpMan{"getblockhash",
                "\nReturns hash of block in best-block-chain at height provided.\n",
                {
                    {"height", RPCArg::Type::NUM, RPCArg::Optional::NO, "The height index"},
                },
                RPCResult{
                    RPCResult::Type::STR_HEX, "", "The block hash"},
                RPCExamples{
                    HelpExampleCli("getblockhash", "1000")
            + HelpExampleRpc("getblockhash", "1000")
                },
        [&](const RPCHelpMan& self, const JSONRPCRequest& request) -> UniValue
{
    ChainstateManager& chainman = EnsureAnyChainman(request.context);
    LOCK(cs_main);
    const CChain& active_chain = chainman.ActiveChain();

    int nHeight = request.params[0].get_int();
    if (nHeight < 0 || nHeight > active_chain.Height())
        throw JSONRPCError(RPC_INVALID_PARAMETER, "Block height out of range");

    CBlockIndex* pblockindex = active_chain[nHeight];
    return pblockindex->GetBlockHash().GetHex();
},
    };
}

static RPCHelpMan getblockheader()
{
    return RPCHelpMan{"getblockheader",
                "\nIf verbose is false, returns a string that is serialized, hex-encoded data for blockheader 'hash'.\n"
                "If verbose is true, returns an Object with information about blockheader <hash>.\n",
                {
                    {"blockhash", RPCArg::Type::STR_HEX, RPCArg::Optional::NO, "The block hash"},
                    {"verbose", RPCArg::Type::BOOL, RPCArg::Default{true}, "true for a json object, false for the hex-encoded data"},
                },
                {
                    RPCResult{"for verbose = true",
                        RPCResult::Type::OBJ, "", "",
                        {
                            {RPCResult::Type::STR_HEX, "hash", "the block hash (same as provided)"},
                            {RPCResult::Type::NUM, "confirmations", "The number of confirmations, or -1 if the block is not on the main chain"},
                            {RPCResult::Type::NUM, "height", "The block height or index"},
                            {RPCResult::Type::NUM, "version", "The block version"},
                            {RPCResult::Type::STR_HEX, "versionHex", "The block version formatted in hexadecimal"},
                            {RPCResult::Type::STR_HEX, "merkleroot", "The merkle root"},
                            {RPCResult::Type::NUM_TIME, "time", "The block time expressed in " + UNIX_EPOCH_TIME},
                            {RPCResult::Type::NUM_TIME, "mediantime", "The median block time expressed in " + UNIX_EPOCH_TIME},
                            {RPCResult::Type::NUM, "nonce", "The nonce"},
                            {RPCResult::Type::STR_HEX, "bits", "The bits"},
                            {RPCResult::Type::NUM, "difficulty", "The difficulty"},
                            {RPCResult::Type::STR_HEX, "chainwork", "Expected number of hashes required to produce the current chain"},
                            {RPCResult::Type::NUM, "nTx", "The number of transactions in the block"},
                            {RPCResult::Type::STR_HEX, "previousblockhash", /* optional */ true, "The hash of the previous block (if available)"},
                            {RPCResult::Type::STR_HEX, "nextblockhash", /* optional */ true, "The hash of the next block (if available)"},
                        }},
                    RPCResult{"for verbose=false",
                        RPCResult::Type::STR_HEX, "", "A string that is serialized, hex-encoded data for block 'hash'"},
                },
                RPCExamples{
                    HelpExampleCli("getblockheader", "\"00000000c937983704a73af28acdec37b049d214adbda81d7e2a3dd146f6ed09\"")
            + HelpExampleRpc("getblockheader", "\"00000000c937983704a73af28acdec37b049d214adbda81d7e2a3dd146f6ed09\"")
                },
        [&](const RPCHelpMan& self, const JSONRPCRequest& request) -> UniValue
{
    uint256 hash(ParseHashV(request.params[0], "hash"));

    bool fVerbose = true;
    if (!request.params[1].isNull())
        fVerbose = request.params[1].get_bool();

    ChainstateManager& chainman = EnsureAnyChainman(request.context);

    const CBlockIndex* pblockindex;
    const CBlockIndex* tip;
    {
        LOCK(cs_main);
        pblockindex = chainman.m_blockman.LookupBlockIndex(hash);
        tip = chainman.ActiveChain().Tip();
    }

    if (!pblockindex) {
        throw JSONRPCError(RPC_INVALID_ADDRESS_OR_KEY, "Block not found");
    }

    const auto header = pblockindex->GetBlockHeader(Params().GetConsensus());

    if (!fVerbose)
    {
        CDataStream ssBlock(SER_NETWORK, PROTOCOL_VERSION);
        ssBlock << header;
        std::string strHex = HexStr(ssBlock);
        return strHex;
    }

    auto result = blockheaderToJSON(tip, pblockindex);
    if (header.auxpow)
        result.pushKV("auxpow", AuxpowToJSON(*header.auxpow, fVerbose, chainman.ActiveChainstate()));

    return blockheaderToJSON(tip, pblockindex);
},
    };
}

static CBlock GetBlockChecked(const CBlockIndex* pblockindex)
{
    CBlock block;
    if (IsBlockPruned(pblockindex)) {
        throw JSONRPCError(RPC_MISC_ERROR, "Block not available (pruned data)");
    }

    if (!ReadBlockFromDisk(block, pblockindex, Params().GetConsensus())) {
        // Block not found on disk. This could be because we have the block
        // header in our index but not yet have the block or did not accept the
        // block.
        throw JSONRPCError(RPC_MISC_ERROR, "Block not found on disk");
    }

    return block;
}

static CBlockUndo GetUndoChecked(const CBlockIndex* pblockindex)
{
    CBlockUndo blockUndo;
    if (IsBlockPruned(pblockindex)) {
        throw JSONRPCError(RPC_MISC_ERROR, "Undo data not available (pruned data)");
    }

    if (!UndoReadFromDisk(blockUndo, pblockindex)) {
        throw JSONRPCError(RPC_MISC_ERROR, "Can't read undo data from disk");
    }

    return blockUndo;
}

static RPCHelpMan getblock()
{
    return RPCHelpMan{"getblock",
                "\nIf verbosity is 0, returns a string that is serialized, hex-encoded data for block 'hash'.\n"
                "If verbosity is 1, returns an Object with information about block <hash>.\n"
                "If verbosity is 2, returns an Object with information about block <hash> and information about each transaction. \n",
                {
                    {"blockhash", RPCArg::Type::STR_HEX, RPCArg::Optional::NO, "The block hash"},
                    {"verbosity|verbose", RPCArg::Type::NUM, RPCArg::Default{1}, "0 for hex-encoded data, 1 for a json object, and 2 for json object with transaction data"},
                },
                {
                    RPCResult{"for verbosity = 0",
                RPCResult::Type::STR_HEX, "", "A string that is serialized, hex-encoded data for block 'hash'"},
                    RPCResult{"for verbosity = 1",
                RPCResult::Type::OBJ, "", "",
                {
                    {RPCResult::Type::STR_HEX, "hash", "the block hash (same as provided)"},
                    {RPCResult::Type::NUM, "confirmations", "The number of confirmations, or -1 if the block is not on the main chain"},
                    {RPCResult::Type::NUM, "size", "The block size"},
                    {RPCResult::Type::NUM, "strippedsize", "The block size excluding witness data"},
                    {RPCResult::Type::NUM, "weight", "The block weight as defined in BIP 141"},
                    {RPCResult::Type::NUM, "height", "The block height or index"},
                    {RPCResult::Type::NUM, "version", "The block version"},
                    {RPCResult::Type::STR_HEX, "versionHex", "The block version formatted in hexadecimal"},
                    {RPCResult::Type::STR_HEX, "merkleroot", "The merkle root"},
                    {RPCResult::Type::ARR, "tx", "The transaction ids",
                        {{RPCResult::Type::STR_HEX, "", "The transaction id"}}},
                    {RPCResult::Type::NUM_TIME, "time",       "The block time expressed in " + UNIX_EPOCH_TIME},
                    {RPCResult::Type::NUM_TIME, "mediantime", "The median block time expressed in " + UNIX_EPOCH_TIME},
                    {RPCResult::Type::NUM, "nonce", "The nonce"},
                    {RPCResult::Type::STR_HEX, "bits", "The bits"},
                    {RPCResult::Type::NUM, "difficulty", "The difficulty"},
                    {RPCResult::Type::STR_HEX, "chainwork", "Expected number of hashes required to produce the chain up to this block (in hex)"},
                    {RPCResult::Type::NUM, "nTx", "The number of transactions in the block"},
                    {RPCResult::Type::STR_HEX, "previousblockhash", /* optional */ true, "The hash of the previous block (if available)"},
                    {RPCResult::Type::STR_HEX, "nextblockhash", /* optional */ true, "The hash of the next block (if available)"},
                    {RPCResult::Type::OBJ, "auxpow", "The auxpow object attached to this block",
                        {
                            {RPCResult::Type::OBJ, "tx", "The parent chain coinbase tx of this auxpow",
                                {{RPCResult::Type::ELISION, "", "Same format as for decoded raw transactions"}}},
                            {RPCResult::Type::NUM, "index", "Merkle index of the parent coinbase"},
                            {RPCResult::Type::ARR, "merklebranch", "Merkle branch of the parent coinbase",
                                {{RPCResult::Type::STR_HEX, "", "The Merkle branch hash"}}},
                            {RPCResult::Type::NUM, "chainindex", "Index in the auxpow Merkle tree"},
                            {RPCResult::Type::ARR, "chainmerklebranch", "Branch in the auxpow Merkle tree",
                                {{RPCResult::Type::STR_HEX, "", "The Merkle branch hash"}}},
                            {RPCResult::Type::STR_HEX, "parentblock", "The parent block serialised as hex string"},
                        }},
                }},
                    RPCResult{"for verbosity = 2",
                RPCResult::Type::OBJ, "", "",
                {
                    {RPCResult::Type::ELISION, "", "Same output as verbosity = 1"},
                    {RPCResult::Type::ARR, "tx", "",
                    {
                        {RPCResult::Type::OBJ, "", "",
                        {
                            {RPCResult::Type::ELISION, "", "The transactions in the format of the getrawtransaction RPC. Different from verbosity = 1 \"tx\" result"},
                            {RPCResult::Type::NUM, "fee", "The transaction fee in " + CURRENCY_UNIT + ", omitted if block undo data is not available"},
                        }},
                    }},
                }},
        },
                RPCExamples{
                    HelpExampleCli("getblock", "\"00000000c937983704a73af28acdec37b049d214adbda81d7e2a3dd146f6ed09\"")
            + HelpExampleRpc("getblock", "\"00000000c937983704a73af28acdec37b049d214adbda81d7e2a3dd146f6ed09\"")
                },
        [&](const RPCHelpMan& self, const JSONRPCRequest& request) -> UniValue
{
    uint256 hash(ParseHashV(request.params[0], "blockhash"));

    int verbosity = 1;
    if (!request.params[1].isNull()) {
        if (request.params[1].isBool()) {
            verbosity = request.params[1].get_bool() ? 1 : 0;
        } else {
            verbosity = request.params[1].get_int();
        }
    }

    ChainstateManager& chainman = EnsureAnyChainman(request.context);

    CBlock block;
    const CBlockIndex* pblockindex;
    const CBlockIndex* tip;
    {
        LOCK(cs_main);
        pblockindex = chainman.m_blockman.LookupBlockIndex(hash);
        tip = chainman.ActiveChain().Tip();

        if (!pblockindex) {
            throw JSONRPCError(RPC_INVALID_ADDRESS_OR_KEY, "Block not found");
        }

        block = GetBlockChecked(pblockindex);
    }

    if (verbosity <= 0)
    {
        CDataStream ssBlock(SER_NETWORK, PROTOCOL_VERSION | RPCSerializationFlags());
        ssBlock << block;
        std::string strHex = HexStr(ssBlock);
        return strHex;
    }

    auto result = blockToJSON(block, tip, pblockindex, verbosity >= 2);

    if (block.auxpow)
        result.pushKV("auxpow", AuxpowToJSON(*block.auxpow, verbosity >= 1, chainman.ActiveChainstate()));

    return result;
},
    };
}

static RPCHelpMan pruneblockchain()
{
    return RPCHelpMan{"pruneblockchain", "",
                {
                    {"height", RPCArg::Type::NUM, RPCArg::Optional::NO, "The block height to prune up to. May be set to a discrete height, or to a " + UNIX_EPOCH_TIME + "\n"
            "                  to prune blocks whose block time is at least 2 hours older than the provided timestamp."},
                },
                RPCResult{
                    RPCResult::Type::NUM, "", "Height of the last block pruned"},
                RPCExamples{
                    HelpExampleCli("pruneblockchain", "1000")
            + HelpExampleRpc("pruneblockchain", "1000")
                },
        [&](const RPCHelpMan& self, const JSONRPCRequest& request) -> UniValue
{
    if (!fPruneMode)
        throw JSONRPCError(RPC_MISC_ERROR, "Cannot prune blocks because node is not in prune mode.");

    ChainstateManager& chainman = EnsureAnyChainman(request.context);
    LOCK(cs_main);
    CChainState& active_chainstate = chainman.ActiveChainstate();
    CChain& active_chain = active_chainstate.m_chain;

    int heightParam = request.params[0].get_int();
    if (heightParam < 0)
        throw JSONRPCError(RPC_INVALID_PARAMETER, "Negative block height.");

    // Height value more than a billion is too high to be a block height, and
    // too low to be a block time (corresponds to timestamp from Sep 2001).
    if (heightParam > 1000000000) {
        // Add a 2 hour buffer to include blocks which might have had old timestamps
        CBlockIndex* pindex = active_chain.FindEarliestAtLeast(heightParam - TIMESTAMP_WINDOW, 0);
        if (!pindex) {
            throw JSONRPCError(RPC_INVALID_PARAMETER, "Could not find block with at least the specified timestamp.");
        }
        heightParam = pindex->nHeight;
    }

    unsigned int height = (unsigned int) heightParam;
    unsigned int chainHeight = (unsigned int) active_chain.Height();
    if (chainHeight < Params().PruneAfterHeight())
        throw JSONRPCError(RPC_MISC_ERROR, "Blockchain is too short for pruning.");
    else if (height > chainHeight)
        throw JSONRPCError(RPC_INVALID_PARAMETER, "Blockchain is shorter than the attempted prune height.");
    else if (height > chainHeight - MIN_BLOCKS_TO_KEEP) {
        LogPrint(BCLog::RPC, "Attempt to prune blocks close to the tip.  Retaining the minimum number of blocks.\n");
        height = chainHeight - MIN_BLOCKS_TO_KEEP;
    }

    PruneBlockFilesManual(active_chainstate, height);
    const CBlockIndex* block = active_chain.Tip();
    CHECK_NONFATAL(block);
    while (block->pprev && (block->pprev->nStatus & BLOCK_HAVE_DATA)) {
        block = block->pprev;
    }
    return uint64_t(block->nHeight);
},
    };
}

CoinStatsHashType ParseHashType(const std::string& hash_type_input)
{
    if (hash_type_input == "hash_serialized_2") {
        return CoinStatsHashType::HASH_SERIALIZED;
    } else if (hash_type_input == "muhash") {
        return CoinStatsHashType::MUHASH;
    } else if (hash_type_input == "none") {
        return CoinStatsHashType::NONE;
    } else {
        throw JSONRPCError(RPC_INVALID_PARAMETER, strprintf("%s is not a valid hash_type", hash_type_input));
    }
}

static RPCHelpMan gettxoutsetinfo()
{
    return RPCHelpMan{"gettxoutsetinfo",
                "\nReturns statistics about the unspent transaction output set.\n"
                "Note this call may take some time if you are not using coinstatsindex.\n",
                {
                    {"hash_type", RPCArg::Type::STR, RPCArg::Default{"hash_serialized_2"}, "Which UTXO set hash should be calculated. Options: 'hash_serialized_2' (the legacy algorithm), 'muhash', 'none'."},
                    {"hash_or_height", RPCArg::Type::NUM, RPCArg::Optional::OMITTED, "The block hash or height of the target height (only available with coinstatsindex).", "", {"", "string or numeric"}},
                    {"use_index", RPCArg::Type::BOOL, RPCArg::Default{true}, "Use coinstatsindex, if available."},
                },
                RPCResult{
                    RPCResult::Type::OBJ, "", "",
                    {
                        {RPCResult::Type::NUM, "height", "The block height (index) of the returned statistics"},
                        {RPCResult::Type::STR_HEX, "bestblock", "The hash of the block at which these statistics are calculated"},
                        {RPCResult::Type::NUM, "txouts", "The number of unspent transaction outputs"},
                        {RPCResult::Type::NUM, "bogosize", "Database-independent, meaningless metric indicating the UTXO set size"},
                        {RPCResult::Type::STR_HEX, "hash_serialized_2", /* optional */ true, "The serialized hash (only present if 'hash_serialized_2' hash_type is chosen)"},
                        {RPCResult::Type::STR_HEX, "muhash", /* optional */ true, "The serialized hash (only present if 'muhash' hash_type is chosen)"},
<<<<<<< HEAD
                        {RPCResult::Type::NUM, "disk_size", "The estimated size of the chainstate on disk"},
                        {
                            RPCResult::Type::OBJ, "total_amount", "Data about the money supply",
                            {
                                {RPCResult::Type::STR_AMOUNT, "coins", "Total amount of coins in the UTXO set"},
                                {RPCResult::Type::STR_AMOUNT, "names", "Amount locked in active names"},
                                {RPCResult::Type::STR_AMOUNT, "total", "Total amount in coins and names"},
                            }
                        },
=======
                        {RPCResult::Type::NUM, "transactions", "The number of transactions with unspent outputs (not available when coinstatsindex is used)"},
                        {RPCResult::Type::NUM, "disk_size", "The estimated size of the chainstate on disk (not available when coinstatsindex is used)"},
                        {RPCResult::Type::STR_AMOUNT, "total_amount", "The total amount of coins in the UTXO set"},
                        {RPCResult::Type::STR_AMOUNT, "total_unspendable_amount", "The total amount of coins permanently excluded from the UTXO set (only available if coinstatsindex is used)"},
                        {RPCResult::Type::OBJ, "block_info", "Info on amounts in the block at this block height (only available if coinstatsindex is used)",
                        {
                            {RPCResult::Type::STR_AMOUNT, "prevout_spent", ""},
                            {RPCResult::Type::STR_AMOUNT, "coinbase", ""},
                            {RPCResult::Type::STR_AMOUNT, "new_outputs_ex_coinbase", ""},
                            {RPCResult::Type::STR_AMOUNT, "unspendable", ""},
                            {RPCResult::Type::OBJ, "unspendables", "Detailed view of the unspendable categories",
                            {
                                {RPCResult::Type::STR_AMOUNT, "genesis_block", ""},
                                {RPCResult::Type::STR_AMOUNT, "bip30", "Transactions overridden by duplicates (no longer possible with BIP30)"},
                                {RPCResult::Type::STR_AMOUNT, "scripts", "Amounts sent to scripts that are unspendable (for example OP_RETURN outputs)"},
                                {RPCResult::Type::STR_AMOUNT, "unclaimed_rewards", "Fee rewards that miners did not claim in their coinbase transaction"},
                            }}
                        }},
>>>>>>> 9e55892d
                    }},
                RPCExamples{
                    HelpExampleCli("gettxoutsetinfo", "") +
                    HelpExampleCli("gettxoutsetinfo", R"("none")") +
                    HelpExampleCli("gettxoutsetinfo", R"("none" 1000)") +
                    HelpExampleCli("gettxoutsetinfo", R"("none" '"00000000c937983704a73af28acdec37b049d214adbda81d7e2a3dd146f6ed09"')") +
                    HelpExampleRpc("gettxoutsetinfo", "") +
                    HelpExampleRpc("gettxoutsetinfo", R"("none")") +
                    HelpExampleRpc("gettxoutsetinfo", R"("none", 1000)") +
                    HelpExampleRpc("gettxoutsetinfo", R"("none", "00000000c937983704a73af28acdec37b049d214adbda81d7e2a3dd146f6ed09")")
                },
        [&](const RPCHelpMan& self, const JSONRPCRequest& request) -> UniValue
{
    UniValue ret(UniValue::VOBJ);

    CBlockIndex* pindex{nullptr};
    const CoinStatsHashType hash_type{request.params[0].isNull() ? CoinStatsHashType::HASH_SERIALIZED : ParseHashType(request.params[0].get_str())};
    CCoinsStats stats{hash_type};
    stats.index_requested = request.params[2].isNull() || request.params[2].get_bool();

    NodeContext& node = EnsureAnyNodeContext(request.context);
    ChainstateManager& chainman = EnsureChainman(node);
    CChainState& active_chainstate = chainman.ActiveChainstate();
    active_chainstate.ForceFlushStateToDisk();

    CCoinsView* coins_view;
    BlockManager* blockman;
    {
        LOCK(::cs_main);
        coins_view = &active_chainstate.CoinsDB();
        blockman = &active_chainstate.m_blockman;
        pindex = blockman->LookupBlockIndex(coins_view->GetBestBlock());
    }

    if (!request.params[1].isNull()) {
        if (!g_coin_stats_index) {
            throw JSONRPCError(RPC_INVALID_PARAMETER, "Querying specific block heights requires coinstatsindex");
        }

        if (stats.m_hash_type == CoinStatsHashType::HASH_SERIALIZED) {
            throw JSONRPCError(RPC_INVALID_PARAMETER, "hash_serialized_2 hash type cannot be queried for a specific block");
        }

        pindex = ParseHashOrHeight(request.params[1], chainman);
    }

    if (GetUTXOStats(coins_view, *blockman, stats, node.rpc_interruption_point, pindex)) {
        ret.pushKV("height", (int64_t)stats.nHeight);
        ret.pushKV("bestblock", stats.hashBlock.GetHex());
        ret.pushKV("txouts", (int64_t)stats.nTransactionOutputs);
        ret.pushKV("bogosize", (int64_t)stats.nBogoSize);
        if (hash_type == CoinStatsHashType::HASH_SERIALIZED) {
            ret.pushKV("hash_serialized_2", stats.hashSerialized.GetHex());
        }
        if (hash_type == CoinStatsHashType::MUHASH) {
              ret.pushKV("muhash", stats.hashSerialized.GetHex());
        }
<<<<<<< HEAD
        ret.pushKV("disk_size", stats.nDiskSize);

        UniValue amount(UniValue::VOBJ);
        amount.pushKV("coins", ValueFromAmount(stats.nCoinAmount));
        amount.pushKV("names", ValueFromAmount(stats.nNameAmount));
        amount.pushKV("total", ValueFromAmount(stats.nCoinAmount + stats.nNameAmount));
        ret.pushKV("amount", amount);
=======
        ret.pushKV("total_amount", ValueFromAmount(stats.nTotalAmount));
        if (!stats.index_used) {
            ret.pushKV("transactions", static_cast<int64_t>(stats.nTransactions));
            ret.pushKV("disk_size", stats.nDiskSize);
        } else {
            ret.pushKV("total_unspendable_amount", ValueFromAmount(stats.block_unspendable_amount));

            CCoinsStats prev_stats{hash_type};

            if (pindex->nHeight > 0) {
                GetUTXOStats(coins_view, WITH_LOCK(::cs_main, return std::ref(g_chainman.m_blockman)), prev_stats, node.rpc_interruption_point, pindex->pprev);
            }

            UniValue block_info(UniValue::VOBJ);
            block_info.pushKV("prevout_spent", ValueFromAmount(stats.block_prevout_spent_amount - prev_stats.block_prevout_spent_amount));
            block_info.pushKV("coinbase", ValueFromAmount(stats.block_coinbase_amount - prev_stats.block_coinbase_amount));
            block_info.pushKV("new_outputs_ex_coinbase", ValueFromAmount(stats.block_new_outputs_ex_coinbase_amount - prev_stats.block_new_outputs_ex_coinbase_amount));
            block_info.pushKV("unspendable", ValueFromAmount(stats.block_unspendable_amount - prev_stats.block_unspendable_amount));

            UniValue unspendables(UniValue::VOBJ);
            unspendables.pushKV("genesis_block", ValueFromAmount(stats.unspendables_genesis_block - prev_stats.unspendables_genesis_block));
            unspendables.pushKV("bip30", ValueFromAmount(stats.unspendables_bip30 - prev_stats.unspendables_bip30));
            unspendables.pushKV("scripts", ValueFromAmount(stats.unspendables_scripts - prev_stats.unspendables_scripts));
            unspendables.pushKV("unclaimed_rewards", ValueFromAmount(stats.unspendables_unclaimed_rewards - prev_stats.unspendables_unclaimed_rewards));
            block_info.pushKV("unspendables", unspendables);

            ret.pushKV("block_info", block_info);
        }
>>>>>>> 9e55892d
    } else {
        if (g_coin_stats_index) {
            const IndexSummary summary{g_coin_stats_index->GetSummary()};

            if (!summary.synced) {
                throw JSONRPCError(RPC_INTERNAL_ERROR, strprintf("Unable to read UTXO set because coinstatsindex is still syncing. Current height: %d", summary.best_block_height));
            }
        }
        throw JSONRPCError(RPC_INTERNAL_ERROR, "Unable to read UTXO set");
    }
    return ret;
},
    };
}

static RPCHelpMan gettxout()
{
    return RPCHelpMan{"gettxout",
        "\nReturns details about an unspent transaction output.\n",
        {
            {"txid", RPCArg::Type::STR, RPCArg::Optional::NO, "The transaction id"},
            {"n", RPCArg::Type::NUM, RPCArg::Optional::NO, "vout number"},
            {"include_mempool", RPCArg::Type::BOOL, RPCArg::Default{true}, "Whether to include the mempool. Note that an unspent output that is spent in the mempool won't appear."},
        },
        {
            RPCResult{"If the UTXO was not found", RPCResult::Type::NONE, "", ""},
            RPCResult{"Otherwise", RPCResult::Type::OBJ, "", "", {
                {RPCResult::Type::STR_HEX, "bestblock", "The hash of the block at the tip of the chain"},
                {RPCResult::Type::NUM, "confirmations", "The number of confirmations"},
                {RPCResult::Type::STR_AMOUNT, "value", "The transaction value in " + CURRENCY_UNIT},
                {RPCResult::Type::OBJ, "scriptPubKey", "", {
                    {RPCResult::Type::STR, "asm", ""},
                    {RPCResult::Type::STR_HEX, "hex", ""},
                    {RPCResult::Type::NUM, "reqSigs", /* optional */ true, "(DEPRECATED, returned only if config option -deprecatedrpc=addresses is passed) Number of required signatures"},
                    {RPCResult::Type::STR, "type", "The type, eg pubkeyhash"},
                    {RPCResult::Type::STR, "address", /* optional */ true, "address (only if a well-defined address exists)"},
                    {RPCResult::Type::ARR, "addresses", /* optional */ true, "(DEPRECATED, returned only if config option -deprecatedrpc=addresses is passed) Array of addresses",
                        {{RPCResult::Type::STR, "address", "address"}}},
                }},
                {RPCResult::Type::BOOL, "coinbase", "Coinbase or not"},
            }},
        },
        RPCExamples{
            "\nGet unspent transactions\n"
            + HelpExampleCli("listunspent", "") +
            "\nView the details\n"
            + HelpExampleCli("gettxout", "\"txid\" 1") +
            "\nAs a JSON-RPC call\n"
            + HelpExampleRpc("gettxout", "\"txid\", 1")
                },
        [&](const RPCHelpMan& self, const JSONRPCRequest& request) -> UniValue
{
    NodeContext& node = EnsureAnyNodeContext(request.context);
    ChainstateManager& chainman = EnsureChainman(node);
    LOCK(cs_main);

    UniValue ret(UniValue::VOBJ);

    uint256 hash(ParseHashV(request.params[0], "txid"));
    int n = request.params[1].get_int();
    COutPoint out(hash, n);
    bool fMempool = true;
    if (!request.params[2].isNull())
        fMempool = request.params[2].get_bool();

    Coin coin;
    CChainState& active_chainstate = chainman.ActiveChainstate();
    CCoinsViewCache* coins_view = &active_chainstate.CoinsTip();

    if (fMempool) {
        const CTxMemPool& mempool = EnsureMemPool(node);
        LOCK(mempool.cs);
        CCoinsViewMemPool view(coins_view, mempool);
        if (!view.GetCoin(out, coin) || mempool.isSpent(out)) {
            return NullUniValue;
        }
    } else {
        if (!coins_view->GetCoin(out, coin)) {
            return NullUniValue;
        }
    }

    const CBlockIndex* pindex = active_chainstate.m_blockman.LookupBlockIndex(coins_view->GetBestBlock());
    ret.pushKV("bestblock", pindex->GetBlockHash().GetHex());
    if (coin.nHeight == MEMPOOL_HEIGHT) {
        ret.pushKV("confirmations", 0);
    } else {
        ret.pushKV("confirmations", (int64_t)(pindex->nHeight - coin.nHeight + 1));
    }
    ret.pushKV("value", ValueFromAmount(coin.out.nValue));
    UniValue o(UniValue::VOBJ);
    ScriptPubKeyToUniv(coin.out.scriptPubKey, o, true);
    ret.pushKV("scriptPubKey", o);
    ret.pushKV("coinbase", (bool)coin.fCoinBase);

    return ret;
},
    };
}

static RPCHelpMan verifychain()
{
    return RPCHelpMan{"verifychain",
                "\nVerifies blockchain database.\n",
                {
                    {"checklevel", RPCArg::Type::NUM, RPCArg::DefaultHint{strprintf("%d, range=0-4", DEFAULT_CHECKLEVEL)},
                        strprintf("How thorough the block verification is:\n - %s", Join(CHECKLEVEL_DOC, "\n- "))},
                    {"nblocks", RPCArg::Type::NUM, RPCArg::DefaultHint{strprintf("%d, 0=all", DEFAULT_CHECKBLOCKS)}, "The number of blocks to check."},
                },
                RPCResult{
                    RPCResult::Type::BOOL, "", "Verified or not"},
                RPCExamples{
                    HelpExampleCli("verifychain", "")
            + HelpExampleRpc("verifychain", "")
                },
        [&](const RPCHelpMan& self, const JSONRPCRequest& request) -> UniValue
{
    const int check_level(request.params[0].isNull() ? DEFAULT_CHECKLEVEL : request.params[0].get_int());
    const int check_depth{request.params[1].isNull() ? DEFAULT_CHECKBLOCKS : request.params[1].get_int()};

    ChainstateManager& chainman = EnsureAnyChainman(request.context);
    LOCK(cs_main);

    CChainState& active_chainstate = chainman.ActiveChainstate();
    return CVerifyDB().VerifyDB(
        active_chainstate, Params(), active_chainstate.CoinsTip(), check_level, check_depth);
},
    };
}

static void BuriedForkDescPushBack(UniValue& softforks, const std::string &name, int softfork_height, int tip_height) EXCLUSIVE_LOCKS_REQUIRED(cs_main)
{
    // For buried deployments.
    // A buried deployment is one where the height of the activation has been hardcoded into
    // the client implementation long after the consensus change has activated. See BIP 90.
    // Buried deployments with activation height value of
    // std::numeric_limits<int>::max() are disabled and thus hidden.
    if (softfork_height == std::numeric_limits<int>::max()) return;

    UniValue rv(UniValue::VOBJ);
    rv.pushKV("type", "buried");
    // getblockchaininfo reports the softfork as active from when the chain height is
    // one below the activation height
    rv.pushKV("active", tip_height + 1 >= softfork_height);
    rv.pushKV("height", softfork_height);
    softforks.pushKV(name, rv);
}

static void BIP9SoftForkDescPushBack(const CBlockIndex* active_chain_tip, UniValue& softforks, const std::string &name, const Consensus::Params& consensusParams, Consensus::DeploymentPos id) EXCLUSIVE_LOCKS_REQUIRED(cs_main)
{
    // For BIP9 deployments.
    // Deployments that are never active are hidden.
    if (consensusParams.vDeployments[id].nStartTime == Consensus::BIP9Deployment::NEVER_ACTIVE) return;

    UniValue bip9(UniValue::VOBJ);
    const ThresholdState thresholdState = VersionBitsState(active_chain_tip, consensusParams, id, versionbitscache);
    switch (thresholdState) {
    case ThresholdState::DEFINED: bip9.pushKV("status", "defined"); break;
    case ThresholdState::STARTED: bip9.pushKV("status", "started"); break;
    case ThresholdState::LOCKED_IN: bip9.pushKV("status", "locked_in"); break;
    case ThresholdState::ACTIVE: bip9.pushKV("status", "active"); break;
    case ThresholdState::FAILED: bip9.pushKV("status", "failed"); break;
    }
    if (ThresholdState::STARTED == thresholdState)
    {
        bip9.pushKV("bit", consensusParams.vDeployments[id].bit);
    }
    bip9.pushKV("start_time", consensusParams.vDeployments[id].nStartTime);
    bip9.pushKV("timeout", consensusParams.vDeployments[id].nTimeout);
    int64_t since_height = VersionBitsStateSinceHeight(active_chain_tip, consensusParams, id, versionbitscache);
    bip9.pushKV("since", since_height);
    if (ThresholdState::STARTED == thresholdState)
    {
        UniValue statsUV(UniValue::VOBJ);
        BIP9Stats statsStruct = VersionBitsStatistics(active_chain_tip, consensusParams, id);
        statsUV.pushKV("period", statsStruct.period);
        statsUV.pushKV("threshold", statsStruct.threshold);
        statsUV.pushKV("elapsed", statsStruct.elapsed);
        statsUV.pushKV("count", statsStruct.count);
        statsUV.pushKV("possible", statsStruct.possible);
        bip9.pushKV("statistics", statsUV);
    }
    bip9.pushKV("min_activation_height", consensusParams.vDeployments[id].min_activation_height);

    UniValue rv(UniValue::VOBJ);
    rv.pushKV("type", "bip9");
    rv.pushKV("bip9", bip9);
    if (ThresholdState::ACTIVE == thresholdState) {
        rv.pushKV("height", since_height);
    }
    rv.pushKV("active", ThresholdState::ACTIVE == thresholdState);

    softforks.pushKV(name, rv);
}

RPCHelpMan getblockchaininfo()
{
    return RPCHelpMan{"getblockchaininfo",
                "Returns an object containing various state info regarding blockchain processing.\n",
                {},
                RPCResult{
                    RPCResult::Type::OBJ, "", "",
                    {
                        {RPCResult::Type::STR, "chain", "current network name (main, test, signet, regtest)"},
                        {RPCResult::Type::NUM, "blocks", "the height of the most-work fully-validated chain. The genesis block has height 0"},
                        {RPCResult::Type::NUM, "headers", "the current number of headers we have validated"},
                        {RPCResult::Type::STR, "bestblockhash", "the hash of the currently best block"},
                        {RPCResult::Type::NUM, "difficulty", "the current difficulty"},
                        {RPCResult::Type::NUM, "mediantime", "median time for the current best block"},
                        {RPCResult::Type::NUM, "verificationprogress", "estimate of verification progress [0..1]"},
                        {RPCResult::Type::BOOL, "initialblockdownload", "(debug information) estimate of whether this node is in Initial Block Download mode"},
                        {RPCResult::Type::STR_HEX, "chainwork", "total amount of work in active chain, in hexadecimal"},
                        {RPCResult::Type::NUM, "size_on_disk", "the estimated size of the block and undo files on disk"},
                        {RPCResult::Type::BOOL, "pruned", "if the blocks are subject to pruning"},
                        {RPCResult::Type::NUM, "pruneheight", "lowest-height complete block stored (only present if pruning is enabled)"},
                        {RPCResult::Type::BOOL, "automatic_pruning", "whether automatic pruning is enabled (only present if pruning is enabled)"},
                        {RPCResult::Type::NUM, "prune_target_size", "the target size used by pruning (only present if automatic pruning is enabled)"},
                        {RPCResult::Type::OBJ_DYN, "softforks", "status of softforks",
                        {
                            {RPCResult::Type::OBJ, "xxxx", "name of the softfork",
                            {
                                {RPCResult::Type::STR, "type", "one of \"buried\", \"bip9\""},
                                {RPCResult::Type::OBJ, "bip9", "status of bip9 softforks (only for \"bip9\" type)",
                                {
                                    {RPCResult::Type::STR, "status", "one of \"defined\", \"started\", \"locked_in\", \"active\", \"failed\""},
                                    {RPCResult::Type::NUM, "bit", "the bit (0-28) in the block version field used to signal this softfork (only for \"started\" status)"},
                                    {RPCResult::Type::NUM_TIME, "start_time", "the minimum median time past of a block at which the bit gains its meaning"},
                                    {RPCResult::Type::NUM_TIME, "timeout", "the median time past of a block at which the deployment is considered failed if not yet locked in"},
                                    {RPCResult::Type::NUM, "since", "height of the first block to which the status applies"},
                                    {RPCResult::Type::NUM, "min_activation_height", "minimum height of blocks for which the rules may be enforced"},
                                    {RPCResult::Type::OBJ, "statistics", "numeric statistics about BIP9 signalling for a softfork (only for \"started\" status)",
                                    {
                                        {RPCResult::Type::NUM, "period", "the length in blocks of the BIP9 signalling period"},
                                        {RPCResult::Type::NUM, "threshold", "the number of blocks with the version bit set required to activate the feature"},
                                        {RPCResult::Type::NUM, "elapsed", "the number of blocks elapsed since the beginning of the current period"},
                                        {RPCResult::Type::NUM, "count", "the number of blocks with the version bit set in the current period"},
                                        {RPCResult::Type::BOOL, "possible", "returns false if there are not enough blocks left in this period to pass activation threshold"},
                                    }},
                                }},
                                {RPCResult::Type::NUM, "height", "height of the first block which the rules are or will be enforced (only for \"buried\" type, or \"bip9\" type with \"active\" status)"},
                                {RPCResult::Type::BOOL, "active", "true if the rules are enforced for the mempool and the next block"},
                            }},
                        }},
                        {RPCResult::Type::STR, "warnings", "any network and blockchain warnings"},
                    }},
                RPCExamples{
                    HelpExampleCli("getblockchaininfo", "")
            + HelpExampleRpc("getblockchaininfo", "")
                },
        [&](const RPCHelpMan& self, const JSONRPCRequest& request) -> UniValue
{
    ChainstateManager& chainman = EnsureAnyChainman(request.context);
    LOCK(cs_main);
    CChainState& active_chainstate = chainman.ActiveChainstate();

    const CBlockIndex* tip = active_chainstate.m_chain.Tip();
    CHECK_NONFATAL(tip);
    const int height = tip->nHeight;
    UniValue obj(UniValue::VOBJ);
    obj.pushKV("chain",                 Params().NetworkIDString());
    obj.pushKV("blocks",                height);
    obj.pushKV("headers",               pindexBestHeader ? pindexBestHeader->nHeight : -1);
    obj.pushKV("bestblockhash",         tip->GetBlockHash().GetHex());
    obj.pushKV("difficulty",            (double)GetDifficultyForBits(tip->nBits));
    obj.pushKV("mediantime",            (int64_t)tip->GetMedianTimePast());
    obj.pushKV("verificationprogress",  GuessVerificationProgress(Params().TxData(), tip));
    obj.pushKV("initialblockdownload",  active_chainstate.IsInitialBlockDownload());
    obj.pushKV("chainwork",             tip->nChainWork.GetHex());
    obj.pushKV("size_on_disk",          CalculateCurrentUsage());
    obj.pushKV("pruned",                fPruneMode);
    if (fPruneMode) {
        const CBlockIndex* block = tip;
        CHECK_NONFATAL(block);
        while (block->pprev && (block->pprev->nStatus & BLOCK_HAVE_DATA)) {
            block = block->pprev;
        }

        obj.pushKV("pruneheight",        block->nHeight);

        // if 0, execution bypasses the whole if block.
        bool automatic_pruning = (gArgs.GetArg("-prune", 0) != 1);
        obj.pushKV("automatic_pruning",  automatic_pruning);
        if (automatic_pruning) {
            obj.pushKV("prune_target_size",  nPruneTarget);
        }
    }

    const Consensus::Params& consensusParams = Params().GetConsensus();
    UniValue softforks(UniValue::VOBJ);
    BuriedForkDescPushBack(softforks, "bip16", consensusParams.BIP16Height, height);
    BuriedForkDescPushBack(softforks, "bip34", consensusParams.BIP34Height, height);
    BuriedForkDescPushBack(softforks, "bip66", consensusParams.BIP66Height, height);
    BuriedForkDescPushBack(softforks, "bip65", consensusParams.BIP65Height, height);
    BuriedForkDescPushBack(softforks, "csv", consensusParams.CSVHeight, height);
    BuriedForkDescPushBack(softforks, "segwit", consensusParams.SegwitHeight, height);
    // FIXME: Real BIP9 deployment (not yet buried) are not supported until we
    // do the always-auxpow fork.
    //BIP9SoftForkDescPushBack(softforks, "testdummy", consensusParams, Consensus::DEPLOYMENT_TESTDUMMY);
    //BIP9SoftForkDescPushBack(softforks, "taproot", consensusParams, Consensus::DEPLOYMENT_TAPROOT);
    obj.pushKV("softforks",             softforks);

    obj.pushKV("warnings", GetWarnings(false).original);
    return obj;
},
    };
}

/** Comparison function for sorting the getchaintips heads.  */
struct CompareBlocksByHeight
{
    bool operator()(const CBlockIndex* a, const CBlockIndex* b) const
    {
        /* Make sure that unequal blocks with the same height do not compare
           equal. Use the pointers themselves to make a distinction. */

        if (a->nHeight != b->nHeight)
          return (a->nHeight > b->nHeight);

        return a < b;
    }
};

static RPCHelpMan getchaintips()
{
    return RPCHelpMan{"getchaintips",
                "Return information about all known tips in the block tree,"
                " including the main chain as well as orphaned branches.\n",
                {},
                RPCResult{
                    RPCResult::Type::ARR, "", "",
                    {{RPCResult::Type::OBJ, "", "",
                        {
                            {RPCResult::Type::NUM, "height", "height of the chain tip"},
                            {RPCResult::Type::STR_HEX, "hash", "block hash of the tip"},
                            {RPCResult::Type::NUM, "branchlen", "zero for main chain, otherwise length of branch connecting the tip to the main chain"},
                            {RPCResult::Type::STR, "status", "status of the chain, \"active\" for the main chain\n"
            "Possible values for status:\n"
            "1.  \"invalid\"               This branch contains at least one invalid block\n"
            "2.  \"headers-only\"          Not all blocks for this branch are available, but the headers are valid\n"
            "3.  \"valid-headers\"         All blocks are available for this branch, but they were never fully validated\n"
            "4.  \"valid-fork\"            This branch is not part of the active chain, but is fully validated\n"
            "5.  \"active\"                This is the tip of the active main chain, which is certainly valid"},
                        }}}},
                RPCExamples{
                    HelpExampleCli("getchaintips", "")
            + HelpExampleRpc("getchaintips", "")
                },
        [&](const RPCHelpMan& self, const JSONRPCRequest& request) -> UniValue
{
    ChainstateManager& chainman = EnsureAnyChainman(request.context);
    LOCK(cs_main);
    CChain& active_chain = chainman.ActiveChain();

    /*
     * Idea: The set of chain tips is the active chain tip, plus orphan blocks which do not have another orphan building off of them.
     * Algorithm:
     *  - Make one pass through BlockIndex(), picking out the orphan blocks, and also storing a set of the orphan block's pprev pointers.
     *  - Iterate through the orphan blocks. If the block isn't pointed to by another orphan, it is a chain tip.
     *  - Add the active chain tip
     */
    std::set<const CBlockIndex*, CompareBlocksByHeight> setTips;
    std::set<const CBlockIndex*> setOrphans;
    std::set<const CBlockIndex*> setPrevs;

    for (const std::pair<const uint256, CBlockIndex*>& item : chainman.BlockIndex()) {
        if (!active_chain.Contains(item.second)) {
            setOrphans.insert(item.second);
            setPrevs.insert(item.second->pprev);
        }
    }

    for (std::set<const CBlockIndex*>::iterator it = setOrphans.begin(); it != setOrphans.end(); ++it) {
        if (setPrevs.erase(*it) == 0) {
            setTips.insert(*it);
        }
    }

    // Always report the currently active tip.
    setTips.insert(active_chain.Tip());

    /* Construct the output array.  */
    UniValue res(UniValue::VARR);
    for (const CBlockIndex* block : setTips) {
        UniValue obj(UniValue::VOBJ);
        obj.pushKV("height", block->nHeight);
        obj.pushKV("hash", block->phashBlock->GetHex());

        const int branchLen = block->nHeight - active_chain.FindFork(block)->nHeight;
        obj.pushKV("branchlen", branchLen);

        std::string status;
        if (active_chain.Contains(block)) {
            // This block is part of the currently active chain.
            status = "active";
        } else if (block->nStatus & BLOCK_FAILED_MASK) {
            // This block or one of its ancestors is invalid.
            status = "invalid";
        } else if (!block->HaveTxsDownloaded()) {
            // This block cannot be connected because full block data for it or one of its parents is missing.
            status = "headers-only";
        } else if (block->IsValid(BLOCK_VALID_SCRIPTS)) {
            // This block is fully validated, but no longer part of the active chain. It was probably the active block once, but was reorganized.
            status = "valid-fork";
        } else if (block->IsValid(BLOCK_VALID_TREE)) {
            // The headers for this block are valid, but it has not been validated. It was probably never part of the most-work chain.
            status = "valid-headers";
        } else {
            // No clue.
            status = "unknown";
        }
        obj.pushKV("status", status);

        res.push_back(obj);
    }

    return res;
},
    };
}

UniValue MempoolInfoToJSON(const CTxMemPool& pool)
{
    // Make sure this call is atomic in the pool.
    LOCK(pool.cs);
    UniValue ret(UniValue::VOBJ);
    ret.pushKV("loaded", pool.IsLoaded());
    ret.pushKV("size", (int64_t)pool.size());
    ret.pushKV("bytes", (int64_t)pool.GetTotalTxSize());
    ret.pushKV("usage", (int64_t)pool.DynamicMemoryUsage());
    ret.pushKV("total_fee", ValueFromAmount(pool.GetTotalFee()));
    size_t maxmempool = gArgs.GetArg("-maxmempool", DEFAULT_MAX_MEMPOOL_SIZE) * 1000000;
    ret.pushKV("maxmempool", (int64_t) maxmempool);
    ret.pushKV("mempoolminfee", ValueFromAmount(std::max(pool.GetMinFee(maxmempool), ::minRelayTxFee).GetFeePerK()));
    ret.pushKV("minrelaytxfee", ValueFromAmount(::minRelayTxFee.GetFeePerK()));
    ret.pushKV("unbroadcastcount", uint64_t{pool.GetUnbroadcastTxs().size()});
    return ret;
}

static RPCHelpMan getmempoolinfo()
{
    return RPCHelpMan{"getmempoolinfo",
                "\nReturns details on the active state of the TX memory pool.\n",
                {},
                RPCResult{
                    RPCResult::Type::OBJ, "", "",
                    {
                        {RPCResult::Type::BOOL, "loaded", "True if the mempool is fully loaded"},
                        {RPCResult::Type::NUM, "size", "Current tx count"},
                        {RPCResult::Type::NUM, "bytes", "Sum of all virtual transaction sizes as defined in BIP 141. Differs from actual serialized size because witness data is discounted"},
                        {RPCResult::Type::NUM, "usage", "Total memory usage for the mempool"},
                        {RPCResult::Type::STR_AMOUNT, "total_fee", "Total fees for the mempool in " + CURRENCY_UNIT + ", ignoring modified fees through prioritizetransaction"},
                        {RPCResult::Type::NUM, "maxmempool", "Maximum memory usage for the mempool"},
                        {RPCResult::Type::STR_AMOUNT, "mempoolminfee", "Minimum fee rate in " + CURRENCY_UNIT + "/kB for tx to be accepted. Is the maximum of minrelaytxfee and minimum mempool fee"},
                        {RPCResult::Type::STR_AMOUNT, "minrelaytxfee", "Current minimum relay fee for transactions"},
                        {RPCResult::Type::NUM, "unbroadcastcount", "Current number of transactions that haven't passed initial broadcast yet"}
                    }},
                RPCExamples{
                    HelpExampleCli("getmempoolinfo", "")
            + HelpExampleRpc("getmempoolinfo", "")
                },
        [&](const RPCHelpMan& self, const JSONRPCRequest& request) -> UniValue
{
    return MempoolInfoToJSON(EnsureAnyMemPool(request.context));
},
    };
}

static RPCHelpMan preciousblock()
{
    return RPCHelpMan{"preciousblock",
                "\nTreats a block as if it were received before others with the same work.\n"
                "\nA later preciousblock call can override the effect of an earlier one.\n"
                "\nThe effects of preciousblock are not retained across restarts.\n",
                {
                    {"blockhash", RPCArg::Type::STR_HEX, RPCArg::Optional::NO, "the hash of the block to mark as precious"},
                },
                RPCResult{RPCResult::Type::NONE, "", ""},
                RPCExamples{
                    HelpExampleCli("preciousblock", "\"blockhash\"")
            + HelpExampleRpc("preciousblock", "\"blockhash\"")
                },
        [&](const RPCHelpMan& self, const JSONRPCRequest& request) -> UniValue
{
    uint256 hash(ParseHashV(request.params[0], "blockhash"));
    CBlockIndex* pblockindex;

    ChainstateManager& chainman = EnsureAnyChainman(request.context);
    {
        LOCK(cs_main);
        pblockindex = chainman.m_blockman.LookupBlockIndex(hash);
        if (!pblockindex) {
            throw JSONRPCError(RPC_INVALID_ADDRESS_OR_KEY, "Block not found");
        }
    }

    BlockValidationState state;
    chainman.ActiveChainstate().PreciousBlock(state, Params(), pblockindex);

    if (!state.IsValid()) {
        throw JSONRPCError(RPC_DATABASE_ERROR, state.ToString());
    }

    return NullUniValue;
},
    };
}

static RPCHelpMan invalidateblock()
{
    return RPCHelpMan{"invalidateblock",
                "\nPermanently marks a block as invalid, as if it violated a consensus rule.\n",
                {
                    {"blockhash", RPCArg::Type::STR_HEX, RPCArg::Optional::NO, "the hash of the block to mark as invalid"},
                },
                RPCResult{RPCResult::Type::NONE, "", ""},
                RPCExamples{
                    HelpExampleCli("invalidateblock", "\"blockhash\"")
            + HelpExampleRpc("invalidateblock", "\"blockhash\"")
                },
        [&](const RPCHelpMan& self, const JSONRPCRequest& request) -> UniValue
{
    uint256 hash(ParseHashV(request.params[0], "blockhash"));
    BlockValidationState state;

    ChainstateManager& chainman = EnsureAnyChainman(request.context);
    CBlockIndex* pblockindex;
    {
        LOCK(cs_main);
        pblockindex = chainman.m_blockman.LookupBlockIndex(hash);
        if (!pblockindex) {
            throw JSONRPCError(RPC_INVALID_ADDRESS_OR_KEY, "Block not found");
        }
    }
    chainman.ActiveChainstate().InvalidateBlock(state, Params(), pblockindex);

    if (state.IsValid()) {
        chainman.ActiveChainstate().ActivateBestChain(state, Params());
    }

    if (!state.IsValid()) {
        throw JSONRPCError(RPC_DATABASE_ERROR, state.ToString());
    }

    return NullUniValue;
},
    };
}

static RPCHelpMan reconsiderblock()
{
    return RPCHelpMan{"reconsiderblock",
                "\nRemoves invalidity status of a block, its ancestors and its descendants, reconsider them for activation.\n"
                "This can be used to undo the effects of invalidateblock.\n",
                {
                    {"blockhash", RPCArg::Type::STR_HEX, RPCArg::Optional::NO, "the hash of the block to reconsider"},
                },
                RPCResult{RPCResult::Type::NONE, "", ""},
                RPCExamples{
                    HelpExampleCli("reconsiderblock", "\"blockhash\"")
            + HelpExampleRpc("reconsiderblock", "\"blockhash\"")
                },
        [&](const RPCHelpMan& self, const JSONRPCRequest& request) -> UniValue
{
    ChainstateManager& chainman = EnsureAnyChainman(request.context);
    uint256 hash(ParseHashV(request.params[0], "blockhash"));

    {
        LOCK(cs_main);
        CBlockIndex* pblockindex = chainman.m_blockman.LookupBlockIndex(hash);
        if (!pblockindex) {
            throw JSONRPCError(RPC_INVALID_ADDRESS_OR_KEY, "Block not found");
        }

        chainman.ActiveChainstate().ResetBlockFailureFlags(pblockindex);
    }

    BlockValidationState state;
    chainman.ActiveChainstate().ActivateBestChain(state, Params());

    if (!state.IsValid()) {
        throw JSONRPCError(RPC_DATABASE_ERROR, state.ToString());
    }

    return NullUniValue;
},
    };
}

static RPCHelpMan getchaintxstats()
{
    return RPCHelpMan{"getchaintxstats",
                "\nCompute statistics about the total number and rate of transactions in the chain.\n",
                {
                    {"nblocks", RPCArg::Type::NUM, RPCArg::DefaultHint{"one month"}, "Size of the window in number of blocks"},
                    {"blockhash", RPCArg::Type::STR_HEX, RPCArg::DefaultHint{"chain tip"}, "The hash of the block that ends the window."},
                },
                RPCResult{
                    RPCResult::Type::OBJ, "", "",
                    {
                        {RPCResult::Type::NUM_TIME, "time", "The timestamp for the final block in the window, expressed in " + UNIX_EPOCH_TIME},
                        {RPCResult::Type::NUM, "txcount", "The total number of transactions in the chain up to that point"},
                        {RPCResult::Type::STR_HEX, "window_final_block_hash", "The hash of the final block in the window"},
                        {RPCResult::Type::NUM, "window_final_block_height", "The height of the final block in the window."},
                        {RPCResult::Type::NUM, "window_block_count", "Size of the window in number of blocks"},
                        {RPCResult::Type::NUM, "window_tx_count", /* optional */ true, "The number of transactions in the window. Only returned if \"window_block_count\" is > 0"},
                        {RPCResult::Type::NUM, "window_interval", /* optional */ true, "The elapsed time in the window in seconds. Only returned if \"window_block_count\" is > 0"},
                        {RPCResult::Type::NUM, "txrate", /* optional */ true, "The average rate of transactions per second in the window. Only returned if \"window_interval\" is > 0"},
                    }},
                RPCExamples{
                    HelpExampleCli("getchaintxstats", "")
            + HelpExampleRpc("getchaintxstats", "2016")
                },
        [&](const RPCHelpMan& self, const JSONRPCRequest& request) -> UniValue
{
    ChainstateManager& chainman = EnsureAnyChainman(request.context);
    const CBlockIndex* pindex;
    int blockcount = 30 * 24 * 60 * 60 / Params().GetConsensus().nPowTargetSpacing; // By default: 1 month

    if (request.params[1].isNull()) {
        LOCK(cs_main);
        pindex = chainman.ActiveChain().Tip();
    } else {
        uint256 hash(ParseHashV(request.params[1], "blockhash"));
        LOCK(cs_main);
        pindex = chainman.m_blockman.LookupBlockIndex(hash);
        if (!pindex) {
            throw JSONRPCError(RPC_INVALID_ADDRESS_OR_KEY, "Block not found");
        }
        if (!chainman.ActiveChain().Contains(pindex)) {
            throw JSONRPCError(RPC_INVALID_PARAMETER, "Block is not in main chain");
        }
    }

    CHECK_NONFATAL(pindex != nullptr);

    if (request.params[0].isNull()) {
        blockcount = std::max(0, std::min(blockcount, pindex->nHeight - 1));
    } else {
        blockcount = request.params[0].get_int();

        if (blockcount < 0 || (blockcount > 0 && blockcount >= pindex->nHeight)) {
            throw JSONRPCError(RPC_INVALID_PARAMETER, "Invalid block count: should be between 0 and the block's height - 1");
        }
    }

    const CBlockIndex* pindexPast = pindex->GetAncestor(pindex->nHeight - blockcount);
    int nTimeDiff = pindex->GetMedianTimePast() - pindexPast->GetMedianTimePast();
    int nTxDiff = pindex->nChainTx - pindexPast->nChainTx;

    UniValue ret(UniValue::VOBJ);
    ret.pushKV("time", (int64_t)pindex->nTime);
    ret.pushKV("txcount", (int64_t)pindex->nChainTx);
    ret.pushKV("window_final_block_hash", pindex->GetBlockHash().GetHex());
    ret.pushKV("window_final_block_height", pindex->nHeight);
    ret.pushKV("window_block_count", blockcount);
    if (blockcount > 0) {
        ret.pushKV("window_tx_count", nTxDiff);
        ret.pushKV("window_interval", nTimeDiff);
        if (nTimeDiff > 0) {
            ret.pushKV("txrate", ((double)nTxDiff) / nTimeDiff);
        }
    }

    return ret;
},
    };
}

template<typename T>
static T CalculateTruncatedMedian(std::vector<T>& scores)
{
    size_t size = scores.size();
    if (size == 0) {
        return 0;
    }

    std::sort(scores.begin(), scores.end());
    if (size % 2 == 0) {
        return (scores[size / 2 - 1] + scores[size / 2]) / 2;
    } else {
        return scores[size / 2];
    }
}

void CalculatePercentilesByWeight(CAmount result[NUM_GETBLOCKSTATS_PERCENTILES], std::vector<std::pair<CAmount, int64_t>>& scores, int64_t total_weight)
{
    if (scores.empty()) {
        return;
    }

    std::sort(scores.begin(), scores.end());

    // 10th, 25th, 50th, 75th, and 90th percentile weight units.
    const double weights[NUM_GETBLOCKSTATS_PERCENTILES] = {
        total_weight / 10.0, total_weight / 4.0, total_weight / 2.0, (total_weight * 3.0) / 4.0, (total_weight * 9.0) / 10.0
    };

    int64_t next_percentile_index = 0;
    int64_t cumulative_weight = 0;
    for (const auto& element : scores) {
        cumulative_weight += element.second;
        while (next_percentile_index < NUM_GETBLOCKSTATS_PERCENTILES && cumulative_weight >= weights[next_percentile_index]) {
            result[next_percentile_index] = element.first;
            ++next_percentile_index;
        }
    }

    // Fill any remaining percentiles with the last value.
    for (int64_t i = next_percentile_index; i < NUM_GETBLOCKSTATS_PERCENTILES; i++) {
        result[i] = scores.back().first;
    }
}

void ScriptPubKeyToUniv(const CScript& scriptPubKey, UniValue& out, bool fIncludeHex)
{
    ScriptPubKeyToUniv(scriptPubKey, out, fIncludeHex, IsDeprecatedRPCEnabled("addresses"));
}

void TxToUniv(const CTransaction& tx, const uint256& hashBlock, UniValue& entry, bool include_hex, int serialize_flags, const CTxUndo* txundo)
{
    TxToUniv(tx, hashBlock, IsDeprecatedRPCEnabled("addresses"), entry, include_hex, serialize_flags, txundo);
}

template<typename T>
static inline bool SetHasKeys(const std::set<T>& set) {return false;}
template<typename T, typename Tk, typename... Args>
static inline bool SetHasKeys(const std::set<T>& set, const Tk& key, const Args&... args)
{
    return (set.count(key) != 0) || SetHasKeys(set, args...);
}

// outpoint (needed for the utxo index) + nHeight + fCoinBase
static constexpr size_t PER_UTXO_OVERHEAD = sizeof(COutPoint) + sizeof(uint32_t) + sizeof(bool);

static RPCHelpMan getblockstats()
{
    return RPCHelpMan{"getblockstats",
                "\nCompute per block statistics for a given window. All amounts are in satoshis.\n"
                "It won't work for some heights with pruning.\n",
                {
                    {"hash_or_height", RPCArg::Type::NUM, RPCArg::Optional::NO, "The block hash or height of the target block", "", {"", "string or numeric"}},
                    {"stats", RPCArg::Type::ARR, RPCArg::DefaultHint{"all values"}, "Values to plot (see result below)",
                        {
                            {"height", RPCArg::Type::STR, RPCArg::Optional::OMITTED, "Selected statistic"},
                            {"time", RPCArg::Type::STR, RPCArg::Optional::OMITTED, "Selected statistic"},
                        },
                        "stats"},
                },
                RPCResult{
            RPCResult::Type::OBJ, "", "",
            {
                {RPCResult::Type::NUM, "avgfee", "Average fee in the block"},
                {RPCResult::Type::NUM, "avgfeerate", "Average feerate (in satoshis per virtual byte)"},
                {RPCResult::Type::NUM, "avgtxsize", "Average transaction size"},
                {RPCResult::Type::STR_HEX, "blockhash", "The block hash (to check for potential reorgs)"},
                {RPCResult::Type::ARR_FIXED, "feerate_percentiles", "Feerates at the 10th, 25th, 50th, 75th, and 90th percentile weight unit (in satoshis per virtual byte)",
                {
                    {RPCResult::Type::NUM, "10th_percentile_feerate", "The 10th percentile feerate"},
                    {RPCResult::Type::NUM, "25th_percentile_feerate", "The 25th percentile feerate"},
                    {RPCResult::Type::NUM, "50th_percentile_feerate", "The 50th percentile feerate"},
                    {RPCResult::Type::NUM, "75th_percentile_feerate", "The 75th percentile feerate"},
                    {RPCResult::Type::NUM, "90th_percentile_feerate", "The 90th percentile feerate"},
                }},
                {RPCResult::Type::NUM, "height", "The height of the block"},
                {RPCResult::Type::NUM, "ins", "The number of inputs (excluding coinbase)"},
                {RPCResult::Type::NUM, "maxfee", "Maximum fee in the block"},
                {RPCResult::Type::NUM, "maxfeerate", "Maximum feerate (in satoshis per virtual byte)"},
                {RPCResult::Type::NUM, "maxtxsize", "Maximum transaction size"},
                {RPCResult::Type::NUM, "medianfee", "Truncated median fee in the block"},
                {RPCResult::Type::NUM, "mediantime", "The block median time past"},
                {RPCResult::Type::NUM, "mediantxsize", "Truncated median transaction size"},
                {RPCResult::Type::NUM, "minfee", "Minimum fee in the block"},
                {RPCResult::Type::NUM, "minfeerate", "Minimum feerate (in satoshis per virtual byte)"},
                {RPCResult::Type::NUM, "mintxsize", "Minimum transaction size"},
                {RPCResult::Type::NUM, "outs", "The number of outputs"},
                {RPCResult::Type::NUM, "subsidy", "The block subsidy"},
                {RPCResult::Type::NUM, "swtotal_size", "Total size of all segwit transactions"},
                {RPCResult::Type::NUM, "swtotal_weight", "Total weight of all segwit transactions"},
                {RPCResult::Type::NUM, "swtxs", "The number of segwit transactions"},
                {RPCResult::Type::NUM, "time", "The block time"},
                {RPCResult::Type::NUM, "total_out", "Total amount in all outputs (excluding coinbase and thus reward [ie subsidy + totalfee])"},
                {RPCResult::Type::NUM, "total_size", "Total size of all non-coinbase transactions"},
                {RPCResult::Type::NUM, "total_weight", "Total weight of all non-coinbase transactions"},
                {RPCResult::Type::NUM, "totalfee", "The fee total"},
                {RPCResult::Type::NUM, "txs", "The number of transactions (including coinbase)"},
                {RPCResult::Type::NUM, "utxo_increase", "The increase/decrease in the number of unspent outputs"},
                {RPCResult::Type::NUM, "utxo_size_inc", "The increase/decrease in size for the utxo index (not discounting op_return and similar)"},
            }},
                RPCExamples{
                    HelpExampleCli("getblockstats", R"('"00000000c937983704a73af28acdec37b049d214adbda81d7e2a3dd146f6ed09"' '["minfeerate","avgfeerate"]')") +
                    HelpExampleCli("getblockstats", R"(1000 '["minfeerate","avgfeerate"]')") +
                    HelpExampleRpc("getblockstats", R"("00000000c937983704a73af28acdec37b049d214adbda81d7e2a3dd146f6ed09", ["minfeerate","avgfeerate"])") +
                    HelpExampleRpc("getblockstats", R"(1000, ["minfeerate","avgfeerate"])")
                },
        [&](const RPCHelpMan& self, const JSONRPCRequest& request) -> UniValue
{
    ChainstateManager& chainman = EnsureAnyChainman(request.context);
    LOCK(cs_main);
    CBlockIndex* pindex{ParseHashOrHeight(request.params[0], chainman)};
    CHECK_NONFATAL(pindex != nullptr);

    std::set<std::string> stats;
    if (!request.params[1].isNull()) {
        const UniValue stats_univalue = request.params[1].get_array();
        for (unsigned int i = 0; i < stats_univalue.size(); i++) {
            const std::string stat = stats_univalue[i].get_str();
            stats.insert(stat);
        }
    }

    const CBlock block = GetBlockChecked(pindex);
    const CBlockUndo blockUndo = GetUndoChecked(pindex);

    const bool do_all = stats.size() == 0; // Calculate everything if nothing selected (default)
    const bool do_mediantxsize = do_all || stats.count("mediantxsize") != 0;
    const bool do_medianfee = do_all || stats.count("medianfee") != 0;
    const bool do_feerate_percentiles = do_all || stats.count("feerate_percentiles") != 0;
    const bool loop_inputs = do_all || do_medianfee || do_feerate_percentiles ||
        SetHasKeys(stats, "utxo_size_inc", "totalfee", "avgfee", "avgfeerate", "minfee", "maxfee", "minfeerate", "maxfeerate");
    const bool loop_outputs = do_all || loop_inputs || stats.count("total_out");
    const bool do_calculate_size = do_mediantxsize ||
        SetHasKeys(stats, "total_size", "avgtxsize", "mintxsize", "maxtxsize", "swtotal_size");
    const bool do_calculate_weight = do_all || SetHasKeys(stats, "total_weight", "avgfeerate", "swtotal_weight", "avgfeerate", "feerate_percentiles", "minfeerate", "maxfeerate");
    const bool do_calculate_sw = do_all || SetHasKeys(stats, "swtxs", "swtotal_size", "swtotal_weight");

    CAmount maxfee = 0;
    CAmount maxfeerate = 0;
    CAmount minfee = MAX_MONEY;
    CAmount minfeerate = MAX_MONEY;
    CAmount total_out = 0;
    CAmount totalfee = 0;
    int64_t inputs = 0;
    int64_t maxtxsize = 0;
    int64_t mintxsize = MAX_BLOCK_SERIALIZED_SIZE;
    int64_t outputs = 0;
    int64_t swtotal_size = 0;
    int64_t swtotal_weight = 0;
    int64_t swtxs = 0;
    int64_t total_size = 0;
    int64_t total_weight = 0;
    int64_t utxo_size_inc = 0;
    std::vector<CAmount> fee_array;
    std::vector<std::pair<CAmount, int64_t>> feerate_array;
    std::vector<int64_t> txsize_array;

    for (size_t i = 0; i < block.vtx.size(); ++i) {
        const auto& tx = block.vtx.at(i);
        outputs += tx->vout.size();

        CAmount tx_total_out = 0;
        if (loop_outputs) {
            for (const CTxOut& out : tx->vout) {
                tx_total_out += out.nValue;
                utxo_size_inc += GetSerializeSize(out, PROTOCOL_VERSION) + PER_UTXO_OVERHEAD;
            }
        }

        if (tx->IsCoinBase()) {
            continue;
        }

        inputs += tx->vin.size(); // Don't count coinbase's fake input
        total_out += tx_total_out; // Don't count coinbase reward

        int64_t tx_size = 0;
        if (do_calculate_size) {

            tx_size = tx->GetTotalSize();
            if (do_mediantxsize) {
                txsize_array.push_back(tx_size);
            }
            maxtxsize = std::max(maxtxsize, tx_size);
            mintxsize = std::min(mintxsize, tx_size);
            total_size += tx_size;
        }

        int64_t weight = 0;
        if (do_calculate_weight) {
            weight = GetTransactionWeight(*tx);
            total_weight += weight;
        }

        if (do_calculate_sw && tx->HasWitness()) {
            ++swtxs;
            swtotal_size += tx_size;
            swtotal_weight += weight;
        }

        if (loop_inputs) {
            CAmount tx_total_in = 0;
            const auto& txundo = blockUndo.vtxundo.at(i - 1);
            for (const Coin& coin: txundo.vprevout) {
                const CTxOut& prevoutput = coin.out;

                tx_total_in += prevoutput.nValue;
                utxo_size_inc -= GetSerializeSize(prevoutput, PROTOCOL_VERSION) + PER_UTXO_OVERHEAD;
            }

            CAmount txfee = tx_total_in - tx_total_out;
            CHECK_NONFATAL(MoneyRange(txfee));
            if (do_medianfee) {
                fee_array.push_back(txfee);
            }
            maxfee = std::max(maxfee, txfee);
            minfee = std::min(minfee, txfee);
            totalfee += txfee;

            // New feerate uses satoshis per virtual byte instead of per serialized byte
            CAmount feerate = weight ? (txfee * WITNESS_SCALE_FACTOR) / weight : 0;
            if (do_feerate_percentiles) {
                feerate_array.emplace_back(std::make_pair(feerate, weight));
            }
            maxfeerate = std::max(maxfeerate, feerate);
            minfeerate = std::min(minfeerate, feerate);
        }
    }

    CAmount feerate_percentiles[NUM_GETBLOCKSTATS_PERCENTILES] = { 0 };
    CalculatePercentilesByWeight(feerate_percentiles, feerate_array, total_weight);

    UniValue feerates_res(UniValue::VARR);
    for (int64_t i = 0; i < NUM_GETBLOCKSTATS_PERCENTILES; i++) {
        feerates_res.push_back(feerate_percentiles[i]);
    }

    UniValue ret_all(UniValue::VOBJ);
    ret_all.pushKV("avgfee", (block.vtx.size() > 1) ? totalfee / (block.vtx.size() - 1) : 0);
    ret_all.pushKV("avgfeerate", total_weight ? (totalfee * WITNESS_SCALE_FACTOR) / total_weight : 0); // Unit: sat/vbyte
    ret_all.pushKV("avgtxsize", (block.vtx.size() > 1) ? total_size / (block.vtx.size() - 1) : 0);
    ret_all.pushKV("blockhash", pindex->GetBlockHash().GetHex());
    ret_all.pushKV("feerate_percentiles", feerates_res);
    ret_all.pushKV("height", (int64_t)pindex->nHeight);
    ret_all.pushKV("ins", inputs);
    ret_all.pushKV("maxfee", maxfee);
    ret_all.pushKV("maxfeerate", maxfeerate);
    ret_all.pushKV("maxtxsize", maxtxsize);
    ret_all.pushKV("medianfee", CalculateTruncatedMedian(fee_array));
    ret_all.pushKV("mediantime", pindex->GetMedianTimePast());
    ret_all.pushKV("mediantxsize", CalculateTruncatedMedian(txsize_array));
    ret_all.pushKV("minfee", (minfee == MAX_MONEY) ? 0 : minfee);
    ret_all.pushKV("minfeerate", (minfeerate == MAX_MONEY) ? 0 : minfeerate);
    ret_all.pushKV("mintxsize", mintxsize == MAX_BLOCK_SERIALIZED_SIZE ? 0 : mintxsize);
    ret_all.pushKV("outs", outputs);
    ret_all.pushKV("subsidy", GetBlockSubsidy(pindex->nHeight, Params().GetConsensus()));
    ret_all.pushKV("swtotal_size", swtotal_size);
    ret_all.pushKV("swtotal_weight", swtotal_weight);
    ret_all.pushKV("swtxs", swtxs);
    ret_all.pushKV("time", pindex->GetBlockTime());
    ret_all.pushKV("total_out", total_out);
    ret_all.pushKV("total_size", total_size);
    ret_all.pushKV("total_weight", total_weight);
    ret_all.pushKV("totalfee", totalfee);
    ret_all.pushKV("txs", (int64_t)block.vtx.size());
    ret_all.pushKV("utxo_increase", outputs - inputs);
    ret_all.pushKV("utxo_size_inc", utxo_size_inc);

    if (do_all) {
        return ret_all;
    }

    UniValue ret(UniValue::VOBJ);
    for (const std::string& stat : stats) {
        const UniValue& value = ret_all[stat];
        if (value.isNull()) {
            throw JSONRPCError(RPC_INVALID_PARAMETER, strprintf("Invalid selected statistic %s", stat));
        }
        ret.pushKV(stat, value);
    }
    return ret;
},
    };
}

static RPCHelpMan savemempool()
{
    return RPCHelpMan{"savemempool",
                "\nDumps the mempool to disk. It will fail until the previous dump is fully loaded.\n",
                {},
                RPCResult{RPCResult::Type::NONE, "", ""},
                RPCExamples{
                    HelpExampleCli("savemempool", "")
            + HelpExampleRpc("savemempool", "")
                },
        [&](const RPCHelpMan& self, const JSONRPCRequest& request) -> UniValue
{
    const CTxMemPool& mempool = EnsureAnyMemPool(request.context);

    if (!mempool.IsLoaded()) {
        throw JSONRPCError(RPC_MISC_ERROR, "The mempool was not loaded yet");
    }

    if (!DumpMempool(mempool)) {
        throw JSONRPCError(RPC_MISC_ERROR, "Unable to dump mempool to disk");
    }

    return NullUniValue;
},
    };
}

namespace {
//! Search for a given set of pubkey scripts
bool FindScriptPubKey(std::atomic<int>& scan_progress, const std::atomic<bool>& should_abort, int64_t& count, CCoinsViewCursor* cursor, const std::set<CScript>& needles, std::map<COutPoint, Coin>& out_results, std::function<void()>& interruption_point)
{
    scan_progress = 0;
    count = 0;
    while (cursor->Valid()) {
        COutPoint key;
        Coin coin;
        if (!cursor->GetKey(key) || !cursor->GetValue(coin)) return false;
        if (++count % 8192 == 0) {
            interruption_point();
            if (should_abort) {
                // allow to abort the scan via the abort reference
                return false;
            }
        }
        if (count % 256 == 0) {
            // update progress reference every 256 item
            uint32_t high = 0x100 * *key.hash.begin() + *(key.hash.begin() + 1);
            scan_progress = (int)(high * 100.0 / 65536.0 + 0.5);
        }
        if (needles.count(coin.out.scriptPubKey)) {
            out_results.emplace(key, coin);
        }
        cursor->Next();
    }
    scan_progress = 100;
    return true;
}
} // namespace

/** RAII object to prevent concurrency issue when scanning the txout set */
static std::atomic<int> g_scan_progress;
static std::atomic<bool> g_scan_in_progress;
static std::atomic<bool> g_should_abort_scan;
class CoinsViewScanReserver
{
private:
    bool m_could_reserve;
public:
    explicit CoinsViewScanReserver() : m_could_reserve(false) {}

    bool reserve() {
        CHECK_NONFATAL(!m_could_reserve);
        if (g_scan_in_progress.exchange(true)) {
            return false;
        }
        m_could_reserve = true;
        return true;
    }

    ~CoinsViewScanReserver() {
        if (m_could_reserve) {
            g_scan_in_progress = false;
        }
    }
};

static RPCHelpMan scantxoutset()
{
    return RPCHelpMan{"scantxoutset",
        "\nScans the unspent transaction output set for entries that match certain output descriptors.\n"
        "Examples of output descriptors are:\n"
        "    addr(<address>)                      Outputs whose scriptPubKey corresponds to the specified address (does not include P2PK)\n"
        "    raw(<hex script>)                    Outputs whose scriptPubKey equals the specified hex scripts\n"
        "    combo(<pubkey>)                      P2PK, P2PKH, P2WPKH, and P2SH-P2WPKH outputs for the given pubkey\n"
        "    pkh(<pubkey>)                        P2PKH outputs for the given pubkey\n"
        "    sh(multi(<n>,<pubkey>,<pubkey>,...)) P2SH-multisig outputs for the given threshold and pubkeys\n"
        "\nIn the above, <pubkey> either refers to a fixed public key in hexadecimal notation, or to an xpub/xprv optionally followed by one\n"
        "or more path elements separated by \"/\", and optionally ending in \"/*\" (unhardened), or \"/*'\" or \"/*h\" (hardened) to specify all\n"
        "unhardened or hardened child keys.\n"
        "In the latter case, a range needs to be specified by below if different from 1000.\n"
        "For more information on output descriptors, see the documentation in the doc/descriptors.md file.\n",
        {
            {"action", RPCArg::Type::STR, RPCArg::Optional::NO, "The action to execute\n"
                "\"start\" for starting a scan\n"
                "\"abort\" for aborting the current scan (returns true when abort was successful)\n"
                "\"status\" for progress report (in %) of the current scan"},
            {"scanobjects", RPCArg::Type::ARR, RPCArg::Optional::OMITTED, "Array of scan objects. Required for \"start\" action\n"
                "Every scan object is either a string descriptor or an object:",
            {
                {"descriptor", RPCArg::Type::STR, RPCArg::Optional::OMITTED, "An output descriptor"},
                {"", RPCArg::Type::OBJ, RPCArg::Optional::OMITTED, "An object with output descriptor and metadata",
                {
                    {"desc", RPCArg::Type::STR, RPCArg::Optional::NO, "An output descriptor"},
                    {"range", RPCArg::Type::RANGE, RPCArg::Default{1000}, "The range of HD chain indexes to explore (either end or [begin,end])"},
                }},
            },
                        "[scanobjects,...]"},
        },
        {
            RPCResult{"When action=='abort'", RPCResult::Type::BOOL, "", ""},
            RPCResult{"When action=='status' and no scan is in progress", RPCResult::Type::NONE, "", ""},
            RPCResult{"When action=='status' and scan is in progress", RPCResult::Type::OBJ, "", "",
            {
                {RPCResult::Type::NUM, "progress", "The scan progress"},
            }},
            RPCResult{"When action=='start'", RPCResult::Type::OBJ, "", "", {
                {RPCResult::Type::BOOL, "success", "Whether the scan was completed"},
                {RPCResult::Type::NUM, "txouts", "The number of unspent transaction outputs scanned"},
                {RPCResult::Type::NUM, "height", "The current block height (index)"},
                {RPCResult::Type::STR_HEX, "bestblock", "The hash of the block at the tip of the chain"},
                {RPCResult::Type::ARR, "unspents", "",
                {
                    {RPCResult::Type::OBJ, "", "",
                    {
                        {RPCResult::Type::STR_HEX, "txid", "The transaction id"},
                        {RPCResult::Type::NUM, "vout", "The vout value"},
                        {RPCResult::Type::STR_HEX, "scriptPubKey", "The script key"},
                        {RPCResult::Type::STR, "desc", "A specialized descriptor for the matched scriptPubKey"},
                        {RPCResult::Type::STR_AMOUNT, "amount", "The total amount in " + CURRENCY_UNIT + " of the unspent output"},
                        {RPCResult::Type::NUM, "height", "Height of the unspent transaction output"},
                    }},
                }},
                {RPCResult::Type::STR_AMOUNT, "total_amount", "The total amount of all found unspent outputs in " + CURRENCY_UNIT},
            }},
        },
        RPCExamples{""},
        [&](const RPCHelpMan& self, const JSONRPCRequest& request) -> UniValue
{
    RPCTypeCheck(request.params, {UniValue::VSTR, UniValue::VARR});

    UniValue result(UniValue::VOBJ);
    if (request.params[0].get_str() == "status") {
        CoinsViewScanReserver reserver;
        if (reserver.reserve()) {
            // no scan in progress
            return NullUniValue;
        }
        result.pushKV("progress", g_scan_progress);
        return result;
    } else if (request.params[0].get_str() == "abort") {
        CoinsViewScanReserver reserver;
        if (reserver.reserve()) {
            // reserve was possible which means no scan was running
            return false;
        }
        // set the abort flag
        g_should_abort_scan = true;
        return true;
    } else if (request.params[0].get_str() == "start") {
        CoinsViewScanReserver reserver;
        if (!reserver.reserve()) {
            throw JSONRPCError(RPC_INVALID_PARAMETER, "Scan already in progress, use action \"abort\" or \"status\"");
        }

        if (request.params.size() < 2) {
            throw JSONRPCError(RPC_MISC_ERROR, "scanobjects argument is required for the start action");
        }

        std::set<CScript> needles;
        std::map<CScript, std::string> descriptors;
        CAmount total_in = 0;

        // loop through the scan objects
        for (const UniValue& scanobject : request.params[1].get_array().getValues()) {
            FlatSigningProvider provider;
            auto scripts = EvalDescriptorStringOrObject(scanobject, provider);
            for (const auto& script : scripts) {
                std::string inferred = InferDescriptor(script, provider)->ToString();
                needles.emplace(script);
                descriptors.emplace(std::move(script), std::move(inferred));
            }
        }

        // Scan the unspent transaction output set for inputs
        UniValue unspents(UniValue::VARR);
        std::vector<CTxOut> input_txos;
        std::map<COutPoint, Coin> coins;
        g_should_abort_scan = false;
        g_scan_progress = 0;
        int64_t count = 0;
        std::unique_ptr<CCoinsViewCursor> pcursor;
        CBlockIndex* tip;
        NodeContext& node = EnsureAnyNodeContext(request.context);
        {
            ChainstateManager& chainman = EnsureChainman(node);
            LOCK(cs_main);
            CChainState& active_chainstate = chainman.ActiveChainstate();
            active_chainstate.ForceFlushStateToDisk();
            pcursor = std::unique_ptr<CCoinsViewCursor>(active_chainstate.CoinsDB().Cursor());
            CHECK_NONFATAL(pcursor);
            tip = active_chainstate.m_chain.Tip();
            CHECK_NONFATAL(tip);
        }
        bool res = FindScriptPubKey(g_scan_progress, g_should_abort_scan, count, pcursor.get(), needles, coins, node.rpc_interruption_point);
        result.pushKV("success", res);
        result.pushKV("txouts", count);
        result.pushKV("height", tip->nHeight);
        result.pushKV("bestblock", tip->GetBlockHash().GetHex());

        for (const auto& it : coins) {
            const COutPoint& outpoint = it.first;
            const Coin& coin = it.second;
            const CTxOut& txo = coin.out;
            input_txos.push_back(txo);
            total_in += txo.nValue;

            UniValue unspent(UniValue::VOBJ);
            unspent.pushKV("txid", outpoint.hash.GetHex());
            unspent.pushKV("vout", (int32_t)outpoint.n);
            unspent.pushKV("scriptPubKey", HexStr(txo.scriptPubKey));
            unspent.pushKV("desc", descriptors[txo.scriptPubKey]);
            unspent.pushKV("amount", ValueFromAmount(txo.nValue));
            unspent.pushKV("height", (int32_t)coin.nHeight);

            unspents.push_back(unspent);
        }
        result.pushKV("unspents", unspents);
        result.pushKV("total_amount", ValueFromAmount(total_in));
    } else {
        throw JSONRPCError(RPC_INVALID_PARAMETER, "Invalid command");
    }
    return result;
},
    };
}

static RPCHelpMan getblockfilter()
{
    return RPCHelpMan{"getblockfilter",
                "\nRetrieve a BIP 157 content filter for a particular block.\n",
                {
                    {"blockhash", RPCArg::Type::STR_HEX, RPCArg::Optional::NO, "The hash of the block"},
                    {"filtertype", RPCArg::Type::STR, RPCArg::Default{"basic"}, "The type name of the filter"},
                },
                RPCResult{
                    RPCResult::Type::OBJ, "", "",
                    {
                        {RPCResult::Type::STR_HEX, "filter", "the hex-encoded filter data"},
                        {RPCResult::Type::STR_HEX, "header", "the hex-encoded filter header"},
                    }},
                RPCExamples{
                    HelpExampleCli("getblockfilter", "\"00000000c937983704a73af28acdec37b049d214adbda81d7e2a3dd146f6ed09\" \"basic\"") +
                    HelpExampleRpc("getblockfilter", "\"00000000c937983704a73af28acdec37b049d214adbda81d7e2a3dd146f6ed09\", \"basic\"")
                },
        [&](const RPCHelpMan& self, const JSONRPCRequest& request) -> UniValue
{
    uint256 block_hash = ParseHashV(request.params[0], "blockhash");
    std::string filtertype_name = "basic";
    if (!request.params[1].isNull()) {
        filtertype_name = request.params[1].get_str();
    }

    BlockFilterType filtertype;
    if (!BlockFilterTypeByName(filtertype_name, filtertype)) {
        throw JSONRPCError(RPC_INVALID_ADDRESS_OR_KEY, "Unknown filtertype");
    }

    BlockFilterIndex* index = GetBlockFilterIndex(filtertype);
    if (!index) {
        throw JSONRPCError(RPC_MISC_ERROR, "Index is not enabled for filtertype " + filtertype_name);
    }

    const CBlockIndex* block_index;
    bool block_was_connected;
    {
        ChainstateManager& chainman = EnsureAnyChainman(request.context);
        LOCK(cs_main);
        block_index = chainman.m_blockman.LookupBlockIndex(block_hash);
        if (!block_index) {
            throw JSONRPCError(RPC_INVALID_ADDRESS_OR_KEY, "Block not found");
        }
        block_was_connected = block_index->IsValid(BLOCK_VALID_SCRIPTS);
    }

    bool index_ready = index->BlockUntilSyncedToCurrentChain();

    BlockFilter filter;
    uint256 filter_header;
    if (!index->LookupFilter(block_index, filter) ||
        !index->LookupFilterHeader(block_index, filter_header)) {
        int err_code;
        std::string errmsg = "Filter not found.";

        if (!block_was_connected) {
            err_code = RPC_INVALID_ADDRESS_OR_KEY;
            errmsg += " Block was not connected to active chain.";
        } else if (!index_ready) {
            err_code = RPC_MISC_ERROR;
            errmsg += " Block filters are still in the process of being indexed.";
        } else {
            err_code = RPC_INTERNAL_ERROR;
            errmsg += " This error is unexpected and indicates index corruption.";
        }

        throw JSONRPCError(err_code, errmsg);
    }

    UniValue ret(UniValue::VOBJ);
    ret.pushKV("filter", HexStr(filter.GetEncodedFilter()));
    ret.pushKV("header", filter_header.GetHex());
    return ret;
},
    };
}

/**
 * Serialize the UTXO set to a file for loading elsewhere.
 *
 * @see SnapshotMetadata
 */
static RPCHelpMan dumptxoutset()
{
    return RPCHelpMan{
        "dumptxoutset",
        "\nWrite the serialized UTXO set to disk.\n",
        {
            {"path",
                RPCArg::Type::STR,
                RPCArg::Optional::NO,
                /* default_val */ "",
                "path to the output file. If relative, will be prefixed by datadir."},
        },
        RPCResult{
            RPCResult::Type::OBJ, "", "",
                {
                    {RPCResult::Type::NUM, "coins_written", "the number of coins written in the snapshot"},
                    {RPCResult::Type::STR_HEX, "base_hash", "the hash of the base of the snapshot"},
                    {RPCResult::Type::NUM, "base_height", "the height of the base of the snapshot"},
                    {RPCResult::Type::STR, "path", "the absolute path that the snapshot was written to"},
                }
        },
        RPCExamples{
            HelpExampleCli("dumptxoutset", "utxo.dat")
        },
        [&](const RPCHelpMan& self, const JSONRPCRequest& request) -> UniValue
{
    const fs::path path = fsbridge::AbsPathJoin(GetDataDir(), request.params[0].get_str());
    // Write to a temporary path and then move into `path` on completion
    // to avoid confusion due to an interruption.
    const fs::path temppath = fsbridge::AbsPathJoin(GetDataDir(), request.params[0].get_str() + ".incomplete");

    if (fs::exists(path)) {
        throw JSONRPCError(
            RPC_INVALID_PARAMETER,
            path.string() + " already exists. If you are sure this is what you want, "
            "move it out of the way first");
    }

    FILE* file{fsbridge::fopen(temppath, "wb")};
    CAutoFile afile{file, SER_DISK, CLIENT_VERSION};
    NodeContext& node = EnsureAnyNodeContext(request.context);
    UniValue result = CreateUTXOSnapshot(node, node.chainman->ActiveChainstate(), afile);
    fs::rename(temppath, path);

    result.pushKV("path", path.string());
    return result;
},
    };
}

UniValue CreateUTXOSnapshot(NodeContext& node, CChainState& chainstate, CAutoFile& afile)
{
    std::unique_ptr<CCoinsViewCursor> pcursor;
    CCoinsStats stats{CoinStatsHashType::NONE};
    CBlockIndex* tip;

    {
        // We need to lock cs_main to ensure that the coinsdb isn't written to
        // between (i) flushing coins cache to disk (coinsdb), (ii) getting stats
        // based upon the coinsdb, and (iii) constructing a cursor to the
        // coinsdb for use below this block.
        //
        // Cursors returned by leveldb iterate over snapshots, so the contents
        // of the pcursor will not be affected by simultaneous writes during
        // use below this block.
        //
        // See discussion here:
        //   https://github.com/bitcoin/bitcoin/pull/15606#discussion_r274479369
        //
        LOCK(::cs_main);

        chainstate.ForceFlushStateToDisk();

        if (!GetUTXOStats(&chainstate.CoinsDB(), chainstate.m_blockman, stats, node.rpc_interruption_point)) {
            throw JSONRPCError(RPC_INTERNAL_ERROR, "Unable to read UTXO set");
        }

        pcursor = std::unique_ptr<CCoinsViewCursor>(chainstate.CoinsDB().Cursor());
        tip = chainstate.m_blockman.LookupBlockIndex(stats.hashBlock);
        CHECK_NONFATAL(tip);
    }

    SnapshotMetadata metadata{tip->GetBlockHash(), stats.coins_count, tip->nChainTx};

    afile << metadata;

    COutPoint key;
    Coin coin;
    unsigned int iter{0};

    while (pcursor->Valid()) {
        if (iter % 5000 == 0) node.rpc_interruption_point();
        ++iter;
        if (pcursor->GetKey(key) && pcursor->GetValue(coin)) {
            afile << key;
            afile << coin;
        }

        pcursor->Next();
    }

    afile.fclose();

    UniValue result(UniValue::VOBJ);
    result.pushKV("coins_written", stats.coins_count);
    result.pushKV("base_hash", tip->GetBlockHash().ToString());
    result.pushKV("base_height", tip->nHeight);

    return result;
}

void RegisterBlockchainRPCCommands(CRPCTable &t)
{
// clang-format off
static const CRPCCommand commands[] =
{ //  category              actor (function)
  //  --------------------- ------------------------
    { "blockchain",         &getblockchaininfo,                  },
    { "blockchain",         &getchaintxstats,                    },
    { "blockchain",         &getblockstats,                      },
    { "blockchain",         &getbestblockhash,                   },
    { "blockchain",         &getblockcount,                      },
    { "blockchain",         &getblock,                           },
    { "blockchain",         &getblockhash,                       },
    { "blockchain",         &getblockheader,                     },
    { "blockchain",         &getchaintips,                       },
    { "blockchain",         &getdifficulty,                      },
    { "blockchain",         &getmempoolancestors,                },
    { "blockchain",         &getmempooldescendants,              },
    { "blockchain",         &getmempoolentry,                    },
    { "blockchain",         &getmempoolinfo,                     },
    { "blockchain",         &getrawmempool,                      },
    { "blockchain",         &gettxout,                           },
    { "blockchain",         &gettxoutsetinfo,                    },
    { "blockchain",         &pruneblockchain,                    },
    { "blockchain",         &savemempool,                        },
    { "blockchain",         &verifychain,                        },

    { "blockchain",         &preciousblock,                      },
    { "blockchain",         &scantxoutset,                       },
    { "blockchain",         &getblockfilter,                     },

    /* Not shown in help */
    { "hidden",              &invalidateblock,                   },
    { "hidden",              &reconsiderblock,                   },
    { "hidden",              &waitfornewblock,                   },
    { "hidden",              &waitforblock,                      },
    { "hidden",              &waitforblockheight,                },
    { "hidden",              &syncwithvalidationinterfacequeue,  },
    { "hidden",              &dumptxoutset,                      },
};
// clang-format on
    for (const auto& c : commands) {
        t.appendCommand(c.name, &c);
    }
}<|MERGE_RESOLUTION|>--- conflicted
+++ resolved
@@ -1197,8 +1197,8 @@
                         {RPCResult::Type::NUM, "bogosize", "Database-independent, meaningless metric indicating the UTXO set size"},
                         {RPCResult::Type::STR_HEX, "hash_serialized_2", /* optional */ true, "The serialized hash (only present if 'hash_serialized_2' hash_type is chosen)"},
                         {RPCResult::Type::STR_HEX, "muhash", /* optional */ true, "The serialized hash (only present if 'muhash' hash_type is chosen)"},
-<<<<<<< HEAD
-                        {RPCResult::Type::NUM, "disk_size", "The estimated size of the chainstate on disk"},
+                        {RPCResult::Type::NUM, "transactions", "The number of transactions with unspent outputs (not available when coinstatsindex is used)"},
+                        {RPCResult::Type::NUM, "disk_size", "The estimated size of the chainstate on disk (not available when coinstatsindex is used)"},
                         {
                             RPCResult::Type::OBJ, "total_amount", "Data about the money supply",
                             {
@@ -1207,10 +1207,6 @@
                                 {RPCResult::Type::STR_AMOUNT, "total", "Total amount in coins and names"},
                             }
                         },
-=======
-                        {RPCResult::Type::NUM, "transactions", "The number of transactions with unspent outputs (not available when coinstatsindex is used)"},
-                        {RPCResult::Type::NUM, "disk_size", "The estimated size of the chainstate on disk (not available when coinstatsindex is used)"},
-                        {RPCResult::Type::STR_AMOUNT, "total_amount", "The total amount of coins in the UTXO set"},
                         {RPCResult::Type::STR_AMOUNT, "total_unspendable_amount", "The total amount of coins permanently excluded from the UTXO set (only available if coinstatsindex is used)"},
                         {RPCResult::Type::OBJ, "block_info", "Info on amounts in the block at this block height (only available if coinstatsindex is used)",
                         {
@@ -1226,7 +1222,6 @@
                                 {RPCResult::Type::STR_AMOUNT, "unclaimed_rewards", "Fee rewards that miners did not claim in their coinbase transaction"},
                             }}
                         }},
->>>>>>> 9e55892d
                     }},
                 RPCExamples{
                     HelpExampleCli("gettxoutsetinfo", "") +
@@ -1284,16 +1279,13 @@
         if (hash_type == CoinStatsHashType::MUHASH) {
               ret.pushKV("muhash", stats.hashSerialized.GetHex());
         }
-<<<<<<< HEAD
-        ret.pushKV("disk_size", stats.nDiskSize);
 
         UniValue amount(UniValue::VOBJ);
         amount.pushKV("coins", ValueFromAmount(stats.nCoinAmount));
         amount.pushKV("names", ValueFromAmount(stats.nNameAmount));
         amount.pushKV("total", ValueFromAmount(stats.nCoinAmount + stats.nNameAmount));
         ret.pushKV("amount", amount);
-=======
-        ret.pushKV("total_amount", ValueFromAmount(stats.nTotalAmount));
+
         if (!stats.index_used) {
             ret.pushKV("transactions", static_cast<int64_t>(stats.nTransactions));
             ret.pushKV("disk_size", stats.nDiskSize);
@@ -1321,7 +1313,6 @@
 
             ret.pushKV("block_info", block_info);
         }
->>>>>>> 9e55892d
     } else {
         if (g_coin_stats_index) {
             const IndexSummary summary{g_coin_stats_index->GetSummary()};
