// Copyright (c) 2010 Satoshi Nakamoto
// Copyright (c) 2009-2020 The Bitcoin Core developers
// Distributed under the MIT software license, see the accompanying
// file COPYING or http://www.opensource.org/licenses/mit-license.php.

#include <rpc/blockchain.h>

#include <blockfilter.h>
#include <chain.h>
#include <chainparams.h>
#include <coins.h>
#include <consensus/amount.h>
#include <consensus/params.h>
#include <consensus/validation.h>
#include <core_io.h>
#include <deploymentinfo.h>
#include <deploymentstatus.h>
#include <hash.h>
#include <index/blockfilterindex.h>
#include <index/coinstatsindex.h>
#include <node/blockstorage.h>
#include <node/coinstats.h>
#include <node/context.h>
#include <node/utxo_snapshot.h>
#include <policy/feerate.h>
#include <policy/fees.h>
#include <policy/policy.h>
#include <policy/rbf.h>
#include <primitives/transaction.h>
#include <rpc/rawtransaction.h>
#include <rpc/request.h>
#include <rpc/server.h>
#include <rpc/util.h>
#include <script/descriptor.h>
#include <streams.h>
#include <sync.h>
#include <txdb.h>
#include <txmempool.h>
#include <undo.h>
#include <util/strencodings.h>
#include <util/string.h>
#include <util/system.h>
#include <util/translation.h>
#include <validation.h>
#include <validationinterface.h>
#include <versionbits.h>
#include <wallet/context.h>
#include <warnings.h>

#include <stdint.h>

#include <univalue.h>

#include <condition_variable>
#include <memory>
#include <mutex>

struct CUpdatedBlock
{
    uint256 hash;
    int height;
};

static Mutex cs_blockchange;
static std::condition_variable cond_blockchange;
static CUpdatedBlock latestblock GUARDED_BY(cs_blockchange);

NodeContext& EnsureAnyNodeContext(const std::any& context)
{
    auto node_context = util::AnyPtr<NodeContext>(context);
    if (!node_context) {
        throw JSONRPCError(RPC_INTERNAL_ERROR, "Node context not found");
    }
    return *node_context;
}

/**
 * Auxpow code may have both a wallet and a node context, which we need
 * to handle when looking for the context.
 */
NodeContext& EnsureAnyNodeContext(const JSONRPCRequest& request)
{
  auto nodePtr = util::AnyPtr<NodeContext> (request.context);
  /* The auxpow methods may have both a wallet and a node context.  */
  if (!nodePtr)
      nodePtr = util::AnyPtr<NodeContext> (request.context2);
  if (!nodePtr)
      throw JSONRPCError(RPC_INTERNAL_ERROR, "Node context not found");
  return *nodePtr;
}

CTxMemPool& EnsureMemPool(const NodeContext& node)
{
    if (!node.mempool) {
        throw JSONRPCError(RPC_CLIENT_MEMPOOL_DISABLED, "Mempool disabled or instance not found");
    }
    return *node.mempool;
}

CTxMemPool& EnsureAnyMemPool(const std::any& context)
{
    return EnsureMemPool(EnsureAnyNodeContext(context));
}

ChainstateManager& EnsureChainman(const NodeContext& node)
{
    if (!node.chainman) {
        throw JSONRPCError(RPC_INTERNAL_ERROR, "Node chainman not found");
    }
    return *node.chainman;
}

ChainstateManager& EnsureAnyChainman(const std::any& context)
{
    return EnsureChainman(EnsureAnyNodeContext(context));
}

CBlockPolicyEstimator& EnsureFeeEstimator(const NodeContext& node)
{
    if (!node.fee_estimator) {
        throw JSONRPCError(RPC_INTERNAL_ERROR, "Fee estimation disabled");
    }
    return *node.fee_estimator;
}

CBlockPolicyEstimator& EnsureAnyFeeEstimator(const std::any& context)
{
    return EnsureFeeEstimator(EnsureAnyNodeContext(context));
}

/* Calculate the difficulty for a given block index.
 */
double GetDifficultyForBits(const uint32_t nBits)
{
    const uint32_t mantissa = nBits & 0x00ffffff;
    if (mantissa == 0)
        return 0.0;

    int nShift = (nBits >> 24) & 0xff;
    double dDiff = (double)0x0000ffff / (double)mantissa;

    while (nShift < 29)
    {
        dDiff *= 256.0;
        nShift++;
    }
    while (nShift > 29)
    {
        dDiff /= 256.0;
        nShift--;
    }

    return dDiff;
}

static int ComputeNextBlockAndDepth(const CBlockIndex* tip, const CBlockIndex* blockindex, const CBlockIndex*& next)
{
    next = tip->GetAncestor(blockindex->nHeight + 1);
    if (next && next->pprev == blockindex) {
        return tip->nHeight - blockindex->nHeight + 1;
    }
    next = nullptr;
    return blockindex == tip ? 1 : -1;
}

CBlockIndex* ParseHashOrHeight(const UniValue& param, ChainstateManager& chainman) {
    LOCK(::cs_main);
    CChain& active_chain = chainman.ActiveChain();

    if (param.isNum()) {
        const int height{param.get_int()};
        if (height < 0) {
            throw JSONRPCError(RPC_INVALID_PARAMETER, strprintf("Target block height %d is negative", height));
        }
        const int current_tip{active_chain.Height()};
        if (height > current_tip) {
            throw JSONRPCError(RPC_INVALID_PARAMETER, strprintf("Target block height %d after current tip %d", height, current_tip));
        }

        return active_chain[height];
    } else {
        const uint256 hash{ParseHashV(param, "hash_or_height")};
        CBlockIndex* pindex = chainman.m_blockman.LookupBlockIndex(hash);

        if (!pindex) {
            throw JSONRPCError(RPC_INVALID_ADDRESS_OR_KEY, "Block not found");
        }

        return pindex;
    }
}

/** Converts the base data, excluding any contextual information,
 * in a block header to JSON.  */
static UniValue blockheaderToJSON(const CPureBlockHeader& header)
{
    UniValue result(UniValue::VOBJ);
    result.pushKV("hash", header.GetHash().GetHex());
    result.pushKV("version", header.nVersion);
    result.pushKV("versionHex", strprintf("%08x", header.nVersion));
    result.pushKV("merkleroot", header.hashMerkleRoot.GetHex());
    result.pushKV("time", (int64_t)header.nTime);
    result.pushKV("nonce", (uint64_t)header.nNonce);
    result.pushKV("bits", strprintf("%08x", header.nBits));
    result.pushKV("difficulty", GetDifficultyForBits(header.nBits));

    if (!header.hashPrevBlock.IsNull())
        result.pushKV("previousblockhash", header.hashPrevBlock.GetHex());

    return result;
}

UniValue blockheaderToJSON(const CBlockIndex* tip, const CBlockIndex* blockindex)
{
    // Serialize passed information without accessing chain state of the active chain!
    AssertLockNotHeld(cs_main); // For performance reasons

    auto result = blockheaderToJSON(blockindex->GetBlockHeader(Params().GetConsensus()));

    const CBlockIndex* pnext;
    int confirmations = ComputeNextBlockAndDepth(tip, blockindex, pnext);
    result.pushKV("confirmations", confirmations);
    result.pushKV("height", blockindex->nHeight);
    result.pushKV("mediantime", (int64_t)blockindex->GetMedianTimePast());
    result.pushKV("chainwork", blockindex->nChainWork.GetHex());
    result.pushKV("nTx", (uint64_t)blockindex->nTx);

    if (pnext)
        result.pushKV("nextblockhash", pnext->GetBlockHash().GetHex());
    return result;
}

UniValue blockToJSON(const CBlock& block, const CBlockIndex* tip, const CBlockIndex* blockindex, TxVerbosity verbosity)
{
    UniValue result = blockheaderToJSON(tip, blockindex);

    result.pushKV("strippedsize", (int)::GetSerializeSize(block, PROTOCOL_VERSION | SERIALIZE_TRANSACTION_NO_WITNESS));
    result.pushKV("size", (int)::GetSerializeSize(block, PROTOCOL_VERSION));
    result.pushKV("weight", (int)::GetBlockWeight(block));
    UniValue txs(UniValue::VARR);

    switch (verbosity) {
        case TxVerbosity::SHOW_TXID:
            for (const CTransactionRef& tx : block.vtx) {
                txs.push_back(tx->GetHash().GetHex());
            }
            break;

        case TxVerbosity::SHOW_DETAILS:
        case TxVerbosity::SHOW_DETAILS_AND_PREVOUT:
            CBlockUndo blockUndo;
            const bool have_undo = !IsBlockPruned(blockindex) && UndoReadFromDisk(blockUndo, blockindex);

            for (size_t i = 0; i < block.vtx.size(); ++i) {
                const CTransactionRef& tx = block.vtx.at(i);
                // coinbase transaction (i.e. i == 0) doesn't have undo data
                const CTxUndo* txundo = (have_undo && i > 0) ? &blockUndo.vtxundo.at(i - 1) : nullptr;
                UniValue objTx(UniValue::VOBJ);
                TxToUniv(*tx, uint256(), objTx, true, RPCSerializationFlags(), txundo, verbosity);
                txs.push_back(objTx);
            }
    }

    result.pushKV("tx", txs);

    return result;
}

UniValue AuxpowToJSON(const CAuxPow& auxpow, const bool verbose, CChainState& active_chainstate)
{
    UniValue result(UniValue::VOBJ);

    {
        UniValue tx(UniValue::VOBJ);
        tx.pushKV("hex", EncodeHexTx(*auxpow.coinbaseTx));
        TxToJSON(*auxpow.coinbaseTx, auxpow.parentBlock.GetHash(), tx, active_chainstate);
        result.pushKV("tx", tx);
    }

    result.pushKV("chainindex", auxpow.nChainIndex);

    {
        UniValue branch(UniValue::VARR);
        for (const auto& node : auxpow.vMerkleBranch)
            branch.push_back(node.GetHex());
        result.pushKV("merklebranch", branch);
    }

    {
        UniValue branch(UniValue::VARR);
        for (const auto& node : auxpow.vChainMerkleBranch)
            branch.push_back(node.GetHex());
        result.pushKV("chainmerklebranch", branch);
    }

    if (verbose)
        result.pushKV("parentblock", blockheaderToJSON(auxpow.parentBlock));
    else
    {
        CDataStream ssParent(SER_NETWORK, PROTOCOL_VERSION);
        ssParent << auxpow.parentBlock;
        const std::string strHex = HexStr(ssParent);
        result.pushKV("parentblock", strHex);
    }

    return result;
}

static RPCHelpMan getblockcount()
{
    return RPCHelpMan{"getblockcount",
                "\nReturns the height of the most-work fully-validated chain.\n"
                "The genesis block has height 0.\n",
                {},
                RPCResult{
                    RPCResult::Type::NUM, "", "The current block count"},
                RPCExamples{
                    HelpExampleCli("getblockcount", "")
            + HelpExampleRpc("getblockcount", "")
                },
        [&](const RPCHelpMan& self, const JSONRPCRequest& request) -> UniValue
{
    ChainstateManager& chainman = EnsureAnyChainman(request.context);
    LOCK(cs_main);
    return chainman.ActiveChain().Height();
},
    };
}

static RPCHelpMan getbestblockhash()
{
    return RPCHelpMan{"getbestblockhash",
                "\nReturns the hash of the best (tip) block in the most-work fully-validated chain.\n",
                {},
                RPCResult{
                    RPCResult::Type::STR_HEX, "", "the block hash, hex-encoded"},
                RPCExamples{
                    HelpExampleCli("getbestblockhash", "")
            + HelpExampleRpc("getbestblockhash", "")
                },
        [&](const RPCHelpMan& self, const JSONRPCRequest& request) -> UniValue
{
    ChainstateManager& chainman = EnsureAnyChainman(request.context);
    LOCK(cs_main);
    return chainman.ActiveChain().Tip()->GetBlockHash().GetHex();
},
    };
}

void RPCNotifyBlockChange(const CBlockIndex* pindex)
{
    if(pindex) {
        LOCK(cs_blockchange);
        latestblock.hash = pindex->GetBlockHash();
        latestblock.height = pindex->nHeight;
    }
    cond_blockchange.notify_all();
}

static RPCHelpMan waitfornewblock()
{
    return RPCHelpMan{"waitfornewblock",
                "\nWaits for a specific new block and returns useful info about it.\n"
                "\nReturns the current block on timeout or exit.\n",
                {
                    {"timeout", RPCArg::Type::NUM, RPCArg::Default{0}, "Time in milliseconds to wait for a response. 0 indicates no timeout."},
                },
                RPCResult{
                    RPCResult::Type::OBJ, "", "",
                    {
                        {RPCResult::Type::STR_HEX, "hash", "The blockhash"},
                        {RPCResult::Type::NUM, "height", "Block height"},
                    }},
                RPCExamples{
                    HelpExampleCli("waitfornewblock", "1000")
            + HelpExampleRpc("waitfornewblock", "1000")
                },
        [&](const RPCHelpMan& self, const JSONRPCRequest& request) -> UniValue
{
    int timeout = 0;
    if (!request.params[0].isNull())
        timeout = request.params[0].get_int();

    CUpdatedBlock block;
    {
        WAIT_LOCK(cs_blockchange, lock);
        block = latestblock;
        if(timeout)
            cond_blockchange.wait_for(lock, std::chrono::milliseconds(timeout), [&block]() EXCLUSIVE_LOCKS_REQUIRED(cs_blockchange) {return latestblock.height != block.height || latestblock.hash != block.hash || !IsRPCRunning(); });
        else
            cond_blockchange.wait(lock, [&block]() EXCLUSIVE_LOCKS_REQUIRED(cs_blockchange) {return latestblock.height != block.height || latestblock.hash != block.hash || !IsRPCRunning(); });
        block = latestblock;
    }
    UniValue ret(UniValue::VOBJ);
    ret.pushKV("hash", block.hash.GetHex());
    ret.pushKV("height", block.height);
    return ret;
},
    };
}

static RPCHelpMan waitforblock()
{
    return RPCHelpMan{"waitforblock",
                "\nWaits for a specific new block and returns useful info about it.\n"
                "\nReturns the current block on timeout or exit.\n",
                {
                    {"blockhash", RPCArg::Type::STR_HEX, RPCArg::Optional::NO, "Block hash to wait for."},
                    {"timeout", RPCArg::Type::NUM, RPCArg::Default{0}, "Time in milliseconds to wait for a response. 0 indicates no timeout."},
                },
                RPCResult{
                    RPCResult::Type::OBJ, "", "",
                    {
                        {RPCResult::Type::STR_HEX, "hash", "The blockhash"},
                        {RPCResult::Type::NUM, "height", "Block height"},
                    }},
                RPCExamples{
                    HelpExampleCli("waitforblock", "\"0000000000079f8ef3d2c688c244eb7a4570b24c9ed7b4a8c619eb02596f8862\" 1000")
            + HelpExampleRpc("waitforblock", "\"0000000000079f8ef3d2c688c244eb7a4570b24c9ed7b4a8c619eb02596f8862\", 1000")
                },
        [&](const RPCHelpMan& self, const JSONRPCRequest& request) -> UniValue
{
    int timeout = 0;

    uint256 hash(ParseHashV(request.params[0], "blockhash"));

    if (!request.params[1].isNull())
        timeout = request.params[1].get_int();

    CUpdatedBlock block;
    {
        WAIT_LOCK(cs_blockchange, lock);
        if(timeout)
            cond_blockchange.wait_for(lock, std::chrono::milliseconds(timeout), [&hash]() EXCLUSIVE_LOCKS_REQUIRED(cs_blockchange) {return latestblock.hash == hash || !IsRPCRunning();});
        else
            cond_blockchange.wait(lock, [&hash]() EXCLUSIVE_LOCKS_REQUIRED(cs_blockchange) {return latestblock.hash == hash || !IsRPCRunning(); });
        block = latestblock;
    }

    UniValue ret(UniValue::VOBJ);
    ret.pushKV("hash", block.hash.GetHex());
    ret.pushKV("height", block.height);
    return ret;
},
    };
}

static RPCHelpMan waitforblockheight()
{
    return RPCHelpMan{"waitforblockheight",
                "\nWaits for (at least) block height and returns the height and hash\n"
                "of the current tip.\n"
                "\nReturns the current block on timeout or exit.\n",
                {
                    {"height", RPCArg::Type::NUM, RPCArg::Optional::NO, "Block height to wait for."},
                    {"timeout", RPCArg::Type::NUM, RPCArg::Default{0}, "Time in milliseconds to wait for a response. 0 indicates no timeout."},
                },
                RPCResult{
                    RPCResult::Type::OBJ, "", "",
                    {
                        {RPCResult::Type::STR_HEX, "hash", "The blockhash"},
                        {RPCResult::Type::NUM, "height", "Block height"},
                    }},
                RPCExamples{
                    HelpExampleCli("waitforblockheight", "100 1000")
            + HelpExampleRpc("waitforblockheight", "100, 1000")
                },
        [&](const RPCHelpMan& self, const JSONRPCRequest& request) -> UniValue
{
    int timeout = 0;

    int height = request.params[0].get_int();

    if (!request.params[1].isNull())
        timeout = request.params[1].get_int();

    CUpdatedBlock block;
    {
        WAIT_LOCK(cs_blockchange, lock);
        if(timeout)
            cond_blockchange.wait_for(lock, std::chrono::milliseconds(timeout), [&height]() EXCLUSIVE_LOCKS_REQUIRED(cs_blockchange) {return latestblock.height >= height || !IsRPCRunning();});
        else
            cond_blockchange.wait(lock, [&height]() EXCLUSIVE_LOCKS_REQUIRED(cs_blockchange) {return latestblock.height >= height || !IsRPCRunning(); });
        block = latestblock;
    }
    UniValue ret(UniValue::VOBJ);
    ret.pushKV("hash", block.hash.GetHex());
    ret.pushKV("height", block.height);
    return ret;
},
    };
}

static RPCHelpMan syncwithvalidationinterfacequeue()
{
    return RPCHelpMan{"syncwithvalidationinterfacequeue",
                "\nWaits for the validation interface queue to catch up on everything that was there when we entered this function.\n",
                {},
                RPCResult{RPCResult::Type::NONE, "", ""},
                RPCExamples{
                    HelpExampleCli("syncwithvalidationinterfacequeue","")
            + HelpExampleRpc("syncwithvalidationinterfacequeue","")
                },
        [&](const RPCHelpMan& self, const JSONRPCRequest& request) -> UniValue
{
    SyncWithValidationInterfaceQueue();
    return NullUniValue;
},
    };
}

static RPCHelpMan getdifficulty()
{
    return RPCHelpMan{"getdifficulty",
                "\nReturns the proof-of-work difficulty as a multiple of the minimum difficulty.\n",
                {},
                RPCResult{
                    RPCResult::Type::NUM, "", "the proof-of-work difficulty as a multiple of the minimum difficulty."},
                RPCExamples{
                    HelpExampleCli("getdifficulty", "")
            + HelpExampleRpc("getdifficulty", "")
                },
        [&](const RPCHelpMan& self, const JSONRPCRequest& request) -> UniValue
{
    ChainstateManager& chainman = EnsureAnyChainman(request.context);
    LOCK(cs_main);
    return GetDifficultyForBits(chainman.ActiveChain().Tip()->nBits);
},
    };
}

static std::vector<RPCResult> MempoolEntryDescription() { return {
    RPCResult{RPCResult::Type::NUM, "vsize", "virtual transaction size as defined in BIP 141. This is different from actual serialized size for witness transactions as witness data is discounted."},
    RPCResult{RPCResult::Type::NUM, "weight", "transaction weight as defined in BIP 141."},
    RPCResult{RPCResult::Type::STR_AMOUNT, "fee", "transaction fee in " + CURRENCY_UNIT + " (DEPRECATED)"},
    RPCResult{RPCResult::Type::STR_AMOUNT, "modifiedfee", "transaction fee with fee deltas used for mining priority (DEPRECATED)"},
    RPCResult{RPCResult::Type::NUM_TIME, "time", "local time transaction entered pool in seconds since 1 Jan 1970 GMT"},
    RPCResult{RPCResult::Type::NUM, "height", "block height when transaction entered pool"},
    RPCResult{RPCResult::Type::NUM, "descendantcount", "number of in-mempool descendant transactions (including this one)"},
    RPCResult{RPCResult::Type::NUM, "descendantsize", "virtual transaction size of in-mempool descendants (including this one)"},
    RPCResult{RPCResult::Type::STR_AMOUNT, "descendantfees", "modified fees (see above) of in-mempool descendants (including this one) (DEPRECATED)"},
    RPCResult{RPCResult::Type::NUM, "ancestorcount", "number of in-mempool ancestor transactions (including this one)"},
    RPCResult{RPCResult::Type::NUM, "ancestorsize", "virtual transaction size of in-mempool ancestors (including this one)"},
    RPCResult{RPCResult::Type::STR_AMOUNT, "ancestorfees", "modified fees (see above) of in-mempool ancestors (including this one) (DEPRECATED)"},
    RPCResult{RPCResult::Type::STR_HEX, "wtxid", "hash of serialized transaction, including witness data"},
    RPCResult{RPCResult::Type::OBJ, "fees", "",
        {
            RPCResult{RPCResult::Type::STR_AMOUNT, "base", "transaction fee in " + CURRENCY_UNIT},
            RPCResult{RPCResult::Type::STR_AMOUNT, "modified", "transaction fee with fee deltas used for mining priority in " + CURRENCY_UNIT},
            RPCResult{RPCResult::Type::STR_AMOUNT, "ancestor", "modified fees (see above) of in-mempool ancestors (including this one) in " + CURRENCY_UNIT},
            RPCResult{RPCResult::Type::STR_AMOUNT, "descendant", "modified fees (see above) of in-mempool descendants (including this one) in " + CURRENCY_UNIT},
        }},
    RPCResult{RPCResult::Type::ARR, "depends", "unconfirmed transactions used as inputs for this transaction",
        {RPCResult{RPCResult::Type::STR_HEX, "transactionid", "parent transaction id"}}},
    RPCResult{RPCResult::Type::ARR, "spentby", "unconfirmed transactions spending outputs from this transaction",
        {RPCResult{RPCResult::Type::STR_HEX, "transactionid", "child transaction id"}}},
    RPCResult{RPCResult::Type::BOOL, "bip125-replaceable", "Whether this transaction could be replaced due to BIP125 (replace-by-fee)"},
    RPCResult{RPCResult::Type::BOOL, "unbroadcast", "Whether this transaction is currently unbroadcast (initial broadcast not yet acknowledged by any peers)"},
};}

static void entryToJSON(const CTxMemPool& pool, UniValue& info, const CTxMemPoolEntry& e) EXCLUSIVE_LOCKS_REQUIRED(pool.cs)
{
    AssertLockHeld(pool.cs);

    UniValue fees(UniValue::VOBJ);
    fees.pushKV("base", ValueFromAmount(e.GetFee()));
    fees.pushKV("modified", ValueFromAmount(e.GetModifiedFee()));
    fees.pushKV("ancestor", ValueFromAmount(e.GetModFeesWithAncestors()));
    fees.pushKV("descendant", ValueFromAmount(e.GetModFeesWithDescendants()));
    info.pushKV("fees", fees);

    info.pushKV("vsize", (int)e.GetTxSize());
    info.pushKV("weight", (int)e.GetTxWeight());
    info.pushKV("fee", ValueFromAmount(e.GetFee()));
    info.pushKV("modifiedfee", ValueFromAmount(e.GetModifiedFee()));
    info.pushKV("time", count_seconds(e.GetTime()));
    info.pushKV("height", (int)e.GetHeight());
    info.pushKV("descendantcount", e.GetCountWithDescendants());
    info.pushKV("descendantsize", e.GetSizeWithDescendants());
    info.pushKV("descendantfees", e.GetModFeesWithDescendants());
    info.pushKV("ancestorcount", e.GetCountWithAncestors());
    info.pushKV("ancestorsize", e.GetSizeWithAncestors());
    info.pushKV("ancestorfees", e.GetModFeesWithAncestors());
    info.pushKV("wtxid", pool.vTxHashes[e.vTxHashesIdx].first.ToString());
    const CTransaction& tx = e.GetTx();
    std::set<std::string> setDepends;
    for (const CTxIn& txin : tx.vin)
    {
        if (pool.exists(GenTxid::Txid(txin.prevout.hash)))
            setDepends.insert(txin.prevout.hash.ToString());
    }

    UniValue depends(UniValue::VARR);
    for (const std::string& dep : setDepends)
    {
        depends.push_back(dep);
    }

    info.pushKV("depends", depends);

    UniValue spent(UniValue::VARR);
    const CTxMemPool::txiter& it = pool.mapTx.find(tx.GetHash());
    const CTxMemPoolEntry::Children& children = it->GetMemPoolChildrenConst();
    for (const CTxMemPoolEntry& child : children) {
        spent.push_back(child.GetTx().GetHash().ToString());
    }

    info.pushKV("spentby", spent);

    // Add opt-in RBF status
    bool rbfStatus = false;
    RBFTransactionState rbfState = IsRBFOptIn(tx, pool);
    if (rbfState == RBFTransactionState::UNKNOWN) {
        throw JSONRPCError(RPC_MISC_ERROR, "Transaction is not in mempool");
    } else if (rbfState == RBFTransactionState::REPLACEABLE_BIP125) {
        rbfStatus = true;
    }

    info.pushKV("bip125-replaceable", rbfStatus);
    info.pushKV("unbroadcast", pool.IsUnbroadcastTx(tx.GetHash()));
}

UniValue MempoolToJSON(const CTxMemPool& pool, bool verbose, bool include_mempool_sequence)
{
    if (verbose) {
        if (include_mempool_sequence) {
            throw JSONRPCError(RPC_INVALID_PARAMETER, "Verbose results cannot contain mempool sequence values.");
        }
        LOCK(pool.cs);
        UniValue o(UniValue::VOBJ);
        for (const CTxMemPoolEntry& e : pool.mapTx) {
            const uint256& hash = e.GetTx().GetHash();
            UniValue info(UniValue::VOBJ);
            entryToJSON(pool, info, e);
            // Mempool has unique entries so there is no advantage in using
            // UniValue::pushKV, which checks if the key already exists in O(N).
            // UniValue::__pushKV is used instead which currently is O(1).
            o.__pushKV(hash.ToString(), info);
        }
        return o;
    } else {
        uint64_t mempool_sequence;
        std::vector<uint256> vtxid;
        {
            LOCK(pool.cs);
            pool.queryHashes(vtxid);
            mempool_sequence = pool.GetSequence();
        }
        UniValue a(UniValue::VARR);
        for (const uint256& hash : vtxid)
            a.push_back(hash.ToString());

        if (!include_mempool_sequence) {
            return a;
        } else {
            UniValue o(UniValue::VOBJ);
            o.pushKV("txids", a);
            o.pushKV("mempool_sequence", mempool_sequence);
            return o;
        }
    }
}

static RPCHelpMan getrawmempool()
{
    return RPCHelpMan{"getrawmempool",
                "\nReturns all transaction ids in memory pool as a json array of string transaction ids.\n"
                "\nHint: use getmempoolentry to fetch a specific transaction from the mempool.\n",
                {
                    {"verbose", RPCArg::Type::BOOL, RPCArg::Default{false}, "True for a json object, false for array of transaction ids"},
                    {"mempool_sequence", RPCArg::Type::BOOL, RPCArg::Default{false}, "If verbose=false, returns a json object with transaction list and mempool sequence number attached."},
                },
                {
                    RPCResult{"for verbose = false",
                        RPCResult::Type::ARR, "", "",
                        {
                            {RPCResult::Type::STR_HEX, "", "The transaction id"},
                        }},
                    RPCResult{"for verbose = true",
                        RPCResult::Type::OBJ_DYN, "", "",
                        {
                            {RPCResult::Type::OBJ, "transactionid", "", MempoolEntryDescription()},
                        }},
                    RPCResult{"for verbose = false and mempool_sequence = true",
                        RPCResult::Type::OBJ, "", "",
                        {
                            {RPCResult::Type::ARR, "txids", "",
                            {
                                {RPCResult::Type::STR_HEX, "", "The transaction id"},
                            }},
                            {RPCResult::Type::NUM, "mempool_sequence", "The mempool sequence value."},
                        }},
                },
                RPCExamples{
                    HelpExampleCli("getrawmempool", "true")
            + HelpExampleRpc("getrawmempool", "true")
                },
        [&](const RPCHelpMan& self, const JSONRPCRequest& request) -> UniValue
{
    bool fVerbose = false;
    if (!request.params[0].isNull())
        fVerbose = request.params[0].get_bool();

    bool include_mempool_sequence = false;
    if (!request.params[1].isNull()) {
        include_mempool_sequence = request.params[1].get_bool();
    }

    return MempoolToJSON(EnsureAnyMemPool(request.context), fVerbose, include_mempool_sequence);
},
    };
}

static RPCHelpMan getmempoolancestors()
{
    return RPCHelpMan{"getmempoolancestors",
                "\nIf txid is in the mempool, returns all in-mempool ancestors.\n",
                {
                    {"txid", RPCArg::Type::STR_HEX, RPCArg::Optional::NO, "The transaction id (must be in mempool)"},
                    {"verbose", RPCArg::Type::BOOL, RPCArg::Default{false}, "True for a json object, false for array of transaction ids"},
                },
                {
                    RPCResult{"for verbose = false",
                        RPCResult::Type::ARR, "", "",
                        {{RPCResult::Type::STR_HEX, "", "The transaction id of an in-mempool ancestor transaction"}}},
                    RPCResult{"for verbose = true",
                        RPCResult::Type::OBJ_DYN, "", "",
                        {
                            {RPCResult::Type::OBJ, "transactionid", "", MempoolEntryDescription()},
                        }},
                },
                RPCExamples{
                    HelpExampleCli("getmempoolancestors", "\"mytxid\"")
            + HelpExampleRpc("getmempoolancestors", "\"mytxid\"")
                },
        [&](const RPCHelpMan& self, const JSONRPCRequest& request) -> UniValue
{
    bool fVerbose = false;
    if (!request.params[1].isNull())
        fVerbose = request.params[1].get_bool();

    uint256 hash = ParseHashV(request.params[0], "parameter 1");

    const CTxMemPool& mempool = EnsureAnyMemPool(request.context);
    LOCK(mempool.cs);

    CTxMemPool::txiter it = mempool.mapTx.find(hash);
    if (it == mempool.mapTx.end()) {
        throw JSONRPCError(RPC_INVALID_ADDRESS_OR_KEY, "Transaction not in mempool");
    }

    CTxMemPool::setEntries setAncestors;
    uint64_t noLimit = std::numeric_limits<uint64_t>::max();
    std::string dummy;
    mempool.CalculateMemPoolAncestors(*it, setAncestors, noLimit, noLimit, noLimit, noLimit, dummy, false);

    if (!fVerbose) {
        UniValue o(UniValue::VARR);
        for (CTxMemPool::txiter ancestorIt : setAncestors) {
            o.push_back(ancestorIt->GetTx().GetHash().ToString());
        }
        return o;
    } else {
        UniValue o(UniValue::VOBJ);
        for (CTxMemPool::txiter ancestorIt : setAncestors) {
            const CTxMemPoolEntry &e = *ancestorIt;
            const uint256& _hash = e.GetTx().GetHash();
            UniValue info(UniValue::VOBJ);
            entryToJSON(mempool, info, e);
            o.pushKV(_hash.ToString(), info);
        }
        return o;
    }
},
    };
}

static RPCHelpMan getmempooldescendants()
{
    return RPCHelpMan{"getmempooldescendants",
                "\nIf txid is in the mempool, returns all in-mempool descendants.\n",
                {
                    {"txid", RPCArg::Type::STR_HEX, RPCArg::Optional::NO, "The transaction id (must be in mempool)"},
                    {"verbose", RPCArg::Type::BOOL, RPCArg::Default{false}, "True for a json object, false for array of transaction ids"},
                },
                {
                    RPCResult{"for verbose = false",
                        RPCResult::Type::ARR, "", "",
                        {{RPCResult::Type::STR_HEX, "", "The transaction id of an in-mempool descendant transaction"}}},
                    RPCResult{"for verbose = true",
                        RPCResult::Type::OBJ_DYN, "", "",
                        {
                            {RPCResult::Type::OBJ, "transactionid", "", MempoolEntryDescription()},
                        }},
                },
                RPCExamples{
                    HelpExampleCli("getmempooldescendants", "\"mytxid\"")
            + HelpExampleRpc("getmempooldescendants", "\"mytxid\"")
                },
        [&](const RPCHelpMan& self, const JSONRPCRequest& request) -> UniValue
{
    bool fVerbose = false;
    if (!request.params[1].isNull())
        fVerbose = request.params[1].get_bool();

    uint256 hash = ParseHashV(request.params[0], "parameter 1");

    const CTxMemPool& mempool = EnsureAnyMemPool(request.context);
    LOCK(mempool.cs);

    CTxMemPool::txiter it = mempool.mapTx.find(hash);
    if (it == mempool.mapTx.end()) {
        throw JSONRPCError(RPC_INVALID_ADDRESS_OR_KEY, "Transaction not in mempool");
    }

    CTxMemPool::setEntries setDescendants;
    mempool.CalculateDescendants(it, setDescendants);
    // CTxMemPool::CalculateDescendants will include the given tx
    setDescendants.erase(it);

    if (!fVerbose) {
        UniValue o(UniValue::VARR);
        for (CTxMemPool::txiter descendantIt : setDescendants) {
            o.push_back(descendantIt->GetTx().GetHash().ToString());
        }

        return o;
    } else {
        UniValue o(UniValue::VOBJ);
        for (CTxMemPool::txiter descendantIt : setDescendants) {
            const CTxMemPoolEntry &e = *descendantIt;
            const uint256& _hash = e.GetTx().GetHash();
            UniValue info(UniValue::VOBJ);
            entryToJSON(mempool, info, e);
            o.pushKV(_hash.ToString(), info);
        }
        return o;
    }
},
    };
}

static RPCHelpMan getmempoolentry()
{
    return RPCHelpMan{"getmempoolentry",
                "\nReturns mempool data for given transaction\n",
                {
                    {"txid", RPCArg::Type::STR_HEX, RPCArg::Optional::NO, "The transaction id (must be in mempool)"},
                },
                RPCResult{
                    RPCResult::Type::OBJ, "", "", MempoolEntryDescription()},
                RPCExamples{
                    HelpExampleCli("getmempoolentry", "\"mytxid\"")
            + HelpExampleRpc("getmempoolentry", "\"mytxid\"")
                },
        [&](const RPCHelpMan& self, const JSONRPCRequest& request) -> UniValue
{
    uint256 hash = ParseHashV(request.params[0], "parameter 1");

    const CTxMemPool& mempool = EnsureAnyMemPool(request.context);
    LOCK(mempool.cs);

    CTxMemPool::txiter it = mempool.mapTx.find(hash);
    if (it == mempool.mapTx.end()) {
        throw JSONRPCError(RPC_INVALID_ADDRESS_OR_KEY, "Transaction not in mempool");
    }

    const CTxMemPoolEntry &e = *it;
    UniValue info(UniValue::VOBJ);
    entryToJSON(mempool, info, e);
    return info;
},
    };
}

static RPCHelpMan getblockhash()
{
    return RPCHelpMan{"getblockhash",
                "\nReturns hash of block in best-block-chain at height provided.\n",
                {
                    {"height", RPCArg::Type::NUM, RPCArg::Optional::NO, "The height index"},
                },
                RPCResult{
                    RPCResult::Type::STR_HEX, "", "The block hash"},
                RPCExamples{
                    HelpExampleCli("getblockhash", "1000")
            + HelpExampleRpc("getblockhash", "1000")
                },
        [&](const RPCHelpMan& self, const JSONRPCRequest& request) -> UniValue
{
    ChainstateManager& chainman = EnsureAnyChainman(request.context);
    LOCK(cs_main);
    const CChain& active_chain = chainman.ActiveChain();

    int nHeight = request.params[0].get_int();
    if (nHeight < 0 || nHeight > active_chain.Height())
        throw JSONRPCError(RPC_INVALID_PARAMETER, "Block height out of range");

    CBlockIndex* pblockindex = active_chain[nHeight];
    return pblockindex->GetBlockHash().GetHex();
},
    };
}

static RPCHelpMan getblockheader()
{
    return RPCHelpMan{"getblockheader",
                "\nIf verbose is false, returns a string that is serialized, hex-encoded data for blockheader 'hash'.\n"
                "If verbose is true, returns an Object with information about blockheader <hash>.\n",
                {
                    {"blockhash", RPCArg::Type::STR_HEX, RPCArg::Optional::NO, "The block hash"},
                    {"verbose", RPCArg::Type::BOOL, RPCArg::Default{true}, "true for a json object, false for the hex-encoded data"},
                },
                {
                    RPCResult{"for verbose = true",
                        RPCResult::Type::OBJ, "", "",
                        {
                            {RPCResult::Type::STR_HEX, "hash", "the block hash (same as provided)"},
                            {RPCResult::Type::NUM, "confirmations", "The number of confirmations, or -1 if the block is not on the main chain"},
                            {RPCResult::Type::NUM, "height", "The block height or index"},
                            {RPCResult::Type::NUM, "version", "The block version"},
                            {RPCResult::Type::STR_HEX, "versionHex", "The block version formatted in hexadecimal"},
                            {RPCResult::Type::STR_HEX, "merkleroot", "The merkle root"},
                            {RPCResult::Type::NUM_TIME, "time", "The block time expressed in " + UNIX_EPOCH_TIME},
                            {RPCResult::Type::NUM_TIME, "mediantime", "The median block time expressed in " + UNIX_EPOCH_TIME},
                            {RPCResult::Type::NUM, "nonce", "The nonce"},
                            {RPCResult::Type::STR_HEX, "bits", "The bits"},
                            {RPCResult::Type::NUM, "difficulty", "The difficulty"},
                            {RPCResult::Type::STR_HEX, "chainwork", "Expected number of hashes required to produce the current chain"},
                            {RPCResult::Type::NUM, "nTx", "The number of transactions in the block"},
                            {RPCResult::Type::STR_HEX, "previousblockhash", /* optional */ true, "The hash of the previous block (if available)"},
                            {RPCResult::Type::STR_HEX, "nextblockhash", /* optional */ true, "The hash of the next block (if available)"},
                        }},
                    RPCResult{"for verbose=false",
                        RPCResult::Type::STR_HEX, "", "A string that is serialized, hex-encoded data for block 'hash'"},
                },
                RPCExamples{
                    HelpExampleCli("getblockheader", "\"00000000c937983704a73af28acdec37b049d214adbda81d7e2a3dd146f6ed09\"")
            + HelpExampleRpc("getblockheader", "\"00000000c937983704a73af28acdec37b049d214adbda81d7e2a3dd146f6ed09\"")
                },
        [&](const RPCHelpMan& self, const JSONRPCRequest& request) -> UniValue
{
    uint256 hash(ParseHashV(request.params[0], "hash"));

    bool fVerbose = true;
    if (!request.params[1].isNull())
        fVerbose = request.params[1].get_bool();

    ChainstateManager& chainman = EnsureAnyChainman(request.context);

    const CBlockIndex* pblockindex;
    const CBlockIndex* tip;
    {
        LOCK(cs_main);
        pblockindex = chainman.m_blockman.LookupBlockIndex(hash);
        tip = chainman.ActiveChain().Tip();
    }

    if (!pblockindex) {
        throw JSONRPCError(RPC_INVALID_ADDRESS_OR_KEY, "Block not found");
    }

    const auto header = pblockindex->GetBlockHeader(Params().GetConsensus());

    if (!fVerbose)
    {
        CDataStream ssBlock(SER_NETWORK, PROTOCOL_VERSION);
        ssBlock << header;
        std::string strHex = HexStr(ssBlock);
        return strHex;
    }

    auto result = blockheaderToJSON(tip, pblockindex);
    if (header.auxpow)
        result.pushKV("auxpow", AuxpowToJSON(*header.auxpow, fVerbose, chainman.ActiveChainstate()));

    return blockheaderToJSON(tip, pblockindex);
},
    };
}

static CBlock GetBlockChecked(const CBlockIndex* pblockindex)
{
    CBlock block;
    if (IsBlockPruned(pblockindex)) {
        throw JSONRPCError(RPC_MISC_ERROR, "Block not available (pruned data)");
    }

    if (!ReadBlockFromDisk(block, pblockindex, Params().GetConsensus())) {
        // Block not found on disk. This could be because we have the block
        // header in our index but not yet have the block or did not accept the
        // block.
        throw JSONRPCError(RPC_MISC_ERROR, "Block not found on disk");
    }

    return block;
}

static CBlockUndo GetUndoChecked(const CBlockIndex* pblockindex)
{
    CBlockUndo blockUndo;
    if (IsBlockPruned(pblockindex)) {
        throw JSONRPCError(RPC_MISC_ERROR, "Undo data not available (pruned data)");
    }

    if (!UndoReadFromDisk(blockUndo, pblockindex)) {
        throw JSONRPCError(RPC_MISC_ERROR, "Can't read undo data from disk");
    }

    return blockUndo;
}

static RPCHelpMan getblock()
{
    return RPCHelpMan{"getblock",
                "\nIf verbosity is 0, returns a string that is serialized, hex-encoded data for block 'hash'.\n"
                "If verbosity is 1, returns an Object with information about block <hash>.\n"
                "If verbosity is 2, returns an Object with information about block <hash> and information about each transaction.\n"
                "If verbosity is 3, returns an Object with information about block <hash> and information about each transaction, including prevout information for inputs (only for unpruned blocks in the current best chain).\n",
                {
                    {"blockhash", RPCArg::Type::STR_HEX, RPCArg::Optional::NO, "The block hash"},
                    {"verbosity|verbose", RPCArg::Type::NUM, RPCArg::Default{1}, "0 for hex-encoded data, 1 for a json object, and 2 for json object with transaction data"},
                },
                {
                    RPCResult{"for verbosity = 0",
                RPCResult::Type::STR_HEX, "", "A string that is serialized, hex-encoded data for block 'hash'"},
                    RPCResult{"for verbosity = 1",
                RPCResult::Type::OBJ, "", "",
                {
                    {RPCResult::Type::STR_HEX, "hash", "the block hash (same as provided)"},
                    {RPCResult::Type::NUM, "confirmations", "The number of confirmations, or -1 if the block is not on the main chain"},
                    {RPCResult::Type::NUM, "size", "The block size"},
                    {RPCResult::Type::NUM, "strippedsize", "The block size excluding witness data"},
                    {RPCResult::Type::NUM, "weight", "The block weight as defined in BIP 141"},
                    {RPCResult::Type::NUM, "height", "The block height or index"},
                    {RPCResult::Type::NUM, "version", "The block version"},
                    {RPCResult::Type::STR_HEX, "versionHex", "The block version formatted in hexadecimal"},
                    {RPCResult::Type::STR_HEX, "merkleroot", "The merkle root"},
                    {RPCResult::Type::ARR, "tx", "The transaction ids",
                        {{RPCResult::Type::STR_HEX, "", "The transaction id"}}},
                    {RPCResult::Type::NUM_TIME, "time",       "The block time expressed in " + UNIX_EPOCH_TIME},
                    {RPCResult::Type::NUM_TIME, "mediantime", "The median block time expressed in " + UNIX_EPOCH_TIME},
                    {RPCResult::Type::NUM, "nonce", "The nonce"},
                    {RPCResult::Type::STR_HEX, "bits", "The bits"},
                    {RPCResult::Type::NUM, "difficulty", "The difficulty"},
                    {RPCResult::Type::STR_HEX, "chainwork", "Expected number of hashes required to produce the chain up to this block (in hex)"},
                    {RPCResult::Type::NUM, "nTx", "The number of transactions in the block"},
                    {RPCResult::Type::STR_HEX, "previousblockhash", /* optional */ true, "The hash of the previous block (if available)"},
                    {RPCResult::Type::STR_HEX, "nextblockhash", /* optional */ true, "The hash of the next block (if available)"},
                    {RPCResult::Type::OBJ, "auxpow", "The auxpow object attached to this block",
                        {
                            {RPCResult::Type::OBJ, "tx", "The parent chain coinbase tx of this auxpow",
                                {{RPCResult::Type::ELISION, "", "Same format as for decoded raw transactions"}}},
                            {RPCResult::Type::NUM, "index", "Merkle index of the parent coinbase"},
                            {RPCResult::Type::ARR, "merklebranch", "Merkle branch of the parent coinbase",
                                {{RPCResult::Type::STR_HEX, "", "The Merkle branch hash"}}},
                            {RPCResult::Type::NUM, "chainindex", "Index in the auxpow Merkle tree"},
                            {RPCResult::Type::ARR, "chainmerklebranch", "Branch in the auxpow Merkle tree",
                                {{RPCResult::Type::STR_HEX, "", "The Merkle branch hash"}}},
                            {RPCResult::Type::STR_HEX, "parentblock", "The parent block serialised as hex string"},
                        }},
                }},
                    RPCResult{"for verbosity = 2",
                RPCResult::Type::OBJ, "", "",
                {
                    {RPCResult::Type::ELISION, "", "Same output as verbosity = 1"},
                    {RPCResult::Type::ARR, "tx", "",
                    {
                        {RPCResult::Type::OBJ, "", "",
                        {
                            {RPCResult::Type::ELISION, "", "The transactions in the format of the getrawtransaction RPC. Different from verbosity = 1 \"tx\" result"},
                            {RPCResult::Type::NUM, "fee", "The transaction fee in " + CURRENCY_UNIT + ", omitted if block undo data is not available"},
                        }},
                    }},
                }},
        },
                RPCExamples{
                    HelpExampleCli("getblock", "\"00000000c937983704a73af28acdec37b049d214adbda81d7e2a3dd146f6ed09\"")
            + HelpExampleRpc("getblock", "\"00000000c937983704a73af28acdec37b049d214adbda81d7e2a3dd146f6ed09\"")
                },
        [&](const RPCHelpMan& self, const JSONRPCRequest& request) -> UniValue
{
    uint256 hash(ParseHashV(request.params[0], "blockhash"));

    int verbosity = 1;
    if (!request.params[1].isNull()) {
        if (request.params[1].isBool()) {
            verbosity = request.params[1].get_bool() ? 1 : 0;
        } else {
            verbosity = request.params[1].get_int();
        }
    }

    ChainstateManager& chainman = EnsureAnyChainman(request.context);

    CBlock block;
    const CBlockIndex* pblockindex;
    const CBlockIndex* tip;
    {
        LOCK(cs_main);
        pblockindex = chainman.m_blockman.LookupBlockIndex(hash);
        tip = chainman.ActiveChain().Tip();

        if (!pblockindex) {
            throw JSONRPCError(RPC_INVALID_ADDRESS_OR_KEY, "Block not found");
        }

        block = GetBlockChecked(pblockindex);
    }

    if (verbosity <= 0)
    {
        CDataStream ssBlock(SER_NETWORK, PROTOCOL_VERSION | RPCSerializationFlags());
        ssBlock << block;
        std::string strHex = HexStr(ssBlock);
        return strHex;
    }

<<<<<<< HEAD
    auto result = blockToJSON(block, tip, pblockindex, verbosity >= 2);

    if (block.auxpow)
        result.pushKV("auxpow", AuxpowToJSON(*block.auxpow, verbosity >= 1, chainman.ActiveChainstate()));

    return result;
=======
    TxVerbosity tx_verbosity;
    if (verbosity == 1) {
        tx_verbosity = TxVerbosity::SHOW_TXID;
    } else if (verbosity == 2) {
        tx_verbosity = TxVerbosity::SHOW_DETAILS;
    } else {
        tx_verbosity = TxVerbosity::SHOW_DETAILS_AND_PREVOUT;
    }

    return blockToJSON(block, tip, pblockindex, tx_verbosity);
>>>>>>> b9cf505b
},
    };
}

static RPCHelpMan pruneblockchain()
{
    return RPCHelpMan{"pruneblockchain", "",
                {
                    {"height", RPCArg::Type::NUM, RPCArg::Optional::NO, "The block height to prune up to. May be set to a discrete height, or to a " + UNIX_EPOCH_TIME + "\n"
            "                  to prune blocks whose block time is at least 2 hours older than the provided timestamp."},
                },
                RPCResult{
                    RPCResult::Type::NUM, "", "Height of the last block pruned"},
                RPCExamples{
                    HelpExampleCli("pruneblockchain", "1000")
            + HelpExampleRpc("pruneblockchain", "1000")
                },
        [&](const RPCHelpMan& self, const JSONRPCRequest& request) -> UniValue
{
    if (!fPruneMode)
        throw JSONRPCError(RPC_MISC_ERROR, "Cannot prune blocks because node is not in prune mode.");

    ChainstateManager& chainman = EnsureAnyChainman(request.context);
    LOCK(cs_main);
    CChainState& active_chainstate = chainman.ActiveChainstate();
    CChain& active_chain = active_chainstate.m_chain;

    int heightParam = request.params[0].get_int();
    if (heightParam < 0)
        throw JSONRPCError(RPC_INVALID_PARAMETER, "Negative block height.");

    // Height value more than a billion is too high to be a block height, and
    // too low to be a block time (corresponds to timestamp from Sep 2001).
    if (heightParam > 1000000000) {
        // Add a 2 hour buffer to include blocks which might have had old timestamps
        CBlockIndex* pindex = active_chain.FindEarliestAtLeast(heightParam - TIMESTAMP_WINDOW, 0);
        if (!pindex) {
            throw JSONRPCError(RPC_INVALID_PARAMETER, "Could not find block with at least the specified timestamp.");
        }
        heightParam = pindex->nHeight;
    }

    unsigned int height = (unsigned int) heightParam;
    unsigned int chainHeight = (unsigned int) active_chain.Height();
    if (chainHeight < Params().PruneAfterHeight())
        throw JSONRPCError(RPC_MISC_ERROR, "Blockchain is too short for pruning.");
    else if (height > chainHeight)
        throw JSONRPCError(RPC_INVALID_PARAMETER, "Blockchain is shorter than the attempted prune height.");
    else if (height > chainHeight - MIN_BLOCKS_TO_KEEP) {
        LogPrint(BCLog::RPC, "Attempt to prune blocks close to the tip.  Retaining the minimum number of blocks.\n");
        height = chainHeight - MIN_BLOCKS_TO_KEEP;
    }

    PruneBlockFilesManual(active_chainstate, height);
    const CBlockIndex* block = active_chain.Tip();
    CHECK_NONFATAL(block);
    while (block->pprev && (block->pprev->nStatus & BLOCK_HAVE_DATA)) {
        block = block->pprev;
    }
    return uint64_t(block->nHeight);
},
    };
}

CoinStatsHashType ParseHashType(const std::string& hash_type_input)
{
    if (hash_type_input == "hash_serialized_2") {
        return CoinStatsHashType::HASH_SERIALIZED;
    } else if (hash_type_input == "muhash") {
        return CoinStatsHashType::MUHASH;
    } else if (hash_type_input == "none") {
        return CoinStatsHashType::NONE;
    } else {
        throw JSONRPCError(RPC_INVALID_PARAMETER, strprintf("%s is not a valid hash_type", hash_type_input));
    }
}

static RPCHelpMan gettxoutsetinfo()
{
    return RPCHelpMan{"gettxoutsetinfo",
                "\nReturns statistics about the unspent transaction output set.\n"
                "Note this call may take some time if you are not using coinstatsindex.\n",
                {
                    {"hash_type", RPCArg::Type::STR, RPCArg::Default{"hash_serialized_2"}, "Which UTXO set hash should be calculated. Options: 'hash_serialized_2' (the legacy algorithm), 'muhash', 'none'."},
                    {"hash_or_height", RPCArg::Type::NUM, RPCArg::Optional::OMITTED_NAMED_ARG, "The block hash or height of the target height (only available with coinstatsindex).", "", {"", "string or numeric"}},
                    {"use_index", RPCArg::Type::BOOL, RPCArg::Default{true}, "Use coinstatsindex, if available."},
                },
                RPCResult{
                    RPCResult::Type::OBJ, "", "",
                    {
                        {RPCResult::Type::NUM, "height", "The block height (index) of the returned statistics"},
                        {RPCResult::Type::STR_HEX, "bestblock", "The hash of the block at which these statistics are calculated"},
                        {RPCResult::Type::NUM, "txouts", "The number of unspent transaction outputs"},
                        {RPCResult::Type::NUM, "bogosize", "Database-independent, meaningless metric indicating the UTXO set size"},
                        {RPCResult::Type::STR_HEX, "hash_serialized_2", /* optional */ true, "The serialized hash (only present if 'hash_serialized_2' hash_type is chosen)"},
                        {RPCResult::Type::STR_HEX, "muhash", /* optional */ true, "The serialized hash (only present if 'muhash' hash_type is chosen)"},
                        {RPCResult::Type::NUM, "transactions", /* optional */ true, "The number of transactions with unspent outputs (not available when coinstatsindex is used)"},
                        {RPCResult::Type::NUM, "disk_size", /* optional */ true, "The estimated size of the chainstate on disk (not available when coinstatsindex is used)"},
                        {RPCResult::Type::STR_AMOUNT, "total_amount", "The total amount of coins in the UTXO set"},
                        {RPCResult::Type::STR_AMOUNT, "total_unspendable_amount", /* optional */ true, "The total amount of coins permanently excluded from the UTXO set (only available if coinstatsindex is used)"},
                        {RPCResult::Type::OBJ, "block_info", /* optional */ true, "Info on amounts in the block at this block height (only available if coinstatsindex is used)",
                        {
                            {RPCResult::Type::STR_AMOUNT, "prevout_spent", "Total amount of all prevouts spent in this block"},
                            {RPCResult::Type::STR_AMOUNT, "coinbase", "Coinbase subsidy amount of this block"},
                            {RPCResult::Type::STR_AMOUNT, "new_outputs_ex_coinbase", "Total amount of new outputs created by this block"},
                            {RPCResult::Type::STR_AMOUNT, "unspendable", "Total amount of unspendable outputs created in this block"},
                            {RPCResult::Type::OBJ, "unspendables", "Detailed view of the unspendable categories",
                            {
                                {RPCResult::Type::STR_AMOUNT, "genesis_block", "The unspendable amount of the Genesis block subsidy"},
                                {RPCResult::Type::STR_AMOUNT, "bip30", "Transactions overridden by duplicates (no longer possible with BIP30)"},
                                {RPCResult::Type::STR_AMOUNT, "scripts", "Amounts sent to scripts that are unspendable (for example OP_RETURN outputs)"},
                                {RPCResult::Type::STR_AMOUNT, "unclaimed_rewards", "Fee rewards that miners did not claim in their coinbase transaction"},
                            }}
                        }},
                    }},
                RPCExamples{
                    HelpExampleCli("gettxoutsetinfo", "") +
                    HelpExampleCli("gettxoutsetinfo", R"("none")") +
                    HelpExampleCli("gettxoutsetinfo", R"("none" 1000)") +
                    HelpExampleCli("gettxoutsetinfo", R"("none" '"00000000c937983704a73af28acdec37b049d214adbda81d7e2a3dd146f6ed09"')") +
                    HelpExampleRpc("gettxoutsetinfo", "") +
                    HelpExampleRpc("gettxoutsetinfo", R"("none")") +
                    HelpExampleRpc("gettxoutsetinfo", R"("none", 1000)") +
                    HelpExampleRpc("gettxoutsetinfo", R"("none", "00000000c937983704a73af28acdec37b049d214adbda81d7e2a3dd146f6ed09")")
                },
        [&](const RPCHelpMan& self, const JSONRPCRequest& request) -> UniValue
{
    UniValue ret(UniValue::VOBJ);

    CBlockIndex* pindex{nullptr};
    const CoinStatsHashType hash_type{request.params[0].isNull() ? CoinStatsHashType::HASH_SERIALIZED : ParseHashType(request.params[0].get_str())};
    CCoinsStats stats{hash_type};
    stats.index_requested = request.params[2].isNull() || request.params[2].get_bool();

    NodeContext& node = EnsureAnyNodeContext(request.context);
    ChainstateManager& chainman = EnsureChainman(node);
    CChainState& active_chainstate = chainman.ActiveChainstate();
    active_chainstate.ForceFlushStateToDisk();

    CCoinsView* coins_view;
    BlockManager* blockman;
    {
        LOCK(::cs_main);
        coins_view = &active_chainstate.CoinsDB();
        blockman = &active_chainstate.m_blockman;
        pindex = blockman->LookupBlockIndex(coins_view->GetBestBlock());
    }

    if (!request.params[1].isNull()) {
        if (!g_coin_stats_index) {
            throw JSONRPCError(RPC_INVALID_PARAMETER, "Querying specific block heights requires coinstatsindex");
        }

        if (stats.m_hash_type == CoinStatsHashType::HASH_SERIALIZED) {
            throw JSONRPCError(RPC_INVALID_PARAMETER, "hash_serialized_2 hash type cannot be queried for a specific block");
        }

        pindex = ParseHashOrHeight(request.params[1], chainman);
    }

    if (stats.index_requested && g_coin_stats_index) {
        if (!g_coin_stats_index->BlockUntilSyncedToCurrentChain()) {
            const IndexSummary summary{g_coin_stats_index->GetSummary()};

            // If a specific block was requested and the index has already synced past that height, we can return the
            // data already even though the index is not fully synced yet.
            if (pindex->nHeight > summary.best_block_height) {
                throw JSONRPCError(RPC_INTERNAL_ERROR, strprintf("Unable to get data because coinstatsindex is still syncing. Current height: %d", summary.best_block_height));
            }
        }
    }

    if (GetUTXOStats(coins_view, *blockman, stats, node.rpc_interruption_point, pindex)) {
        ret.pushKV("height", (int64_t)stats.nHeight);
        ret.pushKV("bestblock", stats.hashBlock.GetHex());
        ret.pushKV("txouts", (int64_t)stats.nTransactionOutputs);
        ret.pushKV("bogosize", (int64_t)stats.nBogoSize);
        if (hash_type == CoinStatsHashType::HASH_SERIALIZED) {
            ret.pushKV("hash_serialized_2", stats.hashSerialized.GetHex());
        }
        if (hash_type == CoinStatsHashType::MUHASH) {
              ret.pushKV("muhash", stats.hashSerialized.GetHex());
        }
        ret.pushKV("total_amount", ValueFromAmount(stats.nTotalAmount));
        if (!stats.index_used) {
            ret.pushKV("transactions", static_cast<int64_t>(stats.nTransactions));
            ret.pushKV("disk_size", stats.nDiskSize);
        } else {
            ret.pushKV("total_unspendable_amount", ValueFromAmount(stats.total_unspendable_amount));

            CCoinsStats prev_stats{hash_type};

            if (pindex->nHeight > 0) {
                GetUTXOStats(coins_view, *blockman, prev_stats, node.rpc_interruption_point, pindex->pprev);
            }

            UniValue block_info(UniValue::VOBJ);
            block_info.pushKV("prevout_spent", ValueFromAmount(stats.total_prevout_spent_amount - prev_stats.total_prevout_spent_amount));
            block_info.pushKV("coinbase", ValueFromAmount(stats.total_coinbase_amount - prev_stats.total_coinbase_amount));
            block_info.pushKV("new_outputs_ex_coinbase", ValueFromAmount(stats.total_new_outputs_ex_coinbase_amount - prev_stats.total_new_outputs_ex_coinbase_amount));
            block_info.pushKV("unspendable", ValueFromAmount(stats.total_unspendable_amount - prev_stats.total_unspendable_amount));

            UniValue unspendables(UniValue::VOBJ);
            unspendables.pushKV("genesis_block", ValueFromAmount(stats.total_unspendables_genesis_block - prev_stats.total_unspendables_genesis_block));
            unspendables.pushKV("bip30", ValueFromAmount(stats.total_unspendables_bip30 - prev_stats.total_unspendables_bip30));
            unspendables.pushKV("scripts", ValueFromAmount(stats.total_unspendables_scripts - prev_stats.total_unspendables_scripts));
            unspendables.pushKV("unclaimed_rewards", ValueFromAmount(stats.total_unspendables_unclaimed_rewards - prev_stats.total_unspendables_unclaimed_rewards));
            block_info.pushKV("unspendables", unspendables);

            ret.pushKV("block_info", block_info);
        }
    } else {
        throw JSONRPCError(RPC_INTERNAL_ERROR, "Unable to read UTXO set");
    }
    return ret;
},
    };
}

static RPCHelpMan gettxout()
{
    return RPCHelpMan{"gettxout",
        "\nReturns details about an unspent transaction output.\n",
        {
            {"txid", RPCArg::Type::STR, RPCArg::Optional::NO, "The transaction id"},
            {"n", RPCArg::Type::NUM, RPCArg::Optional::NO, "vout number"},
            {"include_mempool", RPCArg::Type::BOOL, RPCArg::Default{true}, "Whether to include the mempool. Note that an unspent output that is spent in the mempool won't appear."},
        },
        {
            RPCResult{"If the UTXO was not found", RPCResult::Type::NONE, "", ""},
            RPCResult{"Otherwise", RPCResult::Type::OBJ, "", "", {
                {RPCResult::Type::STR_HEX, "bestblock", "The hash of the block at the tip of the chain"},
                {RPCResult::Type::NUM, "confirmations", "The number of confirmations"},
                {RPCResult::Type::STR_AMOUNT, "value", "The transaction value in " + CURRENCY_UNIT},
                {RPCResult::Type::OBJ, "scriptPubKey", "", {
                    {RPCResult::Type::STR, "asm", ""},
                    {RPCResult::Type::STR_HEX, "hex", ""},
                    {RPCResult::Type::STR, "type", "The type, eg pubkeyhash"},
                    {RPCResult::Type::STR, "address", /* optional */ true, "The Bitcoin address (only if a well-defined address exists)"},
                }},
                {RPCResult::Type::BOOL, "coinbase", "Coinbase or not"},
            }},
        },
        RPCExamples{
            "\nGet unspent transactions\n"
            + HelpExampleCli("listunspent", "") +
            "\nView the details\n"
            + HelpExampleCli("gettxout", "\"txid\" 1") +
            "\nAs a JSON-RPC call\n"
            + HelpExampleRpc("gettxout", "\"txid\", 1")
                },
        [&](const RPCHelpMan& self, const JSONRPCRequest& request) -> UniValue
{
    NodeContext& node = EnsureAnyNodeContext(request.context);
    ChainstateManager& chainman = EnsureChainman(node);
    LOCK(cs_main);

    UniValue ret(UniValue::VOBJ);

    uint256 hash(ParseHashV(request.params[0], "txid"));
    int n = request.params[1].get_int();
    COutPoint out(hash, n);
    bool fMempool = true;
    if (!request.params[2].isNull())
        fMempool = request.params[2].get_bool();

    Coin coin;
    CChainState& active_chainstate = chainman.ActiveChainstate();
    CCoinsViewCache* coins_view = &active_chainstate.CoinsTip();

    if (fMempool) {
        const CTxMemPool& mempool = EnsureMemPool(node);
        LOCK(mempool.cs);
        CCoinsViewMemPool view(coins_view, mempool);
        if (!view.GetCoin(out, coin) || mempool.isSpent(out)) {
            return NullUniValue;
        }
    } else {
        if (!coins_view->GetCoin(out, coin)) {
            return NullUniValue;
        }
    }

    const CBlockIndex* pindex = active_chainstate.m_blockman.LookupBlockIndex(coins_view->GetBestBlock());
    ret.pushKV("bestblock", pindex->GetBlockHash().GetHex());
    if (coin.nHeight == MEMPOOL_HEIGHT) {
        ret.pushKV("confirmations", 0);
    } else {
        ret.pushKV("confirmations", (int64_t)(pindex->nHeight - coin.nHeight + 1));
    }
    ret.pushKV("value", ValueFromAmount(coin.out.nValue));
    UniValue o(UniValue::VOBJ);
    ScriptPubKeyToUniv(coin.out.scriptPubKey, o, true);
    ret.pushKV("scriptPubKey", o);
    ret.pushKV("coinbase", (bool)coin.fCoinBase);

    return ret;
},
    };
}

static RPCHelpMan verifychain()
{
    return RPCHelpMan{"verifychain",
                "\nVerifies blockchain database.\n",
                {
                    {"checklevel", RPCArg::Type::NUM, RPCArg::DefaultHint{strprintf("%d, range=0-4", DEFAULT_CHECKLEVEL)},
                        strprintf("How thorough the block verification is:\n%s", MakeUnorderedList(CHECKLEVEL_DOC))},
                    {"nblocks", RPCArg::Type::NUM, RPCArg::DefaultHint{strprintf("%d, 0=all", DEFAULT_CHECKBLOCKS)}, "The number of blocks to check."},
                },
                RPCResult{
                    RPCResult::Type::BOOL, "", "Verified or not"},
                RPCExamples{
                    HelpExampleCli("verifychain", "")
            + HelpExampleRpc("verifychain", "")
                },
        [&](const RPCHelpMan& self, const JSONRPCRequest& request) -> UniValue
{
    const int check_level(request.params[0].isNull() ? DEFAULT_CHECKLEVEL : request.params[0].get_int());
    const int check_depth{request.params[1].isNull() ? DEFAULT_CHECKBLOCKS : request.params[1].get_int()};

    ChainstateManager& chainman = EnsureAnyChainman(request.context);
    LOCK(cs_main);

    CChainState& active_chainstate = chainman.ActiveChainstate();
    return CVerifyDB().VerifyDB(
        active_chainstate, Params(), active_chainstate.CoinsTip(), check_level, check_depth);
},
    };
}

static void SoftForkDescPushBack(const CBlockIndex* active_chain_tip, UniValue& softforks, const Consensus::Params& params, Consensus::BuriedDeployment dep)
{
    // For buried deployments.

    if (!DeploymentEnabled(params, dep)) return;

    UniValue rv(UniValue::VOBJ);
    rv.pushKV("type", "buried");
    // getblockchaininfo reports the softfork as active from when the chain height is
    // one below the activation height
    rv.pushKV("active", DeploymentActiveAfter(active_chain_tip, params, dep));
    rv.pushKV("height", params.DeploymentHeight(dep));
    softforks.pushKV(DeploymentName(dep), rv);
}

static void SoftForkDescPushBack(const CBlockIndex* active_chain_tip, UniValue& softforks, const Consensus::Params& consensusParams, Consensus::DeploymentPos id)
{
    // FIXME: For now, BIP9 is not used until we can do always-auxpow.
    return;

    // For BIP9 deployments.

    if (!DeploymentEnabled(consensusParams, id)) return;

    UniValue bip9(UniValue::VOBJ);
    const ThresholdState thresholdState = g_versionbitscache.State(active_chain_tip, consensusParams, id);
    switch (thresholdState) {
    case ThresholdState::DEFINED: bip9.pushKV("status", "defined"); break;
    case ThresholdState::STARTED: bip9.pushKV("status", "started"); break;
    case ThresholdState::LOCKED_IN: bip9.pushKV("status", "locked_in"); break;
    case ThresholdState::ACTIVE: bip9.pushKV("status", "active"); break;
    case ThresholdState::FAILED: bip9.pushKV("status", "failed"); break;
    }
    const bool has_signal = (ThresholdState::STARTED == thresholdState || ThresholdState::LOCKED_IN == thresholdState);
    if (has_signal) {
        bip9.pushKV("bit", consensusParams.vDeployments[id].bit);
    }
    bip9.pushKV("start_time", consensusParams.vDeployments[id].nStartTime);
    bip9.pushKV("timeout", consensusParams.vDeployments[id].nTimeout);
    int64_t since_height = g_versionbitscache.StateSinceHeight(active_chain_tip, consensusParams, id);
    bip9.pushKV("since", since_height);
    if (has_signal) {
        UniValue statsUV(UniValue::VOBJ);
        BIP9Stats statsStruct = g_versionbitscache.Statistics(active_chain_tip, consensusParams, id);
        statsUV.pushKV("period", statsStruct.period);
        statsUV.pushKV("elapsed", statsStruct.elapsed);
        statsUV.pushKV("count", statsStruct.count);
        if (ThresholdState::LOCKED_IN != thresholdState) {
            statsUV.pushKV("threshold", statsStruct.threshold);
            statsUV.pushKV("possible", statsStruct.possible);
        }
        bip9.pushKV("statistics", statsUV);
    }
    bip9.pushKV("min_activation_height", consensusParams.vDeployments[id].min_activation_height);

    UniValue rv(UniValue::VOBJ);
    rv.pushKV("type", "bip9");
    rv.pushKV("bip9", bip9);
    if (ThresholdState::ACTIVE == thresholdState) {
        rv.pushKV("height", since_height);
    }
    rv.pushKV("active", ThresholdState::ACTIVE == thresholdState);

    softforks.pushKV(DeploymentName(id), rv);
}

RPCHelpMan getblockchaininfo()
{
    return RPCHelpMan{"getblockchaininfo",
                "Returns an object containing various state info regarding blockchain processing.\n",
                {},
                RPCResult{
                    RPCResult::Type::OBJ, "", "",
                    {
                        {RPCResult::Type::STR, "chain", "current network name (main, test, signet, regtest)"},
                        {RPCResult::Type::NUM, "blocks", "the height of the most-work fully-validated chain. The genesis block has height 0"},
                        {RPCResult::Type::NUM, "headers", "the current number of headers we have validated"},
                        {RPCResult::Type::STR, "bestblockhash", "the hash of the currently best block"},
                        {RPCResult::Type::NUM, "difficulty", "the current difficulty"},
                        {RPCResult::Type::NUM_TIME, "time", "The block time expressed in " + UNIX_EPOCH_TIME},
                        {RPCResult::Type::NUM_TIME, "mediantime", "The median block time expressed in " + UNIX_EPOCH_TIME},
                        {RPCResult::Type::NUM, "verificationprogress", "estimate of verification progress [0..1]"},
                        {RPCResult::Type::BOOL, "initialblockdownload", "(debug information) estimate of whether this node is in Initial Block Download mode"},
                        {RPCResult::Type::STR_HEX, "chainwork", "total amount of work in active chain, in hexadecimal"},
                        {RPCResult::Type::NUM, "size_on_disk", "the estimated size of the block and undo files on disk"},
                        {RPCResult::Type::BOOL, "pruned", "if the blocks are subject to pruning"},
                        {RPCResult::Type::NUM, "pruneheight", /* optional */ true, "lowest-height complete block stored (only present if pruning is enabled)"},
                        {RPCResult::Type::BOOL, "automatic_pruning", /* optional */ true, "whether automatic pruning is enabled (only present if pruning is enabled)"},
                        {RPCResult::Type::NUM, "prune_target_size", /* optional */ true, "the target size used by pruning (only present if automatic pruning is enabled)"},
                        {RPCResult::Type::OBJ_DYN, "softforks", "status of softforks",
                        {
                            {RPCResult::Type::OBJ, "xxxx", "name of the softfork",
                            {
                                {RPCResult::Type::STR, "type", "one of \"buried\", \"bip9\""},
                                {RPCResult::Type::OBJ, "bip9", /* optional */ true, "status of bip9 softforks (only for \"bip9\" type)",
                                {
                                    {RPCResult::Type::STR, "status", "one of \"defined\", \"started\", \"locked_in\", \"active\", \"failed\""},
                                    {RPCResult::Type::NUM, "bit", /* optional */ true, "the bit (0-28) in the block version field used to signal this softfork (only for \"started\" and \"locked_in\" status)"},
                                    {RPCResult::Type::NUM_TIME, "start_time", "the minimum median time past of a block at which the bit gains its meaning"},
                                    {RPCResult::Type::NUM_TIME, "timeout", "the median time past of a block at which the deployment is considered failed if not yet locked in"},
                                    {RPCResult::Type::NUM, "since", "height of the first block to which the status applies"},
                                    {RPCResult::Type::NUM, "min_activation_height", "minimum height of blocks for which the rules may be enforced"},
                                    {RPCResult::Type::OBJ, "statistics", /* optional */ true, "numeric statistics about signalling for a softfork (only for \"started\" and \"locked_in\" status)",
                                    {
                                        {RPCResult::Type::NUM, "period", "the length in blocks of the signalling period"},
                                        {RPCResult::Type::NUM, "threshold", /* optional */ true, "the number of blocks with the version bit set required to activate the feature (only for \"started\" status)"},
                                        {RPCResult::Type::NUM, "elapsed", "the number of blocks elapsed since the beginning of the current period"},
                                        {RPCResult::Type::NUM, "count", "the number of blocks with the version bit set in the current period"},
                                        {RPCResult::Type::BOOL, "possible", /* optional */ true, "returns false if there are not enough blocks left in this period to pass activation threshold (only for \"started\" status)"},
                                    }},
                                }},
                                {RPCResult::Type::NUM, "height", /* optional */ true, "height of the first block which the rules are or will be enforced (only for \"buried\" type, or \"bip9\" type with \"active\" status)"},
                                {RPCResult::Type::BOOL, "active", "true if the rules are enforced for the mempool and the next block"},
                            }},
                        }},
                        {RPCResult::Type::STR, "warnings", "any network and blockchain warnings"},
                    }},
                RPCExamples{
                    HelpExampleCli("getblockchaininfo", "")
            + HelpExampleRpc("getblockchaininfo", "")
                },
        [&](const RPCHelpMan& self, const JSONRPCRequest& request) -> UniValue
{
    ChainstateManager& chainman = EnsureAnyChainman(request.context);
    LOCK(cs_main);
    CChainState& active_chainstate = chainman.ActiveChainstate();

    const CBlockIndex* tip = active_chainstate.m_chain.Tip();
    CHECK_NONFATAL(tip);
    const int height = tip->nHeight;
    UniValue obj(UniValue::VOBJ);
    obj.pushKV("chain",                 Params().NetworkIDString());
    obj.pushKV("blocks",                height);
    obj.pushKV("headers",               pindexBestHeader ? pindexBestHeader->nHeight : -1);
    obj.pushKV("bestblockhash",         tip->GetBlockHash().GetHex());
    obj.pushKV("difficulty",            (double)GetDifficultyForBits(tip->nBits));
    obj.pushKV("time",                  (int64_t)tip->nTime);
    obj.pushKV("mediantime",            (int64_t)tip->GetMedianTimePast());
    obj.pushKV("verificationprogress",  GuessVerificationProgress(Params().TxData(), tip));
    obj.pushKV("initialblockdownload",  active_chainstate.IsInitialBlockDownload());
    obj.pushKV("chainwork",             tip->nChainWork.GetHex());
    obj.pushKV("size_on_disk",          CalculateCurrentUsage());
    obj.pushKV("pruned",                fPruneMode);
    if (fPruneMode) {
        const CBlockIndex* block = tip;
        CHECK_NONFATAL(block);
        while (block->pprev && (block->pprev->nStatus & BLOCK_HAVE_DATA)) {
            block = block->pprev;
        }

        obj.pushKV("pruneheight",        block->nHeight);

        // if 0, execution bypasses the whole if block.
        bool automatic_pruning = (gArgs.GetIntArg("-prune", 0) != 1);
        obj.pushKV("automatic_pruning",  automatic_pruning);
        if (automatic_pruning) {
            obj.pushKV("prune_target_size",  nPruneTarget);
        }
    }

    const Consensus::Params& consensusParams = Params().GetConsensus();
    UniValue softforks(UniValue::VOBJ);
    SoftForkDescPushBack(tip, softforks, consensusParams, Consensus::DEPLOYMENT_HEIGHTINCB);
    SoftForkDescPushBack(tip, softforks, consensusParams, Consensus::DEPLOYMENT_P2SH);
    SoftForkDescPushBack(tip, softforks, consensusParams, Consensus::DEPLOYMENT_DERSIG);
    SoftForkDescPushBack(tip, softforks, consensusParams, Consensus::DEPLOYMENT_CLTV);
    SoftForkDescPushBack(tip, softforks, consensusParams, Consensus::DEPLOYMENT_CSV);
    SoftForkDescPushBack(tip, softforks, consensusParams, Consensus::DEPLOYMENT_SEGWIT);
    SoftForkDescPushBack(tip, softforks, consensusParams, Consensus::DEPLOYMENT_TESTDUMMY);
    SoftForkDescPushBack(tip, softforks, consensusParams, Consensus::DEPLOYMENT_TAPROOT);
    obj.pushKV("softforks", softforks);

    obj.pushKV("warnings", GetWarnings(false).original);
    return obj;
},
    };
}

/** Comparison function for sorting the getchaintips heads.  */
struct CompareBlocksByHeight
{
    bool operator()(const CBlockIndex* a, const CBlockIndex* b) const
    {
        /* Make sure that unequal blocks with the same height do not compare
           equal. Use the pointers themselves to make a distinction. */

        if (a->nHeight != b->nHeight)
          return (a->nHeight > b->nHeight);

        return a < b;
    }
};

static RPCHelpMan getchaintips()
{
    return RPCHelpMan{"getchaintips",
                "Return information about all known tips in the block tree,"
                " including the main chain as well as orphaned branches.\n",
                {},
                RPCResult{
                    RPCResult::Type::ARR, "", "",
                    {{RPCResult::Type::OBJ, "", "",
                        {
                            {RPCResult::Type::NUM, "height", "height of the chain tip"},
                            {RPCResult::Type::STR_HEX, "hash", "block hash of the tip"},
                            {RPCResult::Type::NUM, "branchlen", "zero for main chain, otherwise length of branch connecting the tip to the main chain"},
                            {RPCResult::Type::STR, "status", "status of the chain, \"active\" for the main chain\n"
            "Possible values for status:\n"
            "1.  \"invalid\"               This branch contains at least one invalid block\n"
            "2.  \"headers-only\"          Not all blocks for this branch are available, but the headers are valid\n"
            "3.  \"valid-headers\"         All blocks are available for this branch, but they were never fully validated\n"
            "4.  \"valid-fork\"            This branch is not part of the active chain, but is fully validated\n"
            "5.  \"active\"                This is the tip of the active main chain, which is certainly valid"},
                        }}}},
                RPCExamples{
                    HelpExampleCli("getchaintips", "")
            + HelpExampleRpc("getchaintips", "")
                },
        [&](const RPCHelpMan& self, const JSONRPCRequest& request) -> UniValue
{
    ChainstateManager& chainman = EnsureAnyChainman(request.context);
    LOCK(cs_main);
    CChain& active_chain = chainman.ActiveChain();

    /*
     * Idea: The set of chain tips is the active chain tip, plus orphan blocks which do not have another orphan building off of them.
     * Algorithm:
     *  - Make one pass through BlockIndex(), picking out the orphan blocks, and also storing a set of the orphan block's pprev pointers.
     *  - Iterate through the orphan blocks. If the block isn't pointed to by another orphan, it is a chain tip.
     *  - Add the active chain tip
     */
    std::set<const CBlockIndex*, CompareBlocksByHeight> setTips;
    std::set<const CBlockIndex*> setOrphans;
    std::set<const CBlockIndex*> setPrevs;

    for (const std::pair<const uint256, CBlockIndex*>& item : chainman.BlockIndex()) {
        if (!active_chain.Contains(item.second)) {
            setOrphans.insert(item.second);
            setPrevs.insert(item.second->pprev);
        }
    }

    for (std::set<const CBlockIndex*>::iterator it = setOrphans.begin(); it != setOrphans.end(); ++it) {
        if (setPrevs.erase(*it) == 0) {
            setTips.insert(*it);
        }
    }

    // Always report the currently active tip.
    setTips.insert(active_chain.Tip());

    /* Construct the output array.  */
    UniValue res(UniValue::VARR);
    for (const CBlockIndex* block : setTips) {
        UniValue obj(UniValue::VOBJ);
        obj.pushKV("height", block->nHeight);
        obj.pushKV("hash", block->phashBlock->GetHex());

        const int branchLen = block->nHeight - active_chain.FindFork(block)->nHeight;
        obj.pushKV("branchlen", branchLen);

        std::string status;
        if (active_chain.Contains(block)) {
            // This block is part of the currently active chain.
            status = "active";
        } else if (block->nStatus & BLOCK_FAILED_MASK) {
            // This block or one of its ancestors is invalid.
            status = "invalid";
        } else if (!block->HaveTxsDownloaded()) {
            // This block cannot be connected because full block data for it or one of its parents is missing.
            status = "headers-only";
        } else if (block->IsValid(BLOCK_VALID_SCRIPTS)) {
            // This block is fully validated, but no longer part of the active chain. It was probably the active block once, but was reorganized.
            status = "valid-fork";
        } else if (block->IsValid(BLOCK_VALID_TREE)) {
            // The headers for this block are valid, but it has not been validated. It was probably never part of the most-work chain.
            status = "valid-headers";
        } else {
            // No clue.
            status = "unknown";
        }
        obj.pushKV("status", status);

        res.push_back(obj);
    }

    return res;
},
    };
}

UniValue MempoolInfoToJSON(const CTxMemPool& pool)
{
    // Make sure this call is atomic in the pool.
    LOCK(pool.cs);
    UniValue ret(UniValue::VOBJ);
    ret.pushKV("loaded", pool.IsLoaded());
    ret.pushKV("size", (int64_t)pool.size());
    ret.pushKV("bytes", (int64_t)pool.GetTotalTxSize());
    ret.pushKV("usage", (int64_t)pool.DynamicMemoryUsage());
    ret.pushKV("total_fee", ValueFromAmount(pool.GetTotalFee()));
    size_t maxmempool = gArgs.GetIntArg("-maxmempool", DEFAULT_MAX_MEMPOOL_SIZE) * 1000000;
    ret.pushKV("maxmempool", (int64_t) maxmempool);
    ret.pushKV("mempoolminfee", ValueFromAmount(std::max(pool.GetMinFee(maxmempool), ::minRelayTxFee).GetFeePerK()));
    ret.pushKV("minrelaytxfee", ValueFromAmount(::minRelayTxFee.GetFeePerK()));
    ret.pushKV("unbroadcastcount", uint64_t{pool.GetUnbroadcastTxs().size()});
    return ret;
}

static RPCHelpMan getmempoolinfo()
{
    return RPCHelpMan{"getmempoolinfo",
                "\nReturns details on the active state of the TX memory pool.\n",
                {},
                RPCResult{
                    RPCResult::Type::OBJ, "", "",
                    {
                        {RPCResult::Type::BOOL, "loaded", "True if the mempool is fully loaded"},
                        {RPCResult::Type::NUM, "size", "Current tx count"},
                        {RPCResult::Type::NUM, "bytes", "Sum of all virtual transaction sizes as defined in BIP 141. Differs from actual serialized size because witness data is discounted"},
                        {RPCResult::Type::NUM, "usage", "Total memory usage for the mempool"},
                        {RPCResult::Type::STR_AMOUNT, "total_fee", "Total fees for the mempool in " + CURRENCY_UNIT + ", ignoring modified fees through prioritizetransaction"},
                        {RPCResult::Type::NUM, "maxmempool", "Maximum memory usage for the mempool"},
                        {RPCResult::Type::STR_AMOUNT, "mempoolminfee", "Minimum fee rate in " + CURRENCY_UNIT + "/kvB for tx to be accepted. Is the maximum of minrelaytxfee and minimum mempool fee"},
                        {RPCResult::Type::STR_AMOUNT, "minrelaytxfee", "Current minimum relay fee for transactions"},
                        {RPCResult::Type::NUM, "unbroadcastcount", "Current number of transactions that haven't passed initial broadcast yet"}
                    }},
                RPCExamples{
                    HelpExampleCli("getmempoolinfo", "")
            + HelpExampleRpc("getmempoolinfo", "")
                },
        [&](const RPCHelpMan& self, const JSONRPCRequest& request) -> UniValue
{
    return MempoolInfoToJSON(EnsureAnyMemPool(request.context));
},
    };
}

static RPCHelpMan preciousblock()
{
    return RPCHelpMan{"preciousblock",
                "\nTreats a block as if it were received before others with the same work.\n"
                "\nA later preciousblock call can override the effect of an earlier one.\n"
                "\nThe effects of preciousblock are not retained across restarts.\n",
                {
                    {"blockhash", RPCArg::Type::STR_HEX, RPCArg::Optional::NO, "the hash of the block to mark as precious"},
                },
                RPCResult{RPCResult::Type::NONE, "", ""},
                RPCExamples{
                    HelpExampleCli("preciousblock", "\"blockhash\"")
            + HelpExampleRpc("preciousblock", "\"blockhash\"")
                },
        [&](const RPCHelpMan& self, const JSONRPCRequest& request) -> UniValue
{
    uint256 hash(ParseHashV(request.params[0], "blockhash"));
    CBlockIndex* pblockindex;

    ChainstateManager& chainman = EnsureAnyChainman(request.context);
    {
        LOCK(cs_main);
        pblockindex = chainman.m_blockman.LookupBlockIndex(hash);
        if (!pblockindex) {
            throw JSONRPCError(RPC_INVALID_ADDRESS_OR_KEY, "Block not found");
        }
    }

    BlockValidationState state;
    chainman.ActiveChainstate().PreciousBlock(state, pblockindex);

    if (!state.IsValid()) {
        throw JSONRPCError(RPC_DATABASE_ERROR, state.ToString());
    }

    return NullUniValue;
},
    };
}

static RPCHelpMan invalidateblock()
{
    return RPCHelpMan{"invalidateblock",
                "\nPermanently marks a block as invalid, as if it violated a consensus rule.\n",
                {
                    {"blockhash", RPCArg::Type::STR_HEX, RPCArg::Optional::NO, "the hash of the block to mark as invalid"},
                },
                RPCResult{RPCResult::Type::NONE, "", ""},
                RPCExamples{
                    HelpExampleCli("invalidateblock", "\"blockhash\"")
            + HelpExampleRpc("invalidateblock", "\"blockhash\"")
                },
        [&](const RPCHelpMan& self, const JSONRPCRequest& request) -> UniValue
{
    uint256 hash(ParseHashV(request.params[0], "blockhash"));
    BlockValidationState state;

    ChainstateManager& chainman = EnsureAnyChainman(request.context);
    CBlockIndex* pblockindex;
    {
        LOCK(cs_main);
        pblockindex = chainman.m_blockman.LookupBlockIndex(hash);
        if (!pblockindex) {
            throw JSONRPCError(RPC_INVALID_ADDRESS_OR_KEY, "Block not found");
        }
    }
    chainman.ActiveChainstate().InvalidateBlock(state, pblockindex);

    if (state.IsValid()) {
        chainman.ActiveChainstate().ActivateBestChain(state);
    }

    if (!state.IsValid()) {
        throw JSONRPCError(RPC_DATABASE_ERROR, state.ToString());
    }

    return NullUniValue;
},
    };
}

static RPCHelpMan reconsiderblock()
{
    return RPCHelpMan{"reconsiderblock",
                "\nRemoves invalidity status of a block, its ancestors and its descendants, reconsider them for activation.\n"
                "This can be used to undo the effects of invalidateblock.\n",
                {
                    {"blockhash", RPCArg::Type::STR_HEX, RPCArg::Optional::NO, "the hash of the block to reconsider"},
                },
                RPCResult{RPCResult::Type::NONE, "", ""},
                RPCExamples{
                    HelpExampleCli("reconsiderblock", "\"blockhash\"")
            + HelpExampleRpc("reconsiderblock", "\"blockhash\"")
                },
        [&](const RPCHelpMan& self, const JSONRPCRequest& request) -> UniValue
{
    ChainstateManager& chainman = EnsureAnyChainman(request.context);
    uint256 hash(ParseHashV(request.params[0], "blockhash"));

    {
        LOCK(cs_main);
        CBlockIndex* pblockindex = chainman.m_blockman.LookupBlockIndex(hash);
        if (!pblockindex) {
            throw JSONRPCError(RPC_INVALID_ADDRESS_OR_KEY, "Block not found");
        }

        chainman.ActiveChainstate().ResetBlockFailureFlags(pblockindex);
    }

    BlockValidationState state;
    chainman.ActiveChainstate().ActivateBestChain(state);

    if (!state.IsValid()) {
        throw JSONRPCError(RPC_DATABASE_ERROR, state.ToString());
    }

    return NullUniValue;
},
    };
}

static RPCHelpMan getchaintxstats()
{
    return RPCHelpMan{"getchaintxstats",
                "\nCompute statistics about the total number and rate of transactions in the chain.\n",
                {
                    {"nblocks", RPCArg::Type::NUM, RPCArg::DefaultHint{"one month"}, "Size of the window in number of blocks"},
                    {"blockhash", RPCArg::Type::STR_HEX, RPCArg::DefaultHint{"chain tip"}, "The hash of the block that ends the window."},
                },
                RPCResult{
                    RPCResult::Type::OBJ, "", "",
                    {
                        {RPCResult::Type::NUM_TIME, "time", "The timestamp for the final block in the window, expressed in " + UNIX_EPOCH_TIME},
                        {RPCResult::Type::NUM, "txcount", "The total number of transactions in the chain up to that point"},
                        {RPCResult::Type::STR_HEX, "window_final_block_hash", "The hash of the final block in the window"},
                        {RPCResult::Type::NUM, "window_final_block_height", "The height of the final block in the window."},
                        {RPCResult::Type::NUM, "window_block_count", "Size of the window in number of blocks"},
                        {RPCResult::Type::NUM, "window_tx_count", /* optional */ true, "The number of transactions in the window. Only returned if \"window_block_count\" is > 0"},
                        {RPCResult::Type::NUM, "window_interval", /* optional */ true, "The elapsed time in the window in seconds. Only returned if \"window_block_count\" is > 0"},
                        {RPCResult::Type::NUM, "txrate", /* optional */ true, "The average rate of transactions per second in the window. Only returned if \"window_interval\" is > 0"},
                    }},
                RPCExamples{
                    HelpExampleCli("getchaintxstats", "")
            + HelpExampleRpc("getchaintxstats", "2016")
                },
        [&](const RPCHelpMan& self, const JSONRPCRequest& request) -> UniValue
{
    ChainstateManager& chainman = EnsureAnyChainman(request.context);
    const CBlockIndex* pindex;
    int blockcount = 30 * 24 * 60 * 60 / Params().GetConsensus().nPowTargetSpacing; // By default: 1 month

    if (request.params[1].isNull()) {
        LOCK(cs_main);
        pindex = chainman.ActiveChain().Tip();
    } else {
        uint256 hash(ParseHashV(request.params[1], "blockhash"));
        LOCK(cs_main);
        pindex = chainman.m_blockman.LookupBlockIndex(hash);
        if (!pindex) {
            throw JSONRPCError(RPC_INVALID_ADDRESS_OR_KEY, "Block not found");
        }
        if (!chainman.ActiveChain().Contains(pindex)) {
            throw JSONRPCError(RPC_INVALID_PARAMETER, "Block is not in main chain");
        }
    }

    CHECK_NONFATAL(pindex != nullptr);

    if (request.params[0].isNull()) {
        blockcount = std::max(0, std::min(blockcount, pindex->nHeight - 1));
    } else {
        blockcount = request.params[0].get_int();

        if (blockcount < 0 || (blockcount > 0 && blockcount >= pindex->nHeight)) {
            throw JSONRPCError(RPC_INVALID_PARAMETER, "Invalid block count: should be between 0 and the block's height - 1");
        }
    }

    const CBlockIndex* pindexPast = pindex->GetAncestor(pindex->nHeight - blockcount);
    int nTimeDiff = pindex->GetMedianTimePast() - pindexPast->GetMedianTimePast();
    int nTxDiff = pindex->nChainTx - pindexPast->nChainTx;

    UniValue ret(UniValue::VOBJ);
    ret.pushKV("time", (int64_t)pindex->nTime);
    ret.pushKV("txcount", (int64_t)pindex->nChainTx);
    ret.pushKV("window_final_block_hash", pindex->GetBlockHash().GetHex());
    ret.pushKV("window_final_block_height", pindex->nHeight);
    ret.pushKV("window_block_count", blockcount);
    if (blockcount > 0) {
        ret.pushKV("window_tx_count", nTxDiff);
        ret.pushKV("window_interval", nTimeDiff);
        if (nTimeDiff > 0) {
            ret.pushKV("txrate", ((double)nTxDiff) / nTimeDiff);
        }
    }

    return ret;
},
    };
}

template<typename T>
static T CalculateTruncatedMedian(std::vector<T>& scores)
{
    size_t size = scores.size();
    if (size == 0) {
        return 0;
    }

    std::sort(scores.begin(), scores.end());
    if (size % 2 == 0) {
        return (scores[size / 2 - 1] + scores[size / 2]) / 2;
    } else {
        return scores[size / 2];
    }
}

void CalculatePercentilesByWeight(CAmount result[NUM_GETBLOCKSTATS_PERCENTILES], std::vector<std::pair<CAmount, int64_t>>& scores, int64_t total_weight)
{
    if (scores.empty()) {
        return;
    }

    std::sort(scores.begin(), scores.end());

    // 10th, 25th, 50th, 75th, and 90th percentile weight units.
    const double weights[NUM_GETBLOCKSTATS_PERCENTILES] = {
        total_weight / 10.0, total_weight / 4.0, total_weight / 2.0, (total_weight * 3.0) / 4.0, (total_weight * 9.0) / 10.0
    };

    int64_t next_percentile_index = 0;
    int64_t cumulative_weight = 0;
    for (const auto& element : scores) {
        cumulative_weight += element.second;
        while (next_percentile_index < NUM_GETBLOCKSTATS_PERCENTILES && cumulative_weight >= weights[next_percentile_index]) {
            result[next_percentile_index] = element.first;
            ++next_percentile_index;
        }
    }

    // Fill any remaining percentiles with the last value.
    for (int64_t i = next_percentile_index; i < NUM_GETBLOCKSTATS_PERCENTILES; i++) {
        result[i] = scores.back().first;
    }
}

template<typename T>
static inline bool SetHasKeys(const std::set<T>& set) {return false;}
template<typename T, typename Tk, typename... Args>
static inline bool SetHasKeys(const std::set<T>& set, const Tk& key, const Args&... args)
{
    return (set.count(key) != 0) || SetHasKeys(set, args...);
}

// outpoint (needed for the utxo index) + nHeight + fCoinBase
static constexpr size_t PER_UTXO_OVERHEAD = sizeof(COutPoint) + sizeof(uint32_t) + sizeof(bool);

static RPCHelpMan getblockstats()
{
    return RPCHelpMan{"getblockstats",
                "\nCompute per block statistics for a given window. All amounts are in satoshis.\n"
                "It won't work for some heights with pruning.\n",
                {
                    {"hash_or_height", RPCArg::Type::NUM, RPCArg::Optional::NO, "The block hash or height of the target block", "", {"", "string or numeric"}},
                    {"stats", RPCArg::Type::ARR, RPCArg::DefaultHint{"all values"}, "Values to plot (see result below)",
                        {
                            {"height", RPCArg::Type::STR, RPCArg::Optional::OMITTED, "Selected statistic"},
                            {"time", RPCArg::Type::STR, RPCArg::Optional::OMITTED, "Selected statistic"},
                        },
                        "stats"},
                },
                RPCResult{
            RPCResult::Type::OBJ, "", "",
            {
                {RPCResult::Type::NUM, "avgfee", /* optional */ true, "Average fee in the block"},
                {RPCResult::Type::NUM, "avgfeerate", /* optional */ true, "Average feerate (in satoshis per virtual byte)"},
                {RPCResult::Type::NUM, "avgtxsize", /* optional */ true, "Average transaction size"},
                {RPCResult::Type::STR_HEX, "blockhash", /* optional */ true, "The block hash (to check for potential reorgs)"},
                {RPCResult::Type::ARR_FIXED, "feerate_percentiles", /* optional */ true, "Feerates at the 10th, 25th, 50th, 75th, and 90th percentile weight unit (in satoshis per virtual byte)",
                {
                    {RPCResult::Type::NUM, "10th_percentile_feerate", "The 10th percentile feerate"},
                    {RPCResult::Type::NUM, "25th_percentile_feerate", "The 25th percentile feerate"},
                    {RPCResult::Type::NUM, "50th_percentile_feerate", "The 50th percentile feerate"},
                    {RPCResult::Type::NUM, "75th_percentile_feerate", "The 75th percentile feerate"},
                    {RPCResult::Type::NUM, "90th_percentile_feerate", "The 90th percentile feerate"},
                }},
                {RPCResult::Type::NUM, "height", /* optional */ true, "The height of the block"},
                {RPCResult::Type::NUM, "ins", /* optional */ true, "The number of inputs (excluding coinbase)"},
                {RPCResult::Type::NUM, "maxfee", /* optional */ true, "Maximum fee in the block"},
                {RPCResult::Type::NUM, "maxfeerate", /* optional */ true, "Maximum feerate (in satoshis per virtual byte)"},
                {RPCResult::Type::NUM, "maxtxsize", /* optional */ true, "Maximum transaction size"},
                {RPCResult::Type::NUM, "medianfee", /* optional */ true, "Truncated median fee in the block"},
                {RPCResult::Type::NUM, "mediantime", /* optional */ true, "The block median time past"},
                {RPCResult::Type::NUM, "mediantxsize", /* optional */ true, "Truncated median transaction size"},
                {RPCResult::Type::NUM, "minfee", /* optional */ true, "Minimum fee in the block"},
                {RPCResult::Type::NUM, "minfeerate", /* optional */ true, "Minimum feerate (in satoshis per virtual byte)"},
                {RPCResult::Type::NUM, "mintxsize", /* optional */ true, "Minimum transaction size"},
                {RPCResult::Type::NUM, "outs", /* optional */ true, "The number of outputs"},
                {RPCResult::Type::NUM, "subsidy", /* optional */ true, "The block subsidy"},
                {RPCResult::Type::NUM, "swtotal_size", /* optional */ true, "Total size of all segwit transactions"},
                {RPCResult::Type::NUM, "swtotal_weight", /* optional */ true, "Total weight of all segwit transactions"},
                {RPCResult::Type::NUM, "swtxs", /* optional */ true, "The number of segwit transactions"},
                {RPCResult::Type::NUM, "time", /* optional */ true, "The block time"},
                {RPCResult::Type::NUM, "total_out", /* optional */ true, "Total amount in all outputs (excluding coinbase and thus reward [ie subsidy + totalfee])"},
                {RPCResult::Type::NUM, "total_size", /* optional */ true, "Total size of all non-coinbase transactions"},
                {RPCResult::Type::NUM, "total_weight", /* optional */ true, "Total weight of all non-coinbase transactions"},
                {RPCResult::Type::NUM, "totalfee", /* optional */ true, "The fee total"},
                {RPCResult::Type::NUM, "txs", /* optional */ true, "The number of transactions (including coinbase)"},
                {RPCResult::Type::NUM, "utxo_increase", /* optional */ true, "The increase/decrease in the number of unspent outputs"},
                {RPCResult::Type::NUM, "utxo_size_inc", /* optional */ true, "The increase/decrease in size for the utxo index (not discounting op_return and similar)"},
            }},
                RPCExamples{
                    HelpExampleCli("getblockstats", R"('"00000000c937983704a73af28acdec37b049d214adbda81d7e2a3dd146f6ed09"' '["minfeerate","avgfeerate"]')") +
                    HelpExampleCli("getblockstats", R"(1000 '["minfeerate","avgfeerate"]')") +
                    HelpExampleRpc("getblockstats", R"("00000000c937983704a73af28acdec37b049d214adbda81d7e2a3dd146f6ed09", ["minfeerate","avgfeerate"])") +
                    HelpExampleRpc("getblockstats", R"(1000, ["minfeerate","avgfeerate"])")
                },
        [&](const RPCHelpMan& self, const JSONRPCRequest& request) -> UniValue
{
    ChainstateManager& chainman = EnsureAnyChainman(request.context);
    LOCK(cs_main);
    CBlockIndex* pindex{ParseHashOrHeight(request.params[0], chainman)};
    CHECK_NONFATAL(pindex != nullptr);

    std::set<std::string> stats;
    if (!request.params[1].isNull()) {
        const UniValue stats_univalue = request.params[1].get_array();
        for (unsigned int i = 0; i < stats_univalue.size(); i++) {
            const std::string stat = stats_univalue[i].get_str();
            stats.insert(stat);
        }
    }

    const CBlock block = GetBlockChecked(pindex);
    const CBlockUndo blockUndo = GetUndoChecked(pindex);

    const bool do_all = stats.size() == 0; // Calculate everything if nothing selected (default)
    const bool do_mediantxsize = do_all || stats.count("mediantxsize") != 0;
    const bool do_medianfee = do_all || stats.count("medianfee") != 0;
    const bool do_feerate_percentiles = do_all || stats.count("feerate_percentiles") != 0;
    const bool loop_inputs = do_all || do_medianfee || do_feerate_percentiles ||
        SetHasKeys(stats, "utxo_size_inc", "totalfee", "avgfee", "avgfeerate", "minfee", "maxfee", "minfeerate", "maxfeerate");
    const bool loop_outputs = do_all || loop_inputs || stats.count("total_out");
    const bool do_calculate_size = do_mediantxsize ||
        SetHasKeys(stats, "total_size", "avgtxsize", "mintxsize", "maxtxsize", "swtotal_size");
    const bool do_calculate_weight = do_all || SetHasKeys(stats, "total_weight", "avgfeerate", "swtotal_weight", "avgfeerate", "feerate_percentiles", "minfeerate", "maxfeerate");
    const bool do_calculate_sw = do_all || SetHasKeys(stats, "swtxs", "swtotal_size", "swtotal_weight");

    CAmount maxfee = 0;
    CAmount maxfeerate = 0;
    CAmount minfee = MAX_MONEY;
    CAmount minfeerate = MAX_MONEY;
    CAmount total_out = 0;
    CAmount totalfee = 0;
    int64_t inputs = 0;
    int64_t maxtxsize = 0;
    int64_t mintxsize = MAX_BLOCK_SERIALIZED_SIZE;
    int64_t outputs = 0;
    int64_t swtotal_size = 0;
    int64_t swtotal_weight = 0;
    int64_t swtxs = 0;
    int64_t total_size = 0;
    int64_t total_weight = 0;
    int64_t utxo_size_inc = 0;
    std::vector<CAmount> fee_array;
    std::vector<std::pair<CAmount, int64_t>> feerate_array;
    std::vector<int64_t> txsize_array;

    for (size_t i = 0; i < block.vtx.size(); ++i) {
        const auto& tx = block.vtx.at(i);
        outputs += tx->vout.size();

        CAmount tx_total_out = 0;
        if (loop_outputs) {
            for (const CTxOut& out : tx->vout) {
                tx_total_out += out.nValue;
                utxo_size_inc += GetSerializeSize(out, PROTOCOL_VERSION) + PER_UTXO_OVERHEAD;
            }
        }

        if (tx->IsCoinBase()) {
            continue;
        }

        inputs += tx->vin.size(); // Don't count coinbase's fake input
        total_out += tx_total_out; // Don't count coinbase reward

        int64_t tx_size = 0;
        if (do_calculate_size) {

            tx_size = tx->GetTotalSize();
            if (do_mediantxsize) {
                txsize_array.push_back(tx_size);
            }
            maxtxsize = std::max(maxtxsize, tx_size);
            mintxsize = std::min(mintxsize, tx_size);
            total_size += tx_size;
        }

        int64_t weight = 0;
        if (do_calculate_weight) {
            weight = GetTransactionWeight(*tx);
            total_weight += weight;
        }

        if (do_calculate_sw && tx->HasWitness()) {
            ++swtxs;
            swtotal_size += tx_size;
            swtotal_weight += weight;
        }

        if (loop_inputs) {
            CAmount tx_total_in = 0;
            const auto& txundo = blockUndo.vtxundo.at(i - 1);
            for (const Coin& coin: txundo.vprevout) {
                const CTxOut& prevoutput = coin.out;

                tx_total_in += prevoutput.nValue;
                utxo_size_inc -= GetSerializeSize(prevoutput, PROTOCOL_VERSION) + PER_UTXO_OVERHEAD;
            }

            CAmount txfee = tx_total_in - tx_total_out;
            CHECK_NONFATAL(MoneyRange(txfee));
            if (do_medianfee) {
                fee_array.push_back(txfee);
            }
            maxfee = std::max(maxfee, txfee);
            minfee = std::min(minfee, txfee);
            totalfee += txfee;

            // New feerate uses satoshis per virtual byte instead of per serialized byte
            CAmount feerate = weight ? (txfee * WITNESS_SCALE_FACTOR) / weight : 0;
            if (do_feerate_percentiles) {
                feerate_array.emplace_back(std::make_pair(feerate, weight));
            }
            maxfeerate = std::max(maxfeerate, feerate);
            minfeerate = std::min(minfeerate, feerate);
        }
    }

    CAmount feerate_percentiles[NUM_GETBLOCKSTATS_PERCENTILES] = { 0 };
    CalculatePercentilesByWeight(feerate_percentiles, feerate_array, total_weight);

    UniValue feerates_res(UniValue::VARR);
    for (int64_t i = 0; i < NUM_GETBLOCKSTATS_PERCENTILES; i++) {
        feerates_res.push_back(feerate_percentiles[i]);
    }

    UniValue ret_all(UniValue::VOBJ);
    ret_all.pushKV("avgfee", (block.vtx.size() > 1) ? totalfee / (block.vtx.size() - 1) : 0);
    ret_all.pushKV("avgfeerate", total_weight ? (totalfee * WITNESS_SCALE_FACTOR) / total_weight : 0); // Unit: sat/vbyte
    ret_all.pushKV("avgtxsize", (block.vtx.size() > 1) ? total_size / (block.vtx.size() - 1) : 0);
    ret_all.pushKV("blockhash", pindex->GetBlockHash().GetHex());
    ret_all.pushKV("feerate_percentiles", feerates_res);
    ret_all.pushKV("height", (int64_t)pindex->nHeight);
    ret_all.pushKV("ins", inputs);
    ret_all.pushKV("maxfee", maxfee);
    ret_all.pushKV("maxfeerate", maxfeerate);
    ret_all.pushKV("maxtxsize", maxtxsize);
    ret_all.pushKV("medianfee", CalculateTruncatedMedian(fee_array));
    ret_all.pushKV("mediantime", pindex->GetMedianTimePast());
    ret_all.pushKV("mediantxsize", CalculateTruncatedMedian(txsize_array));
    ret_all.pushKV("minfee", (minfee == MAX_MONEY) ? 0 : minfee);
    ret_all.pushKV("minfeerate", (minfeerate == MAX_MONEY) ? 0 : minfeerate);
    ret_all.pushKV("mintxsize", mintxsize == MAX_BLOCK_SERIALIZED_SIZE ? 0 : mintxsize);
    ret_all.pushKV("outs", outputs);
    ret_all.pushKV("subsidy", GetBlockSubsidy(pindex->nHeight, Params().GetConsensus()));
    ret_all.pushKV("swtotal_size", swtotal_size);
    ret_all.pushKV("swtotal_weight", swtotal_weight);
    ret_all.pushKV("swtxs", swtxs);
    ret_all.pushKV("time", pindex->GetBlockTime());
    ret_all.pushKV("total_out", total_out);
    ret_all.pushKV("total_size", total_size);
    ret_all.pushKV("total_weight", total_weight);
    ret_all.pushKV("totalfee", totalfee);
    ret_all.pushKV("txs", (int64_t)block.vtx.size());
    ret_all.pushKV("utxo_increase", outputs - inputs);
    ret_all.pushKV("utxo_size_inc", utxo_size_inc);

    if (do_all) {
        return ret_all;
    }

    UniValue ret(UniValue::VOBJ);
    for (const std::string& stat : stats) {
        const UniValue& value = ret_all[stat];
        if (value.isNull()) {
            throw JSONRPCError(RPC_INVALID_PARAMETER, strprintf("Invalid selected statistic %s", stat));
        }
        ret.pushKV(stat, value);
    }
    return ret;
},
    };
}

static RPCHelpMan savemempool()
{
    return RPCHelpMan{"savemempool",
                "\nDumps the mempool to disk. It will fail until the previous dump is fully loaded.\n",
                {},
                RPCResult{RPCResult::Type::NONE, "", ""},
                RPCExamples{
                    HelpExampleCli("savemempool", "")
            + HelpExampleRpc("savemempool", "")
                },
        [&](const RPCHelpMan& self, const JSONRPCRequest& request) -> UniValue
{
    const CTxMemPool& mempool = EnsureAnyMemPool(request.context);

    if (!mempool.IsLoaded()) {
        throw JSONRPCError(RPC_MISC_ERROR, "The mempool was not loaded yet");
    }

    if (!DumpMempool(mempool)) {
        throw JSONRPCError(RPC_MISC_ERROR, "Unable to dump mempool to disk");
    }

    return NullUniValue;
},
    };
}

namespace {
//! Search for a given set of pubkey scripts
bool FindScriptPubKey(std::atomic<int>& scan_progress, const std::atomic<bool>& should_abort, int64_t& count, CCoinsViewCursor* cursor, const std::set<CScript>& needles, std::map<COutPoint, Coin>& out_results, std::function<void()>& interruption_point)
{
    scan_progress = 0;
    count = 0;
    while (cursor->Valid()) {
        COutPoint key;
        Coin coin;
        if (!cursor->GetKey(key) || !cursor->GetValue(coin)) return false;
        if (++count % 8192 == 0) {
            interruption_point();
            if (should_abort) {
                // allow to abort the scan via the abort reference
                return false;
            }
        }
        if (count % 256 == 0) {
            // update progress reference every 256 item
            uint32_t high = 0x100 * *key.hash.begin() + *(key.hash.begin() + 1);
            scan_progress = (int)(high * 100.0 / 65536.0 + 0.5);
        }
        if (needles.count(coin.out.scriptPubKey)) {
            out_results.emplace(key, coin);
        }
        cursor->Next();
    }
    scan_progress = 100;
    return true;
}
} // namespace

/** RAII object to prevent concurrency issue when scanning the txout set */
static std::atomic<int> g_scan_progress;
static std::atomic<bool> g_scan_in_progress;
static std::atomic<bool> g_should_abort_scan;
class CoinsViewScanReserver
{
private:
    bool m_could_reserve;
public:
    explicit CoinsViewScanReserver() : m_could_reserve(false) {}

    bool reserve() {
        CHECK_NONFATAL(!m_could_reserve);
        if (g_scan_in_progress.exchange(true)) {
            return false;
        }
        CHECK_NONFATAL(g_scan_progress == 0);
        m_could_reserve = true;
        return true;
    }

    ~CoinsViewScanReserver() {
        if (m_could_reserve) {
            g_scan_in_progress = false;
            g_scan_progress = 0;
        }
    }
};

static RPCHelpMan scantxoutset()
{
    return RPCHelpMan{"scantxoutset",
        "\nScans the unspent transaction output set for entries that match certain output descriptors.\n"
        "Examples of output descriptors are:\n"
        "    addr(<address>)                      Outputs whose scriptPubKey corresponds to the specified address (does not include P2PK)\n"
        "    raw(<hex script>)                    Outputs whose scriptPubKey equals the specified hex scripts\n"
        "    combo(<pubkey>)                      P2PK, P2PKH, P2WPKH, and P2SH-P2WPKH outputs for the given pubkey\n"
        "    pkh(<pubkey>)                        P2PKH outputs for the given pubkey\n"
        "    sh(multi(<n>,<pubkey>,<pubkey>,...)) P2SH-multisig outputs for the given threshold and pubkeys\n"
        "\nIn the above, <pubkey> either refers to a fixed public key in hexadecimal notation, or to an xpub/xprv optionally followed by one\n"
        "or more path elements separated by \"/\", and optionally ending in \"/*\" (unhardened), or \"/*'\" or \"/*h\" (hardened) to specify all\n"
        "unhardened or hardened child keys.\n"
        "In the latter case, a range needs to be specified by below if different from 1000.\n"
        "For more information on output descriptors, see the documentation in the doc/descriptors.md file.\n",
        {
            {"action", RPCArg::Type::STR, RPCArg::Optional::NO, "The action to execute\n"
                "\"start\" for starting a scan\n"
                "\"abort\" for aborting the current scan (returns true when abort was successful)\n"
                "\"status\" for progress report (in %) of the current scan"},
            {"scanobjects", RPCArg::Type::ARR, RPCArg::Optional::OMITTED, "Array of scan objects. Required for \"start\" action\n"
                "Every scan object is either a string descriptor or an object:",
            {
                {"descriptor", RPCArg::Type::STR, RPCArg::Optional::OMITTED, "An output descriptor"},
                {"", RPCArg::Type::OBJ, RPCArg::Optional::OMITTED, "An object with output descriptor and metadata",
                {
                    {"desc", RPCArg::Type::STR, RPCArg::Optional::NO, "An output descriptor"},
                    {"range", RPCArg::Type::RANGE, RPCArg::Default{1000}, "The range of HD chain indexes to explore (either end or [begin,end])"},
                }},
            },
                        "[scanobjects,...]"},
        },
        {
            RPCResult{"When action=='abort'", RPCResult::Type::BOOL, "", ""},
            RPCResult{"When action=='status' and no scan is in progress", RPCResult::Type::NONE, "", ""},
            RPCResult{"When action=='status' and scan is in progress", RPCResult::Type::OBJ, "", "",
            {
                {RPCResult::Type::NUM, "progress", "The scan progress"},
            }},
            RPCResult{"When action=='start'", RPCResult::Type::OBJ, "", "", {
                {RPCResult::Type::BOOL, "success", "Whether the scan was completed"},
                {RPCResult::Type::NUM, "txouts", "The number of unspent transaction outputs scanned"},
                {RPCResult::Type::NUM, "height", "The current block height (index)"},
                {RPCResult::Type::STR_HEX, "bestblock", "The hash of the block at the tip of the chain"},
                {RPCResult::Type::ARR, "unspents", "",
                {
                    {RPCResult::Type::OBJ, "", "",
                    {
                        {RPCResult::Type::STR_HEX, "txid", "The transaction id"},
                        {RPCResult::Type::NUM, "vout", "The vout value"},
                        {RPCResult::Type::STR_HEX, "scriptPubKey", "The script key"},
                        {RPCResult::Type::STR, "desc", "A specialized descriptor for the matched scriptPubKey"},
                        {RPCResult::Type::STR_AMOUNT, "amount", "The total amount in " + CURRENCY_UNIT + " of the unspent output"},
                        {RPCResult::Type::NUM, "height", "Height of the unspent transaction output"},
                    }},
                }},
                {RPCResult::Type::STR_AMOUNT, "total_amount", "The total amount of all found unspent outputs in " + CURRENCY_UNIT},
            }},
        },
        RPCExamples{""},
        [&](const RPCHelpMan& self, const JSONRPCRequest& request) -> UniValue
{
    RPCTypeCheck(request.params, {UniValue::VSTR, UniValue::VARR});

    UniValue result(UniValue::VOBJ);
    if (request.params[0].get_str() == "status") {
        CoinsViewScanReserver reserver;
        if (reserver.reserve()) {
            // no scan in progress
            return NullUniValue;
        }
        result.pushKV("progress", g_scan_progress);
        return result;
    } else if (request.params[0].get_str() == "abort") {
        CoinsViewScanReserver reserver;
        if (reserver.reserve()) {
            // reserve was possible which means no scan was running
            return false;
        }
        // set the abort flag
        g_should_abort_scan = true;
        return true;
    } else if (request.params[0].get_str() == "start") {
        CoinsViewScanReserver reserver;
        if (!reserver.reserve()) {
            throw JSONRPCError(RPC_INVALID_PARAMETER, "Scan already in progress, use action \"abort\" or \"status\"");
        }

        if (request.params.size() < 2) {
            throw JSONRPCError(RPC_MISC_ERROR, "scanobjects argument is required for the start action");
        }

        std::set<CScript> needles;
        std::map<CScript, std::string> descriptors;
        CAmount total_in = 0;

        // loop through the scan objects
        for (const UniValue& scanobject : request.params[1].get_array().getValues()) {
            FlatSigningProvider provider;
            auto scripts = EvalDescriptorStringOrObject(scanobject, provider);
            for (const auto& script : scripts) {
                std::string inferred = InferDescriptor(script, provider)->ToString();
                needles.emplace(script);
                descriptors.emplace(std::move(script), std::move(inferred));
            }
        }

        // Scan the unspent transaction output set for inputs
        UniValue unspents(UniValue::VARR);
        std::vector<CTxOut> input_txos;
        std::map<COutPoint, Coin> coins;
        g_should_abort_scan = false;
        int64_t count = 0;
        std::unique_ptr<CCoinsViewCursor> pcursor;
        CBlockIndex* tip;
        NodeContext& node = EnsureAnyNodeContext(request.context);
        {
            ChainstateManager& chainman = EnsureChainman(node);
            LOCK(cs_main);
            CChainState& active_chainstate = chainman.ActiveChainstate();
            active_chainstate.ForceFlushStateToDisk();
            pcursor = active_chainstate.CoinsDB().Cursor();
            CHECK_NONFATAL(pcursor);
            tip = active_chainstate.m_chain.Tip();
            CHECK_NONFATAL(tip);
        }
        bool res = FindScriptPubKey(g_scan_progress, g_should_abort_scan, count, pcursor.get(), needles, coins, node.rpc_interruption_point);
        result.pushKV("success", res);
        result.pushKV("txouts", count);
        result.pushKV("height", tip->nHeight);
        result.pushKV("bestblock", tip->GetBlockHash().GetHex());

        for (const auto& it : coins) {
            const COutPoint& outpoint = it.first;
            const Coin& coin = it.second;
            const CTxOut& txo = coin.out;
            input_txos.push_back(txo);
            total_in += txo.nValue;

            UniValue unspent(UniValue::VOBJ);
            unspent.pushKV("txid", outpoint.hash.GetHex());
            unspent.pushKV("vout", (int32_t)outpoint.n);
            unspent.pushKV("scriptPubKey", HexStr(txo.scriptPubKey));
            unspent.pushKV("desc", descriptors[txo.scriptPubKey]);
            unspent.pushKV("amount", ValueFromAmount(txo.nValue));
            unspent.pushKV("height", (int32_t)coin.nHeight);

            unspents.push_back(unspent);
        }
        result.pushKV("unspents", unspents);
        result.pushKV("total_amount", ValueFromAmount(total_in));
    } else {
        throw JSONRPCError(RPC_INVALID_PARAMETER, "Invalid command");
    }
    return result;
},
    };
}

static RPCHelpMan getblockfilter()
{
    return RPCHelpMan{"getblockfilter",
                "\nRetrieve a BIP 157 content filter for a particular block.\n",
                {
                    {"blockhash", RPCArg::Type::STR_HEX, RPCArg::Optional::NO, "The hash of the block"},
                    {"filtertype", RPCArg::Type::STR, RPCArg::Default{"basic"}, "The type name of the filter"},
                },
                RPCResult{
                    RPCResult::Type::OBJ, "", "",
                    {
                        {RPCResult::Type::STR_HEX, "filter", "the hex-encoded filter data"},
                        {RPCResult::Type::STR_HEX, "header", "the hex-encoded filter header"},
                    }},
                RPCExamples{
                    HelpExampleCli("getblockfilter", "\"00000000c937983704a73af28acdec37b049d214adbda81d7e2a3dd146f6ed09\" \"basic\"") +
                    HelpExampleRpc("getblockfilter", "\"00000000c937983704a73af28acdec37b049d214adbda81d7e2a3dd146f6ed09\", \"basic\"")
                },
        [&](const RPCHelpMan& self, const JSONRPCRequest& request) -> UniValue
{
    uint256 block_hash = ParseHashV(request.params[0], "blockhash");
    std::string filtertype_name = "basic";
    if (!request.params[1].isNull()) {
        filtertype_name = request.params[1].get_str();
    }

    BlockFilterType filtertype;
    if (!BlockFilterTypeByName(filtertype_name, filtertype)) {
        throw JSONRPCError(RPC_INVALID_ADDRESS_OR_KEY, "Unknown filtertype");
    }

    BlockFilterIndex* index = GetBlockFilterIndex(filtertype);
    if (!index) {
        throw JSONRPCError(RPC_MISC_ERROR, "Index is not enabled for filtertype " + filtertype_name);
    }

    const CBlockIndex* block_index;
    bool block_was_connected;
    {
        ChainstateManager& chainman = EnsureAnyChainman(request.context);
        LOCK(cs_main);
        block_index = chainman.m_blockman.LookupBlockIndex(block_hash);
        if (!block_index) {
            throw JSONRPCError(RPC_INVALID_ADDRESS_OR_KEY, "Block not found");
        }
        block_was_connected = block_index->IsValid(BLOCK_VALID_SCRIPTS);
    }

    bool index_ready = index->BlockUntilSyncedToCurrentChain();

    BlockFilter filter;
    uint256 filter_header;
    if (!index->LookupFilter(block_index, filter) ||
        !index->LookupFilterHeader(block_index, filter_header)) {
        int err_code;
        std::string errmsg = "Filter not found.";

        if (!block_was_connected) {
            err_code = RPC_INVALID_ADDRESS_OR_KEY;
            errmsg += " Block was not connected to active chain.";
        } else if (!index_ready) {
            err_code = RPC_MISC_ERROR;
            errmsg += " Block filters are still in the process of being indexed.";
        } else {
            err_code = RPC_INTERNAL_ERROR;
            errmsg += " This error is unexpected and indicates index corruption.";
        }

        throw JSONRPCError(err_code, errmsg);
    }

    UniValue ret(UniValue::VOBJ);
    ret.pushKV("filter", HexStr(filter.GetEncodedFilter()));
    ret.pushKV("header", filter_header.GetHex());
    return ret;
},
    };
}

/**
 * Serialize the UTXO set to a file for loading elsewhere.
 *
 * @see SnapshotMetadata
 */
static RPCHelpMan dumptxoutset()
{
    return RPCHelpMan{
        "dumptxoutset",
        "\nWrite the serialized UTXO set to disk.\n",
        {
            {"path",
                RPCArg::Type::STR,
                RPCArg::Optional::NO,
                /* default_val */ "",
                "path to the output file. If relative, will be prefixed by datadir."},
        },
        RPCResult{
            RPCResult::Type::OBJ, "", "",
                {
                    {RPCResult::Type::NUM, "coins_written", "the number of coins written in the snapshot"},
                    {RPCResult::Type::STR_HEX, "base_hash", "the hash of the base of the snapshot"},
                    {RPCResult::Type::NUM, "base_height", "the height of the base of the snapshot"},
                    {RPCResult::Type::STR, "path", "the absolute path that the snapshot was written to"},
                }
        },
        RPCExamples{
            HelpExampleCli("dumptxoutset", "utxo.dat")
        },
        [&](const RPCHelpMan& self, const JSONRPCRequest& request) -> UniValue
{
    const fs::path path = fsbridge::AbsPathJoin(gArgs.GetDataDirNet(), fs::u8path(request.params[0].get_str()));
    // Write to a temporary path and then move into `path` on completion
    // to avoid confusion due to an interruption.
    const fs::path temppath = fsbridge::AbsPathJoin(gArgs.GetDataDirNet(), fs::u8path(request.params[0].get_str() + ".incomplete"));

    if (fs::exists(path)) {
        throw JSONRPCError(
            RPC_INVALID_PARAMETER,
            path.u8string() + " already exists. If you are sure this is what you want, "
            "move it out of the way first");
    }

    FILE* file{fsbridge::fopen(temppath, "wb")};
    CAutoFile afile{file, SER_DISK, CLIENT_VERSION};
    NodeContext& node = EnsureAnyNodeContext(request.context);
    UniValue result = CreateUTXOSnapshot(node, node.chainman->ActiveChainstate(), afile);
    fs::rename(temppath, path);

    result.pushKV("path", path.u8string());
    return result;
},
    };
}

UniValue CreateUTXOSnapshot(NodeContext& node, CChainState& chainstate, CAutoFile& afile)
{
    std::unique_ptr<CCoinsViewCursor> pcursor;
    CCoinsStats stats{CoinStatsHashType::NONE};
    CBlockIndex* tip;

    {
        // We need to lock cs_main to ensure that the coinsdb isn't written to
        // between (i) flushing coins cache to disk (coinsdb), (ii) getting stats
        // based upon the coinsdb, and (iii) constructing a cursor to the
        // coinsdb for use below this block.
        //
        // Cursors returned by leveldb iterate over snapshots, so the contents
        // of the pcursor will not be affected by simultaneous writes during
        // use below this block.
        //
        // See discussion here:
        //   https://github.com/bitcoin/bitcoin/pull/15606#discussion_r274479369
        //
        LOCK(::cs_main);

        chainstate.ForceFlushStateToDisk();

        if (!GetUTXOStats(&chainstate.CoinsDB(), chainstate.m_blockman, stats, node.rpc_interruption_point)) {
            throw JSONRPCError(RPC_INTERNAL_ERROR, "Unable to read UTXO set");
        }

        pcursor = chainstate.CoinsDB().Cursor();
        tip = chainstate.m_blockman.LookupBlockIndex(stats.hashBlock);
        CHECK_NONFATAL(tip);
    }

    SnapshotMetadata metadata{tip->GetBlockHash(), stats.coins_count, tip->nChainTx};

    afile << metadata;

    COutPoint key;
    Coin coin;
    unsigned int iter{0};

    while (pcursor->Valid()) {
        if (iter % 5000 == 0) node.rpc_interruption_point();
        ++iter;
        if (pcursor->GetKey(key) && pcursor->GetValue(coin)) {
            afile << key;
            afile << coin;
        }

        pcursor->Next();
    }

    afile.fclose();

    UniValue result(UniValue::VOBJ);
    result.pushKV("coins_written", stats.coins_count);
    result.pushKV("base_hash", tip->GetBlockHash().ToString());
    result.pushKV("base_height", tip->nHeight);

    return result;
}

void RegisterBlockchainRPCCommands(CRPCTable &t)
{
// clang-format off
static const CRPCCommand commands[] =
{ //  category              actor (function)
  //  --------------------- ------------------------
    { "blockchain",         &getblockchaininfo,                  },
    { "blockchain",         &getchaintxstats,                    },
    { "blockchain",         &getblockstats,                      },
    { "blockchain",         &getbestblockhash,                   },
    { "blockchain",         &getblockcount,                      },
    { "blockchain",         &getblock,                           },
    { "blockchain",         &getblockhash,                       },
    { "blockchain",         &getblockheader,                     },
    { "blockchain",         &getchaintips,                       },
    { "blockchain",         &getdifficulty,                      },
    { "blockchain",         &getmempoolancestors,                },
    { "blockchain",         &getmempooldescendants,              },
    { "blockchain",         &getmempoolentry,                    },
    { "blockchain",         &getmempoolinfo,                     },
    { "blockchain",         &getrawmempool,                      },
    { "blockchain",         &gettxout,                           },
    { "blockchain",         &gettxoutsetinfo,                    },
    { "blockchain",         &pruneblockchain,                    },
    { "blockchain",         &savemempool,                        },
    { "blockchain",         &verifychain,                        },

    { "blockchain",         &preciousblock,                      },
    { "blockchain",         &scantxoutset,                       },
    { "blockchain",         &getblockfilter,                     },

    /* Not shown in help */
    { "hidden",              &invalidateblock,                   },
    { "hidden",              &reconsiderblock,                   },
    { "hidden",              &waitfornewblock,                   },
    { "hidden",              &waitforblock,                      },
    { "hidden",              &waitforblockheight,                },
    { "hidden",              &syncwithvalidationinterfacequeue,  },
    { "hidden",              &dumptxoutset,                      },
};
// clang-format on
    for (const auto& c : commands) {
        t.appendCommand(c.name, &c);
    }
}<|MERGE_RESOLUTION|>--- conflicted
+++ resolved
@@ -1116,14 +1116,6 @@
         return strHex;
     }
 
-<<<<<<< HEAD
-    auto result = blockToJSON(block, tip, pblockindex, verbosity >= 2);
-
-    if (block.auxpow)
-        result.pushKV("auxpow", AuxpowToJSON(*block.auxpow, verbosity >= 1, chainman.ActiveChainstate()));
-
-    return result;
-=======
     TxVerbosity tx_verbosity;
     if (verbosity == 1) {
         tx_verbosity = TxVerbosity::SHOW_TXID;
@@ -1133,8 +1125,12 @@
         tx_verbosity = TxVerbosity::SHOW_DETAILS_AND_PREVOUT;
     }
 
-    return blockToJSON(block, tip, pblockindex, tx_verbosity);
->>>>>>> b9cf505b
+    auto result = blockToJSON(block, tip, pblockindex, tx_verbosity);
+
+    if (block.auxpow)
+        result.pushKV("auxpow", AuxpowToJSON(*block.auxpow, verbosity >= 1, chainman.ActiveChainstate()));
+
+    return result;
 },
     };
 }
