// Copyright (c) 2010 Satoshi Nakamoto
// Copyright (c) 2009-2020 The Bitcoin Core developers
// Distributed under the MIT software license, see the accompanying
// file COPYING or http://www.opensource.org/licenses/mit-license.php.

#include <rpc/blockchain.h>

#include <amount.h>
#include <blockfilter.h>
#include <chain.h>
#include <chainparams.h>
#include <coins.h>
#include <consensus/params.h>
#include <consensus/validation.h>
#include <core_io.h>
#include <deploymentinfo.h>
#include <deploymentstatus.h>
#include <hash.h>
#include <index/blockfilterindex.h>
#include <index/coinstatsindex.h>
#include <node/blockstorage.h>
#include <node/coinstats.h>
#include <node/context.h>
#include <node/utxo_snapshot.h>
#include <policy/feerate.h>
#include <policy/fees.h>
#include <policy/policy.h>
#include <policy/rbf.h>
#include <pow.h>
#include <powdata.h>
#include <primitives/transaction.h>
#include <rpc/rawtransaction.h>
#include <rpc/server.h>
#include <rpc/util.h>
#include <script/descriptor.h>
#include <script/names.h>
#include <streams.h>
#include <sync.h>
#include <txdb.h>
#include <txmempool.h>
#include <undo.h>
#include <util/strencodings.h>
#include <util/system.h>
#include <util/translation.h>
#include <validation.h>
#include <validationinterface.h>
#include <versionbits.h>
#include <wallet/context.h>
#include <warnings.h>

#include <stdint.h>

#include <univalue.h>

#include <condition_variable>
#include <memory>
#include <mutex>

struct CUpdatedBlock
{
    uint256 hash;
    int height;
};

static Mutex cs_blockchange;
static std::condition_variable cond_blockchange;
static CUpdatedBlock latestblock GUARDED_BY(cs_blockchange);

NodeContext& EnsureAnyNodeContext(const std::any& context)
{
    auto wallet_context = util::AnyPtr<WalletContext>(context);
    if (wallet_context) {
        if (wallet_context->nodeContext != nullptr)
            return *wallet_context->nodeContext;
    }

    auto node_context = util::AnyPtr<NodeContext>(context);
    if (!node_context) {
        throw JSONRPCError(RPC_INTERNAL_ERROR, "Node context not found");
    }
    return *node_context;
}

CTxMemPool& EnsureMemPool(const NodeContext& node)
{
    if (!node.mempool) {
        throw JSONRPCError(RPC_CLIENT_MEMPOOL_DISABLED, "Mempool disabled or instance not found");
    }
    return *node.mempool;
}

CTxMemPool& EnsureAnyMemPool(const std::any& context)
{
    return EnsureMemPool(EnsureAnyNodeContext(context));
}

ChainstateManager& EnsureChainman(const NodeContext& node)
{
    if (!node.chainman) {
        throw JSONRPCError(RPC_INTERNAL_ERROR, "Node chainman not found");
    }
    return *node.chainman;
}

ChainstateManager& EnsureAnyChainman(const std::any& context)
{
    return EnsureChainman(EnsureAnyNodeContext(context));
}

CBlockPolicyEstimator& EnsureFeeEstimator(const NodeContext& node)
{
    if (!node.fee_estimator) {
        throw JSONRPCError(RPC_INTERNAL_ERROR, "Fee estimation disabled");
    }
    return *node.fee_estimator;
}

CBlockPolicyEstimator& EnsureAnyFeeEstimator(const std::any& context)
{
    return EnsureFeeEstimator(EnsureAnyNodeContext(context));
}

/* Calculate the difficulty for a given block index.
 */
double GetDifficultyForBits(const uint32_t nBits)
{
    const uint32_t mantissa = nBits & 0x00ffffff;
    if (mantissa == 0)
        return 0.0;

    int nShift = (nBits >> 24) & 0xff;
    double dDiff = (double)0x0000ffff / (double)mantissa;

    while (nShift < 29)
    {
        dDiff *= 256.0;
        nShift++;
    }
    while (nShift > 29)
    {
        dDiff /= 256.0;
        nShift--;
    }

    return dDiff;
}

static int ComputeNextBlockAndDepth(const CBlockIndex* tip, const CBlockIndex* blockindex, const CBlockIndex*& next)
{
    next = tip->GetAncestor(blockindex->nHeight + 1);
    if (next && next->pprev == blockindex) {
        return tip->nHeight - blockindex->nHeight + 1;
    }
    next = nullptr;
    return blockindex == tip ? 1 : -1;
}

CBlockIndex* ParseHashOrHeight(const UniValue& param, ChainstateManager& chainman) {
    LOCK(::cs_main);
    CChain& active_chain = chainman.ActiveChain();

    if (param.isNum()) {
        const int height{param.get_int()};
        if (height < 0) {
            throw JSONRPCError(RPC_INVALID_PARAMETER, strprintf("Target block height %d is negative", height));
        }
        const int current_tip{active_chain.Height()};
        if (height > current_tip) {
            throw JSONRPCError(RPC_INVALID_PARAMETER, strprintf("Target block height %d after current tip %d", height, current_tip));
        }

        return active_chain[height];
    } else {
        const uint256 hash{ParseHashV(param, "hash_or_height")};
        CBlockIndex* pindex = chainman.m_blockman.LookupBlockIndex(hash);

        if (!pindex) {
            throw JSONRPCError(RPC_INVALID_ADDRESS_OR_KEY, "Block not found");
        }

        return pindex;
    }
}

/** Converts the base data, excluding any contextual information,
 * in a block header to JSON.  */
static UniValue blockheaderToJSON(const CPureBlockHeader& header)
{
    UniValue result(UniValue::VOBJ);
    result.pushKV("hash", header.GetHash().GetHex());
    result.pushKV("version", header.nVersion);
    result.pushKV("versionHex", strprintf("%08x", header.nVersion));
    result.pushKV("merkleroot", header.hashMerkleRoot.GetHex());
    result.pushKV("time", (int64_t)header.nTime);
    result.pushKV("nonce", (uint64_t)header.nNonce);
    result.pushKV("bits", strprintf("%08x", header.nBits));
    result.pushKV("difficulty", GetDifficultyForBits(header.nBits));

    if (!header.hashPrevBlock.IsNull())
        result.pushKV("previousblockhash", header.hashPrevBlock.GetHex());

    return result;
}

namespace
{

UniValue
PowDataToJSON (const PowData& pow, const bool verbose, CChainState& active_chainstate)
{
  UniValue result(UniValue::VOBJ);
  result.pushKV ("algo", PowAlgoToString (pow.getCoreAlgo ()));
  result.pushKV ("mergemined", pow.isMergeMined ());
  result.pushKV ("bits", strprintf ("%08x", pow.getBits ()));
  result.pushKV ("difficulty", GetDifficultyForBits (pow.getBits ()));

  if (pow.isMergeMined ())
    result.pushKV ("auxpow", AuxpowToJSON (pow.getAuxpow (), verbose, active_chainstate));
  else
    {
      CDataStream ss(SER_GETHASH, PROTOCOL_VERSION);
      ss << pow.getFakeHeader ();
      result.pushKV ("fakeheader", HexStr (ss));
    }

  return result;
}

} // anonymous namespace

UniValue blockheaderToJSON(const CBlockIndex* tip, const CBlockIndex* blockindex)
{
    // Serialize passed information without accessing chain state of the active chain!
    AssertLockNotHeld(cs_main); // For performance reasons

    auto result = blockheaderToJSON(blockindex->GetBlockHeader(Params().GetConsensus()));

    const CBlockIndex* pnext;
    int confirmations = ComputeNextBlockAndDepth(tip, blockindex, pnext);
    result.pushKV("confirmations", confirmations);
    result.pushKV("height", blockindex->nHeight);
    result.pushKV("mediantime", (int64_t)blockindex->GetMedianTimePast());
    result.pushKV("nonce", (uint64_t)blockindex->nNonce);
    result.pushKV("chainwork", blockindex->nChainWork.GetHex());
    result.pushKV("nTx", (uint64_t)blockindex->nTx);

    if (pnext)
        result.pushKV("nextblockhash", pnext->GetBlockHash().GetHex());
    return result;
}

UniValue blockToJSON(const CBlock& block, const CBlockIndex* tip, const CBlockIndex* blockindex, bool txDetails)
{
    UniValue result = blockheaderToJSON(tip, blockindex);

    result.pushKV("strippedsize", (int)::GetSerializeSize(block, PROTOCOL_VERSION | SERIALIZE_TRANSACTION_NO_WITNESS));
    result.pushKV("size", (int)::GetSerializeSize(block, PROTOCOL_VERSION));
    result.pushKV("weight", (int)::GetBlockWeight(block));
    UniValue txs(UniValue::VARR);
    if (txDetails) {
        CBlockUndo blockUndo;
        const bool have_undo = !IsBlockPruned(blockindex) && UndoReadFromDisk(blockUndo, blockindex);
        for (size_t i = 0; i < block.vtx.size(); ++i) {
            const CTransactionRef& tx = block.vtx.at(i);
            // coinbase transaction (i == 0) doesn't have undo data
            const CTxUndo* txundo = (have_undo && i) ? &blockUndo.vtxundo.at(i - 1) : nullptr;
            UniValue objTx(UniValue::VOBJ);
            TxToUniv(*tx, uint256(), objTx, true, RPCSerializationFlags(), txundo);
            txs.push_back(objTx);
        }
    } else {
        for (const CTransactionRef& tx : block.vtx) {
            txs.push_back(tx->GetHash().GetHex());
        }
    }
    result.pushKV("tx", txs);

    result.pushKV("rngseed", block.GetRngSeed().GetHex());

    return result;
}

UniValue AuxpowToJSON(const CAuxPow& auxpow, const bool verbose, CChainState& active_chainstate)
{
    UniValue result(UniValue::VOBJ);

    {
        UniValue tx(UniValue::VOBJ);
        tx.pushKV("hex", EncodeHexTx(*auxpow.coinbaseTx));
        TxToJSON(*auxpow.coinbaseTx, auxpow.parentBlock.GetHash(), tx, active_chainstate);
        result.pushKV("tx", tx);
    }

    result.pushKV("chainindex", auxpow.nChainIndex);

    {
        UniValue branch(UniValue::VARR);
        for (const auto& node : auxpow.vMerkleBranch)
            branch.push_back(node.GetHex());
        result.pushKV("merklebranch", branch);
    }

    {
        UniValue branch(UniValue::VARR);
        for (const auto& node : auxpow.vChainMerkleBranch)
            branch.push_back(node.GetHex());
        result.pushKV("chainmerklebranch", branch);
    }

    if (verbose)
        result.pushKV("parentblock", blockheaderToJSON(auxpow.parentBlock));
    else
    {
        CDataStream ssParent(SER_NETWORK, PROTOCOL_VERSION);
        ssParent << auxpow.parentBlock;
        const std::string strHex = HexStr(ssParent);
        result.pushKV("parentblock", strHex);
    }

    return result;
}

static RPCHelpMan getblockcount()
{
    return RPCHelpMan{"getblockcount",
                "\nReturns the height of the most-work fully-validated chain.\n"
                "The genesis block has height 0.\n",
                {},
                RPCResult{
                    RPCResult::Type::NUM, "", "The current block count"},
                RPCExamples{
                    HelpExampleCli("getblockcount", "")
            + HelpExampleRpc("getblockcount", "")
                },
        [&](const RPCHelpMan& self, const JSONRPCRequest& request) -> UniValue
{
    ChainstateManager& chainman = EnsureAnyChainman(request.context);
    LOCK(cs_main);
    return chainman.ActiveChain().Height();
},
    };
}

static RPCHelpMan getbestblockhash()
{
    return RPCHelpMan{"getbestblockhash",
                "\nReturns the hash of the best (tip) block in the most-work fully-validated chain.\n",
                {},
                RPCResult{
                    RPCResult::Type::STR_HEX, "", "the block hash, hex-encoded"},
                RPCExamples{
                    HelpExampleCli("getbestblockhash", "")
            + HelpExampleRpc("getbestblockhash", "")
                },
        [&](const RPCHelpMan& self, const JSONRPCRequest& request) -> UniValue
{
    ChainstateManager& chainman = EnsureAnyChainman(request.context);
    LOCK(cs_main);
    return chainman.ActiveChain().Tip()->GetBlockHash().GetHex();
},
    };
}

void RPCNotifyBlockChange(const CBlockIndex* pindex)
{
    if(pindex) {
        LOCK(cs_blockchange);
        latestblock.hash = pindex->GetBlockHash();
        latestblock.height = pindex->nHeight;
    }
    cond_blockchange.notify_all();
}

static RPCHelpMan waitfornewblock()
{
    return RPCHelpMan{"waitfornewblock",
                "\nWaits for a specific new block and returns useful info about it.\n"
                "\nReturns the current block on timeout or exit.\n",
                {
                    {"timeout", RPCArg::Type::NUM, RPCArg::Default{0}, "Time in milliseconds to wait for a response. 0 indicates no timeout."},
                },
                RPCResult{
                    RPCResult::Type::OBJ, "", "",
                    {
                        {RPCResult::Type::STR_HEX, "hash", "The blockhash"},
                        {RPCResult::Type::NUM, "height", "Block height"},
                    }},
                RPCExamples{
                    HelpExampleCli("waitfornewblock", "1000")
            + HelpExampleRpc("waitfornewblock", "1000")
                },
        [&](const RPCHelpMan& self, const JSONRPCRequest& request) -> UniValue
{
    int timeout = 0;
    if (!request.params[0].isNull())
        timeout = request.params[0].get_int();

    CUpdatedBlock block;
    {
        WAIT_LOCK(cs_blockchange, lock);
        block = latestblock;
        if(timeout)
            cond_blockchange.wait_for(lock, std::chrono::milliseconds(timeout), [&block]() EXCLUSIVE_LOCKS_REQUIRED(cs_blockchange) {return latestblock.height != block.height || latestblock.hash != block.hash || !IsRPCRunning(); });
        else
            cond_blockchange.wait(lock, [&block]() EXCLUSIVE_LOCKS_REQUIRED(cs_blockchange) {return latestblock.height != block.height || latestblock.hash != block.hash || !IsRPCRunning(); });
        block = latestblock;
    }
    UniValue ret(UniValue::VOBJ);
    ret.pushKV("hash", block.hash.GetHex());
    ret.pushKV("height", block.height);
    return ret;
},
    };
}

static RPCHelpMan waitforblock()
{
    return RPCHelpMan{"waitforblock",
                "\nWaits for a specific new block and returns useful info about it.\n"
                "\nReturns the current block on timeout or exit.\n",
                {
                    {"blockhash", RPCArg::Type::STR_HEX, RPCArg::Optional::NO, "Block hash to wait for."},
                    {"timeout", RPCArg::Type::NUM, RPCArg::Default{0}, "Time in milliseconds to wait for a response. 0 indicates no timeout."},
                },
                RPCResult{
                    RPCResult::Type::OBJ, "", "",
                    {
                        {RPCResult::Type::STR_HEX, "hash", "The blockhash"},
                        {RPCResult::Type::NUM, "height", "Block height"},
                    }},
                RPCExamples{
                    HelpExampleCli("waitforblock", "\"0000000000079f8ef3d2c688c244eb7a4570b24c9ed7b4a8c619eb02596f8862\" 1000")
            + HelpExampleRpc("waitforblock", "\"0000000000079f8ef3d2c688c244eb7a4570b24c9ed7b4a8c619eb02596f8862\", 1000")
                },
        [&](const RPCHelpMan& self, const JSONRPCRequest& request) -> UniValue
{
    int timeout = 0;

    uint256 hash(ParseHashV(request.params[0], "blockhash"));

    if (!request.params[1].isNull())
        timeout = request.params[1].get_int();

    CUpdatedBlock block;
    {
        WAIT_LOCK(cs_blockchange, lock);
        if(timeout)
            cond_blockchange.wait_for(lock, std::chrono::milliseconds(timeout), [&hash]() EXCLUSIVE_LOCKS_REQUIRED(cs_blockchange) {return latestblock.hash == hash || !IsRPCRunning();});
        else
            cond_blockchange.wait(lock, [&hash]() EXCLUSIVE_LOCKS_REQUIRED(cs_blockchange) {return latestblock.hash == hash || !IsRPCRunning(); });
        block = latestblock;
    }

    UniValue ret(UniValue::VOBJ);
    ret.pushKV("hash", block.hash.GetHex());
    ret.pushKV("height", block.height);
    return ret;
},
    };
}

static RPCHelpMan waitforblockheight()
{
    return RPCHelpMan{"waitforblockheight",
                "\nWaits for (at least) block height and returns the height and hash\n"
                "of the current tip.\n"
                "\nReturns the current block on timeout or exit.\n",
                {
                    {"height", RPCArg::Type::NUM, RPCArg::Optional::NO, "Block height to wait for."},
                    {"timeout", RPCArg::Type::NUM, RPCArg::Default{0}, "Time in milliseconds to wait for a response. 0 indicates no timeout."},
                },
                RPCResult{
                    RPCResult::Type::OBJ, "", "",
                    {
                        {RPCResult::Type::STR_HEX, "hash", "The blockhash"},
                        {RPCResult::Type::NUM, "height", "Block height"},
                    }},
                RPCExamples{
                    HelpExampleCli("waitforblockheight", "100 1000")
            + HelpExampleRpc("waitforblockheight", "100, 1000")
                },
        [&](const RPCHelpMan& self, const JSONRPCRequest& request) -> UniValue
{
    int timeout = 0;

    int height = request.params[0].get_int();

    if (!request.params[1].isNull())
        timeout = request.params[1].get_int();

    CUpdatedBlock block;
    {
        WAIT_LOCK(cs_blockchange, lock);
        if(timeout)
            cond_blockchange.wait_for(lock, std::chrono::milliseconds(timeout), [&height]() EXCLUSIVE_LOCKS_REQUIRED(cs_blockchange) {return latestblock.height >= height || !IsRPCRunning();});
        else
            cond_blockchange.wait(lock, [&height]() EXCLUSIVE_LOCKS_REQUIRED(cs_blockchange) {return latestblock.height >= height || !IsRPCRunning(); });
        block = latestblock;
    }
    UniValue ret(UniValue::VOBJ);
    ret.pushKV("hash", block.hash.GetHex());
    ret.pushKV("height", block.height);
    return ret;
},
    };
}

static RPCHelpMan syncwithvalidationinterfacequeue()
{
    return RPCHelpMan{"syncwithvalidationinterfacequeue",
                "\nWaits for the validation interface queue to catch up on everything that was there when we entered this function.\n",
                {},
                RPCResult{RPCResult::Type::NONE, "", ""},
                RPCExamples{
                    HelpExampleCli("syncwithvalidationinterfacequeue","")
            + HelpExampleRpc("syncwithvalidationinterfacequeue","")
                },
        [&](const RPCHelpMan& self, const JSONRPCRequest& request) -> UniValue
{
    SyncWithValidationInterfaceQueue();
    return NullUniValue;
},
    };
}

UniValue GetDifficultyJson(const CChain& chain)
{
    LOCK(cs_main);

    UniValue result(UniValue::VOBJ);
    for (const PowAlgo algo : {PowAlgo::SHA256D, PowAlgo::NEOSCRYPT})
      {
        const uint32_t nextWork
            = GetNextWorkRequired (algo, chain.Tip (),
                                   Params ().GetConsensus ());
        result.pushKV (PowAlgoToString (algo), GetDifficultyForBits (nextWork));
      }

    return result;
}

static RPCHelpMan getdifficulty()
{
    return RPCHelpMan{"getdifficulty",
                "\nReturns the proof-of-work difficulty as a multiple of the minimum difficulty.\n",
                {},
                RPCResult{
                    RPCResult::Type::OBJ, "", "",
                    {
                        {RPCResult::Type::NUM, "sha256d", "Difficulty for SHA-256d"},
                        {RPCResult::Type::NUM, "neoscrypt", "Difficulty for Neoscrypt"},
                    },
                },
                RPCExamples{
                    HelpExampleCli("getdifficulty", "")
            + HelpExampleRpc("getdifficulty", "")
                },
        [&](const RPCHelpMan& self, const JSONRPCRequest& request) -> UniValue
{
    ChainstateManager& chainman = EnsureAnyChainman(request.context);
    LOCK(cs_main);
    const CChain& active_chain = chainman.ActiveChain();

    return GetDifficultyJson (active_chain);
},
    };
}

static std::vector<RPCResult> MempoolEntryDescription() { return {
    RPCResult{RPCResult::Type::NUM, "vsize", "virtual transaction size as defined in BIP 141. This is different from actual serialized size for witness transactions as witness data is discounted."},
    RPCResult{RPCResult::Type::NUM, "weight", "transaction weight as defined in BIP 141."},
    RPCResult{RPCResult::Type::STR_AMOUNT, "fee", "transaction fee in " + CURRENCY_UNIT + " (DEPRECATED)"},
    RPCResult{RPCResult::Type::STR_AMOUNT, "modifiedfee", "transaction fee with fee deltas used for mining priority (DEPRECATED)"},
    RPCResult{RPCResult::Type::NUM_TIME, "time", "local time transaction entered pool in seconds since 1 Jan 1970 GMT"},
    RPCResult{RPCResult::Type::NUM, "height", "block height when transaction entered pool"},
    RPCResult{RPCResult::Type::NUM, "descendantcount", "number of in-mempool descendant transactions (including this one)"},
    RPCResult{RPCResult::Type::NUM, "descendantsize", "virtual transaction size of in-mempool descendants (including this one)"},
    RPCResult{RPCResult::Type::STR_AMOUNT, "descendantfees", "modified fees (see above) of in-mempool descendants (including this one) (DEPRECATED)"},
    RPCResult{RPCResult::Type::NUM, "ancestorcount", "number of in-mempool ancestor transactions (including this one)"},
    RPCResult{RPCResult::Type::NUM, "ancestorsize", "virtual transaction size of in-mempool ancestors (including this one)"},
    RPCResult{RPCResult::Type::STR_AMOUNT, "ancestorfees", "modified fees (see above) of in-mempool ancestors (including this one) (DEPRECATED)"},
    RPCResult{RPCResult::Type::STR_HEX, "wtxid", "hash of serialized transaction, including witness data"},
    RPCResult{RPCResult::Type::OBJ, "fees", "",
        {
            RPCResult{RPCResult::Type::STR_AMOUNT, "base", "transaction fee in " + CURRENCY_UNIT},
            RPCResult{RPCResult::Type::STR_AMOUNT, "modified", "transaction fee with fee deltas used for mining priority in " + CURRENCY_UNIT},
            RPCResult{RPCResult::Type::STR_AMOUNT, "ancestor", "modified fees (see above) of in-mempool ancestors (including this one) in " + CURRENCY_UNIT},
            RPCResult{RPCResult::Type::STR_AMOUNT, "descendant", "modified fees (see above) of in-mempool descendants (including this one) in " + CURRENCY_UNIT},
        }},
    RPCResult{RPCResult::Type::ARR, "depends", "unconfirmed transactions used as inputs for this transaction",
        {RPCResult{RPCResult::Type::STR_HEX, "transactionid", "parent transaction id"}}},
    RPCResult{RPCResult::Type::ARR, "spentby", "unconfirmed transactions spending outputs from this transaction",
        {RPCResult{RPCResult::Type::STR_HEX, "transactionid", "child transaction id"}}},
    RPCResult{RPCResult::Type::BOOL, "bip125-replaceable", "Whether this transaction could be replaced due to BIP125 (replace-by-fee)"},
    RPCResult{RPCResult::Type::BOOL, "unbroadcast", "Whether this transaction is currently unbroadcast (initial broadcast not yet acknowledged by any peers)"},
};}

static void entryToJSON(const CTxMemPool& pool, UniValue& info, const CTxMemPoolEntry& e) EXCLUSIVE_LOCKS_REQUIRED(pool.cs)
{
    AssertLockHeld(pool.cs);

    UniValue fees(UniValue::VOBJ);
    fees.pushKV("base", ValueFromAmount(e.GetFee()));
    fees.pushKV("modified", ValueFromAmount(e.GetModifiedFee()));
    fees.pushKV("ancestor", ValueFromAmount(e.GetModFeesWithAncestors()));
    fees.pushKV("descendant", ValueFromAmount(e.GetModFeesWithDescendants()));
    info.pushKV("fees", fees);

    info.pushKV("vsize", (int)e.GetTxSize());
    info.pushKV("weight", (int)e.GetTxWeight());
    info.pushKV("fee", ValueFromAmount(e.GetFee()));
    info.pushKV("modifiedfee", ValueFromAmount(e.GetModifiedFee()));
    info.pushKV("time", count_seconds(e.GetTime()));
    info.pushKV("height", (int)e.GetHeight());
    info.pushKV("descendantcount", e.GetCountWithDescendants());
    info.pushKV("descendantsize", e.GetSizeWithDescendants());
    info.pushKV("descendantfees", e.GetModFeesWithDescendants());
    info.pushKV("ancestorcount", e.GetCountWithAncestors());
    info.pushKV("ancestorsize", e.GetSizeWithAncestors());
    info.pushKV("ancestorfees", e.GetModFeesWithAncestors());
    info.pushKV("wtxid", pool.vTxHashes[e.vTxHashesIdx].first.ToString());
    const CTransaction& tx = e.GetTx();
    std::set<std::string> setDepends;
    for (const CTxIn& txin : tx.vin)
    {
        if (pool.exists(txin.prevout.hash))
            setDepends.insert(txin.prevout.hash.ToString());
    }

    UniValue depends(UniValue::VARR);
    for (const std::string& dep : setDepends)
    {
        depends.push_back(dep);
    }

    info.pushKV("depends", depends);

    UniValue spent(UniValue::VARR);
    const CTxMemPool::txiter& it = pool.mapTx.find(tx.GetHash());
    const CTxMemPoolEntry::Children& children = it->GetMemPoolChildrenConst();
    for (const CTxMemPoolEntry& child : children) {
        spent.push_back(child.GetTx().GetHash().ToString());
    }

    info.pushKV("spentby", spent);

    // Add opt-in RBF status
    bool rbfStatus = false;
    RBFTransactionState rbfState = IsRBFOptIn(tx, pool);
    if (rbfState == RBFTransactionState::UNKNOWN) {
        throw JSONRPCError(RPC_MISC_ERROR, "Transaction is not in mempool");
    } else if (rbfState == RBFTransactionState::REPLACEABLE_BIP125) {
        rbfStatus = true;
    }

    info.pushKV("bip125-replaceable", rbfStatus);
    info.pushKV("unbroadcast", pool.IsUnbroadcastTx(tx.GetHash()));
}

UniValue MempoolToJSON(const CTxMemPool& pool, bool verbose, bool include_mempool_sequence)
{
    if (verbose) {
        if (include_mempool_sequence) {
            throw JSONRPCError(RPC_INVALID_PARAMETER, "Verbose results cannot contain mempool sequence values.");
        }
        LOCK(pool.cs);
        UniValue o(UniValue::VOBJ);
        for (const CTxMemPoolEntry& e : pool.mapTx) {
            const uint256& hash = e.GetTx().GetHash();
            UniValue info(UniValue::VOBJ);
            entryToJSON(pool, info, e);
            // Mempool has unique entries so there is no advantage in using
            // UniValue::pushKV, which checks if the key already exists in O(N).
            // UniValue::__pushKV is used instead which currently is O(1).
            o.__pushKV(hash.ToString(), info);
        }
        return o;
    } else {
        uint64_t mempool_sequence;
        std::vector<uint256> vtxid;
        {
            LOCK(pool.cs);
            pool.queryHashes(vtxid);
            mempool_sequence = pool.GetSequence();
        }
        UniValue a(UniValue::VARR);
        for (const uint256& hash : vtxid)
            a.push_back(hash.ToString());

        if (!include_mempool_sequence) {
            return a;
        } else {
            UniValue o(UniValue::VOBJ);
            o.pushKV("txids", a);
            o.pushKV("mempool_sequence", mempool_sequence);
            return o;
        }
    }
}

static RPCHelpMan getrawmempool()
{
    return RPCHelpMan{"getrawmempool",
                "\nReturns all transaction ids in memory pool as a json array of string transaction ids.\n"
                "\nHint: use getmempoolentry to fetch a specific transaction from the mempool.\n",
                {
                    {"verbose", RPCArg::Type::BOOL, RPCArg::Default{false}, "True for a json object, false for array of transaction ids"},
                    {"mempool_sequence", RPCArg::Type::BOOL, RPCArg::Default{false}, "If verbose=false, returns a json object with transaction list and mempool sequence number attached."},
                },
                {
                    RPCResult{"for verbose = false",
                        RPCResult::Type::ARR, "", "",
                        {
                            {RPCResult::Type::STR_HEX, "", "The transaction id"},
                        }},
                    RPCResult{"for verbose = true",
                        RPCResult::Type::OBJ_DYN, "", "",
                        {
                            {RPCResult::Type::OBJ, "transactionid", "", MempoolEntryDescription()},
                        }},
                    RPCResult{"for verbose = false and mempool_sequence = true",
                        RPCResult::Type::OBJ, "", "",
                        {
                            {RPCResult::Type::ARR, "txids", "",
                            {
                                {RPCResult::Type::STR_HEX, "", "The transaction id"},
                            }},
                            {RPCResult::Type::NUM, "mempool_sequence", "The mempool sequence value."},
                        }},
                },
                RPCExamples{
                    HelpExampleCli("getrawmempool", "true")
            + HelpExampleRpc("getrawmempool", "true")
                },
        [&](const RPCHelpMan& self, const JSONRPCRequest& request) -> UniValue
{
    bool fVerbose = false;
    if (!request.params[0].isNull())
        fVerbose = request.params[0].get_bool();

    bool include_mempool_sequence = false;
    if (!request.params[1].isNull()) {
        include_mempool_sequence = request.params[1].get_bool();
    }

    return MempoolToJSON(EnsureAnyMemPool(request.context), fVerbose, include_mempool_sequence);
},
    };
}

static RPCHelpMan getmempoolancestors()
{
    return RPCHelpMan{"getmempoolancestors",
                "\nIf txid is in the mempool, returns all in-mempool ancestors.\n",
                {
                    {"txid", RPCArg::Type::STR_HEX, RPCArg::Optional::NO, "The transaction id (must be in mempool)"},
                    {"verbose", RPCArg::Type::BOOL, RPCArg::Default{false}, "True for a json object, false for array of transaction ids"},
                },
                {
                    RPCResult{"for verbose = false",
                        RPCResult::Type::ARR, "", "",
                        {{RPCResult::Type::STR_HEX, "", "The transaction id of an in-mempool ancestor transaction"}}},
                    RPCResult{"for verbose = true",
                        RPCResult::Type::OBJ_DYN, "", "",
                        {
                            {RPCResult::Type::OBJ, "transactionid", "", MempoolEntryDescription()},
                        }},
                },
                RPCExamples{
                    HelpExampleCli("getmempoolancestors", "\"mytxid\"")
            + HelpExampleRpc("getmempoolancestors", "\"mytxid\"")
                },
        [&](const RPCHelpMan& self, const JSONRPCRequest& request) -> UniValue
{
    bool fVerbose = false;
    if (!request.params[1].isNull())
        fVerbose = request.params[1].get_bool();

    uint256 hash = ParseHashV(request.params[0], "parameter 1");

    const CTxMemPool& mempool = EnsureAnyMemPool(request.context);
    LOCK(mempool.cs);

    CTxMemPool::txiter it = mempool.mapTx.find(hash);
    if (it == mempool.mapTx.end()) {
        throw JSONRPCError(RPC_INVALID_ADDRESS_OR_KEY, "Transaction not in mempool");
    }

    CTxMemPool::setEntries setAncestors;
    uint64_t noLimit = std::numeric_limits<uint64_t>::max();
    std::string dummy;
    mempool.CalculateMemPoolAncestors(*it, setAncestors, noLimit, noLimit, noLimit, noLimit, dummy, false);

    if (!fVerbose) {
        UniValue o(UniValue::VARR);
        for (CTxMemPool::txiter ancestorIt : setAncestors) {
            o.push_back(ancestorIt->GetTx().GetHash().ToString());
        }
        return o;
    } else {
        UniValue o(UniValue::VOBJ);
        for (CTxMemPool::txiter ancestorIt : setAncestors) {
            const CTxMemPoolEntry &e = *ancestorIt;
            const uint256& _hash = e.GetTx().GetHash();
            UniValue info(UniValue::VOBJ);
            entryToJSON(mempool, info, e);
            o.pushKV(_hash.ToString(), info);
        }
        return o;
    }
},
    };
}

static RPCHelpMan getmempooldescendants()
{
    return RPCHelpMan{"getmempooldescendants",
                "\nIf txid is in the mempool, returns all in-mempool descendants.\n",
                {
                    {"txid", RPCArg::Type::STR_HEX, RPCArg::Optional::NO, "The transaction id (must be in mempool)"},
                    {"verbose", RPCArg::Type::BOOL, RPCArg::Default{false}, "True for a json object, false for array of transaction ids"},
                },
                {
                    RPCResult{"for verbose = false",
                        RPCResult::Type::ARR, "", "",
                        {{RPCResult::Type::STR_HEX, "", "The transaction id of an in-mempool descendant transaction"}}},
                    RPCResult{"for verbose = true",
                        RPCResult::Type::OBJ_DYN, "", "",
                        {
                            {RPCResult::Type::OBJ, "transactionid", "", MempoolEntryDescription()},
                        }},
                },
                RPCExamples{
                    HelpExampleCli("getmempooldescendants", "\"mytxid\"")
            + HelpExampleRpc("getmempooldescendants", "\"mytxid\"")
                },
        [&](const RPCHelpMan& self, const JSONRPCRequest& request) -> UniValue
{
    bool fVerbose = false;
    if (!request.params[1].isNull())
        fVerbose = request.params[1].get_bool();

    uint256 hash = ParseHashV(request.params[0], "parameter 1");

    const CTxMemPool& mempool = EnsureAnyMemPool(request.context);
    LOCK(mempool.cs);

    CTxMemPool::txiter it = mempool.mapTx.find(hash);
    if (it == mempool.mapTx.end()) {
        throw JSONRPCError(RPC_INVALID_ADDRESS_OR_KEY, "Transaction not in mempool");
    }

    CTxMemPool::setEntries setDescendants;
    mempool.CalculateDescendants(it, setDescendants);
    // CTxMemPool::CalculateDescendants will include the given tx
    setDescendants.erase(it);

    if (!fVerbose) {
        UniValue o(UniValue::VARR);
        for (CTxMemPool::txiter descendantIt : setDescendants) {
            o.push_back(descendantIt->GetTx().GetHash().ToString());
        }

        return o;
    } else {
        UniValue o(UniValue::VOBJ);
        for (CTxMemPool::txiter descendantIt : setDescendants) {
            const CTxMemPoolEntry &e = *descendantIt;
            const uint256& _hash = e.GetTx().GetHash();
            UniValue info(UniValue::VOBJ);
            entryToJSON(mempool, info, e);
            o.pushKV(_hash.ToString(), info);
        }
        return o;
    }
},
    };
}

static RPCHelpMan getmempoolentry()
{
    return RPCHelpMan{"getmempoolentry",
                "\nReturns mempool data for given transaction\n",
                {
                    {"txid", RPCArg::Type::STR_HEX, RPCArg::Optional::NO, "The transaction id (must be in mempool)"},
                },
                RPCResult{
                    RPCResult::Type::OBJ, "", "", MempoolEntryDescription()},
                RPCExamples{
                    HelpExampleCli("getmempoolentry", "\"mytxid\"")
            + HelpExampleRpc("getmempoolentry", "\"mytxid\"")
                },
        [&](const RPCHelpMan& self, const JSONRPCRequest& request) -> UniValue
{
    uint256 hash = ParseHashV(request.params[0], "parameter 1");

    const CTxMemPool& mempool = EnsureAnyMemPool(request.context);
    LOCK(mempool.cs);

    CTxMemPool::txiter it = mempool.mapTx.find(hash);
    if (it == mempool.mapTx.end()) {
        throw JSONRPCError(RPC_INVALID_ADDRESS_OR_KEY, "Transaction not in mempool");
    }

    const CTxMemPoolEntry &e = *it;
    UniValue info(UniValue::VOBJ);
    entryToJSON(mempool, info, e);
    return info;
},
    };
}

static RPCHelpMan getblockhash()
{
    return RPCHelpMan{"getblockhash",
                "\nReturns hash of block in best-block-chain at height provided.\n",
                {
                    {"height", RPCArg::Type::NUM, RPCArg::Optional::NO, "The height index"},
                },
                RPCResult{
                    RPCResult::Type::STR_HEX, "", "The block hash"},
                RPCExamples{
                    HelpExampleCli("getblockhash", "1000")
            + HelpExampleRpc("getblockhash", "1000")
                },
        [&](const RPCHelpMan& self, const JSONRPCRequest& request) -> UniValue
{
    ChainstateManager& chainman = EnsureAnyChainman(request.context);
    LOCK(cs_main);
    const CChain& active_chain = chainman.ActiveChain();

    int nHeight = request.params[0].get_int();
    if (nHeight < 0 || nHeight > active_chain.Height())
        throw JSONRPCError(RPC_INVALID_PARAMETER, "Block height out of range");

    CBlockIndex* pblockindex = active_chain[nHeight];
    return pblockindex->GetBlockHash().GetHex();
},
    };
}

static RPCHelpMan getblockheader()
{
    return RPCHelpMan{"getblockheader",
                "\nIf verbose is false, returns a string that is serialized, hex-encoded data for blockheader 'hash'.\n"
                "If verbose is true, returns an Object with information about blockheader <hash>.\n",
                {
                    {"blockhash", RPCArg::Type::STR_HEX, RPCArg::Optional::NO, "The block hash"},
                    {"verbose", RPCArg::Type::BOOL, RPCArg::Default{true}, "true for a json object, false for the hex-encoded data"},
                },
                {
                    RPCResult{"for verbose = true",
                        RPCResult::Type::OBJ, "", "",
                        {
                            {RPCResult::Type::STR_HEX, "hash", "the block hash (same as provided)"},
                            {RPCResult::Type::NUM, "confirmations", "The number of confirmations, or -1 if the block is not on the main chain"},
                            {RPCResult::Type::NUM, "height", "The block height or index"},
                            {RPCResult::Type::NUM, "version", "The block version"},
                            {RPCResult::Type::STR_HEX, "versionHex", "The block version formatted in hexadecimal"},
                            {RPCResult::Type::STR_HEX, "merkleroot", "The merkle root"},
                            {RPCResult::Type::NUM_TIME, "time", "The block time expressed in " + UNIX_EPOCH_TIME},
                            {RPCResult::Type::NUM_TIME, "mediantime", "The median block time expressed in " + UNIX_EPOCH_TIME},
                            {RPCResult::Type::NUM, "nonce", "The nonce"},
                            {RPCResult::Type::STR_HEX, "chainwork", "Expected number of hashes required to produce the current chain"},
                            {RPCResult::Type::NUM, "nTx", "The number of transactions in the block"},
                            {RPCResult::Type::STR_HEX, "previousblockhash", /* optional */ true, "The hash of the previous block (if available)"},
                            {RPCResult::Type::STR_HEX, "nextblockhash", /* optional */ true, "The hash of the next block (if available)"},
                        }},
                    RPCResult{"for verbose=false",
                        RPCResult::Type::STR_HEX, "", "A string that is serialized, hex-encoded data for block 'hash'"},
                },
                RPCExamples{
                    HelpExampleCli("getblockheader", "\"00000000c937983704a73af28acdec37b049d214adbda81d7e2a3dd146f6ed09\"")
            + HelpExampleRpc("getblockheader", "\"00000000c937983704a73af28acdec37b049d214adbda81d7e2a3dd146f6ed09\"")
                },
        [&](const RPCHelpMan& self, const JSONRPCRequest& request) -> UniValue
{
    uint256 hash(ParseHashV(request.params[0], "hash"));

    bool fVerbose = true;
    if (!request.params[1].isNull())
        fVerbose = request.params[1].get_bool();

    ChainstateManager& chainman = EnsureAnyChainman(request.context);

    const CBlockIndex* pblockindex;
    const CBlockIndex* tip;
    {
        LOCK(cs_main);
        pblockindex = chainman.m_blockman.LookupBlockIndex(hash);
        tip = chainman.ActiveChain().Tip();
    }

    if (!pblockindex) {
        throw JSONRPCError(RPC_INVALID_ADDRESS_OR_KEY, "Block not found");
    }

    const auto header = pblockindex->GetBlockHeader(Params().GetConsensus());

    if (!fVerbose)
    {
        CDataStream ssBlock(SER_NETWORK, PROTOCOL_VERSION);
        ssBlock << header;
        std::string strHex = HexStr(ssBlock);
        return strHex;
    }

    auto result = blockheaderToJSON(tip, pblockindex);
    result.pushKV("powdata", PowDataToJSON(header.pow, fVerbose, chainman.ActiveChainstate()));

    return blockheaderToJSON(tip, pblockindex);
},
    };
}

static CBlock GetBlockChecked(const CBlockIndex* pblockindex)
{
    CBlock block;
    if (IsBlockPruned(pblockindex)) {
        throw JSONRPCError(RPC_MISC_ERROR, "Block not available (pruned data)");
    }

    if (!ReadBlockFromDisk(block, pblockindex, Params().GetConsensus())) {
        // Block not found on disk. This could be because we have the block
        // header in our index but not yet have the block or did not accept the
        // block.
        throw JSONRPCError(RPC_MISC_ERROR, "Block not found on disk");
    }

    return block;
}

static CBlockUndo GetUndoChecked(const CBlockIndex* pblockindex)
{
    CBlockUndo blockUndo;
    if (IsBlockPruned(pblockindex)) {
        throw JSONRPCError(RPC_MISC_ERROR, "Undo data not available (pruned data)");
    }

    if (!UndoReadFromDisk(blockUndo, pblockindex)) {
        throw JSONRPCError(RPC_MISC_ERROR, "Can't read undo data from disk");
    }

    return blockUndo;
}

static RPCHelpMan getblock()
{
    return RPCHelpMan{"getblock",
                "\nIf verbosity is 0, returns a string that is serialized, hex-encoded data for block 'hash'.\n"
                "If verbosity is 1, returns an Object with information about block <hash>.\n"
                "If verbosity is 2, returns an Object with information about block <hash> and information about each transaction. \n",
                {
                    {"blockhash", RPCArg::Type::STR_HEX, RPCArg::Optional::NO, "The block hash"},
                    {"verbosity|verbose", RPCArg::Type::NUM, RPCArg::Default{1}, "0 for hex-encoded data, 1 for a json object, and 2 for json object with transaction data"},
                },
                {
                    RPCResult{"for verbosity = 0",
                RPCResult::Type::STR_HEX, "", "A string that is serialized, hex-encoded data for block 'hash'"},
                    RPCResult{"for verbosity = 1",
                RPCResult::Type::OBJ, "", "",
                {
                    {RPCResult::Type::STR_HEX, "hash", "the block hash (same as provided)"},
                    {RPCResult::Type::NUM, "confirmations", "The number of confirmations, or -1 if the block is not on the main chain"},
                    {RPCResult::Type::NUM, "size", "The block size"},
                    {RPCResult::Type::NUM, "strippedsize", "The block size excluding witness data"},
                    {RPCResult::Type::NUM, "weight", "The block weight as defined in BIP 141"},
                    {RPCResult::Type::NUM, "height", "The block height or index"},
                    {RPCResult::Type::NUM, "version", "The block version"},
                    {RPCResult::Type::STR_HEX, "versionHex", "The block version formatted in hexadecimal"},
                    {RPCResult::Type::STR_HEX, "merkleroot", "The merkle root"},
                    {RPCResult::Type::ARR, "tx", "The transaction ids",
                        {{RPCResult::Type::STR_HEX, "", "The transaction id"}}},
                    {RPCResult::Type::NUM_TIME, "time",       "The block time expressed in " + UNIX_EPOCH_TIME},
                    {RPCResult::Type::NUM_TIME, "mediantime", "The median block time expressed in " + UNIX_EPOCH_TIME},
                    {RPCResult::Type::NUM, "nonce", "The nonce"},
                    {RPCResult::Type::STR_HEX, "chainwork", "Expected number of hashes required to produce the chain up to this block (in hex)"},
                    {RPCResult::Type::NUM, "nTx", "The number of transactions in the block"},
                    {RPCResult::Type::STR_HEX, "previousblockhash", /* optional */ true, "The hash of the previous block (if available)"},
                    {RPCResult::Type::STR_HEX, "nextblockhash", /* optional */ true, "The hash of the next block (if available)"},
                    {RPCResult::Type::OBJ, "powdata", "The block's attached PoW data",
                        {
                            {RPCResult::Type::STR, "algo", "Mining algorithm used for this block"},
                            {RPCResult::Type::BOOL, "mergemined", "Whether this block is merge mined"},
                            {RPCResult::Type::STR_HEX, "bits", "The bits"},
                            {RPCResult::Type::NUM, "difficulty", "The difficulty"},
                            {RPCResult::Type::STR_HEX, "fakeheader", /* optional */ true, "Serialised fake header if not merge mined"},
                            {RPCResult::Type::OBJ, "auxpow", "The auxpow object if merge mined",
                                {
                                    {RPCResult::Type::OBJ, "tx", "The parent chain coinbase tx of this auxpow",
                                        {{RPCResult::Type::ELISION, "", "Same format as for decoded raw transactions"}}},
                                    {RPCResult::Type::NUM, "index", "Merkle index of the parent coinbase"},
                                    {RPCResult::Type::ARR, "merklebranch", "Merkle branch of the parent coinbase",
                                        {{RPCResult::Type::STR_HEX, "", "The Merkle branch hash"}}},
                                    {RPCResult::Type::NUM, "chainindex", "Index in the auxpow Merkle tree"},
                                    {RPCResult::Type::ARR, "chainmerklebranch", "Branch in the auxpow Merkle tree",
                                        {{RPCResult::Type::STR_HEX, "", "The Merkle branch hash"}}},
                                    {RPCResult::Type::STR_HEX, "parentblock", "The parent block serialised as hex string"},
                                }},
                        }},
                    {RPCResult::Type::STR_HEX, "rngseed", "Seed value that may be used for (not fully secure) random numbers in games"},
                    {RPCResult::Type::STR_HEX, "previousblockhash", "The hash of the previous block"},
                    {RPCResult::Type::STR_HEX, "nextblockhash", "The hash of the next block"},
                }},
                    RPCResult{"for verbosity = 2",
                RPCResult::Type::OBJ, "", "",
                {
                    {RPCResult::Type::ELISION, "", "Same output as verbosity = 1"},
                    {RPCResult::Type::ARR, "tx", "",
                    {
                        {RPCResult::Type::OBJ, "", "",
                        {
                            {RPCResult::Type::ELISION, "", "The transactions in the format of the getrawtransaction RPC. Different from verbosity = 1 \"tx\" result"},
                            {RPCResult::Type::NUM, "fee", "The transaction fee in " + CURRENCY_UNIT + ", omitted if block undo data is not available"},
                        }},
                    }},
                }},
        },
                RPCExamples{
                    HelpExampleCli("getblock", "\"00000000c937983704a73af28acdec37b049d214adbda81d7e2a3dd146f6ed09\"")
            + HelpExampleRpc("getblock", "\"00000000c937983704a73af28acdec37b049d214adbda81d7e2a3dd146f6ed09\"")
                },
        [&](const RPCHelpMan& self, const JSONRPCRequest& request) -> UniValue
{
    uint256 hash(ParseHashV(request.params[0], "blockhash"));

    int verbosity = 1;
    if (!request.params[1].isNull()) {
        if (request.params[1].isBool()) {
            verbosity = request.params[1].get_bool() ? 1 : 0;
        } else {
            verbosity = request.params[1].get_int();
        }
    }

    ChainstateManager& chainman = EnsureAnyChainman(request.context);

    CBlock block;
    const CBlockIndex* pblockindex;
    const CBlockIndex* tip;
    {
        LOCK(cs_main);
        pblockindex = chainman.m_blockman.LookupBlockIndex(hash);
        tip = chainman.ActiveChain().Tip();

        if (!pblockindex) {
            throw JSONRPCError(RPC_INVALID_ADDRESS_OR_KEY, "Block not found");
        }

        block = GetBlockChecked(pblockindex);
    }

    if (verbosity <= 0)
    {
        CDataStream ssBlock(SER_NETWORK, PROTOCOL_VERSION | RPCSerializationFlags());
        ssBlock << block;
        std::string strHex = HexStr(ssBlock);
        return strHex;
    }

    auto result = blockToJSON(block, tip, pblockindex, verbosity >= 2);
    result.pushKV("powdata", PowDataToJSON(block.pow, verbosity >= 1, chainman.ActiveChainstate()));

    return result;
},
    };
}

static RPCHelpMan pruneblockchain()
{
    return RPCHelpMan{"pruneblockchain", "",
                {
                    {"height", RPCArg::Type::NUM, RPCArg::Optional::NO, "The block height to prune up to. May be set to a discrete height, or to a " + UNIX_EPOCH_TIME + "\n"
            "                  to prune blocks whose block time is at least 2 hours older than the provided timestamp."},
                },
                RPCResult{
                    RPCResult::Type::NUM, "", "Height of the last block pruned"},
                RPCExamples{
                    HelpExampleCli("pruneblockchain", "1000")
            + HelpExampleRpc("pruneblockchain", "1000")
                },
        [&](const RPCHelpMan& self, const JSONRPCRequest& request) -> UniValue
{
    if (!fPruneMode)
        throw JSONRPCError(RPC_MISC_ERROR, "Cannot prune blocks because node is not in prune mode.");

    ChainstateManager& chainman = EnsureAnyChainman(request.context);
    LOCK(cs_main);
    CChainState& active_chainstate = chainman.ActiveChainstate();
    CChain& active_chain = active_chainstate.m_chain;

    int heightParam = request.params[0].get_int();
    if (heightParam < 0)
        throw JSONRPCError(RPC_INVALID_PARAMETER, "Negative block height.");

    // Height value more than a billion is too high to be a block height, and
    // too low to be a block time (corresponds to timestamp from Sep 2001).
    if (heightParam > 1000000000) {
        // Add a 2 hour buffer to include blocks which might have had old timestamps
        CBlockIndex* pindex = active_chain.FindEarliestAtLeast(heightParam - TIMESTAMP_WINDOW, 0);
        if (!pindex) {
            throw JSONRPCError(RPC_INVALID_PARAMETER, "Could not find block with at least the specified timestamp.");
        }
        heightParam = pindex->nHeight;
    }

    unsigned int height = (unsigned int) heightParam;
    unsigned int chainHeight = (unsigned int) active_chain.Height();
    if (chainHeight < Params().PruneAfterHeight())
        throw JSONRPCError(RPC_MISC_ERROR, "Blockchain is too short for pruning.");
    else if (height > chainHeight)
        throw JSONRPCError(RPC_INVALID_PARAMETER, "Blockchain is shorter than the attempted prune height.");
    else if (height > chainHeight - MIN_BLOCKS_TO_KEEP) {
        LogPrint(BCLog::RPC, "Attempt to prune blocks close to the tip.  Retaining the minimum number of blocks.\n");
        height = chainHeight - MIN_BLOCKS_TO_KEEP;
    }

    PruneBlockFilesManual(active_chainstate, height);
    const CBlockIndex* block = active_chain.Tip();
    CHECK_NONFATAL(block);
    while (block->pprev && (block->pprev->nStatus & BLOCK_HAVE_DATA)) {
        block = block->pprev;
    }
    return uint64_t(block->nHeight);
},
    };
}

CoinStatsHashType ParseHashType(const std::string& hash_type_input)
{
    if (hash_type_input == "hash_serialized_2") {
        return CoinStatsHashType::HASH_SERIALIZED;
    } else if (hash_type_input == "muhash") {
        return CoinStatsHashType::MUHASH;
    } else if (hash_type_input == "none") {
        return CoinStatsHashType::NONE;
    } else {
        throw JSONRPCError(RPC_INVALID_PARAMETER, strprintf("%s is not a valid hash_type", hash_type_input));
    }
}

static RPCHelpMan gettxoutsetinfo()
{
    return RPCHelpMan{"gettxoutsetinfo",
                "\nReturns statistics about the unspent transaction output set.\n"
                "Note this call may take some time if you are not using coinstatsindex.\n",
                {
                    {"hash_type", RPCArg::Type::STR, RPCArg::Default{"hash_serialized_2"}, "Which UTXO set hash should be calculated. Options: 'hash_serialized_2' (the legacy algorithm), 'muhash', 'none'."},
                    {"hash_or_height", RPCArg::Type::NUM, RPCArg::Optional::OMITTED_NAMED_ARG, "The block hash or height of the target height (only available with coinstatsindex).", "", {"", "string or numeric"}},
                    {"use_index", RPCArg::Type::BOOL, RPCArg::Default{true}, "Use coinstatsindex, if available."},
                },
                RPCResult{
                    RPCResult::Type::OBJ, "", "",
                    {
                        {RPCResult::Type::NUM, "height", "The block height (index) of the returned statistics"},
                        {RPCResult::Type::STR_HEX, "bestblock", "The hash of the block at which these statistics are calculated"},
                        {RPCResult::Type::NUM, "txouts", "The number of unspent transaction outputs"},
                        {RPCResult::Type::NUM, "bogosize", "Database-independent, meaningless metric indicating the UTXO set size"},
                        {RPCResult::Type::STR_HEX, "hash_serialized_2", /* optional */ true, "The serialized hash (only present if 'hash_serialized_2' hash_type is chosen)"},
                        {RPCResult::Type::STR_HEX, "muhash", /* optional */ true, "The serialized hash (only present if 'muhash' hash_type is chosen)"},
                        {RPCResult::Type::NUM, "transactions", "The number of transactions with unspent outputs (not available when coinstatsindex is used)"},
                        {RPCResult::Type::NUM, "disk_size", "The estimated size of the chainstate on disk (not available when coinstatsindex is used)"},
                        {
                            RPCResult::Type::OBJ, "total_amount", "Data about the money supply",
                            {
                                {RPCResult::Type::STR_AMOUNT, "coins", "Total amount of coins in the UTXO set"},
                                {RPCResult::Type::STR_AMOUNT, "names", "Amount locked in active names"},
                                {RPCResult::Type::STR_AMOUNT, "total", "Total amount in coins and names"},
                            }
                        },
                        {RPCResult::Type::STR_AMOUNT, "total_unspendable_amount", "The total amount of coins permanently excluded from the UTXO set (only available if coinstatsindex is used)"},
                        {RPCResult::Type::OBJ, "block_info", "Info on amounts in the block at this block height (only available if coinstatsindex is used)",
                        {
                            {RPCResult::Type::STR_AMOUNT, "prevout_spent", ""},
                            {RPCResult::Type::STR_AMOUNT, "coinbase", ""},
                            {RPCResult::Type::STR_AMOUNT, "new_outputs_ex_coinbase", ""},
                            {RPCResult::Type::STR_AMOUNT, "unspendable", ""},
                            {RPCResult::Type::OBJ, "unspendables", "Detailed view of the unspendable categories",
                            {
                                {RPCResult::Type::STR_AMOUNT, "genesis_block", ""},
                                {RPCResult::Type::STR_AMOUNT, "bip30", "Transactions overridden by duplicates (no longer possible with BIP30)"},
                                {RPCResult::Type::STR_AMOUNT, "scripts", "Amounts sent to scripts that are unspendable (for example OP_RETURN outputs)"},
                                {RPCResult::Type::STR_AMOUNT, "unclaimed_rewards", "Fee rewards that miners did not claim in their coinbase transaction"},
                            }}
                        }},
                    }},
                RPCExamples{
                    HelpExampleCli("gettxoutsetinfo", "") +
                    HelpExampleCli("gettxoutsetinfo", R"("none")") +
                    HelpExampleCli("gettxoutsetinfo", R"("none" 1000)") +
                    HelpExampleCli("gettxoutsetinfo", R"("none" '"00000000c937983704a73af28acdec37b049d214adbda81d7e2a3dd146f6ed09"')") +
                    HelpExampleRpc("gettxoutsetinfo", "") +
                    HelpExampleRpc("gettxoutsetinfo", R"("none")") +
                    HelpExampleRpc("gettxoutsetinfo", R"("none", 1000)") +
                    HelpExampleRpc("gettxoutsetinfo", R"("none", "00000000c937983704a73af28acdec37b049d214adbda81d7e2a3dd146f6ed09")")
                },
        [&](const RPCHelpMan& self, const JSONRPCRequest& request) -> UniValue
{
    UniValue ret(UniValue::VOBJ);

    CBlockIndex* pindex{nullptr};
    const CoinStatsHashType hash_type{request.params[0].isNull() ? CoinStatsHashType::HASH_SERIALIZED : ParseHashType(request.params[0].get_str())};
    CCoinsStats stats{hash_type};
    stats.index_requested = request.params[2].isNull() || request.params[2].get_bool();

    NodeContext& node = EnsureAnyNodeContext(request.context);
    ChainstateManager& chainman = EnsureChainman(node);
    CChainState& active_chainstate = chainman.ActiveChainstate();
    active_chainstate.ForceFlushStateToDisk();

    CCoinsView* coins_view;
    BlockManager* blockman;
    {
        LOCK(::cs_main);
        coins_view = &active_chainstate.CoinsDB();
        blockman = &active_chainstate.m_blockman;
        pindex = blockman->LookupBlockIndex(coins_view->GetBestBlock());
    }

    if (!request.params[1].isNull()) {
        if (!g_coin_stats_index) {
            throw JSONRPCError(RPC_INVALID_PARAMETER, "Querying specific block heights requires coinstatsindex");
        }

        if (stats.m_hash_type == CoinStatsHashType::HASH_SERIALIZED) {
            throw JSONRPCError(RPC_INVALID_PARAMETER, "hash_serialized_2 hash type cannot be queried for a specific block");
        }

        pindex = ParseHashOrHeight(request.params[1], chainman);
    }

    if (GetUTXOStats(coins_view, *blockman, stats, node.rpc_interruption_point, pindex)) {
        ret.pushKV("height", (int64_t)stats.nHeight);
        ret.pushKV("bestblock", stats.hashBlock.GetHex());
        ret.pushKV("txouts", (int64_t)stats.nTransactionOutputs);
        ret.pushKV("bogosize", (int64_t)stats.nBogoSize);
        if (hash_type == CoinStatsHashType::HASH_SERIALIZED) {
            ret.pushKV("hash_serialized_2", stats.hashSerialized.GetHex());
        }
        if (hash_type == CoinStatsHashType::MUHASH) {
              ret.pushKV("muhash", stats.hashSerialized.GetHex());
        }

        UniValue amount(UniValue::VOBJ);
        amount.pushKV("coins", ValueFromAmount(stats.nCoinAmount));
        amount.pushKV("names", ValueFromAmount(stats.nNameAmount));
        amount.pushKV("total", ValueFromAmount(stats.nCoinAmount + stats.nNameAmount));
        ret.pushKV("amount", amount);

        if (!stats.index_used) {
            ret.pushKV("transactions", static_cast<int64_t>(stats.nTransactions));
            ret.pushKV("disk_size", stats.nDiskSize);
        } else {
            ret.pushKV("total_unspendable_amount", ValueFromAmount(stats.block_unspendable_amount));

            CCoinsStats prev_stats{hash_type};

            if (pindex->nHeight > 0) {
                GetUTXOStats(coins_view, *blockman, prev_stats, node.rpc_interruption_point, pindex->pprev);
            }

            UniValue block_info(UniValue::VOBJ);
            block_info.pushKV("prevout_spent", ValueFromAmount(stats.block_prevout_spent_amount - prev_stats.block_prevout_spent_amount));
            block_info.pushKV("coinbase", ValueFromAmount(stats.block_coinbase_amount - prev_stats.block_coinbase_amount));
            block_info.pushKV("new_outputs_ex_coinbase", ValueFromAmount(stats.block_new_outputs_ex_coinbase_amount - prev_stats.block_new_outputs_ex_coinbase_amount));
            block_info.pushKV("unspendable", ValueFromAmount(stats.block_unspendable_amount - prev_stats.block_unspendable_amount));

            UniValue unspendables(UniValue::VOBJ);
            unspendables.pushKV("genesis_block", ValueFromAmount(stats.unspendables_genesis_block - prev_stats.unspendables_genesis_block));
            unspendables.pushKV("bip30", ValueFromAmount(stats.unspendables_bip30 - prev_stats.unspendables_bip30));
            unspendables.pushKV("scripts", ValueFromAmount(stats.unspendables_scripts - prev_stats.unspendables_scripts));
            unspendables.pushKV("unclaimed_rewards", ValueFromAmount(stats.unspendables_unclaimed_rewards - prev_stats.unspendables_unclaimed_rewards));
            block_info.pushKV("unspendables", unspendables);

            ret.pushKV("block_info", block_info);
        }
    } else {
        if (g_coin_stats_index) {
            const IndexSummary summary{g_coin_stats_index->GetSummary()};

            if (!summary.synced) {
                throw JSONRPCError(RPC_INTERNAL_ERROR, strprintf("Unable to read UTXO set because coinstatsindex is still syncing. Current height: %d", summary.best_block_height));
            }
        }
        throw JSONRPCError(RPC_INTERNAL_ERROR, "Unable to read UTXO set");
    }
    return ret;
},
    };
}

static RPCHelpMan gettxout()
{
    return RPCHelpMan{"gettxout",
        "\nReturns details about an unspent transaction output.\n",
        {
            {"txid", RPCArg::Type::STR, RPCArg::Optional::NO, "The transaction id"},
            {"n", RPCArg::Type::NUM, RPCArg::Optional::NO, "vout number"},
            {"include_mempool", RPCArg::Type::BOOL, RPCArg::Default{true}, "Whether to include the mempool. Note that an unspent output that is spent in the mempool won't appear."},
        },
        {
            RPCResult{"If the UTXO was not found", RPCResult::Type::NONE, "", ""},
            RPCResult{"Otherwise", RPCResult::Type::OBJ, "", "", {
                {RPCResult::Type::STR_HEX, "bestblock", "The hash of the block at the tip of the chain"},
                {RPCResult::Type::NUM, "confirmations", "The number of confirmations"},
                {RPCResult::Type::STR_AMOUNT, "value", "The transaction value in " + CURRENCY_UNIT},
                {RPCResult::Type::OBJ, "scriptPubKey", "", {
                    {RPCResult::Type::STR, "asm", ""},
                    {RPCResult::Type::STR_HEX, "hex", ""},
                    {RPCResult::Type::NUM, "reqSigs", /* optional */ true, "(DEPRECATED, returned only if config option -deprecatedrpc=addresses is passed) Number of required signatures"},
                    {RPCResult::Type::STR, "type", "The type, eg pubkeyhash"},
                    {RPCResult::Type::STR, "address", /* optional */ true, "address (only if a well-defined address exists)"},
                    {RPCResult::Type::ARR, "addresses", /* optional */ true, "(DEPRECATED, returned only if config option -deprecatedrpc=addresses is passed) Array of addresses",
                        {{RPCResult::Type::STR, "address", "address"}}},
                }},
                {RPCResult::Type::BOOL, "coinbase", "Coinbase or not"},
            }},
        },
        RPCExamples{
            "\nGet unspent transactions\n"
            + HelpExampleCli("listunspent", "") +
            "\nView the details\n"
            + HelpExampleCli("gettxout", "\"txid\" 1") +
            "\nAs a JSON-RPC call\n"
            + HelpExampleRpc("gettxout", "\"txid\", 1")
                },
        [&](const RPCHelpMan& self, const JSONRPCRequest& request) -> UniValue
{
    NodeContext& node = EnsureAnyNodeContext(request.context);
    ChainstateManager& chainman = EnsureChainman(node);
    LOCK(cs_main);

    UniValue ret(UniValue::VOBJ);

    uint256 hash(ParseHashV(request.params[0], "txid"));
    int n = request.params[1].get_int();
    COutPoint out(hash, n);
    bool fMempool = true;
    if (!request.params[2].isNull())
        fMempool = request.params[2].get_bool();

    Coin coin;
    CChainState& active_chainstate = chainman.ActiveChainstate();
    CCoinsViewCache* coins_view = &active_chainstate.CoinsTip();

    if (fMempool) {
        const CTxMemPool& mempool = EnsureMemPool(node);
        LOCK(mempool.cs);
        CCoinsViewMemPool view(coins_view, mempool);
        if (!view.GetCoin(out, coin) || mempool.isSpent(out)) {
            return NullUniValue;
        }
    } else {
        if (!coins_view->GetCoin(out, coin)) {
            return NullUniValue;
        }
    }

    const CBlockIndex* pindex = active_chainstate.m_blockman.LookupBlockIndex(coins_view->GetBestBlock());
    ret.pushKV("bestblock", pindex->GetBlockHash().GetHex());
    if (coin.nHeight == MEMPOOL_HEIGHT) {
        ret.pushKV("confirmations", 0);
    } else {
        ret.pushKV("confirmations", (int64_t)(pindex->nHeight - coin.nHeight + 1));
    }
    ret.pushKV("value", ValueFromAmount(coin.out.nValue));
    UniValue o(UniValue::VOBJ);
    ScriptPubKeyToUniv(coin.out.scriptPubKey, o, true);
    ret.pushKV("scriptPubKey", o);
    ret.pushKV("coinbase", (bool)coin.fCoinBase);

    return ret;
},
    };
}

static RPCHelpMan verifychain()
{
    return RPCHelpMan{"verifychain",
                "\nVerifies blockchain database.\n",
                {
                    {"checklevel", RPCArg::Type::NUM, RPCArg::DefaultHint{strprintf("%d, range=0-4", DEFAULT_CHECKLEVEL)},
                        strprintf("How thorough the block verification is:\n - %s", Join(CHECKLEVEL_DOC, "\n- "))},
                    {"nblocks", RPCArg::Type::NUM, RPCArg::DefaultHint{strprintf("%d, 0=all", DEFAULT_CHECKBLOCKS)}, "The number of blocks to check."},
                },
                RPCResult{
                    RPCResult::Type::BOOL, "", "Verified or not"},
                RPCExamples{
                    HelpExampleCli("verifychain", "")
            + HelpExampleRpc("verifychain", "")
                },
        [&](const RPCHelpMan& self, const JSONRPCRequest& request) -> UniValue
{
    const int check_level(request.params[0].isNull() ? DEFAULT_CHECKLEVEL : request.params[0].get_int());
    const int check_depth{request.params[1].isNull() ? DEFAULT_CHECKBLOCKS : request.params[1].get_int()};

    ChainstateManager& chainman = EnsureAnyChainman(request.context);
    LOCK(cs_main);

    CChainState& active_chainstate = chainman.ActiveChainstate();
    return CVerifyDB().VerifyDB(
        active_chainstate, Params(), active_chainstate.CoinsTip(), check_level, check_depth);
},
    };
}

static void SoftForkDescPushBack(const CBlockIndex* active_chain_tip, UniValue& softforks, const Consensus::Params& params, Consensus::BuriedDeployment dep)
{
    // For buried deployments.

    if (!DeploymentEnabled(params, dep)) return;

    UniValue rv(UniValue::VOBJ);
    rv.pushKV("type", "buried");
    // getblockchaininfo reports the softfork as active from when the chain height is
    // one below the activation height
    rv.pushKV("active", DeploymentActiveAfter(active_chain_tip, params, dep));
    rv.pushKV("height", params.DeploymentHeight(dep));
    softforks.pushKV(DeploymentName(dep), rv);
}

static void SoftForkDescPushBack(const CBlockIndex* active_chain_tip, UniValue& softforks, const Consensus::Params& consensusParams, Consensus::DeploymentPos id)
{
    // FIXME: For now, BIP9 is not used until we can do always-auxpow.
    return;

    // For BIP9 deployments.

    if (!DeploymentEnabled(consensusParams, id)) return;

    UniValue bip9(UniValue::VOBJ);
    const ThresholdState thresholdState = g_versionbitscache.State(active_chain_tip, consensusParams, id);
    switch (thresholdState) {
    case ThresholdState::DEFINED: bip9.pushKV("status", "defined"); break;
    case ThresholdState::STARTED: bip9.pushKV("status", "started"); break;
    case ThresholdState::LOCKED_IN: bip9.pushKV("status", "locked_in"); break;
    case ThresholdState::ACTIVE: bip9.pushKV("status", "active"); break;
    case ThresholdState::FAILED: bip9.pushKV("status", "failed"); break;
    }
    const bool has_signal = (ThresholdState::STARTED == thresholdState || ThresholdState::LOCKED_IN == thresholdState);
    if (has_signal) {
        bip9.pushKV("bit", consensusParams.vDeployments[id].bit);
    }
    bip9.pushKV("start_time", consensusParams.vDeployments[id].nStartTime);
    bip9.pushKV("timeout", consensusParams.vDeployments[id].nTimeout);
    int64_t since_height = g_versionbitscache.StateSinceHeight(active_chain_tip, consensusParams, id);
    bip9.pushKV("since", since_height);
    if (has_signal) {
        UniValue statsUV(UniValue::VOBJ);
        BIP9Stats statsStruct = g_versionbitscache.Statistics(active_chain_tip, consensusParams, id);
        statsUV.pushKV("period", statsStruct.period);
        statsUV.pushKV("elapsed", statsStruct.elapsed);
        statsUV.pushKV("count", statsStruct.count);
        if (ThresholdState::LOCKED_IN != thresholdState) {
            statsUV.pushKV("threshold", statsStruct.threshold);
            statsUV.pushKV("possible", statsStruct.possible);
        }
        bip9.pushKV("statistics", statsUV);
    }
    bip9.pushKV("min_activation_height", consensusParams.vDeployments[id].min_activation_height);

    UniValue rv(UniValue::VOBJ);
    rv.pushKV("type", "bip9");
    rv.pushKV("bip9", bip9);
    if (ThresholdState::ACTIVE == thresholdState) {
        rv.pushKV("height", since_height);
    }
    rv.pushKV("active", ThresholdState::ACTIVE == thresholdState);

    softforks.pushKV(DeploymentName(id), rv);
}

RPCHelpMan getblockchaininfo()
{
    return RPCHelpMan{"getblockchaininfo",
                "Returns an object containing various state info regarding blockchain processing.\n",
                {},
                RPCResult{
                    RPCResult::Type::OBJ, "", "",
                    {
                        {RPCResult::Type::STR, "chain", "current network name (main, test, signet, regtest)"},
                        {RPCResult::Type::NUM, "blocks", "the height of the most-work fully-validated chain. The genesis block has height 0"},
                        {RPCResult::Type::NUM, "headers", "the current number of headers we have validated"},
                        {RPCResult::Type::STR, "bestblockhash", "the hash of the currently best block"},
<<<<<<< HEAD
                        {RPCResult::Type::NUM, "mediantime", "median time for the current best block"},
=======
                        {RPCResult::Type::NUM, "difficulty", "the current difficulty"},
                        {RPCResult::Type::NUM_TIME, "time", "The block time expressed in " + UNIX_EPOCH_TIME},
                        {RPCResult::Type::NUM_TIME, "mediantime", "The median block time expressed in " + UNIX_EPOCH_TIME},
>>>>>>> 2bbb9480
                        {RPCResult::Type::NUM, "verificationprogress", "estimate of verification progress [0..1]"},
                        {RPCResult::Type::BOOL, "initialblockdownload", "(debug information) estimate of whether this node is in Initial Block Download mode"},
                        {RPCResult::Type::STR_HEX, "chainwork", "total amount of work in active chain, in hexadecimal"},
                        {RPCResult::Type::NUM, "size_on_disk", "the estimated size of the block and undo files on disk"},
                        {RPCResult::Type::BOOL, "pruned", "if the blocks are subject to pruning"},
                        {RPCResult::Type::NUM, "pruneheight", "lowest-height complete block stored (only present if pruning is enabled)"},
                        {RPCResult::Type::BOOL, "automatic_pruning", "whether automatic pruning is enabled (only present if pruning is enabled)"},
                        {RPCResult::Type::NUM, "prune_target_size", "the target size used by pruning (only present if automatic pruning is enabled)"},
                        {RPCResult::Type::OBJ_DYN, "softforks", "status of softforks",
                        {
                            {RPCResult::Type::OBJ, "xxxx", "name of the softfork",
                            {
                                {RPCResult::Type::STR, "type", "one of \"buried\", \"bip9\""},
                                {RPCResult::Type::OBJ, "bip9", "status of bip9 softforks (only for \"bip9\" type)",
                                {
                                    {RPCResult::Type::STR, "status", "one of \"defined\", \"started\", \"locked_in\", \"active\", \"failed\""},
                                    {RPCResult::Type::NUM, "bit", "the bit (0-28) in the block version field used to signal this softfork (only for \"started\" and \"locked_in\" status)"},
                                    {RPCResult::Type::NUM_TIME, "start_time", "the minimum median time past of a block at which the bit gains its meaning"},
                                    {RPCResult::Type::NUM_TIME, "timeout", "the median time past of a block at which the deployment is considered failed if not yet locked in"},
                                    {RPCResult::Type::NUM, "since", "height of the first block to which the status applies"},
                                    {RPCResult::Type::NUM, "min_activation_height", "minimum height of blocks for which the rules may be enforced"},
                                    {RPCResult::Type::OBJ, "statistics", "numeric statistics about signalling for a softfork (only for \"started\" and \"locked_in\" status)",
                                    {
                                        {RPCResult::Type::NUM, "period", "the length in blocks of the signalling period"},
                                        {RPCResult::Type::NUM, "threshold", "the number of blocks with the version bit set required to activate the feature (only for \"started\" status)"},
                                        {RPCResult::Type::NUM, "elapsed", "the number of blocks elapsed since the beginning of the current period"},
                                        {RPCResult::Type::NUM, "count", "the number of blocks with the version bit set in the current period"},
                                        {RPCResult::Type::BOOL, "possible", "returns false if there are not enough blocks left in this period to pass activation threshold (only for \"started\" status)"},
                                    }},
                                }},
                                {RPCResult::Type::NUM, "height", "height of the first block which the rules are or will be enforced (only for \"buried\" type, or \"bip9\" type with \"active\" status)"},
                                {RPCResult::Type::BOOL, "active", "true if the rules are enforced for the mempool and the next block"},
                            }},
                        }},
                        {RPCResult::Type::STR, "warnings", "any network and blockchain warnings"},
                    }},
                RPCExamples{
                    HelpExampleCli("getblockchaininfo", "")
            + HelpExampleRpc("getblockchaininfo", "")
                },
        [&](const RPCHelpMan& self, const JSONRPCRequest& request) -> UniValue
{
    ChainstateManager& chainman = EnsureAnyChainman(request.context);
    LOCK(cs_main);
    CChainState& active_chainstate = chainman.ActiveChainstate();

    const CBlockIndex* tip = active_chainstate.m_chain.Tip();
    CHECK_NONFATAL(tip);
    const int height = tip->nHeight;
    UniValue obj(UniValue::VOBJ);
    obj.pushKV("chain",                 Params().NetworkIDString());
    obj.pushKV("blocks",                height);
    obj.pushKV("headers",               pindexBestHeader ? pindexBestHeader->nHeight : -1);
    obj.pushKV("bestblockhash",         tip->GetBlockHash().GetHex());
<<<<<<< HEAD
=======
    obj.pushKV("difficulty",            (double)GetDifficultyForBits(tip->nBits));
    obj.pushKV("time",                  (int64_t)tip->nTime);
>>>>>>> 2bbb9480
    obj.pushKV("mediantime",            (int64_t)tip->GetMedianTimePast());
    obj.pushKV("verificationprogress",  GuessVerificationProgress(Params().TxData(), tip));
    obj.pushKV("initialblockdownload",  active_chainstate.IsInitialBlockDownload());
    obj.pushKV("chainwork",             tip->nChainWork.GetHex());
    obj.pushKV("size_on_disk",          CalculateCurrentUsage());
    obj.pushKV("pruned",                fPruneMode);
    if (fPruneMode) {
        const CBlockIndex* block = tip;
        CHECK_NONFATAL(block);
        while (block->pprev && (block->pprev->nStatus & BLOCK_HAVE_DATA)) {
            block = block->pprev;
        }

        obj.pushKV("pruneheight",        block->nHeight);

        // if 0, execution bypasses the whole if block.
        bool automatic_pruning = (gArgs.GetArg("-prune", 0) != 1);
        obj.pushKV("automatic_pruning",  automatic_pruning);
        if (automatic_pruning) {
            obj.pushKV("prune_target_size",  nPruneTarget);
        }
    }

    const Consensus::Params& consensusParams = Params().GetConsensus();
    UniValue softforks(UniValue::VOBJ);
    SoftForkDescPushBack(tip, softforks, consensusParams, Consensus::DEPLOYMENT_HEIGHTINCB);
    SoftForkDescPushBack(tip, softforks, consensusParams, Consensus::DEPLOYMENT_P2SH);
    SoftForkDescPushBack(tip, softforks, consensusParams, Consensus::DEPLOYMENT_DERSIG);
    SoftForkDescPushBack(tip, softforks, consensusParams, Consensus::DEPLOYMENT_CLTV);
    SoftForkDescPushBack(tip, softforks, consensusParams, Consensus::DEPLOYMENT_CSV);
    SoftForkDescPushBack(tip, softforks, consensusParams, Consensus::DEPLOYMENT_SEGWIT);
    SoftForkDescPushBack(tip, softforks, consensusParams, Consensus::DEPLOYMENT_TESTDUMMY);
    SoftForkDescPushBack(tip, softforks, consensusParams, Consensus::DEPLOYMENT_TAPROOT);
    obj.pushKV("softforks", softforks);

    obj.pushKV("warnings", GetWarnings(false).original);
    return obj;
},
    };
}

/** Comparison function for sorting the getchaintips heads.  */
struct CompareBlocksByHeight
{
    bool operator()(const CBlockIndex* a, const CBlockIndex* b) const
    {
        /* Make sure that unequal blocks with the same height do not compare
           equal. Use the pointers themselves to make a distinction. */

        if (a->nHeight != b->nHeight)
          return (a->nHeight > b->nHeight);

        return a < b;
    }
};

static RPCHelpMan getchaintips()
{
    return RPCHelpMan{"getchaintips",
                "Return information about all known tips in the block tree,"
                " including the main chain as well as orphaned branches.\n",
                {},
                RPCResult{
                    RPCResult::Type::ARR, "", "",
                    {{RPCResult::Type::OBJ, "", "",
                        {
                            {RPCResult::Type::NUM, "height", "height of the chain tip"},
                            {RPCResult::Type::STR_HEX, "hash", "block hash of the tip"},
                            {RPCResult::Type::NUM, "branchlen", "zero for main chain, otherwise length of branch connecting the tip to the main chain"},
                            {RPCResult::Type::STR, "status", "status of the chain, \"active\" for the main chain\n"
            "Possible values for status:\n"
            "1.  \"invalid\"               This branch contains at least one invalid block\n"
            "2.  \"headers-only\"          Not all blocks for this branch are available, but the headers are valid\n"
            "3.  \"valid-headers\"         All blocks are available for this branch, but they were never fully validated\n"
            "4.  \"valid-fork\"            This branch is not part of the active chain, but is fully validated\n"
            "5.  \"active\"                This is the tip of the active main chain, which is certainly valid"},
                        }}}},
                RPCExamples{
                    HelpExampleCli("getchaintips", "")
            + HelpExampleRpc("getchaintips", "")
                },
        [&](const RPCHelpMan& self, const JSONRPCRequest& request) -> UniValue
{
    ChainstateManager& chainman = EnsureAnyChainman(request.context);
    LOCK(cs_main);
    CChain& active_chain = chainman.ActiveChain();

    /*
     * Idea: The set of chain tips is the active chain tip, plus orphan blocks which do not have another orphan building off of them.
     * Algorithm:
     *  - Make one pass through BlockIndex(), picking out the orphan blocks, and also storing a set of the orphan block's pprev pointers.
     *  - Iterate through the orphan blocks. If the block isn't pointed to by another orphan, it is a chain tip.
     *  - Add the active chain tip
     */
    std::set<const CBlockIndex*, CompareBlocksByHeight> setTips;
    std::set<const CBlockIndex*> setOrphans;
    std::set<const CBlockIndex*> setPrevs;

    for (const std::pair<const uint256, CBlockIndex*>& item : chainman.BlockIndex()) {
        if (!active_chain.Contains(item.second)) {
            setOrphans.insert(item.second);
            setPrevs.insert(item.second->pprev);
        }
    }

    for (std::set<const CBlockIndex*>::iterator it = setOrphans.begin(); it != setOrphans.end(); ++it) {
        if (setPrevs.erase(*it) == 0) {
            setTips.insert(*it);
        }
    }

    // Always report the currently active tip.
    setTips.insert(active_chain.Tip());

    /* Construct the output array.  */
    UniValue res(UniValue::VARR);
    for (const CBlockIndex* block : setTips) {
        UniValue obj(UniValue::VOBJ);
        obj.pushKV("height", block->nHeight);
        obj.pushKV("hash", block->phashBlock->GetHex());

        const int branchLen = block->nHeight - active_chain.FindFork(block)->nHeight;
        obj.pushKV("branchlen", branchLen);

        std::string status;
        if (active_chain.Contains(block)) {
            // This block is part of the currently active chain.
            status = "active";
        } else if (block->nStatus & BLOCK_FAILED_MASK) {
            // This block or one of its ancestors is invalid.
            status = "invalid";
        } else if (!block->HaveTxsDownloaded()) {
            // This block cannot be connected because full block data for it or one of its parents is missing.
            status = "headers-only";
        } else if (block->IsValid(BLOCK_VALID_SCRIPTS)) {
            // This block is fully validated, but no longer part of the active chain. It was probably the active block once, but was reorganized.
            status = "valid-fork";
        } else if (block->IsValid(BLOCK_VALID_TREE)) {
            // The headers for this block are valid, but it has not been validated. It was probably never part of the most-work chain.
            status = "valid-headers";
        } else {
            // No clue.
            status = "unknown";
        }
        obj.pushKV("status", status);

        res.push_back(obj);
    }

    return res;
},
    };
}

UniValue MempoolInfoToJSON(const CTxMemPool& pool)
{
    // Make sure this call is atomic in the pool.
    LOCK(pool.cs);
    UniValue ret(UniValue::VOBJ);
    ret.pushKV("loaded", pool.IsLoaded());
    ret.pushKV("size", (int64_t)pool.size());
    ret.pushKV("bytes", (int64_t)pool.GetTotalTxSize());
    ret.pushKV("usage", (int64_t)pool.DynamicMemoryUsage());
    ret.pushKV("total_fee", ValueFromAmount(pool.GetTotalFee()));
    size_t maxmempool = gArgs.GetArg("-maxmempool", DEFAULT_MAX_MEMPOOL_SIZE) * 1000000;
    ret.pushKV("maxmempool", (int64_t) maxmempool);
    ret.pushKV("mempoolminfee", ValueFromAmount(std::max(pool.GetMinFee(maxmempool), ::minRelayTxFee).GetFeePerK()));
    ret.pushKV("minrelaytxfee", ValueFromAmount(::minRelayTxFee.GetFeePerK()));
    ret.pushKV("unbroadcastcount", uint64_t{pool.GetUnbroadcastTxs().size()});
    return ret;
}

static RPCHelpMan getmempoolinfo()
{
    return RPCHelpMan{"getmempoolinfo",
                "\nReturns details on the active state of the TX memory pool.\n",
                {},
                RPCResult{
                    RPCResult::Type::OBJ, "", "",
                    {
                        {RPCResult::Type::BOOL, "loaded", "True if the mempool is fully loaded"},
                        {RPCResult::Type::NUM, "size", "Current tx count"},
                        {RPCResult::Type::NUM, "bytes", "Sum of all virtual transaction sizes as defined in BIP 141. Differs from actual serialized size because witness data is discounted"},
                        {RPCResult::Type::NUM, "usage", "Total memory usage for the mempool"},
                        {RPCResult::Type::STR_AMOUNT, "total_fee", "Total fees for the mempool in " + CURRENCY_UNIT + ", ignoring modified fees through prioritizetransaction"},
                        {RPCResult::Type::NUM, "maxmempool", "Maximum memory usage for the mempool"},
                        {RPCResult::Type::STR_AMOUNT, "mempoolminfee", "Minimum fee rate in " + CURRENCY_UNIT + "/kvB for tx to be accepted. Is the maximum of minrelaytxfee and minimum mempool fee"},
                        {RPCResult::Type::STR_AMOUNT, "minrelaytxfee", "Current minimum relay fee for transactions"},
                        {RPCResult::Type::NUM, "unbroadcastcount", "Current number of transactions that haven't passed initial broadcast yet"}
                    }},
                RPCExamples{
                    HelpExampleCli("getmempoolinfo", "")
            + HelpExampleRpc("getmempoolinfo", "")
                },
        [&](const RPCHelpMan& self, const JSONRPCRequest& request) -> UniValue
{
    return MempoolInfoToJSON(EnsureAnyMemPool(request.context));
},
    };
}

static RPCHelpMan preciousblock()
{
    return RPCHelpMan{"preciousblock",
                "\nTreats a block as if it were received before others with the same work.\n"
                "\nA later preciousblock call can override the effect of an earlier one.\n"
                "\nThe effects of preciousblock are not retained across restarts.\n",
                {
                    {"blockhash", RPCArg::Type::STR_HEX, RPCArg::Optional::NO, "the hash of the block to mark as precious"},
                },
                RPCResult{RPCResult::Type::NONE, "", ""},
                RPCExamples{
                    HelpExampleCli("preciousblock", "\"blockhash\"")
            + HelpExampleRpc("preciousblock", "\"blockhash\"")
                },
        [&](const RPCHelpMan& self, const JSONRPCRequest& request) -> UniValue
{
    uint256 hash(ParseHashV(request.params[0], "blockhash"));
    CBlockIndex* pblockindex;

    ChainstateManager& chainman = EnsureAnyChainman(request.context);
    {
        LOCK(cs_main);
        pblockindex = chainman.m_blockman.LookupBlockIndex(hash);
        if (!pblockindex) {
            throw JSONRPCError(RPC_INVALID_ADDRESS_OR_KEY, "Block not found");
        }
    }

    BlockValidationState state;
    chainman.ActiveChainstate().PreciousBlock(state, pblockindex);

    if (!state.IsValid()) {
        throw JSONRPCError(RPC_DATABASE_ERROR, state.ToString());
    }

    return NullUniValue;
},
    };
}

static RPCHelpMan invalidateblock()
{
    return RPCHelpMan{"invalidateblock",
                "\nPermanently marks a block as invalid, as if it violated a consensus rule.\n",
                {
                    {"blockhash", RPCArg::Type::STR_HEX, RPCArg::Optional::NO, "the hash of the block to mark as invalid"},
                },
                RPCResult{RPCResult::Type::NONE, "", ""},
                RPCExamples{
                    HelpExampleCli("invalidateblock", "\"blockhash\"")
            + HelpExampleRpc("invalidateblock", "\"blockhash\"")
                },
        [&](const RPCHelpMan& self, const JSONRPCRequest& request) -> UniValue
{
    uint256 hash(ParseHashV(request.params[0], "blockhash"));
    BlockValidationState state;

    ChainstateManager& chainman = EnsureAnyChainman(request.context);
    CBlockIndex* pblockindex;
    {
        LOCK(cs_main);
        pblockindex = chainman.m_blockman.LookupBlockIndex(hash);
        if (!pblockindex) {
            throw JSONRPCError(RPC_INVALID_ADDRESS_OR_KEY, "Block not found");
        }
    }
    chainman.ActiveChainstate().InvalidateBlock(state, pblockindex);

    if (state.IsValid()) {
        chainman.ActiveChainstate().ActivateBestChain(state);
    }

    if (!state.IsValid()) {
        throw JSONRPCError(RPC_DATABASE_ERROR, state.ToString());
    }

    return NullUniValue;
},
    };
}

static RPCHelpMan reconsiderblock()
{
    return RPCHelpMan{"reconsiderblock",
                "\nRemoves invalidity status of a block, its ancestors and its descendants, reconsider them for activation.\n"
                "This can be used to undo the effects of invalidateblock.\n",
                {
                    {"blockhash", RPCArg::Type::STR_HEX, RPCArg::Optional::NO, "the hash of the block to reconsider"},
                },
                RPCResult{RPCResult::Type::NONE, "", ""},
                RPCExamples{
                    HelpExampleCli("reconsiderblock", "\"blockhash\"")
            + HelpExampleRpc("reconsiderblock", "\"blockhash\"")
                },
        [&](const RPCHelpMan& self, const JSONRPCRequest& request) -> UniValue
{
    ChainstateManager& chainman = EnsureAnyChainman(request.context);
    uint256 hash(ParseHashV(request.params[0], "blockhash"));

    {
        LOCK(cs_main);
        CBlockIndex* pblockindex = chainman.m_blockman.LookupBlockIndex(hash);
        if (!pblockindex) {
            throw JSONRPCError(RPC_INVALID_ADDRESS_OR_KEY, "Block not found");
        }

        chainman.ActiveChainstate().ResetBlockFailureFlags(pblockindex);
    }

    BlockValidationState state;
    chainman.ActiveChainstate().ActivateBestChain(state);

    if (!state.IsValid()) {
        throw JSONRPCError(RPC_DATABASE_ERROR, state.ToString());
    }

    return NullUniValue;
},
    };
}

static RPCHelpMan getchaintxstats()
{
    return RPCHelpMan{"getchaintxstats",
                "\nCompute statistics about the total number and rate of transactions in the chain.\n",
                {
                    {"nblocks", RPCArg::Type::NUM, RPCArg::DefaultHint{"one month"}, "Size of the window in number of blocks"},
                    {"blockhash", RPCArg::Type::STR_HEX, RPCArg::DefaultHint{"chain tip"}, "The hash of the block that ends the window."},
                },
                RPCResult{
                    RPCResult::Type::OBJ, "", "",
                    {
                        {RPCResult::Type::NUM_TIME, "time", "The timestamp for the final block in the window, expressed in " + UNIX_EPOCH_TIME},
                        {RPCResult::Type::NUM, "txcount", "The total number of transactions in the chain up to that point"},
                        {RPCResult::Type::STR_HEX, "window_final_block_hash", "The hash of the final block in the window"},
                        {RPCResult::Type::NUM, "window_final_block_height", "The height of the final block in the window."},
                        {RPCResult::Type::NUM, "window_block_count", "Size of the window in number of blocks"},
                        {RPCResult::Type::NUM, "window_tx_count", /* optional */ true, "The number of transactions in the window. Only returned if \"window_block_count\" is > 0"},
                        {RPCResult::Type::NUM, "window_interval", /* optional */ true, "The elapsed time in the window in seconds. Only returned if \"window_block_count\" is > 0"},
                        {RPCResult::Type::NUM, "txrate", /* optional */ true, "The average rate of transactions per second in the window. Only returned if \"window_interval\" is > 0"},
                    }},
                RPCExamples{
                    HelpExampleCli("getchaintxstats", "")
            + HelpExampleRpc("getchaintxstats", "2016")
                },
        [&](const RPCHelpMan& self, const JSONRPCRequest& request) -> UniValue
{
    ChainstateManager& chainman = EnsureAnyChainman(request.context);
    const CBlockIndex* pindex;
    if (request.params[1].isNull()) {
        LOCK(cs_main);
        pindex = chainman.ActiveChain().Tip();
    } else {
        uint256 hash(ParseHashV(request.params[1], "blockhash"));
        LOCK(cs_main);
        pindex = chainman.m_blockman.LookupBlockIndex(hash);
        if (!pindex) {
            throw JSONRPCError(RPC_INVALID_ADDRESS_OR_KEY, "Block not found");
        }
        if (!chainman.ActiveChain().Contains(pindex)) {
            throw JSONRPCError(RPC_INVALID_PARAMETER, "Block is not in main chain");
        }
    }

    CHECK_NONFATAL(pindex != nullptr);

    int blockcount = 30 * 24 * 60 * 60 / AvgTargetSpacing(Params().GetConsensus(), pindex->nHeight); // By default: 1 month

    if (request.params[0].isNull()) {
        blockcount = std::max(0, std::min(blockcount, pindex->nHeight - 1));
    } else {
        blockcount = request.params[0].get_int();

        if (blockcount < 0 || (blockcount > 0 && blockcount >= pindex->nHeight)) {
            throw JSONRPCError(RPC_INVALID_PARAMETER, "Invalid block count: should be between 0 and the block's height - 1");
        }
    }

    const CBlockIndex* pindexPast = pindex->GetAncestor(pindex->nHeight - blockcount);
    int nTimeDiff = pindex->GetMedianTimePast() - pindexPast->GetMedianTimePast();
    int nTxDiff = pindex->nChainTx - pindexPast->nChainTx;

    UniValue ret(UniValue::VOBJ);
    ret.pushKV("time", (int64_t)pindex->nTime);
    ret.pushKV("txcount", (int64_t)pindex->nChainTx);
    ret.pushKV("window_final_block_hash", pindex->GetBlockHash().GetHex());
    ret.pushKV("window_final_block_height", pindex->nHeight);
    ret.pushKV("window_block_count", blockcount);
    if (blockcount > 0) {
        ret.pushKV("window_tx_count", nTxDiff);
        ret.pushKV("window_interval", nTimeDiff);
        if (nTimeDiff > 0) {
            ret.pushKV("txrate", ((double)nTxDiff) / nTimeDiff);
        }
    }

    return ret;
},
    };
}

template<typename T>
static T CalculateTruncatedMedian(std::vector<T>& scores)
{
    size_t size = scores.size();
    if (size == 0) {
        return 0;
    }

    std::sort(scores.begin(), scores.end());
    if (size % 2 == 0) {
        return (scores[size / 2 - 1] + scores[size / 2]) / 2;
    } else {
        return scores[size / 2];
    }
}

void CalculatePercentilesByWeight(CAmount result[NUM_GETBLOCKSTATS_PERCENTILES], std::vector<std::pair<CAmount, int64_t>>& scores, int64_t total_weight)
{
    if (scores.empty()) {
        return;
    }

    std::sort(scores.begin(), scores.end());

    // 10th, 25th, 50th, 75th, and 90th percentile weight units.
    const double weights[NUM_GETBLOCKSTATS_PERCENTILES] = {
        total_weight / 10.0, total_weight / 4.0, total_weight / 2.0, (total_weight * 3.0) / 4.0, (total_weight * 9.0) / 10.0
    };

    int64_t next_percentile_index = 0;
    int64_t cumulative_weight = 0;
    for (const auto& element : scores) {
        cumulative_weight += element.second;
        while (next_percentile_index < NUM_GETBLOCKSTATS_PERCENTILES && cumulative_weight >= weights[next_percentile_index]) {
            result[next_percentile_index] = element.first;
            ++next_percentile_index;
        }
    }

    // Fill any remaining percentiles with the last value.
    for (int64_t i = next_percentile_index; i < NUM_GETBLOCKSTATS_PERCENTILES; i++) {
        result[i] = scores.back().first;
    }
}

void ScriptPubKeyToUniv(const CScript& scriptPubKey, UniValue& out, bool fIncludeHex)
{
    ScriptPubKeyToUniv(scriptPubKey, out, fIncludeHex, IsDeprecatedRPCEnabled("addresses"));
}

void TxToUniv(const CTransaction& tx, const uint256& hashBlock, UniValue& entry, bool include_hex, int serialize_flags, const CTxUndo* txundo)
{
    TxToUniv(tx, hashBlock, IsDeprecatedRPCEnabled("addresses"), entry, include_hex, serialize_flags, txundo);
}

template<typename T>
static inline bool SetHasKeys(const std::set<T>& set) {return false;}
template<typename T, typename Tk, typename... Args>
static inline bool SetHasKeys(const std::set<T>& set, const Tk& key, const Args&... args)
{
    return (set.count(key) != 0) || SetHasKeys(set, args...);
}

// outpoint (needed for the utxo index) + nHeight + fCoinBase
static constexpr size_t PER_UTXO_OVERHEAD = sizeof(COutPoint) + sizeof(uint32_t) + sizeof(bool);

static RPCHelpMan getblockstats()
{
    return RPCHelpMan{"getblockstats",
                "\nCompute per block statistics for a given window. All amounts are in satoshis.\n"
                "It won't work for some heights with pruning.\n",
                {
                    {"hash_or_height", RPCArg::Type::NUM, RPCArg::Optional::NO, "The block hash or height of the target block", "", {"", "string or numeric"}},
                    {"stats", RPCArg::Type::ARR, RPCArg::DefaultHint{"all values"}, "Values to plot (see result below)",
                        {
                            {"height", RPCArg::Type::STR, RPCArg::Optional::OMITTED, "Selected statistic"},
                            {"time", RPCArg::Type::STR, RPCArg::Optional::OMITTED, "Selected statistic"},
                        },
                        "stats"},
                },
                RPCResult{
            RPCResult::Type::OBJ, "", "",
            {
                {RPCResult::Type::NUM, "avgfee", "Average fee in the block"},
                {RPCResult::Type::NUM, "avgfeerate", "Average feerate (in satoshis per virtual byte)"},
                {RPCResult::Type::NUM, "avgtxsize", "Average transaction size"},
                {RPCResult::Type::STR_HEX, "blockhash", "The block hash (to check for potential reorgs)"},
                {RPCResult::Type::ARR_FIXED, "feerate_percentiles", "Feerates at the 10th, 25th, 50th, 75th, and 90th percentile weight unit (in satoshis per virtual byte)",
                {
                    {RPCResult::Type::NUM, "10th_percentile_feerate", "The 10th percentile feerate"},
                    {RPCResult::Type::NUM, "25th_percentile_feerate", "The 25th percentile feerate"},
                    {RPCResult::Type::NUM, "50th_percentile_feerate", "The 50th percentile feerate"},
                    {RPCResult::Type::NUM, "75th_percentile_feerate", "The 75th percentile feerate"},
                    {RPCResult::Type::NUM, "90th_percentile_feerate", "The 90th percentile feerate"},
                }},
                {RPCResult::Type::NUM, "height", "The height of the block"},
                {RPCResult::Type::NUM, "ins", "The number of inputs (excluding coinbase)"},
                {RPCResult::Type::NUM, "maxfee", "Maximum fee in the block"},
                {RPCResult::Type::NUM, "maxfeerate", "Maximum feerate (in satoshis per virtual byte)"},
                {RPCResult::Type::NUM, "maxtxsize", "Maximum transaction size"},
                {RPCResult::Type::NUM, "medianfee", "Truncated median fee in the block"},
                {RPCResult::Type::NUM, "mediantime", "The block median time past"},
                {RPCResult::Type::NUM, "mediantxsize", "Truncated median transaction size"},
                {RPCResult::Type::NUM, "minfee", "Minimum fee in the block"},
                {RPCResult::Type::NUM, "minfeerate", "Minimum feerate (in satoshis per virtual byte)"},
                {RPCResult::Type::NUM, "mintxsize", "Minimum transaction size"},
                {RPCResult::Type::NUM, "outs", "The number of outputs"},
                {RPCResult::Type::NUM, "subsidy", "The block subsidy"},
                {RPCResult::Type::NUM, "swtotal_size", "Total size of all segwit transactions"},
                {RPCResult::Type::NUM, "swtotal_weight", "Total weight of all segwit transactions"},
                {RPCResult::Type::NUM, "swtxs", "The number of segwit transactions"},
                {RPCResult::Type::NUM, "time", "The block time"},
                {RPCResult::Type::NUM, "total_out", "Total amount in all outputs (excluding coinbase and thus reward [ie subsidy + totalfee])"},
                {RPCResult::Type::NUM, "total_size", "Total size of all non-coinbase transactions"},
                {RPCResult::Type::NUM, "total_weight", "Total weight of all non-coinbase transactions"},
                {RPCResult::Type::NUM, "totalfee", "The fee total"},
                {RPCResult::Type::NUM, "txs", "The number of transactions (including coinbase)"},
                {RPCResult::Type::NUM, "utxo_increase", "The increase/decrease in the number of unspent outputs"},
                {RPCResult::Type::NUM, "utxo_size_inc", "The increase/decrease in size for the utxo index (not discounting op_return and similar)"},
            }},
                RPCExamples{
                    HelpExampleCli("getblockstats", R"('"00000000c937983704a73af28acdec37b049d214adbda81d7e2a3dd146f6ed09"' '["minfeerate","avgfeerate"]')") +
                    HelpExampleCli("getblockstats", R"(1000 '["minfeerate","avgfeerate"]')") +
                    HelpExampleRpc("getblockstats", R"("00000000c937983704a73af28acdec37b049d214adbda81d7e2a3dd146f6ed09", ["minfeerate","avgfeerate"])") +
                    HelpExampleRpc("getblockstats", R"(1000, ["minfeerate","avgfeerate"])")
                },
        [&](const RPCHelpMan& self, const JSONRPCRequest& request) -> UniValue
{
    ChainstateManager& chainman = EnsureAnyChainman(request.context);
    LOCK(cs_main);
    CBlockIndex* pindex{ParseHashOrHeight(request.params[0], chainman)};
    CHECK_NONFATAL(pindex != nullptr);

    std::set<std::string> stats;
    if (!request.params[1].isNull()) {
        const UniValue stats_univalue = request.params[1].get_array();
        for (unsigned int i = 0; i < stats_univalue.size(); i++) {
            const std::string stat = stats_univalue[i].get_str();
            stats.insert(stat);
        }
    }

    const CBlock block = GetBlockChecked(pindex);
    const CBlockUndo blockUndo = GetUndoChecked(pindex);

    const bool do_all = stats.size() == 0; // Calculate everything if nothing selected (default)
    const bool do_mediantxsize = do_all || stats.count("mediantxsize") != 0;
    const bool do_medianfee = do_all || stats.count("medianfee") != 0;
    const bool do_feerate_percentiles = do_all || stats.count("feerate_percentiles") != 0;
    const bool loop_inputs = do_all || do_medianfee || do_feerate_percentiles ||
        SetHasKeys(stats, "utxo_size_inc", "totalfee", "avgfee", "avgfeerate", "minfee", "maxfee", "minfeerate", "maxfeerate");
    const bool loop_outputs = do_all || loop_inputs || stats.count("total_out");
    const bool do_calculate_size = do_mediantxsize ||
        SetHasKeys(stats, "total_size", "avgtxsize", "mintxsize", "maxtxsize", "swtotal_size");
    const bool do_calculate_weight = do_all || SetHasKeys(stats, "total_weight", "avgfeerate", "swtotal_weight", "avgfeerate", "feerate_percentiles", "minfeerate", "maxfeerate");
    const bool do_calculate_sw = do_all || SetHasKeys(stats, "swtxs", "swtotal_size", "swtotal_weight");

    CAmount maxfee = 0;
    CAmount maxfeerate = 0;
    CAmount minfee = MAX_MONEY;
    CAmount minfeerate = MAX_MONEY;
    CAmount total_out = 0;
    CAmount totalfee = 0;
    int64_t inputs = 0;
    int64_t maxtxsize = 0;
    int64_t mintxsize = MAX_BLOCK_SERIALIZED_SIZE;
    int64_t outputs = 0;
    int64_t swtotal_size = 0;
    int64_t swtotal_weight = 0;
    int64_t swtxs = 0;
    int64_t total_size = 0;
    int64_t total_weight = 0;
    int64_t utxo_size_inc = 0;
    std::vector<CAmount> fee_array;
    std::vector<std::pair<CAmount, int64_t>> feerate_array;
    std::vector<int64_t> txsize_array;

    for (size_t i = 0; i < block.vtx.size(); ++i) {
        const auto& tx = block.vtx.at(i);
        outputs += tx->vout.size();

        CAmount tx_total_out = 0;
        if (loop_outputs) {
            for (const CTxOut& out : tx->vout) {
                tx_total_out += out.nValue;
                utxo_size_inc += GetSerializeSize(out, PROTOCOL_VERSION) + PER_UTXO_OVERHEAD;
            }
        }

        if (tx->IsCoinBase()) {
            continue;
        }

        inputs += tx->vin.size(); // Don't count coinbase's fake input
        total_out += tx_total_out; // Don't count coinbase reward

        int64_t tx_size = 0;
        if (do_calculate_size) {

            tx_size = tx->GetTotalSize();
            if (do_mediantxsize) {
                txsize_array.push_back(tx_size);
            }
            maxtxsize = std::max(maxtxsize, tx_size);
            mintxsize = std::min(mintxsize, tx_size);
            total_size += tx_size;
        }

        int64_t weight = 0;
        if (do_calculate_weight) {
            weight = GetTransactionWeight(*tx);
            total_weight += weight;
        }

        if (do_calculate_sw && tx->HasWitness()) {
            ++swtxs;
            swtotal_size += tx_size;
            swtotal_weight += weight;
        }

        if (loop_inputs) {
            CAmount tx_total_in = 0;
            const auto& txundo = blockUndo.vtxundo.at(i - 1);
            for (const Coin& coin: txundo.vprevout) {
                const CTxOut& prevoutput = coin.out;

                tx_total_in += prevoutput.nValue;
                utxo_size_inc -= GetSerializeSize(prevoutput, PROTOCOL_VERSION) + PER_UTXO_OVERHEAD;
            }

            CAmount txfee = tx_total_in - tx_total_out;
            CHECK_NONFATAL(MoneyRange(txfee));
            if (do_medianfee) {
                fee_array.push_back(txfee);
            }
            maxfee = std::max(maxfee, txfee);
            minfee = std::min(minfee, txfee);
            totalfee += txfee;

            // New feerate uses satoshis per virtual byte instead of per serialized byte
            CAmount feerate = weight ? (txfee * WITNESS_SCALE_FACTOR) / weight : 0;
            if (do_feerate_percentiles) {
                feerate_array.emplace_back(std::make_pair(feerate, weight));
            }
            maxfeerate = std::max(maxfeerate, feerate);
            minfeerate = std::min(minfeerate, feerate);
        }
    }

    CAmount feerate_percentiles[NUM_GETBLOCKSTATS_PERCENTILES] = { 0 };
    CalculatePercentilesByWeight(feerate_percentiles, feerate_array, total_weight);

    UniValue feerates_res(UniValue::VARR);
    for (int64_t i = 0; i < NUM_GETBLOCKSTATS_PERCENTILES; i++) {
        feerates_res.push_back(feerate_percentiles[i]);
    }

    UniValue ret_all(UniValue::VOBJ);
    ret_all.pushKV("avgfee", (block.vtx.size() > 1) ? totalfee / (block.vtx.size() - 1) : 0);
    ret_all.pushKV("avgfeerate", total_weight ? (totalfee * WITNESS_SCALE_FACTOR) / total_weight : 0); // Unit: sat/vbyte
    ret_all.pushKV("avgtxsize", (block.vtx.size() > 1) ? total_size / (block.vtx.size() - 1) : 0);
    ret_all.pushKV("blockhash", pindex->GetBlockHash().GetHex());
    ret_all.pushKV("feerate_percentiles", feerates_res);
    ret_all.pushKV("height", (int64_t)pindex->nHeight);
    ret_all.pushKV("ins", inputs);
    ret_all.pushKV("maxfee", maxfee);
    ret_all.pushKV("maxfeerate", maxfeerate);
    ret_all.pushKV("maxtxsize", maxtxsize);
    ret_all.pushKV("medianfee", CalculateTruncatedMedian(fee_array));
    ret_all.pushKV("mediantime", pindex->GetMedianTimePast());
    ret_all.pushKV("mediantxsize", CalculateTruncatedMedian(txsize_array));
    ret_all.pushKV("minfee", (minfee == MAX_MONEY) ? 0 : minfee);
    ret_all.pushKV("minfeerate", (minfeerate == MAX_MONEY) ? 0 : minfeerate);
    ret_all.pushKV("mintxsize", mintxsize == MAX_BLOCK_SERIALIZED_SIZE ? 0 : mintxsize);
    ret_all.pushKV("outs", outputs);
    ret_all.pushKV("subsidy", GetBlockSubsidy(pindex->nHeight, Params().GetConsensus()));
    ret_all.pushKV("swtotal_size", swtotal_size);
    ret_all.pushKV("swtotal_weight", swtotal_weight);
    ret_all.pushKV("swtxs", swtxs);
    ret_all.pushKV("time", pindex->GetBlockTime());
    ret_all.pushKV("total_out", total_out);
    ret_all.pushKV("total_size", total_size);
    ret_all.pushKV("total_weight", total_weight);
    ret_all.pushKV("totalfee", totalfee);
    ret_all.pushKV("txs", (int64_t)block.vtx.size());
    ret_all.pushKV("utxo_increase", outputs - inputs);
    ret_all.pushKV("utxo_size_inc", utxo_size_inc);

    if (do_all) {
        return ret_all;
    }

    UniValue ret(UniValue::VOBJ);
    for (const std::string& stat : stats) {
        const UniValue& value = ret_all[stat];
        if (value.isNull()) {
            throw JSONRPCError(RPC_INVALID_PARAMETER, strprintf("Invalid selected statistic %s", stat));
        }
        ret.pushKV(stat, value);
    }
    return ret;
},
    };
}

static RPCHelpMan savemempool()
{
    return RPCHelpMan{"savemempool",
                "\nDumps the mempool to disk. It will fail until the previous dump is fully loaded.\n",
                {},
                RPCResult{RPCResult::Type::NONE, "", ""},
                RPCExamples{
                    HelpExampleCli("savemempool", "")
            + HelpExampleRpc("savemempool", "")
                },
        [&](const RPCHelpMan& self, const JSONRPCRequest& request) -> UniValue
{
    const CTxMemPool& mempool = EnsureAnyMemPool(request.context);

    if (!mempool.IsLoaded()) {
        throw JSONRPCError(RPC_MISC_ERROR, "The mempool was not loaded yet");
    }

    if (!DumpMempool(mempool)) {
        throw JSONRPCError(RPC_MISC_ERROR, "Unable to dump mempool to disk");
    }

    return NullUniValue;
},
    };
}

namespace {
//! Search for a given set of pubkey scripts
bool FindScriptPubKey(std::atomic<int>& scan_progress, const std::atomic<bool>& should_abort, int64_t& count, CCoinsViewCursor* cursor, const std::set<CScript>& needles, std::map<COutPoint, Coin>& out_results, std::function<void()>& interruption_point)
{
    scan_progress = 0;
    count = 0;
    while (cursor->Valid()) {
        COutPoint key;
        Coin coin;
        if (!cursor->GetKey(key) || !cursor->GetValue(coin)) return false;
        if (++count % 8192 == 0) {
            interruption_point();
            if (should_abort) {
                // allow to abort the scan via the abort reference
                return false;
            }
        }
        if (count % 256 == 0) {
            // update progress reference every 256 item
            uint32_t high = 0x100 * *key.hash.begin() + *(key.hash.begin() + 1);
            scan_progress = (int)(high * 100.0 / 65536.0 + 0.5);
        }
        if (needles.count(coin.out.scriptPubKey)) {
            out_results.emplace(key, coin);
        }
        cursor->Next();
    }
    scan_progress = 100;
    return true;
}
} // namespace

/** RAII object to prevent concurrency issue when scanning the txout set */
static std::atomic<int> g_scan_progress;
static std::atomic<bool> g_scan_in_progress;
static std::atomic<bool> g_should_abort_scan;
class CoinsViewScanReserver
{
private:
    bool m_could_reserve;
public:
    explicit CoinsViewScanReserver() : m_could_reserve(false) {}

    bool reserve() {
        CHECK_NONFATAL(!m_could_reserve);
        if (g_scan_in_progress.exchange(true)) {
            return false;
        }
        CHECK_NONFATAL(g_scan_progress == 0);
        m_could_reserve = true;
        return true;
    }

    ~CoinsViewScanReserver() {
        if (m_could_reserve) {
            g_scan_in_progress = false;
            g_scan_progress = 0;
        }
    }
};

static RPCHelpMan scantxoutset()
{
    return RPCHelpMan{"scantxoutset",
        "\nScans the unspent transaction output set for entries that match certain output descriptors.\n"
        "Examples of output descriptors are:\n"
        "    addr(<address>)                      Outputs whose scriptPubKey corresponds to the specified address (does not include P2PK)\n"
        "    raw(<hex script>)                    Outputs whose scriptPubKey equals the specified hex scripts\n"
        "    combo(<pubkey>)                      P2PK, P2PKH, P2WPKH, and P2SH-P2WPKH outputs for the given pubkey\n"
        "    pkh(<pubkey>)                        P2PKH outputs for the given pubkey\n"
        "    sh(multi(<n>,<pubkey>,<pubkey>,...)) P2SH-multisig outputs for the given threshold and pubkeys\n"
        "\nIn the above, <pubkey> either refers to a fixed public key in hexadecimal notation, or to an xpub/xprv optionally followed by one\n"
        "or more path elements separated by \"/\", and optionally ending in \"/*\" (unhardened), or \"/*'\" or \"/*h\" (hardened) to specify all\n"
        "unhardened or hardened child keys.\n"
        "In the latter case, a range needs to be specified by below if different from 1000.\n"
        "For more information on output descriptors, see the documentation in the doc/descriptors.md file.\n",
        {
            {"action", RPCArg::Type::STR, RPCArg::Optional::NO, "The action to execute\n"
                "\"start\" for starting a scan\n"
                "\"abort\" for aborting the current scan (returns true when abort was successful)\n"
                "\"status\" for progress report (in %) of the current scan"},
            {"scanobjects", RPCArg::Type::ARR, RPCArg::Optional::OMITTED, "Array of scan objects. Required for \"start\" action\n"
                "Every scan object is either a string descriptor or an object:",
            {
                {"descriptor", RPCArg::Type::STR, RPCArg::Optional::OMITTED, "An output descriptor"},
                {"", RPCArg::Type::OBJ, RPCArg::Optional::OMITTED, "An object with output descriptor and metadata",
                {
                    {"desc", RPCArg::Type::STR, RPCArg::Optional::NO, "An output descriptor"},
                    {"range", RPCArg::Type::RANGE, RPCArg::Default{1000}, "The range of HD chain indexes to explore (either end or [begin,end])"},
                }},
            },
                        "[scanobjects,...]"},
        },
        {
            RPCResult{"When action=='abort'", RPCResult::Type::BOOL, "", ""},
            RPCResult{"When action=='status' and no scan is in progress", RPCResult::Type::NONE, "", ""},
            RPCResult{"When action=='status' and scan is in progress", RPCResult::Type::OBJ, "", "",
            {
                {RPCResult::Type::NUM, "progress", "The scan progress"},
            }},
            RPCResult{"When action=='start'", RPCResult::Type::OBJ, "", "", {
                {RPCResult::Type::BOOL, "success", "Whether the scan was completed"},
                {RPCResult::Type::NUM, "txouts", "The number of unspent transaction outputs scanned"},
                {RPCResult::Type::NUM, "height", "The current block height (index)"},
                {RPCResult::Type::STR_HEX, "bestblock", "The hash of the block at the tip of the chain"},
                {RPCResult::Type::ARR, "unspents", "",
                {
                    {RPCResult::Type::OBJ, "", "",
                    {
                        {RPCResult::Type::STR_HEX, "txid", "The transaction id"},
                        {RPCResult::Type::NUM, "vout", "The vout value"},
                        {RPCResult::Type::STR_HEX, "scriptPubKey", "The script key"},
                        {RPCResult::Type::STR, "desc", "A specialized descriptor for the matched scriptPubKey"},
                        {RPCResult::Type::STR_AMOUNT, "amount", "The total amount in " + CURRENCY_UNIT + " of the unspent output"},
                        {RPCResult::Type::NUM, "height", "Height of the unspent transaction output"},
                    }},
                }},
                {RPCResult::Type::STR_AMOUNT, "total_amount", "The total amount of all found unspent outputs in " + CURRENCY_UNIT},
            }},
        },
        RPCExamples{""},
        [&](const RPCHelpMan& self, const JSONRPCRequest& request) -> UniValue
{
    RPCTypeCheck(request.params, {UniValue::VSTR, UniValue::VARR});

    UniValue result(UniValue::VOBJ);
    if (request.params[0].get_str() == "status") {
        CoinsViewScanReserver reserver;
        if (reserver.reserve()) {
            // no scan in progress
            return NullUniValue;
        }
        result.pushKV("progress", g_scan_progress);
        return result;
    } else if (request.params[0].get_str() == "abort") {
        CoinsViewScanReserver reserver;
        if (reserver.reserve()) {
            // reserve was possible which means no scan was running
            return false;
        }
        // set the abort flag
        g_should_abort_scan = true;
        return true;
    } else if (request.params[0].get_str() == "start") {
        CoinsViewScanReserver reserver;
        if (!reserver.reserve()) {
            throw JSONRPCError(RPC_INVALID_PARAMETER, "Scan already in progress, use action \"abort\" or \"status\"");
        }

        if (request.params.size() < 2) {
            throw JSONRPCError(RPC_MISC_ERROR, "scanobjects argument is required for the start action");
        }

        std::set<CScript> needles;
        std::map<CScript, std::string> descriptors;
        CAmount total_in = 0;

        // loop through the scan objects
        for (const UniValue& scanobject : request.params[1].get_array().getValues()) {
            FlatSigningProvider provider;
            auto scripts = EvalDescriptorStringOrObject(scanobject, provider);
            for (const auto& script : scripts) {
                std::string inferred = InferDescriptor(script, provider)->ToString();
                needles.emplace(script);
                descriptors.emplace(std::move(script), std::move(inferred));
            }
        }

        // Scan the unspent transaction output set for inputs
        UniValue unspents(UniValue::VARR);
        std::vector<CTxOut> input_txos;
        std::map<COutPoint, Coin> coins;
        g_should_abort_scan = false;
        int64_t count = 0;
        std::unique_ptr<CCoinsViewCursor> pcursor;
        CBlockIndex* tip;
        NodeContext& node = EnsureAnyNodeContext(request.context);
        {
            ChainstateManager& chainman = EnsureChainman(node);
            LOCK(cs_main);
            CChainState& active_chainstate = chainman.ActiveChainstate();
            active_chainstate.ForceFlushStateToDisk();
            pcursor = active_chainstate.CoinsDB().Cursor();
            CHECK_NONFATAL(pcursor);
            tip = active_chainstate.m_chain.Tip();
            CHECK_NONFATAL(tip);
        }
        bool res = FindScriptPubKey(g_scan_progress, g_should_abort_scan, count, pcursor.get(), needles, coins, node.rpc_interruption_point);
        result.pushKV("success", res);
        result.pushKV("txouts", count);
        result.pushKV("height", tip->nHeight);
        result.pushKV("bestblock", tip->GetBlockHash().GetHex());

        for (const auto& it : coins) {
            const COutPoint& outpoint = it.first;
            const Coin& coin = it.second;
            const CTxOut& txo = coin.out;
            input_txos.push_back(txo);
            total_in += txo.nValue;

            UniValue unspent(UniValue::VOBJ);
            unspent.pushKV("txid", outpoint.hash.GetHex());
            unspent.pushKV("vout", (int32_t)outpoint.n);
            unspent.pushKV("scriptPubKey", HexStr(txo.scriptPubKey));
            unspent.pushKV("desc", descriptors[txo.scriptPubKey]);
            unspent.pushKV("amount", ValueFromAmount(txo.nValue));
            unspent.pushKV("height", (int32_t)coin.nHeight);

            unspents.push_back(unspent);
        }
        result.pushKV("unspents", unspents);
        result.pushKV("total_amount", ValueFromAmount(total_in));
    } else {
        throw JSONRPCError(RPC_INVALID_PARAMETER, "Invalid command");
    }
    return result;
},
    };
}

static RPCHelpMan getblockfilter()
{
    return RPCHelpMan{"getblockfilter",
                "\nRetrieve a BIP 157 content filter for a particular block.\n",
                {
                    {"blockhash", RPCArg::Type::STR_HEX, RPCArg::Optional::NO, "The hash of the block"},
                    {"filtertype", RPCArg::Type::STR, RPCArg::Default{"basic"}, "The type name of the filter"},
                },
                RPCResult{
                    RPCResult::Type::OBJ, "", "",
                    {
                        {RPCResult::Type::STR_HEX, "filter", "the hex-encoded filter data"},
                        {RPCResult::Type::STR_HEX, "header", "the hex-encoded filter header"},
                    }},
                RPCExamples{
                    HelpExampleCli("getblockfilter", "\"00000000c937983704a73af28acdec37b049d214adbda81d7e2a3dd146f6ed09\" \"basic\"") +
                    HelpExampleRpc("getblockfilter", "\"00000000c937983704a73af28acdec37b049d214adbda81d7e2a3dd146f6ed09\", \"basic\"")
                },
        [&](const RPCHelpMan& self, const JSONRPCRequest& request) -> UniValue
{
    uint256 block_hash = ParseHashV(request.params[0], "blockhash");
    std::string filtertype_name = "basic";
    if (!request.params[1].isNull()) {
        filtertype_name = request.params[1].get_str();
    }

    BlockFilterType filtertype;
    if (!BlockFilterTypeByName(filtertype_name, filtertype)) {
        throw JSONRPCError(RPC_INVALID_ADDRESS_OR_KEY, "Unknown filtertype");
    }

    BlockFilterIndex* index = GetBlockFilterIndex(filtertype);
    if (!index) {
        throw JSONRPCError(RPC_MISC_ERROR, "Index is not enabled for filtertype " + filtertype_name);
    }

    const CBlockIndex* block_index;
    bool block_was_connected;
    {
        ChainstateManager& chainman = EnsureAnyChainman(request.context);
        LOCK(cs_main);
        block_index = chainman.m_blockman.LookupBlockIndex(block_hash);
        if (!block_index) {
            throw JSONRPCError(RPC_INVALID_ADDRESS_OR_KEY, "Block not found");
        }
        block_was_connected = block_index->IsValid(BLOCK_VALID_SCRIPTS);
    }

    bool index_ready = index->BlockUntilSyncedToCurrentChain();

    BlockFilter filter;
    uint256 filter_header;
    if (!index->LookupFilter(block_index, filter) ||
        !index->LookupFilterHeader(block_index, filter_header)) {
        int err_code;
        std::string errmsg = "Filter not found.";

        if (!block_was_connected) {
            err_code = RPC_INVALID_ADDRESS_OR_KEY;
            errmsg += " Block was not connected to active chain.";
        } else if (!index_ready) {
            err_code = RPC_MISC_ERROR;
            errmsg += " Block filters are still in the process of being indexed.";
        } else {
            err_code = RPC_INTERNAL_ERROR;
            errmsg += " This error is unexpected and indicates index corruption.";
        }

        throw JSONRPCError(err_code, errmsg);
    }

    UniValue ret(UniValue::VOBJ);
    ret.pushKV("filter", HexStr(filter.GetEncodedFilter()));
    ret.pushKV("header", filter_header.GetHex());
    return ret;
},
    };
}

/**
 * Serialize the UTXO set to a file for loading elsewhere.
 *
 * @see SnapshotMetadata
 */
static RPCHelpMan dumptxoutset()
{
    return RPCHelpMan{
        "dumptxoutset",
        "\nWrite the serialized UTXO set to disk.\n",
        {
            {"path",
                RPCArg::Type::STR,
                RPCArg::Optional::NO,
                /* default_val */ "",
                "path to the output file. If relative, will be prefixed by datadir."},
        },
        RPCResult{
            RPCResult::Type::OBJ, "", "",
                {
                    {RPCResult::Type::NUM, "coins_written", "the number of coins written in the snapshot"},
                    {RPCResult::Type::STR_HEX, "base_hash", "the hash of the base of the snapshot"},
                    {RPCResult::Type::NUM, "base_height", "the height of the base of the snapshot"},
                    {RPCResult::Type::STR, "path", "the absolute path that the snapshot was written to"},
                }
        },
        RPCExamples{
            HelpExampleCli("dumptxoutset", "utxo.dat")
        },
        [&](const RPCHelpMan& self, const JSONRPCRequest& request) -> UniValue
{
    const fs::path path = fsbridge::AbsPathJoin(gArgs.GetDataDirNet(), request.params[0].get_str());
    // Write to a temporary path and then move into `path` on completion
    // to avoid confusion due to an interruption.
    const fs::path temppath = fsbridge::AbsPathJoin(gArgs.GetDataDirNet(), request.params[0].get_str() + ".incomplete");

    if (fs::exists(path)) {
        throw JSONRPCError(
            RPC_INVALID_PARAMETER,
            path.string() + " already exists. If you are sure this is what you want, "
            "move it out of the way first");
    }

    FILE* file{fsbridge::fopen(temppath, "wb")};
    CAutoFile afile{file, SER_DISK, CLIENT_VERSION};
    NodeContext& node = EnsureAnyNodeContext(request.context);
    UniValue result = CreateUTXOSnapshot(node, node.chainman->ActiveChainstate(), afile);
    fs::rename(temppath, path);

    result.pushKV("path", path.string());
    return result;
},
    };
}

UniValue CreateUTXOSnapshot(NodeContext& node, CChainState& chainstate, CAutoFile& afile)
{
    std::unique_ptr<CCoinsViewCursor> pcursor;
    CCoinsStats stats{CoinStatsHashType::NONE};
    CBlockIndex* tip;

    {
        // We need to lock cs_main to ensure that the coinsdb isn't written to
        // between (i) flushing coins cache to disk (coinsdb), (ii) getting stats
        // based upon the coinsdb, and (iii) constructing a cursor to the
        // coinsdb for use below this block.
        //
        // Cursors returned by leveldb iterate over snapshots, so the contents
        // of the pcursor will not be affected by simultaneous writes during
        // use below this block.
        //
        // See discussion here:
        //   https://github.com/bitcoin/bitcoin/pull/15606#discussion_r274479369
        //
        LOCK(::cs_main);

        chainstate.ForceFlushStateToDisk();

        if (!GetUTXOStats(&chainstate.CoinsDB(), chainstate.m_blockman, stats, node.rpc_interruption_point)) {
            throw JSONRPCError(RPC_INTERNAL_ERROR, "Unable to read UTXO set");
        }

        pcursor = chainstate.CoinsDB().Cursor();
        tip = chainstate.m_blockman.LookupBlockIndex(stats.hashBlock);
        CHECK_NONFATAL(tip);
    }

    SnapshotMetadata metadata{tip->GetBlockHash(), stats.coins_count, tip->nChainTx};

    afile << metadata;

    COutPoint key;
    Coin coin;
    unsigned int iter{0};

    while (pcursor->Valid()) {
        if (iter % 5000 == 0) node.rpc_interruption_point();
        ++iter;
        if (pcursor->GetKey(key) && pcursor->GetValue(coin)) {
            afile << key;
            afile << coin;
        }

        pcursor->Next();
    }

    afile.fclose();

    UniValue result(UniValue::VOBJ);
    result.pushKV("coins_written", stats.coins_count);
    result.pushKV("base_hash", tip->GetBlockHash().ToString());
    result.pushKV("base_height", tip->nHeight);

    return result;
}

void RegisterBlockchainRPCCommands(CRPCTable &t)
{
// clang-format off
static const CRPCCommand commands[] =
{ //  category              actor (function)
  //  --------------------- ------------------------
    { "blockchain",         &getblockchaininfo,                  },
    { "blockchain",         &getchaintxstats,                    },
    { "blockchain",         &getblockstats,                      },
    { "blockchain",         &getbestblockhash,                   },
    { "blockchain",         &getblockcount,                      },
    { "blockchain",         &getblock,                           },
    { "blockchain",         &getblockhash,                       },
    { "blockchain",         &getblockheader,                     },
    { "blockchain",         &getchaintips,                       },
    { "blockchain",         &getdifficulty,                      },
    { "blockchain",         &getmempoolancestors,                },
    { "blockchain",         &getmempooldescendants,              },
    { "blockchain",         &getmempoolentry,                    },
    { "blockchain",         &getmempoolinfo,                     },
    { "blockchain",         &getrawmempool,                      },
    { "blockchain",         &gettxout,                           },
    { "blockchain",         &gettxoutsetinfo,                    },
    { "blockchain",         &pruneblockchain,                    },
    { "blockchain",         &savemempool,                        },
    { "blockchain",         &verifychain,                        },

    { "blockchain",         &preciousblock,                      },
    { "blockchain",         &scantxoutset,                       },
    { "blockchain",         &getblockfilter,                     },

    /* Not shown in help */
    { "hidden",              &invalidateblock,                   },
    { "hidden",              &reconsiderblock,                   },
    { "hidden",              &waitfornewblock,                   },
    { "hidden",              &waitforblock,                      },
    { "hidden",              &waitforblockheight,                },
    { "hidden",              &syncwithvalidationinterfacequeue,  },
    { "hidden",              &dumptxoutset,                      },
};
// clang-format on
    for (const auto& c : commands) {
        t.appendCommand(c.name, &c);
    }
}<|MERGE_RESOLUTION|>--- conflicted
+++ resolved
@@ -1582,13 +1582,8 @@
                         {RPCResult::Type::NUM, "blocks", "the height of the most-work fully-validated chain. The genesis block has height 0"},
                         {RPCResult::Type::NUM, "headers", "the current number of headers we have validated"},
                         {RPCResult::Type::STR, "bestblockhash", "the hash of the currently best block"},
-<<<<<<< HEAD
-                        {RPCResult::Type::NUM, "mediantime", "median time for the current best block"},
-=======
-                        {RPCResult::Type::NUM, "difficulty", "the current difficulty"},
                         {RPCResult::Type::NUM_TIME, "time", "The block time expressed in " + UNIX_EPOCH_TIME},
                         {RPCResult::Type::NUM_TIME, "mediantime", "The median block time expressed in " + UNIX_EPOCH_TIME},
->>>>>>> 2bbb9480
                         {RPCResult::Type::NUM, "verificationprogress", "estimate of verification progress [0..1]"},
                         {RPCResult::Type::BOOL, "initialblockdownload", "(debug information) estimate of whether this node is in Initial Block Download mode"},
                         {RPCResult::Type::STR_HEX, "chainwork", "total amount of work in active chain, in hexadecimal"},
@@ -1643,11 +1638,7 @@
     obj.pushKV("blocks",                height);
     obj.pushKV("headers",               pindexBestHeader ? pindexBestHeader->nHeight : -1);
     obj.pushKV("bestblockhash",         tip->GetBlockHash().GetHex());
-<<<<<<< HEAD
-=======
-    obj.pushKV("difficulty",            (double)GetDifficultyForBits(tip->nBits));
     obj.pushKV("time",                  (int64_t)tip->nTime);
->>>>>>> 2bbb9480
     obj.pushKV("mediantime",            (int64_t)tip->GetMedianTimePast());
     obj.pushKV("verificationprogress",  GuessVerificationProgress(Params().TxData(), tip));
     obj.pushKV("initialblockdownload",  active_chainstate.IsInitialBlockDownload());
