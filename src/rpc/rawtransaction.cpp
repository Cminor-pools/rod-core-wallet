// Copyright (c) 2010 Satoshi Nakamoto
// Copyright (c) 2009-2019 The Bitcoin Core developers
// Distributed under the MIT software license, see the accompanying
// file COPYING or http://www.opensource.org/licenses/mit-license.php.

#include <chain.h>
#include <coins.h>
#include <consensus/validation.h>
#include <core_io.h>
#include <index/txindex.h>
#include <key_io.h>
#include <merkleblock.h>
#include <node/coin.h>
#include <node/context.h>
#include <node/psbt.h>
#include <node/transaction.h>
#include <policy/policy.h>
#include <policy/rbf.h>
#include <primitives/transaction.h>
#include <psbt.h>
#include <random.h>
#include <rpc/blockchain.h>
#include <rpc/rawtransaction_util.h>
#include <rpc/server.h>
#include <rpc/util.h>
#include <script/script.h>
#include <script/sign.h>
#include <script/signingprovider.h>
#include <script/standard.h>
#include <uint256.h>
#include <util/moneystr.h>
#include <util/strencodings.h>
#include <validation.h>
#include <validationinterface.h>


#include <numeric>
#include <stdint.h>

#include <univalue.h>

/** Maximum fee rate for sendrawtransaction and testmempoolaccept.
 * By default, a transaction with a fee rate higher than this will be rejected
 * by the RPCs. This can be overridden with the maxfeerate argument.
 */
static const CFeeRate DEFAULT_MAX_RAW_TX_FEE_RATE{COIN / 10};

void TxToJSON(const CTransaction& tx, const uint256 hashBlock, UniValue& entry)
{
    // Call into TxToUniv() in bitcoin-common to decode the transaction hex.
    //
    // Blockchain contextual information (confirmations and blocktime) is not
    // available to code in bitcoin-common, so we query them here and push the
    // data into the returned UniValue.
    TxToUniv(tx, uint256(), entry, true, RPCSerializationFlags());

    if (!hashBlock.IsNull()) {
        LOCK(cs_main);

        entry.pushKV("blockhash", hashBlock.GetHex());
        CBlockIndex* pindex = LookupBlockIndex(hashBlock);
        if (pindex) {
            if (::ChainActive().Contains(pindex)) {
                entry.pushKV("confirmations", 1 + ::ChainActive().Height() - pindex->nHeight);
                entry.pushKV("time", pindex->GetBlockTime());
                entry.pushKV("blocktime", pindex->GetBlockTime());
            }
            else
                entry.pushKV("confirmations", 0);
        }
    }
}

static UniValue getrawtransaction(const JSONRPCRequest& request)
{
    RPCHelpMan{
                "getrawtransaction",
                "\nReturn the raw transaction data.\n"

                "\nBy default this function only works for mempool transactions. When called with a blockhash\n"
                "argument, getrawtransaction will return the transaction if the specified block is available and\n"
                "the transaction is found in that block. When called without a blockhash argument, getrawtransaction\n"
                "will return the transaction if it is in the mempool, or if -txindex is enabled and the transaction\n"
                "is in a block in the blockchain.\n"

                "\nHint: Use gettransaction for wallet transactions.\n"

                "\nIf verbose is 'true', returns an Object with information about 'txid'.\n"
                "If verbose is 'false' or omitted, returns a string that is serialized, hex-encoded data for 'txid'.\n",
                {
                    {"txid", RPCArg::Type::STR_HEX, RPCArg::Optional::NO, "The transaction id"},
                    {"verbose", RPCArg::Type::BOOL, /* default */ "false", "If false, return a string, otherwise return a json object"},
                    {"blockhash", RPCArg::Type::STR_HEX, RPCArg::Optional::OMITTED_NAMED_ARG, "The block in which to look for the transaction"},
                },
                {
                    RPCResult{"if verbose is not set or set to false",
                         RPCResult::Type::STR, "data", "The serialized, hex-encoded data for 'txid'"
                     },
                     RPCResult{"if verbose is set to true",
<<<<<<< HEAD
            "{\n"
            "  \"in_active_chain\" : b, (boolean) Whether specified block is in the active chain or not (only present with explicit \"blockhash\" argument)\n"
            "  \"hex\" : \"data\",       (string) The serialized, hex-encoded data for 'txid'\n"
            "  \"txid\" : \"id\",        (string) The transaction id (same as provided)\n"
            "  \"hash\" : \"id\",        (string) The transaction hash (differs from txid for witness transactions)\n"
            "  \"size\" : n,             (numeric) The serialized transaction size\n"
            "  \"vsize\" : n,            (numeric) The virtual transaction size (differs from size for witness transactions)\n"
            "  \"weight\" : n,           (numeric) The transaction's weight (between vsize*4-3 and vsize*4)\n"
            "  \"version\" : n,          (numeric) The version\n"
            "  \"locktime\" : ttt,       (numeric) The lock time\n"
            "  \"vin\" : [               (array of json objects)\n"
            "     {\n"
            "       \"txid\" : \"id\",    (string) The transaction id\n"
            "       \"vout\" : n,         (numeric) \n"
            "       \"scriptSig\" : {     (json object) The script\n"
            "         \"asm\" : \"asm\",  (string) asm\n"
            "         \"hex\" : \"hex\"   (string) hex\n"
            "       },\n"
            "       \"sequence\" : n      (numeric) The script sequence number\n"
            "       \"txinwitness\" : [\"hex\", ...] (array of string) hex-encoded witness data (if any)\n"
            "     }\n"
            "     ,...\n"
            "  ],\n"
            "  \"vout\" : [              (array of json objects)\n"
            "     {\n"
            "       \"value\" : x.xxx,            (numeric) The value in " + CURRENCY_UNIT + "\n"
            "       \"n\" : n,                    (numeric) index\n"
            "       \"scriptPubKey\" : {          (json object)\n"
            "         \"asm\" : \"asm\",          (string) the asm\n"
            "         \"hex\" : \"hex\",          (string) the hex\n"
            "         \"reqSigs\" : n,            (numeric) The required sigs\n"
            "         \"type\" : \"pubkeyhash\",  (string) The type, eg 'pubkeyhash'\n"
            "         \"addresses\" : [           (json array of string)\n"
            "           \"address\"        (string) xaya address\n"
            "           ,...\n"
            "         ]\n"
            "       }\n"
            "     }\n"
            "     ,...\n"
            "  ],\n"
            "  \"blockhash\" : \"hash\",   (string) the block hash\n"
            "  \"confirmations\" : n,      (numeric) The confirmations\n"
            "  \"blocktime\" : ttt         (numeric) The block time expressed in " + UNIX_EPOCH_TIME + "\n"
            "  \"time\" : ttt,             (numeric) Same as \"blocktime\"\n"
            "}\n"
=======
                         RPCResult::Type::OBJ, "", "",
                         {
                             {RPCResult::Type::BOOL, "in_active_chain", "Whether specified block is in the active chain or not (only present with explicit \"blockhash\" argument)"},
                             {RPCResult::Type::STR_HEX, "hex", "The serialized, hex-encoded data for 'txid'"},
                             {RPCResult::Type::STR_HEX, "txid", "The transaction id (same as provided)"},
                             {RPCResult::Type::STR_HEX, "hash", "The transaction hash (differs from txid for witness transactions)"},
                             {RPCResult::Type::NUM, "size", "The serialized transaction size"},
                             {RPCResult::Type::NUM, "vsize", "The virtual transaction size (differs from size for witness transactions)"},
                             {RPCResult::Type::NUM, "weight", "The transaction's weight (between vsize*4-3 and vsize*4)"},
                             {RPCResult::Type::NUM, "version", "The version"},
                             {RPCResult::Type::NUM_TIME, "locktime", "The lock time"},
                             {RPCResult::Type::ARR, "vin", "",
                             {
                                 {RPCResult::Type::OBJ, "", "",
                                 {
                                     {RPCResult::Type::STR_HEX, "txid", "The transaction id"},
                                     {RPCResult::Type::STR, "vout", ""},
                                     {RPCResult::Type::OBJ, "scriptSig", "The script",
                                     {
                                         {RPCResult::Type::STR, "asm", "asm"},
                                         {RPCResult::Type::STR_HEX, "hex", "hex"},
                                     }},
                                     {RPCResult::Type::NUM, "sequence", "The script sequence number"},
                                     {RPCResult::Type::ARR, "txinwitness", "",
                                     {
                                         {RPCResult::Type::STR_HEX, "hex", "hex-encoded witness data (if any)"},
                                     }},
                                 }},
                             }},
                             {RPCResult::Type::ARR, "vout", "",
                             {
                                 {RPCResult::Type::OBJ, "", "",
                                 {
                                     {RPCResult::Type::NUM, "value", "The value in " + CURRENCY_UNIT},
                                     {RPCResult::Type::NUM, "n", "index"},
                                     {RPCResult::Type::OBJ, "scriptPubKey", "",
                                     {
                                         {RPCResult::Type::STR, "asm", "the asm"},
                                         {RPCResult::Type::STR, "hex", "the hex"},
                                         {RPCResult::Type::NUM, "reqSigs", "The required sigs"},
                                         {RPCResult::Type::STR, "type", "The type, eg 'pubkeyhash'"},
                                         {RPCResult::Type::ARR, "addresses", "",
                                         {
                                             {RPCResult::Type::STR, "address", "address"},
                                         }},
                                     }},
                                 }},
                             }},
                             {RPCResult::Type::STR_HEX, "blockhash", "the block hash"},
                             {RPCResult::Type::NUM, "confirmations", "The confirmations"},
                             {RPCResult::Type::NUM_TIME, "blocktime", "The block time expressed in " + UNIX_EPOCH_TIME},
                             {RPCResult::Type::NUM, "time", "Same as \"blocktime\""},
                        }
>>>>>>> c667dc1b
                    },
                },
                RPCExamples{
                    HelpExampleCli("getrawtransaction", "\"mytxid\"")
            + HelpExampleCli("getrawtransaction", "\"mytxid\" true")
            + HelpExampleRpc("getrawtransaction", "\"mytxid\", true")
            + HelpExampleCli("getrawtransaction", "\"mytxid\" false \"myblockhash\"")
            + HelpExampleCli("getrawtransaction", "\"mytxid\" true \"myblockhash\"")
                },
    }.Check(request);

    bool in_active_chain = true;
    uint256 hash = ParseHashV(request.params[0], "parameter 1");
    CBlockIndex* blockindex = nullptr;

    // Accept either a bool (true) or a num (>=1) to indicate verbose output.
    bool fVerbose = false;
    if (!request.params[1].isNull()) {
        fVerbose = request.params[1].isNum() ? (request.params[1].get_int() != 0) : request.params[1].get_bool();
    }

    if (!request.params[2].isNull()) {
        LOCK(cs_main);

        uint256 blockhash = ParseHashV(request.params[2], "parameter 3");
        blockindex = LookupBlockIndex(blockhash);
        if (!blockindex) {
            throw JSONRPCError(RPC_INVALID_ADDRESS_OR_KEY, "Block hash not found");
        }
        in_active_chain = ::ChainActive().Contains(blockindex);
    }

    bool f_txindex_ready = false;
    if (g_txindex && !blockindex) {
        f_txindex_ready = g_txindex->BlockUntilSyncedToCurrentChain();
    }

    CTransactionRef tx;
    uint256 hash_block;
    if (!GetTransaction(hash, tx, Params().GetConsensus(), hash_block, blockindex)) {
        std::string errmsg;
        if (blockindex) {
            if (!(blockindex->nStatus & BLOCK_HAVE_DATA)) {
                throw JSONRPCError(RPC_MISC_ERROR, "Block not available");
            }
            errmsg = "No such transaction found in the provided block";
        } else if (!g_txindex) {
            errmsg = "No such mempool transaction. Use -txindex or provide a block hash to enable blockchain transaction queries";
        } else if (!f_txindex_ready) {
            errmsg = "No such mempool transaction. Blockchain transactions are still in the process of being indexed";
        } else {
            errmsg = "No such mempool or blockchain transaction";
        }
        throw JSONRPCError(RPC_INVALID_ADDRESS_OR_KEY, errmsg + ". Use gettransaction for wallet transactions.");
    }

    if (!fVerbose) {
        return EncodeHexTx(*tx, RPCSerializationFlags());
    }

    UniValue result(UniValue::VOBJ);
    if (blockindex) result.pushKV("in_active_chain", in_active_chain);
    TxToJSON(*tx, hash_block, result);
    return result;
}

static UniValue gettxoutproof(const JSONRPCRequest& request)
{
            RPCHelpMan{"gettxoutproof",
                "\nReturns a hex-encoded proof that \"txid\" was included in a block.\n"
                "\nNOTE: By default this function only works sometimes. This is when there is an\n"
                "unspent output in the utxo for this transaction. To make it always work,\n"
                "you need to maintain a transaction index, using the -txindex command line option or\n"
                "specify the block in which the transaction is included manually (by blockhash).\n",
                {
                    {"txids", RPCArg::Type::ARR, RPCArg::Optional::NO, "A json array of txids to filter",
                        {
                            {"txid", RPCArg::Type::STR_HEX, RPCArg::Optional::OMITTED, "A transaction hash"},
                        },
                        },
                    {"blockhash", RPCArg::Type::STR_HEX, RPCArg::Optional::OMITTED_NAMED_ARG, "If specified, looks for txid in the block with this hash"},
                },
                RPCResult{
                    RPCResult::Type::STR, "data", "A string that is a serialized, hex-encoded data for the proof."
                },
                RPCExamples{""},
            }.Check(request);

    std::set<uint256> setTxids;
    uint256 oneTxid;
    UniValue txids = request.params[0].get_array();
    for (unsigned int idx = 0; idx < txids.size(); idx++) {
        const UniValue& txid = txids[idx];
        uint256 hash(ParseHashV(txid, "txid"));
        if (setTxids.count(hash))
            throw JSONRPCError(RPC_INVALID_PARAMETER, std::string("Invalid parameter, duplicated txid: ")+txid.get_str());
       setTxids.insert(hash);
       oneTxid = hash;
    }

    CBlockIndex* pblockindex = nullptr;
    uint256 hashBlock;
    if (!request.params[1].isNull()) {
        LOCK(cs_main);
        hashBlock = ParseHashV(request.params[1], "blockhash");
        pblockindex = LookupBlockIndex(hashBlock);
        if (!pblockindex) {
            throw JSONRPCError(RPC_INVALID_ADDRESS_OR_KEY, "Block not found");
        }
    } else {
        LOCK(cs_main);

        // Loop through txids and try to find which block they're in. Exit loop once a block is found.
        for (const auto& tx : setTxids) {
            const Coin& coin = AccessByTxid(::ChainstateActive().CoinsTip(), tx);
            if (!coin.IsSpent()) {
                pblockindex = ::ChainActive()[coin.nHeight];
                break;
            }
        }
    }


    // Allow txindex to catch up if we need to query it and before we acquire cs_main.
    if (g_txindex && !pblockindex) {
        g_txindex->BlockUntilSyncedToCurrentChain();
    }

    LOCK(cs_main);

    if (pblockindex == nullptr)
    {
        CTransactionRef tx;
        if (!GetTransaction(oneTxid, tx, Params().GetConsensus(), hashBlock) || hashBlock.IsNull())
            throw JSONRPCError(RPC_INVALID_ADDRESS_OR_KEY, "Transaction not yet in block");
        pblockindex = LookupBlockIndex(hashBlock);
        if (!pblockindex) {
            throw JSONRPCError(RPC_INTERNAL_ERROR, "Transaction index corrupt");
        }
    }

    CBlock block;
    if(!ReadBlockFromDisk(block, pblockindex, Params().GetConsensus()))
        throw JSONRPCError(RPC_INTERNAL_ERROR, "Can't read block from disk");

    unsigned int ntxFound = 0;
    for (const auto& tx : block.vtx)
        if (setTxids.count(tx->GetHash()))
            ntxFound++;
    if (ntxFound != setTxids.size())
        throw JSONRPCError(RPC_INVALID_ADDRESS_OR_KEY, "Not all transactions found in specified or retrieved block");

    CDataStream ssMB(SER_NETWORK, PROTOCOL_VERSION | SERIALIZE_TRANSACTION_NO_WITNESS);
    CMerkleBlock mb(block, setTxids);
    ssMB << mb;
    std::string strHex = HexStr(ssMB.begin(), ssMB.end());
    return strHex;
}

static UniValue verifytxoutproof(const JSONRPCRequest& request)
{
            RPCHelpMan{"verifytxoutproof",
                "\nVerifies that a proof points to a transaction in a block, returning the transaction it commits to\n"
                "and throwing an RPC error if the block is not in our best chain\n",
                {
                    {"proof", RPCArg::Type::STR_HEX, RPCArg::Optional::NO, "The hex-encoded proof generated by gettxoutproof"},
                },
                RPCResult{
                    RPCResult::Type::ARR, "", "",
                    {
                        {RPCResult::Type::STR_HEX, "txid", "The txid(s) which the proof commits to, or empty array if the proof can not be validated."},
                    }
                },
                RPCExamples{""},
            }.Check(request);

    CDataStream ssMB(ParseHexV(request.params[0], "proof"), SER_NETWORK, PROTOCOL_VERSION | SERIALIZE_TRANSACTION_NO_WITNESS);
    CMerkleBlock merkleBlock;
    ssMB >> merkleBlock;

    UniValue res(UniValue::VARR);

    std::vector<uint256> vMatch;
    std::vector<unsigned int> vIndex;
    if (merkleBlock.txn.ExtractMatches(vMatch, vIndex) != merkleBlock.header.hashMerkleRoot)
        return res;

    LOCK(cs_main);

    const CBlockIndex* pindex = LookupBlockIndex(merkleBlock.header.GetHash());
    if (!pindex || !::ChainActive().Contains(pindex) || pindex->nTx == 0) {
        throw JSONRPCError(RPC_INVALID_ADDRESS_OR_KEY, "Block not found in chain");
    }

    // Check if proof is valid, only add results if so
    if (pindex->nTx == merkleBlock.txn.GetNumTransactions()) {
        for (const uint256& hash : vMatch) {
            res.push_back(hash.GetHex());
        }
    }

    return res;
}

static UniValue createrawtransaction(const JSONRPCRequest& request)
{
            RPCHelpMan{"createrawtransaction",
                "\nCreate a transaction spending the given inputs and creating new outputs.\n"
                "Outputs can be addresses or data.\n"
                "Returns hex-encoded raw transaction.\n"
                "Note that the transaction's inputs are not signed, and\n"
                "it is not stored in the wallet or transmitted to the network.\n",
                {
                    {"inputs", RPCArg::Type::ARR, RPCArg::Optional::NO, "A json array of json objects",
                        {
                            {"", RPCArg::Type::OBJ, RPCArg::Optional::OMITTED, "",
                                {
                                    {"txid", RPCArg::Type::STR_HEX, RPCArg::Optional::NO, "The transaction id"},
                                    {"vout", RPCArg::Type::NUM, RPCArg::Optional::NO, "The output number"},
                                    {"sequence", RPCArg::Type::NUM, /* default */ "depends on the value of the 'replaceable' and 'locktime' arguments", "The sequence number"},
                                },
                                },
                        },
                        },
                    {"outputs", RPCArg::Type::ARR, RPCArg::Optional::NO, "a json array with outputs (key-value pairs), where none of the keys are duplicated.\n"
                            "That is, each address can only appear once and there can only be one 'data' object.\n"
                            "For compatibility reasons, a dictionary, which holds the key-value pairs directly, is also\n"
                            "                             accepted as second parameter.",
                        {
                            {"", RPCArg::Type::OBJ, RPCArg::Optional::OMITTED, "",
                                {
                                    {"address", RPCArg::Type::AMOUNT, RPCArg::Optional::NO, "A key-value pair. The key (string) is the address, the value (float or string) is the amount in " + CURRENCY_UNIT},
                                },
                                },
                            {"", RPCArg::Type::OBJ, RPCArg::Optional::OMITTED, "",
                                {
                                    {"data", RPCArg::Type::STR_HEX, RPCArg::Optional::NO, "A key-value pair. The key must be \"data\", the value is hex-encoded data"},
                                },
                                },
                        },
                        },
                    {"locktime", RPCArg::Type::NUM, /* default */ "0", "Raw locktime. Non-0 value also locktime-activates inputs"},
                    {"replaceable", RPCArg::Type::BOOL, /* default */ "false", "Marks this transaction as BIP125-replaceable.\n"
            "                             Allows this transaction to be replaced by a transaction with higher fees. If provided, it is an error if explicit sequence numbers are incompatible."},
                },
                RPCResult{
                    RPCResult::Type::STR_HEX, "transaction", "hex string of the transaction"
                },
                RPCExamples{
                    HelpExampleCli("createrawtransaction", "\"[{\\\"txid\\\":\\\"myid\\\",\\\"vout\\\":0}]\" \"[{\\\"address\\\":0.01}]\"")
            + HelpExampleCli("createrawtransaction", "\"[{\\\"txid\\\":\\\"myid\\\",\\\"vout\\\":0}]\" \"[{\\\"data\\\":\\\"00010203\\\"}]\"")
            + HelpExampleRpc("createrawtransaction", "\"[{\\\"txid\\\":\\\"myid\\\",\\\"vout\\\":0}]\", \"[{\\\"address\\\":0.01}]\"")
            + HelpExampleRpc("createrawtransaction", "\"[{\\\"txid\\\":\\\"myid\\\",\\\"vout\\\":0}]\", \"[{\\\"data\\\":\\\"00010203\\\"}]\"")
                },
            }.Check(request);

    RPCTypeCheck(request.params, {
        UniValue::VARR,
        UniValueType(), // ARR or OBJ, checked later
        UniValue::VNUM,
        UniValue::VBOOL
        }, true
    );

    bool rbf = false;
    if (!request.params[3].isNull()) {
        rbf = request.params[3].isTrue();
    }
    CMutableTransaction rawTx = ConstructTransaction(request.params[0], request.params[1], request.params[2], rbf);

    return EncodeHexTx(CTransaction(rawTx));
}

static UniValue decoderawtransaction(const JSONRPCRequest& request)
{
    RPCHelpMan{"decoderawtransaction",
                "\nReturn a JSON object representing the serialized, hex-encoded transaction.\n",
                {
                    {"hexstring", RPCArg::Type::STR_HEX, RPCArg::Optional::NO, "The transaction hex string"},
                    {"iswitness", RPCArg::Type::BOOL, /* default */ "depends on heuristic tests", "Whether the transaction hex is a serialized witness transaction.\n"
                        "If iswitness is not present, heuristic tests will be used in decoding.\n"
                        "If true, only witness deserialization will be tried.\n"
                        "If false, only non-witness deserialization will be tried.\n"
                        "This boolean should reflect whether the transaction has inputs\n"
                        "(e.g. fully valid, or on-chain transactions), if known by the caller."
                    },
                },
                RPCResult{
<<<<<<< HEAD
            "{\n"
            "  \"txid\" : \"id\",        (string) The transaction id\n"
            "  \"hash\" : \"id\",        (string) The transaction hash (differs from txid for witness transactions)\n"
            "  \"size\" : n,             (numeric) The transaction size\n"
            "  \"vsize\" : n,            (numeric) The virtual transaction size (differs from size for witness transactions)\n"
            "  \"weight\" : n,           (numeric) The transaction's weight (between vsize*4 - 3 and vsize*4)\n"
            "  \"version\" : n,          (numeric) The version\n"
            "  \"locktime\" : ttt,       (numeric) The lock time\n"
            "  \"vin\" : [               (array of json objects)\n"
            "     {\n"
            "       \"txid\" : \"id\",    (string) The transaction id\n"
            "       \"vout\" : n,         (numeric) The output number\n"
            "       \"scriptSig\" : {     (json object) The script\n"
            "         \"asm\" : \"asm\",  (string) asm\n"
            "         \"hex\" : \"hex\"   (string) hex\n"
            "       },\n"
            "       \"txinwitness\" : [\"hex\", ...] (array of string) hex-encoded witness data (if any)\n"
            "       \"sequence\" : n     (numeric) The script sequence number\n"
            "     }\n"
            "     ,...\n"
            "  ],\n"
            "  \"vout\" : [             (array of json objects)\n"
            "     {\n"
            "       \"value\" : x.xxx,            (numeric) The value in " + CURRENCY_UNIT + "\n"
            "       \"n\" : n,                    (numeric) index\n"
            "       \"scriptPubKey\" : {          (json object)\n"
            "         \"asm\" : \"asm\",          (string) the asm\n"
            "         \"hex\" : \"hex\",          (string) the hex\n"
            "         \"reqSigs\" : n,            (numeric) The required sigs\n"
            "         \"type\" : \"pubkeyhash\",  (string) The type, eg 'pubkeyhash'\n"
            "         \"addresses\" : [           (json array of string)\n"
            "           \"CJDPZBVLi6tx2mST1Z4BSANNeztHunz9LT\"   (string) xaya address\n"
            "           ,...\n"
            "         ]\n"
            "       }\n"
            "     }\n"
            "     ,...\n"
            "  ],\n"
            "}\n"
=======
                    RPCResult::Type::OBJ, "", "",
                    {
                        {RPCResult::Type::STR_HEX, "txid", "The transaction id"},
                        {RPCResult::Type::STR_HEX, "hash", "The transaction hash (differs from txid for witness transactions)"},
                        {RPCResult::Type::NUM, "size", "The transaction size"},
                        {RPCResult::Type::NUM, "vsize", "The virtual transaction size (differs from size for witness transactions)"},
                        {RPCResult::Type::NUM, "weight", "The transaction's weight (between vsize*4 - 3 and vsize*4)"},
                        {RPCResult::Type::NUM, "version", "The version"},
                        {RPCResult::Type::NUM_TIME, "locktime", "The lock time"},
                        {RPCResult::Type::ARR, "vin", "",
                        {
                            {RPCResult::Type::OBJ, "", "",
                            {
                                {RPCResult::Type::STR_HEX, "txid", "The transaction id"},
                                {RPCResult::Type::NUM, "vout", "The output number"},
                                {RPCResult::Type::OBJ, "scriptSig", "The script",
                                {
                                    {RPCResult::Type::STR, "asm", "asm"},
                                    {RPCResult::Type::STR_HEX, "hex", "hex"},
                                }},
                                {RPCResult::Type::ARR, "txinwitness", "",
                                {
                                    {RPCResult::Type::STR_HEX, "hex", "hex-encoded witness data (if any)"},
                                }},
                                {RPCResult::Type::NUM, "sequence", "The script sequence number"},
                            }},
                        }},
                        {RPCResult::Type::ARR, "vout", "",
                        {
                            {RPCResult::Type::OBJ, "", "",
                            {
                                {RPCResult::Type::NUM, "value", "The value in " + CURRENCY_UNIT},
                                {RPCResult::Type::NUM, "n", "index"},
                                {RPCResult::Type::OBJ, "scriptPubKey", "",
                                {
                                    {RPCResult::Type::STR, "asm", "the asm"},
                                    {RPCResult::Type::STR_HEX, "hex", "the hex"},
                                    {RPCResult::Type::NUM, "reqSigs", "The required sigs"},
                                    {RPCResult::Type::STR, "type", "The type, eg 'pubkeyhash'"},
                                    {RPCResult::Type::ARR, "addresses", "",
                                    {
                                        {RPCResult::Type::STR, "address", "address"},
                                    }},
                                }},
                            }},
                        }},
                    }
>>>>>>> c667dc1b
                },
                RPCExamples{
                    HelpExampleCli("decoderawtransaction", "\"hexstring\"")
            + HelpExampleRpc("decoderawtransaction", "\"hexstring\"")
                },
    }.Check(request);

    RPCTypeCheck(request.params, {UniValue::VSTR, UniValue::VBOOL});

    CMutableTransaction mtx;

    bool try_witness = request.params[1].isNull() ? true : request.params[1].get_bool();
    bool try_no_witness = request.params[1].isNull() ? true : !request.params[1].get_bool();

    if (!DecodeHexTx(mtx, request.params[0].get_str(), try_no_witness, try_witness)) {
        throw JSONRPCError(RPC_DESERIALIZATION_ERROR, "TX decode failed");
    }

    UniValue result(UniValue::VOBJ);
    TxToUniv(CTransaction(std::move(mtx)), uint256(), result, false);

    return result;
}

static std::string GetAllOutputTypes()
{
    std::string ret;
    for (int i = TX_NONSTANDARD; i <= TX_WITNESS_UNKNOWN; ++i) {
        if (i != TX_NONSTANDARD) ret += ", ";
        ret += GetTxnOutputType(static_cast<txnouttype>(i));
    }
    return ret;
}

static UniValue decodescript(const JSONRPCRequest& request)
{
    RPCHelpMan{"decodescript",
                "\nDecode a hex-encoded script.\n",
                {
                    {"hexstring", RPCArg::Type::STR_HEX, RPCArg::Optional::NO, "the hex-encoded script"},
                },
                RPCResult{
                    RPCResult::Type::OBJ, "", "",
                    {
                        {RPCResult::Type::STR, "asm", "Script public key"},
                        {RPCResult::Type::STR, "type", "The output type (e.g. "+GetAllOutputTypes()+")"},
                        {RPCResult::Type::NUM, "reqSigs", "The required signatures"},
                        {RPCResult::Type::ARR, "addresses", "",
                        {
                            {RPCResult::Type::STR, "address", "address"},
                        }},
                        {RPCResult::Type::STR, "p2sh", "address of P2SH script wrapping this redeem script (not returned if the script is already a P2SH)"},
                        {RPCResult::Type::OBJ, "segwit", "Result of a witness script public key wrapping this redeem script (not returned if the script is a P2SH or witness)",
                        {
                            {RPCResult::Type::STR, "asm", "String representation of the script public key"},
                            {RPCResult::Type::STR_HEX, "hex", "Hex string of the script public key"},
                            {RPCResult::Type::STR, "type", "The type of the script public key (e.g. witness_v0_keyhash or witness_v0_scripthash)"},
                            {RPCResult::Type::NUM, "reqSigs", "The required signatures (always 1)"},
                            {RPCResult::Type::ARR, "addresses", "(always length 1)",
                            {
                                {RPCResult::Type::STR, "address", "segwit address"},
                            }},
                            {RPCResult::Type::STR, "p2sh-segwit", "address of the P2SH script wrapping this witness redeem script"},
                        }},
                    }
                },
                RPCExamples{
                    HelpExampleCli("decodescript", "\"hexstring\"")
            + HelpExampleRpc("decodescript", "\"hexstring\"")
                },
    }.Check(request);

    RPCTypeCheck(request.params, {UniValue::VSTR});

    UniValue r(UniValue::VOBJ);
    CScript script;
    if (request.params[0].get_str().size() > 0){
        std::vector<unsigned char> scriptData(ParseHexV(request.params[0], "argument"));
        script = CScript(scriptData.begin(), scriptData.end());
    } else {
        // Empty scripts are valid
    }
    ScriptPubKeyToUniv(script, r, /* fIncludeHex */ false);

    UniValue type;
    type = find_value(r, "type");

    if (type.isStr() && type.get_str() != "scripthash") {
        // P2SH cannot be wrapped in a P2SH. If this script is already a P2SH,
        // don't return the address for a P2SH of the P2SH.
        r.pushKV("p2sh", EncodeDestination(ScriptHash(script)));
        // P2SH and witness programs cannot be wrapped in P2WSH, if this script
        // is a witness program, don't return addresses for a segwit programs.
        if (type.get_str() == "pubkey" || type.get_str() == "pubkeyhash" || type.get_str() == "multisig" || type.get_str() == "nonstandard") {
            std::vector<std::vector<unsigned char>> solutions_data;
            txnouttype which_type = Solver(script, solutions_data);
            // Uncompressed pubkeys cannot be used with segwit checksigs.
            // If the script contains an uncompressed pubkey, skip encoding of a segwit program.
            if ((which_type == TX_PUBKEY) || (which_type == TX_MULTISIG)) {
                for (const auto& solution : solutions_data) {
                    if ((solution.size() != 1) && !CPubKey(solution).IsCompressed()) {
                        return r;
                    }
                }
            }
            UniValue sr(UniValue::VOBJ);
            CScript segwitScr;
            if (which_type == TX_PUBKEY) {
                segwitScr = GetScriptForDestination(WitnessV0KeyHash(Hash160(solutions_data[0].begin(), solutions_data[0].end())));
            } else if (which_type == TX_PUBKEYHASH) {
                segwitScr = GetScriptForDestination(WitnessV0KeyHash(solutions_data[0]));
            } else {
                // Scripts that are not fit for P2WPKH are encoded as P2WSH.
                // Newer segwit program versions should be considered when then become available.
                segwitScr = GetScriptForDestination(WitnessV0ScriptHash(script));
            }
            ScriptPubKeyToUniv(segwitScr, sr, /* fIncludeHex */ true);
            sr.pushKV("p2sh-segwit", EncodeDestination(ScriptHash(segwitScr)));
            r.pushKV("segwit", sr);
        }
    }

    return r;
}

static UniValue combinerawtransaction(const JSONRPCRequest& request)
{
            RPCHelpMan{"combinerawtransaction",
                "\nCombine multiple partially signed transactions into one transaction.\n"
                "The combined transaction may be another partially signed transaction or a \n"
                "fully signed transaction.",
                {
                    {"txs", RPCArg::Type::ARR, RPCArg::Optional::NO, "A json array of hex strings of partially signed transactions",
                        {
                            {"hexstring", RPCArg::Type::STR_HEX, RPCArg::Optional::OMITTED, "A transaction hash"},
                        },
                        },
                },
                RPCResult{
                    RPCResult::Type::STR, "", "The hex-encoded raw transaction with signature(s)"
                },
                RPCExamples{
                    HelpExampleCli("combinerawtransaction", R"('["myhex1", "myhex2", "myhex3"]')")
                },
            }.Check(request);


    UniValue txs = request.params[0].get_array();
    std::vector<CMutableTransaction> txVariants(txs.size());

    for (unsigned int idx = 0; idx < txs.size(); idx++) {
        if (!DecodeHexTx(txVariants[idx], txs[idx].get_str(), true)) {
            throw JSONRPCError(RPC_DESERIALIZATION_ERROR, strprintf("TX decode failed for tx %d", idx));
        }
    }

    if (txVariants.empty()) {
        throw JSONRPCError(RPC_DESERIALIZATION_ERROR, "Missing transactions");
    }

    // mergedTx will end up with all the signatures; it
    // starts as a clone of the rawtx:
    CMutableTransaction mergedTx(txVariants[0]);

    // Fetch previous transactions (inputs):
    CCoinsView viewDummy;
    CCoinsViewCache view(&viewDummy);
    {
        const CTxMemPool& mempool = EnsureMemPool();
        LOCK(cs_main);
        LOCK(mempool.cs);
        CCoinsViewCache &viewChain = ::ChainstateActive().CoinsTip();
        CCoinsViewMemPool viewMempool(&viewChain, mempool);
        view.SetBackend(viewMempool); // temporarily switch cache backend to db+mempool view

        for (const CTxIn& txin : mergedTx.vin) {
            view.AccessCoin(txin.prevout); // Load entries from viewChain into view; can fail.
        }

        view.SetBackend(viewDummy); // switch back to avoid locking mempool for too long
    }

    // Use CTransaction for the constant parts of the
    // transaction to avoid rehashing.
    const CTransaction txConst(mergedTx);
    // Sign what we can:
    for (unsigned int i = 0; i < mergedTx.vin.size(); i++) {
        CTxIn& txin = mergedTx.vin[i];
        const Coin& coin = view.AccessCoin(txin.prevout);
        if (coin.IsSpent()) {
            throw JSONRPCError(RPC_VERIFY_ERROR, "Input not found or already spent");
        }
        SignatureData sigdata;

        // ... and merge in other signatures:
        for (const CMutableTransaction& txv : txVariants) {
            if (txv.vin.size() > i) {
                sigdata.MergeSignatureData(DataFromTransaction(txv, i, coin.out));
            }
        }
        ProduceSignature(DUMMY_SIGNING_PROVIDER, MutableTransactionSignatureCreator(&mergedTx, i, coin.out.nValue, 1), coin.out.scriptPubKey, sigdata);

        UpdateInput(txin, sigdata);
    }

    return EncodeHexTx(CTransaction(mergedTx));
}

static UniValue signrawtransactionwithkey(const JSONRPCRequest& request)
{
            RPCHelpMan{"signrawtransactionwithkey",
                "\nSign inputs for raw transaction (serialized, hex-encoded).\n"
                "The second argument is an array of base58-encoded private\n"
                "keys that will be the only keys used to sign the transaction.\n"
                "The third optional argument (may be null) is an array of previous transaction outputs that\n"
                "this transaction depends on but may not yet be in the block chain.\n",
                {
                    {"hexstring", RPCArg::Type::STR, RPCArg::Optional::NO, "The transaction hex string"},
                    {"privkeys", RPCArg::Type::ARR, RPCArg::Optional::NO, "A json array of base58-encoded private keys for signing",
                        {
                            {"privatekey", RPCArg::Type::STR_HEX, RPCArg::Optional::OMITTED, "private key in base58-encoding"},
                        },
                        },
                    {"prevtxs", RPCArg::Type::ARR, RPCArg::Optional::OMITTED_NAMED_ARG, "A json array of previous dependent transaction outputs",
                        {
                            {"", RPCArg::Type::OBJ, RPCArg::Optional::OMITTED, "",
                                {
                                    {"txid", RPCArg::Type::STR_HEX, RPCArg::Optional::NO, "The transaction id"},
                                    {"vout", RPCArg::Type::NUM, RPCArg::Optional::NO, "The output number"},
                                    {"scriptPubKey", RPCArg::Type::STR_HEX, RPCArg::Optional::NO, "script key"},
                                    {"redeemScript", RPCArg::Type::STR_HEX, RPCArg::Optional::OMITTED, "(required for P2SH) redeem script"},
                                    {"witnessScript", RPCArg::Type::STR_HEX, RPCArg::Optional::OMITTED, "(required for P2WSH or P2SH-P2WSH) witness script"},
                                    {"amount", RPCArg::Type::AMOUNT, RPCArg::Optional::OMITTED, "(required for Segwit inputs) the amount spent"},
                                },
                                },
                        },
                        },
                    {"sighashtype", RPCArg::Type::STR, /* default */ "ALL", "The signature hash type. Must be one of:\n"
            "       \"ALL\"\n"
            "       \"NONE\"\n"
            "       \"SINGLE\"\n"
            "       \"ALL|ANYONECANPAY\"\n"
            "       \"NONE|ANYONECANPAY\"\n"
            "       \"SINGLE|ANYONECANPAY\"\n"
                    },
                },
                RPCResult{
                    RPCResult::Type::OBJ, "", "",
                    {
                        {RPCResult::Type::STR_HEX, "hex", "The hex-encoded raw transaction with signature(s)"},
                        {RPCResult::Type::BOOL, "complete", "If the transaction has a complete set of signatures"},
                        {RPCResult::Type::ARR, "errors", "Script verification errors (if there are any)",
                        {
                            {RPCResult::Type::OBJ, "", "",
                            {
                                {RPCResult::Type::STR_HEX, "txid", "The hash of the referenced, previous transaction"},
                                {RPCResult::Type::NUM, "vout", "The index of the output to spent and used as input"},
                                {RPCResult::Type::STR_HEX, "scriptSig", "The hex-encoded signature script"},
                                {RPCResult::Type::NUM, "sequence", "Script sequence number"},
                                {RPCResult::Type::STR, "error", "Verification or signing error related to the input"},
                            }},
                        }},
                    }
                },
                RPCExamples{
                    HelpExampleCli("signrawtransactionwithkey", "\"myhex\" \"[\\\"key1\\\",\\\"key2\\\"]\"")
            + HelpExampleRpc("signrawtransactionwithkey", "\"myhex\", \"[\\\"key1\\\",\\\"key2\\\"]\"")
                },
            }.Check(request);

    RPCTypeCheck(request.params, {UniValue::VSTR, UniValue::VARR, UniValue::VARR, UniValue::VSTR}, true);

    CMutableTransaction mtx;
    if (!DecodeHexTx(mtx, request.params[0].get_str(), true)) {
        throw JSONRPCError(RPC_DESERIALIZATION_ERROR, "TX decode failed");
    }

    FillableSigningProvider keystore;
    const UniValue& keys = request.params[1].get_array();
    for (unsigned int idx = 0; idx < keys.size(); ++idx) {
        UniValue k = keys[idx];
        CKey key = DecodeSecret(k.get_str());
        if (!key.IsValid()) {
            throw JSONRPCError(RPC_INVALID_ADDRESS_OR_KEY, "Invalid private key");
        }
        keystore.AddKey(key);
    }

    // Fetch previous transactions (inputs):
    std::map<COutPoint, Coin> coins;
    for (const CTxIn& txin : mtx.vin) {
        coins[txin.prevout]; // Create empty map entry keyed by prevout.
    }
    FindCoins(*g_rpc_node, coins);

    // Parse the prevtxs array
    ParsePrevouts(request.params[2], &keystore, coins);

    UniValue result(UniValue::VOBJ);
    SignTransaction(mtx, &keystore, coins, request.params[3], result);
    return result;
}

static UniValue sendrawtransaction(const JSONRPCRequest& request)
{
    RPCHelpMan{"sendrawtransaction",
                "\nSubmit a raw transaction (serialized, hex-encoded) to local node and network.\n"
                "\nNote that the transaction will be sent unconditionally to all peers, so using this\n"
                "for manual rebroadcast may degrade privacy by leaking the transaction's origin, as\n"
                "nodes will normally not rebroadcast non-wallet transactions already in their mempool.\n"
                "\nAlso see createrawtransaction and signrawtransactionwithkey calls.\n",
                {
                    {"hexstring", RPCArg::Type::STR_HEX, RPCArg::Optional::NO, "The hex string of the raw transaction"},
                    {"maxfeerate", RPCArg::Type::AMOUNT, /* default */ FormatMoney(DEFAULT_MAX_RAW_TX_FEE_RATE.GetFeePerK()),
                        "Reject transactions whose fee rate is higher than the specified value, expressed in " + CURRENCY_UNIT +
                            "/kB.\nSet to 0 to accept any fee rate.\n"},
                },
                RPCResult{
                    RPCResult::Type::STR_HEX, "", "The transaction hash in hex"
                },
                RPCExamples{
            "\nCreate a transaction\n"
            + HelpExampleCli("createrawtransaction", "\"[{\\\"txid\\\" : \\\"mytxid\\\",\\\"vout\\\":0}]\" \"{\\\"myaddress\\\":0.01}\"") +
            "Sign the transaction, and get back the hex\n"
            + HelpExampleCli("signrawtransactionwithwallet", "\"myhex\"") +
            "\nSend the transaction (signed hex)\n"
            + HelpExampleCli("sendrawtransaction", "\"signedhex\"") +
            "\nAs a JSON-RPC call\n"
            + HelpExampleRpc("sendrawtransaction", "\"signedhex\"")
                },
    }.Check(request);

    RPCTypeCheck(request.params, {
        UniValue::VSTR,
        UniValueType(), // NUM or BOOL, checked later
    });

    // parse hex string from parameter
    CMutableTransaction mtx;
    if (!DecodeHexTx(mtx, request.params[0].get_str()))
        throw JSONRPCError(RPC_DESERIALIZATION_ERROR, "TX decode failed");
    CTransactionRef tx(MakeTransactionRef(std::move(mtx)));

    CFeeRate max_raw_tx_fee_rate = DEFAULT_MAX_RAW_TX_FEE_RATE;
    // TODO: temporary migration code for old clients. Remove in v0.20
    if (request.params[1].isBool()) {
        throw JSONRPCError(RPC_INVALID_PARAMETER, "Second argument must be numeric (maxfeerate) and no longer supports a boolean. To allow a transaction with high fees, set maxfeerate to 0.");
    } else if (!request.params[1].isNull()) {
        max_raw_tx_fee_rate = CFeeRate(AmountFromValue(request.params[1]));
    }

    int64_t virtual_size = GetVirtualTransactionSize(*tx);
    CAmount max_raw_tx_fee = max_raw_tx_fee_rate.GetFee(virtual_size);

    std::string err_string;
    AssertLockNotHeld(cs_main);
    const TransactionError err = BroadcastTransaction(*g_rpc_node, tx, err_string, max_raw_tx_fee, /*relay*/ true, /*wait_callback*/ true);
    if (TransactionError::OK != err) {
        throw JSONRPCTransactionError(err, err_string);
    }

    return tx->GetHash().GetHex();
}

static UniValue testmempoolaccept(const JSONRPCRequest& request)
{
    RPCHelpMan{"testmempoolaccept",
                "\nReturns result of mempool acceptance tests indicating if raw transaction (serialized, hex-encoded) would be accepted by mempool.\n"
                "\nThis checks if the transaction violates the consensus or policy rules.\n"
                "\nSee sendrawtransaction call.\n",
                {
                    {"rawtxs", RPCArg::Type::ARR, RPCArg::Optional::NO, "An array of hex strings of raw transactions.\n"
            "                                        Length must be one for now.",
                        {
                            {"rawtx", RPCArg::Type::STR_HEX, RPCArg::Optional::OMITTED, ""},
                        },
                        },
                    {"maxfeerate", RPCArg::Type::AMOUNT, /* default */ FormatMoney(DEFAULT_MAX_RAW_TX_FEE_RATE.GetFeePerK()), "Reject transactions whose fee rate is higher than the specified value, expressed in " + CURRENCY_UNIT + "/kB\n"},
                },
                RPCResult{
                    RPCResult::Type::ARR, "", "The result of the mempool acceptance test for each raw transaction in the input array.\n"
                        "Length is exactly one for now.",
                    {
                        {RPCResult::Type::OBJ, "", "",
                        {
                            {RPCResult::Type::STR_HEX, "txid", "The transaction hash in hex"},
                            {RPCResult::Type::BOOL, "allowed", "If the mempool allows this tx to be inserted"},
                            {RPCResult::Type::STR, "reject-reason", "Rejection string (only present when 'allowed' is false)"},
                        }},
                    }
                },
                RPCExamples{
            "\nCreate a transaction\n"
            + HelpExampleCli("createrawtransaction", "\"[{\\\"txid\\\" : \\\"mytxid\\\",\\\"vout\\\":0}]\" \"{\\\"myaddress\\\":0.01}\"") +
            "Sign the transaction, and get back the hex\n"
            + HelpExampleCli("signrawtransactionwithwallet", "\"myhex\"") +
            "\nTest acceptance of the transaction (signed hex)\n"
            + HelpExampleCli("testmempoolaccept", R"('["signedhex"]')") +
            "\nAs a JSON-RPC call\n"
            + HelpExampleRpc("testmempoolaccept", "[\"signedhex\"]")
                },
    }.Check(request);

    RPCTypeCheck(request.params, {
        UniValue::VARR,
        UniValueType(), // NUM or BOOL, checked later
    });

    if (request.params[0].get_array().size() != 1) {
        throw JSONRPCError(RPC_INVALID_PARAMETER, "Array must contain exactly one raw transaction for now");
    }

    CMutableTransaction mtx;
    if (!DecodeHexTx(mtx, request.params[0].get_array()[0].get_str())) {
        throw JSONRPCError(RPC_DESERIALIZATION_ERROR, "TX decode failed");
    }
    CTransactionRef tx(MakeTransactionRef(std::move(mtx)));
    const uint256& tx_hash = tx->GetHash();

    CFeeRate max_raw_tx_fee_rate = DEFAULT_MAX_RAW_TX_FEE_RATE;
    // TODO: temporary migration code for old clients. Remove in v0.20
    if (request.params[1].isBool()) {
        throw JSONRPCError(RPC_INVALID_PARAMETER, "Second argument must be numeric (maxfeerate) and no longer supports a boolean. To allow a transaction with high fees, set maxfeerate to 0.");
    } else if (!request.params[1].isNull()) {
        max_raw_tx_fee_rate = CFeeRate(AmountFromValue(request.params[1]));
    }

    CTxMemPool& mempool = EnsureMemPool();
    int64_t virtual_size = GetVirtualTransactionSize(*tx);
    CAmount max_raw_tx_fee = max_raw_tx_fee_rate.GetFee(virtual_size);

    UniValue result(UniValue::VARR);
    UniValue result_0(UniValue::VOBJ);
    result_0.pushKV("txid", tx_hash.GetHex());

    TxValidationState state;
    bool test_accept_res;
    {
        LOCK(cs_main);
        test_accept_res = AcceptToMemoryPool(mempool, state, std::move(tx),
            nullptr /* plTxnReplaced */, false /* bypass_limits */, max_raw_tx_fee, /* test_accept */ true);
    }
    result_0.pushKV("allowed", test_accept_res);
    if (!test_accept_res) {
        if (state.IsInvalid()) {
            if (state.GetResult() == TxValidationResult::TX_MISSING_INPUTS) {
                result_0.pushKV("reject-reason", "missing-inputs");
            } else {
                result_0.pushKV("reject-reason", strprintf("%s", state.GetRejectReason()));
            }
        } else {
            result_0.pushKV("reject-reason", state.GetRejectReason());
        }
    }

    result.push_back(std::move(result_0));
    return result;
}

static std::string WriteHDKeypath(std::vector<uint32_t>& keypath)
{
    std::string keypath_str = "m";
    for (uint32_t num : keypath) {
        keypath_str += "/";
        bool hardened = false;
        if (num & 0x80000000) {
            hardened = true;
            num &= ~0x80000000;
        }

        keypath_str += std::to_string(num);
        if (hardened) {
            keypath_str += "'";
        }
    }
    return keypath_str;
}

UniValue decodepsbt(const JSONRPCRequest& request)
{
            RPCHelpMan{"decodepsbt",
                "\nReturn a JSON object representing the serialized, base64-encoded partially signed transaction.\n",
                {
                    {"psbt", RPCArg::Type::STR, RPCArg::Optional::NO, "The PSBT base64 string"},
                },
                RPCResult{
                    RPCResult::Type::OBJ, "", "",
                    {
                        {RPCResult::Type::OBJ, "tx", "The decoded network-serialized unsigned transaction.",
                        {
                            {RPCResult::Type::ELISION, "", "The layout is the same as the output of decoderawtransaction."},
                        }},
                        {RPCResult::Type::OBJ_DYN, "unknown", "The unknown global fields",
                        {
                             {RPCResult::Type::STR_HEX, "key", "(key-value pair) An unknown key-value pair"},
                        }},
                        {RPCResult::Type::ARR, "inputs", "",
                        {
                            {RPCResult::Type::OBJ, "", "",
                            {
                                {RPCResult::Type::OBJ, "non_witness_utxo", /* optional */ true, "Decoded network transaction for non-witness UTXOs",
                                {
                                    {RPCResult::Type::ELISION, "",""},
                                }},
                                {RPCResult::Type::OBJ, "witness_utxo", /* optional */ true, "Transaction output for witness UTXOs",
                                {
                                    {RPCResult::Type::NUM, "amount", "The value in " + CURRENCY_UNIT},
                                    {RPCResult::Type::OBJ, "scriptPubKey", "",
                                    {
                                        {RPCResult::Type::STR, "asm", "The asm"},
                                        {RPCResult::Type::STR_HEX, "hex", "The hex"},
                                        {RPCResult::Type::STR, "type", "The type, eg 'pubkeyhash'"},
                                        {RPCResult::Type::STR, "address"," Address if there is one"},
                                    }},
                                }},
                                {RPCResult::Type::OBJ_DYN, "partial_signatures", /* optional */ true, "",
                                {
                                    {RPCResult::Type::STR, "pubkey", "The public key and signature that corresponds to it."},
                                }},
                                {RPCResult::Type::STR, "sighash", /* optional */ true, "The sighash type to be used"},
                                {RPCResult::Type::OBJ, "redeem_script", /* optional */ true, "",
                                {
                                    {RPCResult::Type::STR, "asm", "The asm"},
                                    {RPCResult::Type::STR_HEX, "hex", "The hex"},
                                    {RPCResult::Type::STR, "type", "The type, eg 'pubkeyhash'"},
                                }},
                                {RPCResult::Type::OBJ, "witness_script", /* optional */ true, "",
                                {
                                    {RPCResult::Type::STR, "asm", "The asm"},
                                    {RPCResult::Type::STR_HEX, "hex", "The hex"},
                                    {RPCResult::Type::STR, "type", "The type, eg 'pubkeyhash'"},
                                }},
                                {RPCResult::Type::ARR, "bip32_derivs", /* optional */ true, "",
                                {
                                    {RPCResult::Type::OBJ, "pubkey", /* optional */ true, "The public key with the derivation path as the value.",
                                    {
                                        {RPCResult::Type::STR, "master_fingerprint", "The fingerprint of the master key"},
                                        {RPCResult::Type::STR, "path", "The path"},
                                    }},
                                }},
                                {RPCResult::Type::OBJ, "final_scriptsig", /* optional */ true, "",
                                {
                                    {RPCResult::Type::STR, "asm", "The asm"},
                                    {RPCResult::Type::STR, "hex", "The hex"},
                                }},
                                {RPCResult::Type::ARR, "final_scriptwitness", "",
                                {
                                    {RPCResult::Type::STR_HEX, "", "hex-encoded witness data (if any)"},
                                }},
                                {RPCResult::Type::OBJ_DYN, "unknown", "The unknown global fields",
                                {
                                    {RPCResult::Type::STR_HEX, "key", "(key-value pair) An unknown key-value pair"},
                                }},
                            }},
                        }},
                        {RPCResult::Type::ARR, "outputs", "",
                        {
                            {RPCResult::Type::OBJ, "", "",
                            {
                                {RPCResult::Type::OBJ, "redeem_script", /* optional */ true, "",
                                {
                                    {RPCResult::Type::STR, "asm", "The asm"},
                                    {RPCResult::Type::STR_HEX, "hex", "The hex"},
                                    {RPCResult::Type::STR, "type", "The type, eg 'pubkeyhash'"},
                                }},
                                {RPCResult::Type::OBJ, "witness_script", /* optional */ true, "",
                                {
                                    {RPCResult::Type::STR, "asm", "The asm"},
                                    {RPCResult::Type::STR_HEX, "hex", "The hex"},
                                    {RPCResult::Type::STR, "type", "The type, eg 'pubkeyhash'"},
                                }},
                                {RPCResult::Type::ARR, "bip32_derivs", /* optional */ true, "",
                                {
                                    {RPCResult::Type::OBJ, "", "",
                                    {
                                        {RPCResult::Type::STR, "pubkey", "The public key this path corresponds to"},
                                        {RPCResult::Type::STR, "master_fingerprint", "The fingerprint of the master key"},
                                        {RPCResult::Type::STR, "path", "The path"},
                                    }},
                                }},
                                {RPCResult::Type::OBJ_DYN, "unknown", "The unknown global fields",
                                {
                                    {RPCResult::Type::STR_HEX, "key", "(key-value pair) An unknown key-value pair"},
                                }},
                            }},
                        }},
                        {RPCResult::Type::STR_AMOUNT, "fee", /* optional */ true, "The transaction fee paid if all UTXOs slots in the PSBT have been filled."},
                    }
                },
                RPCExamples{
                    HelpExampleCli("decodepsbt", "\"psbt\"")
                },
            }.Check(request);

    RPCTypeCheck(request.params, {UniValue::VSTR});

    // Unserialize the transactions
    PartiallySignedTransaction psbtx;
    std::string error;
    if (!DecodeBase64PSBT(psbtx, request.params[0].get_str(), error)) {
        throw JSONRPCError(RPC_DESERIALIZATION_ERROR, strprintf("TX decode failed %s", error));
    }

    UniValue result(UniValue::VOBJ);

    // Add the decoded tx
    UniValue tx_univ(UniValue::VOBJ);
    TxToUniv(CTransaction(*psbtx.tx), uint256(), tx_univ, false);
    result.pushKV("tx", tx_univ);

    // Unknown data
    UniValue unknowns(UniValue::VOBJ);
    for (auto entry : psbtx.unknown) {
        unknowns.pushKV(HexStr(entry.first), HexStr(entry.second));
    }
    result.pushKV("unknown", unknowns);

    // inputs
    CAmount total_in = 0;
    bool have_all_utxos = true;
    UniValue inputs(UniValue::VARR);
    for (unsigned int i = 0; i < psbtx.inputs.size(); ++i) {
        const PSBTInput& input = psbtx.inputs[i];
        UniValue in(UniValue::VOBJ);
        // UTXOs
        if (!input.witness_utxo.IsNull()) {
            const CTxOut& txout = input.witness_utxo;

            UniValue out(UniValue::VOBJ);

            out.pushKV("amount", ValueFromAmount(txout.nValue));
            if (MoneyRange(txout.nValue) && MoneyRange(total_in + txout.nValue)) {
                total_in += txout.nValue;
            } else {
                // Hack to just not show fee later
                have_all_utxos = false;
            }

            UniValue o(UniValue::VOBJ);
            ScriptToUniv(txout.scriptPubKey, o, true);
            out.pushKV("scriptPubKey", o);
            in.pushKV("witness_utxo", out);
        } else if (input.non_witness_utxo) {
            UniValue non_wit(UniValue::VOBJ);
            TxToUniv(*input.non_witness_utxo, uint256(), non_wit, false);
            in.pushKV("non_witness_utxo", non_wit);
            CAmount utxo_val = input.non_witness_utxo->vout[psbtx.tx->vin[i].prevout.n].nValue;
            if (MoneyRange(utxo_val) && MoneyRange(total_in + utxo_val)) {
                total_in += utxo_val;
            } else {
                // Hack to just not show fee later
                have_all_utxos = false;
            }
        } else {
            have_all_utxos = false;
        }

        // Partial sigs
        if (!input.partial_sigs.empty()) {
            UniValue partial_sigs(UniValue::VOBJ);
            for (const auto& sig : input.partial_sigs) {
                partial_sigs.pushKV(HexStr(sig.second.first), HexStr(sig.second.second));
            }
            in.pushKV("partial_signatures", partial_sigs);
        }

        // Sighash
        if (input.sighash_type > 0) {
            in.pushKV("sighash", SighashToStr((unsigned char)input.sighash_type));
        }

        // Redeem script and witness script
        if (!input.redeem_script.empty()) {
            UniValue r(UniValue::VOBJ);
            ScriptToUniv(input.redeem_script, r, false);
            in.pushKV("redeem_script", r);
        }
        if (!input.witness_script.empty()) {
            UniValue r(UniValue::VOBJ);
            ScriptToUniv(input.witness_script, r, false);
            in.pushKV("witness_script", r);
        }

        // keypaths
        if (!input.hd_keypaths.empty()) {
            UniValue keypaths(UniValue::VARR);
            for (auto entry : input.hd_keypaths) {
                UniValue keypath(UniValue::VOBJ);
                keypath.pushKV("pubkey", HexStr(entry.first));

                keypath.pushKV("master_fingerprint", strprintf("%08x", ReadBE32(entry.second.fingerprint)));
                keypath.pushKV("path", WriteHDKeypath(entry.second.path));
                keypaths.push_back(keypath);
            }
            in.pushKV("bip32_derivs", keypaths);
        }

        // Final scriptSig and scriptwitness
        if (!input.final_script_sig.empty()) {
            UniValue scriptsig(UniValue::VOBJ);
            scriptsig.pushKV("asm", ScriptToAsmStr(input.final_script_sig, true));
            scriptsig.pushKV("hex", HexStr(input.final_script_sig));
            in.pushKV("final_scriptSig", scriptsig);
        }
        if (!input.final_script_witness.IsNull()) {
            UniValue txinwitness(UniValue::VARR);
            for (const auto& item : input.final_script_witness.stack) {
                txinwitness.push_back(HexStr(item.begin(), item.end()));
            }
            in.pushKV("final_scriptwitness", txinwitness);
        }

        // Unknown data
        if (input.unknown.size() > 0) {
            UniValue unknowns(UniValue::VOBJ);
            for (auto entry : input.unknown) {
                unknowns.pushKV(HexStr(entry.first), HexStr(entry.second));
            }
            in.pushKV("unknown", unknowns);
        }

        inputs.push_back(in);
    }
    result.pushKV("inputs", inputs);

    // outputs
    CAmount output_value = 0;
    UniValue outputs(UniValue::VARR);
    for (unsigned int i = 0; i < psbtx.outputs.size(); ++i) {
        const PSBTOutput& output = psbtx.outputs[i];
        UniValue out(UniValue::VOBJ);
        // Redeem script and witness script
        if (!output.redeem_script.empty()) {
            UniValue r(UniValue::VOBJ);
            ScriptToUniv(output.redeem_script, r, false);
            out.pushKV("redeem_script", r);
        }
        if (!output.witness_script.empty()) {
            UniValue r(UniValue::VOBJ);
            ScriptToUniv(output.witness_script, r, false);
            out.pushKV("witness_script", r);
        }

        // keypaths
        if (!output.hd_keypaths.empty()) {
            UniValue keypaths(UniValue::VARR);
            for (auto entry : output.hd_keypaths) {
                UniValue keypath(UniValue::VOBJ);
                keypath.pushKV("pubkey", HexStr(entry.first));
                keypath.pushKV("master_fingerprint", strprintf("%08x", ReadBE32(entry.second.fingerprint)));
                keypath.pushKV("path", WriteHDKeypath(entry.second.path));
                keypaths.push_back(keypath);
            }
            out.pushKV("bip32_derivs", keypaths);
        }

        // Unknown data
        if (output.unknown.size() > 0) {
            UniValue unknowns(UniValue::VOBJ);
            for (auto entry : output.unknown) {
                unknowns.pushKV(HexStr(entry.first), HexStr(entry.second));
            }
            out.pushKV("unknown", unknowns);
        }

        outputs.push_back(out);

        // Fee calculation
        if (MoneyRange(psbtx.tx->vout[i].nValue) && MoneyRange(output_value + psbtx.tx->vout[i].nValue)) {
            output_value += psbtx.tx->vout[i].nValue;
        } else {
            // Hack to just not show fee later
            have_all_utxos = false;
        }
    }
    result.pushKV("outputs", outputs);
    if (have_all_utxos) {
        result.pushKV("fee", ValueFromAmount(total_in - output_value));
    }

    return result;
}

UniValue combinepsbt(const JSONRPCRequest& request)
{
            RPCHelpMan{"combinepsbt",
                "\nCombine multiple partially signed transactions into one transaction.\n"
                "Implements the Combiner role.\n",
                {
                    {"txs", RPCArg::Type::ARR, RPCArg::Optional::NO, "A json array of base64 strings of partially signed transactions",
                        {
                            {"psbt", RPCArg::Type::STR, RPCArg::Optional::OMITTED, "A base64 string of a PSBT"},
                        },
                        },
                },
                RPCResult{
                    RPCResult::Type::STR, "", "The base64-encoded partially signed transaction"
                },
                RPCExamples{
                    HelpExampleCli("combinepsbt", R"('["mybase64_1", "mybase64_2", "mybase64_3"]')")
                },
            }.Check(request);

    RPCTypeCheck(request.params, {UniValue::VARR}, true);

    // Unserialize the transactions
    std::vector<PartiallySignedTransaction> psbtxs;
    UniValue txs = request.params[0].get_array();
    if (txs.empty()) {
        throw JSONRPCError(RPC_INVALID_PARAMETER, "Parameter 'txs' cannot be empty");
    }
    for (unsigned int i = 0; i < txs.size(); ++i) {
        PartiallySignedTransaction psbtx;
        std::string error;
        if (!DecodeBase64PSBT(psbtx, txs[i].get_str(), error)) {
            throw JSONRPCError(RPC_DESERIALIZATION_ERROR, strprintf("TX decode failed %s", error));
        }
        psbtxs.push_back(psbtx);
    }

    PartiallySignedTransaction merged_psbt;
    const TransactionError error = CombinePSBTs(merged_psbt, psbtxs);
    if (error != TransactionError::OK) {
        throw JSONRPCTransactionError(error);
    }

    CDataStream ssTx(SER_NETWORK, PROTOCOL_VERSION);
    ssTx << merged_psbt;
    return EncodeBase64((unsigned char*)ssTx.data(), ssTx.size());
}

UniValue finalizepsbt(const JSONRPCRequest& request)
{
            RPCHelpMan{"finalizepsbt",
                "Finalize the inputs of a PSBT. If the transaction is fully signed, it will produce a\n"
                "network serialized transaction which can be broadcast with sendrawtransaction. Otherwise a PSBT will be\n"
                "created which has the final_scriptSig and final_scriptWitness fields filled for inputs that are complete.\n"
                "Implements the Finalizer and Extractor roles.\n",
                {
                    {"psbt", RPCArg::Type::STR, RPCArg::Optional::NO, "A base64 string of a PSBT"},
                    {"extract", RPCArg::Type::BOOL, /* default */ "true", "If true and the transaction is complete,\n"
            "                             extract and return the complete transaction in normal network serialization instead of the PSBT."},
                },
                RPCResult{
                    RPCResult::Type::OBJ, "", "",
                    {
                        {RPCResult::Type::STR, "psbt", "The base64-encoded partially signed transaction if not extracted"},
                        {RPCResult::Type::STR_HEX, "hex", "The hex-encoded network transaction if extracted"},
                        {RPCResult::Type::BOOL, "complete", "If the transaction has a complete set of signatures"},
                    }
                },
                RPCExamples{
                    HelpExampleCli("finalizepsbt", "\"psbt\"")
                },
            }.Check(request);

    RPCTypeCheck(request.params, {UniValue::VSTR, UniValue::VBOOL}, true);

    // Unserialize the transactions
    PartiallySignedTransaction psbtx;
    std::string error;
    if (!DecodeBase64PSBT(psbtx, request.params[0].get_str(), error)) {
        throw JSONRPCError(RPC_DESERIALIZATION_ERROR, strprintf("TX decode failed %s", error));
    }

    bool extract = request.params[1].isNull() || (!request.params[1].isNull() && request.params[1].get_bool());

    CMutableTransaction mtx;
    bool complete = FinalizeAndExtractPSBT(psbtx, mtx);

    UniValue result(UniValue::VOBJ);
    CDataStream ssTx(SER_NETWORK, PROTOCOL_VERSION);
    std::string result_str;

    if (complete && extract) {
        ssTx << mtx;
        result_str = HexStr(ssTx.str());
        result.pushKV("hex", result_str);
    } else {
        ssTx << psbtx;
        result_str = EncodeBase64(ssTx.str());
        result.pushKV("psbt", result_str);
    }
    result.pushKV("complete", complete);

    return result;
}

UniValue createpsbt(const JSONRPCRequest& request)
{
            RPCHelpMan{"createpsbt",
                "\nCreates a transaction in the Partially Signed Transaction format.\n"
                "Implements the Creator role.\n",
                {
                    {"inputs", RPCArg::Type::ARR, RPCArg::Optional::NO, "A json array of json objects",
                        {
                            {"", RPCArg::Type::OBJ, RPCArg::Optional::OMITTED, "",
                                {
                                    {"txid", RPCArg::Type::STR_HEX, RPCArg::Optional::NO, "The transaction id"},
                                    {"vout", RPCArg::Type::NUM, RPCArg::Optional::NO, "The output number"},
                                    {"sequence", RPCArg::Type::NUM, /* default */ "depends on the value of the 'replaceable' and 'locktime' arguments", "The sequence number"},
                                },
                                },
                        },
                        },
                    {"outputs", RPCArg::Type::ARR, RPCArg::Optional::NO, "a json array with outputs (key-value pairs), where none of the keys are duplicated.\n"
                            "That is, each address can only appear once and there can only be one 'data' object.\n"
                            "For compatibility reasons, a dictionary, which holds the key-value pairs directly, is also\n"
                            "                             accepted as second parameter.",
                        {
                            {"", RPCArg::Type::OBJ, RPCArg::Optional::OMITTED, "",
                                {
                                    {"address", RPCArg::Type::AMOUNT, RPCArg::Optional::NO, "A key-value pair. The key (string) is the address, the value (float or string) is the amount in " + CURRENCY_UNIT},
                                },
                                },
                            {"", RPCArg::Type::OBJ, RPCArg::Optional::OMITTED, "",
                                {
                                    {"data", RPCArg::Type::STR_HEX, RPCArg::Optional::NO, "A key-value pair. The key must be \"data\", the value is hex-encoded data"},
                                },
                                },
                        },
                        },
                    {"locktime", RPCArg::Type::NUM, /* default */ "0", "Raw locktime. Non-0 value also locktime-activates inputs"},
                    {"replaceable", RPCArg::Type::BOOL, /* default */ "false", "Marks this transaction as BIP125 replaceable.\n"
                            "                             Allows this transaction to be replaced by a transaction with higher fees. If provided, it is an error if explicit sequence numbers are incompatible."},
                },
                RPCResult{
                    RPCResult::Type::STR, "", "The resulting raw transaction (base64-encoded string)"
                },
                RPCExamples{
                    HelpExampleCli("createpsbt", "\"[{\\\"txid\\\":\\\"myid\\\",\\\"vout\\\":0}]\" \"[{\\\"data\\\":\\\"00010203\\\"}]\"")
                },
            }.Check(request);


    RPCTypeCheck(request.params, {
        UniValue::VARR,
        UniValueType(), // ARR or OBJ, checked later
        UniValue::VNUM,
        UniValue::VBOOL,
        }, true
    );

    bool rbf = false;
    if (!request.params[3].isNull()) {
        rbf = request.params[3].isTrue();
    }
    CMutableTransaction rawTx = ConstructTransaction(request.params[0], request.params[1], request.params[2], rbf);

    // Make a blank psbt
    PartiallySignedTransaction psbtx;
    psbtx.tx = rawTx;
    for (unsigned int i = 0; i < rawTx.vin.size(); ++i) {
        psbtx.inputs.push_back(PSBTInput());
    }
    for (unsigned int i = 0; i < rawTx.vout.size(); ++i) {
        psbtx.outputs.push_back(PSBTOutput());
    }

    // Serialize the PSBT
    CDataStream ssTx(SER_NETWORK, PROTOCOL_VERSION);
    ssTx << psbtx;

    return EncodeBase64((unsigned char*)ssTx.data(), ssTx.size());
}

UniValue converttopsbt(const JSONRPCRequest& request)
{
    RPCHelpMan{"converttopsbt",
                "\nConverts a network serialized transaction to a PSBT. This should be used only with createrawtransaction and fundrawtransaction\n"
                "createpsbt and walletcreatefundedpsbt should be used for new applications.\n",
                {
                    {"hexstring", RPCArg::Type::STR_HEX, RPCArg::Optional::NO, "The hex string of a raw transaction"},
                    {"permitsigdata", RPCArg::Type::BOOL, /* default */ "false", "If true, any signatures in the input will be discarded and conversion\n"
                            "                              will continue. If false, RPC will fail if any signatures are present."},
                    {"iswitness", RPCArg::Type::BOOL, /* default */ "depends on heuristic tests", "Whether the transaction hex is a serialized witness transaction.\n"
                        "If iswitness is not present, heuristic tests will be used in decoding.\n"
                        "If true, only witness deserialization will be tried.\n"
                        "If false, only non-witness deserialization will be tried.\n"
                        "This boolean should reflect whether the transaction has inputs\n"
                        "(e.g. fully valid, or on-chain transactions), if known by the caller."
                    },
                },
                RPCResult{
                    RPCResult::Type::STR, "", "The resulting raw transaction (base64-encoded string)"
                },
                RPCExamples{
                            "\nCreate a transaction\n"
                            + HelpExampleCli("createrawtransaction", "\"[{\\\"txid\\\":\\\"myid\\\",\\\"vout\\\":0}]\" \"[{\\\"data\\\":\\\"00010203\\\"}]\"") +
                            "\nConvert the transaction to a PSBT\n"
                            + HelpExampleCli("converttopsbt", "\"rawtransaction\"")
                },
    }.Check(request);

    RPCTypeCheck(request.params, {UniValue::VSTR, UniValue::VBOOL, UniValue::VBOOL}, true);

    // parse hex string from parameter
    CMutableTransaction tx;
    bool permitsigdata = request.params[1].isNull() ? false : request.params[1].get_bool();
    bool witness_specified = !request.params[2].isNull();
    bool iswitness = witness_specified ? request.params[2].get_bool() : false;
    const bool try_witness = witness_specified ? iswitness : true;
    const bool try_no_witness = witness_specified ? !iswitness : true;
    if (!DecodeHexTx(tx, request.params[0].get_str(), try_no_witness, try_witness)) {
        throw JSONRPCError(RPC_DESERIALIZATION_ERROR, "TX decode failed");
    }

    // Remove all scriptSigs and scriptWitnesses from inputs
    for (CTxIn& input : tx.vin) {
        if ((!input.scriptSig.empty() || !input.scriptWitness.IsNull()) && !permitsigdata) {
            throw JSONRPCError(RPC_DESERIALIZATION_ERROR, "Inputs must not have scriptSigs and scriptWitnesses");
        }
        input.scriptSig.clear();
        input.scriptWitness.SetNull();
    }

    // Make a blank psbt
    PartiallySignedTransaction psbtx;
    psbtx.tx = tx;
    for (unsigned int i = 0; i < tx.vin.size(); ++i) {
        psbtx.inputs.push_back(PSBTInput());
    }
    for (unsigned int i = 0; i < tx.vout.size(); ++i) {
        psbtx.outputs.push_back(PSBTOutput());
    }

    // Serialize the PSBT
    CDataStream ssTx(SER_NETWORK, PROTOCOL_VERSION);
    ssTx << psbtx;

    return EncodeBase64((unsigned char*)ssTx.data(), ssTx.size());
}

UniValue utxoupdatepsbt(const JSONRPCRequest& request)
{
            RPCHelpMan{"utxoupdatepsbt",
            "\nUpdates all segwit inputs and outputs in a PSBT with data from output descriptors, the UTXO set or the mempool.\n",
            {
                {"psbt", RPCArg::Type::STR, RPCArg::Optional::NO, "A base64 string of a PSBT"},
                {"descriptors", RPCArg::Type::ARR, RPCArg::Optional::OMITTED_NAMED_ARG, "An array of either strings or objects", {
                    {"", RPCArg::Type::STR, RPCArg::Optional::OMITTED, "An output descriptor"},
                    {"", RPCArg::Type::OBJ, RPCArg::Optional::OMITTED, "An object with an output descriptor and extra information", {
                         {"desc", RPCArg::Type::STR, RPCArg::Optional::NO, "An output descriptor"},
                         {"range", RPCArg::Type::RANGE, "1000", "Up to what index HD chains should be explored (either end or [begin,end])"},
                    }},
                }},
            },
            RPCResult {
                    RPCResult::Type::STR, "", "The base64-encoded partially signed transaction with inputs updated"
            },
            RPCExamples {
                HelpExampleCli("utxoupdatepsbt", "\"psbt\"")
            }}.Check(request);

    RPCTypeCheck(request.params, {UniValue::VSTR, UniValue::VARR}, true);

    // Unserialize the transactions
    PartiallySignedTransaction psbtx;
    std::string error;
    if (!DecodeBase64PSBT(psbtx, request.params[0].get_str(), error)) {
        throw JSONRPCError(RPC_DESERIALIZATION_ERROR, strprintf("TX decode failed %s", error));
    }

    // Parse descriptors, if any.
    FlatSigningProvider provider;
    if (!request.params[1].isNull()) {
        auto descs = request.params[1].get_array();
        for (size_t i = 0; i < descs.size(); ++i) {
            EvalDescriptorStringOrObject(descs[i], provider);
        }
    }
    // We don't actually need private keys further on; hide them as a precaution.
    HidingSigningProvider public_provider(&provider, /* nosign */ true, /* nobip32derivs */ false);

    // Fetch previous transactions (inputs):
    CCoinsView viewDummy;
    CCoinsViewCache view(&viewDummy);
    {
        const CTxMemPool& mempool = EnsureMemPool();
        LOCK2(cs_main, mempool.cs);
        CCoinsViewCache &viewChain = ::ChainstateActive().CoinsTip();
        CCoinsViewMemPool viewMempool(&viewChain, mempool);
        view.SetBackend(viewMempool); // temporarily switch cache backend to db+mempool view

        for (const CTxIn& txin : psbtx.tx->vin) {
            view.AccessCoin(txin.prevout); // Load entries from viewChain into view; can fail.
        }

        view.SetBackend(viewDummy); // switch back to avoid locking mempool for too long
    }

    // Fill the inputs
    for (unsigned int i = 0; i < psbtx.tx->vin.size(); ++i) {
        PSBTInput& input = psbtx.inputs.at(i);

        if (input.non_witness_utxo || !input.witness_utxo.IsNull()) {
            continue;
        }

        const Coin& coin = view.AccessCoin(psbtx.tx->vin[i].prevout);

        if (IsSegWitOutput(provider, coin.out.scriptPubKey)) {
            input.witness_utxo = coin.out;
        }

        // Update script/keypath information using descriptor data.
        // Note that SignPSBTInput does a lot more than just constructing ECDSA signatures
        // we don't actually care about those here, in fact.
        SignPSBTInput(public_provider, psbtx, i, /* sighash_type */ 1);
    }

    // Update script/keypath information using descriptor data.
    for (unsigned int i = 0; i < psbtx.tx->vout.size(); ++i) {
        UpdatePSBTOutput(public_provider, psbtx, i);
    }

    CDataStream ssTx(SER_NETWORK, PROTOCOL_VERSION);
    ssTx << psbtx;
    return EncodeBase64((unsigned char*)ssTx.data(), ssTx.size());
}

UniValue joinpsbts(const JSONRPCRequest& request)
{
            RPCHelpMan{"joinpsbts",
            "\nJoins multiple distinct PSBTs with different inputs and outputs into one PSBT with inputs and outputs from all of the PSBTs\n"
            "No input in any of the PSBTs can be in more than one of the PSBTs.\n",
            {
                {"txs", RPCArg::Type::ARR, RPCArg::Optional::NO, "A json array of base64 strings of partially signed transactions",
                    {
                        {"psbt", RPCArg::Type::STR, RPCArg::Optional::NO, "A base64 string of a PSBT"}
                    }}
            },
            RPCResult {
                    RPCResult::Type::STR, "", "The base64-encoded partially signed transaction"
            },
            RPCExamples {
                HelpExampleCli("joinpsbts", "\"psbt\"")
            }}.Check(request);

    RPCTypeCheck(request.params, {UniValue::VARR}, true);

    // Unserialize the transactions
    std::vector<PartiallySignedTransaction> psbtxs;
    UniValue txs = request.params[0].get_array();

    if (txs.size() <= 1) {
        throw JSONRPCError(RPC_INVALID_PARAMETER, "At least two PSBTs are required to join PSBTs.");
    }

    int32_t best_version = 1;
    uint32_t best_locktime = 0xffffffff;
    for (unsigned int i = 0; i < txs.size(); ++i) {
        PartiallySignedTransaction psbtx;
        std::string error;
        if (!DecodeBase64PSBT(psbtx, txs[i].get_str(), error)) {
            throw JSONRPCError(RPC_DESERIALIZATION_ERROR, strprintf("TX decode failed %s", error));
        }
        psbtxs.push_back(psbtx);
        // Choose the highest version number
        if (psbtx.tx->nVersion > best_version) {
            best_version = psbtx.tx->nVersion;
        }
        // Choose the lowest lock time
        if (psbtx.tx->nLockTime < best_locktime) {
            best_locktime = psbtx.tx->nLockTime;
        }
    }

    // Create a blank psbt where everything will be added
    PartiallySignedTransaction merged_psbt;
    merged_psbt.tx = CMutableTransaction();
    merged_psbt.tx->nVersion = best_version;
    merged_psbt.tx->nLockTime = best_locktime;

    // Merge
    for (auto& psbt : psbtxs) {
        for (unsigned int i = 0; i < psbt.tx->vin.size(); ++i) {
            if (!merged_psbt.AddInput(psbt.tx->vin[i], psbt.inputs[i])) {
                throw JSONRPCError(RPC_INVALID_PARAMETER, strprintf("Input %s:%d exists in multiple PSBTs", psbt.tx->vin[i].prevout.hash.ToString(), psbt.tx->vin[i].prevout.n));
            }
        }
        for (unsigned int i = 0; i < psbt.tx->vout.size(); ++i) {
            merged_psbt.AddOutput(psbt.tx->vout[i], psbt.outputs[i]);
        }
        merged_psbt.unknown.insert(psbt.unknown.begin(), psbt.unknown.end());
    }

    // Generate list of shuffled indices for shuffling inputs and outputs of the merged PSBT
    std::vector<int> input_indices(merged_psbt.inputs.size());
    std::iota(input_indices.begin(), input_indices.end(), 0);
    std::vector<int> output_indices(merged_psbt.outputs.size());
    std::iota(output_indices.begin(), output_indices.end(), 0);

    // Shuffle input and output indices lists
    Shuffle(input_indices.begin(), input_indices.end(), FastRandomContext());
    Shuffle(output_indices.begin(), output_indices.end(), FastRandomContext());

    PartiallySignedTransaction shuffled_psbt;
    shuffled_psbt.tx = CMutableTransaction();
    shuffled_psbt.tx->nVersion = merged_psbt.tx->nVersion;
    shuffled_psbt.tx->nLockTime = merged_psbt.tx->nLockTime;
    for (int i : input_indices) {
        shuffled_psbt.AddInput(merged_psbt.tx->vin[i], merged_psbt.inputs[i]);
    }
    for (int i : output_indices) {
        shuffled_psbt.AddOutput(merged_psbt.tx->vout[i], merged_psbt.outputs[i]);
    }
    shuffled_psbt.unknown.insert(merged_psbt.unknown.begin(), merged_psbt.unknown.end());

    CDataStream ssTx(SER_NETWORK, PROTOCOL_VERSION);
    ssTx << shuffled_psbt;
    return EncodeBase64((unsigned char*)ssTx.data(), ssTx.size());
}

UniValue analyzepsbt(const JSONRPCRequest& request)
{
            RPCHelpMan{"analyzepsbt",
            "\nAnalyzes and provides information about the current status of a PSBT and its inputs\n",
            {
                {"psbt", RPCArg::Type::STR, RPCArg::Optional::NO, "A base64 string of a PSBT"}
            },
            RPCResult {
                RPCResult::Type::OBJ, "", "",
                {
                    {RPCResult::Type::ARR, "inputs", "",
                    {
                        {RPCResult::Type::OBJ, "", "",
                        {
                            {RPCResult::Type::BOOL, "has_utxo", "Whether a UTXO is provided"},
                            {RPCResult::Type::BOOL, "is_final", "Whether the input is finalized"},
                            {RPCResult::Type::OBJ, "missing", /* optional */ true, "Things that are missing that are required to complete this input",
                            {
                                {RPCResult::Type::ARR, "pubkeys", /* optional */ true, "",
                                {
                                    {RPCResult::Type::STR_HEX, "keyid", "Public key ID, hash160 of the public key, of a public key whose BIP 32 derivation path is missing"},
                                }},
                                {RPCResult::Type::ARR, "signatures", /* optional */ true, "",
                                {
                                    {RPCResult::Type::STR_HEX, "keyid", "Public key ID, hash160 of the public key, of a public key whose signature is missing"},
                                }},
                                {RPCResult::Type::STR_HEX, "redeemscript", /* optional */ true, "Hash160 of the redeemScript that is missing"},
                                {RPCResult::Type::STR_HEX, "witnessscript", /* optional */ true, "SHA256 of the witnessScript that is missing"},
                            }},
                            {RPCResult::Type::STR, "next", /* optional */ true, "Role of the next person that this input needs to go to"},
                        }},
                    }},
                    {RPCResult::Type::NUM, "estimated_vsize", /* optional */ true, "Estimated vsize of the final signed transaction"},
                    {RPCResult::Type::STR_AMOUNT, "estimated_feerate", /* optional */ true, "Estimated feerate of the final signed transaction in " + CURRENCY_UNIT + "/kB. Shown only if all UTXO slots in the PSBT have been filled"},
                    {RPCResult::Type::STR_AMOUNT, "fee", /* optional */ true, "The transaction fee paid. Shown only if all UTXO slots in the PSBT have been filled"},
                    {RPCResult::Type::STR, "next", "Role of the next person that this psbt needs to go to"},
                    {RPCResult::Type::STR, "error", "Error message if there is one"},
                }
            },
            RPCExamples {
                HelpExampleCli("analyzepsbt", "\"psbt\"")
            }}.Check(request);

    RPCTypeCheck(request.params, {UniValue::VSTR});

    // Unserialize the transaction
    PartiallySignedTransaction psbtx;
    std::string error;
    if (!DecodeBase64PSBT(psbtx, request.params[0].get_str(), error)) {
        throw JSONRPCError(RPC_DESERIALIZATION_ERROR, strprintf("TX decode failed %s", error));
    }

    PSBTAnalysis psbta = AnalyzePSBT(psbtx);

    UniValue result(UniValue::VOBJ);
    UniValue inputs_result(UniValue::VARR);
    for (const auto& input : psbta.inputs) {
        UniValue input_univ(UniValue::VOBJ);
        UniValue missing(UniValue::VOBJ);

        input_univ.pushKV("has_utxo", input.has_utxo);
        input_univ.pushKV("is_final", input.is_final);
        input_univ.pushKV("next", PSBTRoleName(input.next));

        if (!input.missing_pubkeys.empty()) {
            UniValue missing_pubkeys_univ(UniValue::VARR);
            for (const CKeyID& pubkey : input.missing_pubkeys) {
                missing_pubkeys_univ.push_back(HexStr(pubkey));
            }
            missing.pushKV("pubkeys", missing_pubkeys_univ);
        }
        if (!input.missing_redeem_script.IsNull()) {
            missing.pushKV("redeemscript", HexStr(input.missing_redeem_script));
        }
        if (!input.missing_witness_script.IsNull()) {
            missing.pushKV("witnessscript", HexStr(input.missing_witness_script));
        }
        if (!input.missing_sigs.empty()) {
            UniValue missing_sigs_univ(UniValue::VARR);
            for (const CKeyID& pubkey : input.missing_sigs) {
                missing_sigs_univ.push_back(HexStr(pubkey));
            }
            missing.pushKV("signatures", missing_sigs_univ);
        }
        if (!missing.getKeys().empty()) {
            input_univ.pushKV("missing", missing);
        }
        inputs_result.push_back(input_univ);
    }
    if (!inputs_result.empty()) result.pushKV("inputs", inputs_result);

    if (psbta.estimated_vsize != nullopt) {
        result.pushKV("estimated_vsize", (int)*psbta.estimated_vsize);
    }
    if (psbta.estimated_feerate != nullopt) {
        result.pushKV("estimated_feerate", ValueFromAmount(psbta.estimated_feerate->GetFeePerK()));
    }
    if (psbta.fee != nullopt) {
        result.pushKV("fee", ValueFromAmount(*psbta.fee));
    }
    result.pushKV("next", PSBTRoleName(psbta.next));
    if (!psbta.error.empty()) {
        result.pushKV("error", psbta.error);
    }

    return result;
}

// clang-format off
static const CRPCCommand commands[] =
{ //  category              name                            actor (function)            argNames
  //  --------------------- ------------------------        -----------------------     ----------
    { "rawtransactions",    "getrawtransaction",            &getrawtransaction,         {"txid","verbose","blockhash"} },
    { "rawtransactions",    "createrawtransaction",         &createrawtransaction,      {"inputs","outputs","locktime","replaceable"} },
    { "rawtransactions",    "decoderawtransaction",         &decoderawtransaction,      {"hexstring","iswitness"} },
    { "rawtransactions",    "decodescript",                 &decodescript,              {"hexstring"} },
    { "rawtransactions",    "sendrawtransaction",           &sendrawtransaction,        {"hexstring","allowhighfees|maxfeerate"} },
    { "rawtransactions",    "combinerawtransaction",        &combinerawtransaction,     {"txs"} },
    { "rawtransactions",    "signrawtransactionwithkey",    &signrawtransactionwithkey, {"hexstring","privkeys","prevtxs","sighashtype"} },
    { "rawtransactions",    "testmempoolaccept",            &testmempoolaccept,         {"rawtxs","allowhighfees|maxfeerate"} },
    { "rawtransactions",    "decodepsbt",                   &decodepsbt,                {"psbt"} },
    { "rawtransactions",    "combinepsbt",                  &combinepsbt,               {"txs"} },
    { "rawtransactions",    "finalizepsbt",                 &finalizepsbt,              {"psbt", "extract"} },
    { "rawtransactions",    "createpsbt",                   &createpsbt,                {"inputs","outputs","locktime","replaceable"} },
    { "rawtransactions",    "converttopsbt",                &converttopsbt,             {"hexstring","permitsigdata","iswitness"} },
    { "rawtransactions",    "utxoupdatepsbt",               &utxoupdatepsbt,            {"psbt", "descriptors"} },
    { "rawtransactions",    "joinpsbts",                    &joinpsbts,                 {"txs"} },
    { "rawtransactions",    "analyzepsbt",                  &analyzepsbt,               {"psbt"} },

    { "blockchain",         "gettxoutproof",                &gettxoutproof,             {"txids", "blockhash"} },
    { "blockchain",         "verifytxoutproof",             &verifytxoutproof,          {"proof"} },
};
// clang-format on

void RegisterRawTransactionRPCCommands(CRPCTable &t)
{
    for (unsigned int vcidx = 0; vcidx < ARRAYLEN(commands); vcidx++)
        t.appendCommand(commands[vcidx].name, &commands[vcidx]);
}<|MERGE_RESOLUTION|>--- conflicted
+++ resolved
@@ -97,53 +97,6 @@
                          RPCResult::Type::STR, "data", "The serialized, hex-encoded data for 'txid'"
                      },
                      RPCResult{"if verbose is set to true",
-<<<<<<< HEAD
-            "{\n"
-            "  \"in_active_chain\" : b, (boolean) Whether specified block is in the active chain or not (only present with explicit \"blockhash\" argument)\n"
-            "  \"hex\" : \"data\",       (string) The serialized, hex-encoded data for 'txid'\n"
-            "  \"txid\" : \"id\",        (string) The transaction id (same as provided)\n"
-            "  \"hash\" : \"id\",        (string) The transaction hash (differs from txid for witness transactions)\n"
-            "  \"size\" : n,             (numeric) The serialized transaction size\n"
-            "  \"vsize\" : n,            (numeric) The virtual transaction size (differs from size for witness transactions)\n"
-            "  \"weight\" : n,           (numeric) The transaction's weight (between vsize*4-3 and vsize*4)\n"
-            "  \"version\" : n,          (numeric) The version\n"
-            "  \"locktime\" : ttt,       (numeric) The lock time\n"
-            "  \"vin\" : [               (array of json objects)\n"
-            "     {\n"
-            "       \"txid\" : \"id\",    (string) The transaction id\n"
-            "       \"vout\" : n,         (numeric) \n"
-            "       \"scriptSig\" : {     (json object) The script\n"
-            "         \"asm\" : \"asm\",  (string) asm\n"
-            "         \"hex\" : \"hex\"   (string) hex\n"
-            "       },\n"
-            "       \"sequence\" : n      (numeric) The script sequence number\n"
-            "       \"txinwitness\" : [\"hex\", ...] (array of string) hex-encoded witness data (if any)\n"
-            "     }\n"
-            "     ,...\n"
-            "  ],\n"
-            "  \"vout\" : [              (array of json objects)\n"
-            "     {\n"
-            "       \"value\" : x.xxx,            (numeric) The value in " + CURRENCY_UNIT + "\n"
-            "       \"n\" : n,                    (numeric) index\n"
-            "       \"scriptPubKey\" : {          (json object)\n"
-            "         \"asm\" : \"asm\",          (string) the asm\n"
-            "         \"hex\" : \"hex\",          (string) the hex\n"
-            "         \"reqSigs\" : n,            (numeric) The required sigs\n"
-            "         \"type\" : \"pubkeyhash\",  (string) The type, eg 'pubkeyhash'\n"
-            "         \"addresses\" : [           (json array of string)\n"
-            "           \"address\"        (string) xaya address\n"
-            "           ,...\n"
-            "         ]\n"
-            "       }\n"
-            "     }\n"
-            "     ,...\n"
-            "  ],\n"
-            "  \"blockhash\" : \"hash\",   (string) the block hash\n"
-            "  \"confirmations\" : n,      (numeric) The confirmations\n"
-            "  \"blocktime\" : ttt         (numeric) The block time expressed in " + UNIX_EPOCH_TIME + "\n"
-            "  \"time\" : ttt,             (numeric) Same as \"blocktime\"\n"
-            "}\n"
-=======
                          RPCResult::Type::OBJ, "", "",
                          {
                              {RPCResult::Type::BOOL, "in_active_chain", "Whether specified block is in the active chain or not (only present with explicit \"blockhash\" argument)"},
@@ -197,7 +150,6 @@
                              {RPCResult::Type::NUM_TIME, "blocktime", "The block time expressed in " + UNIX_EPOCH_TIME},
                              {RPCResult::Type::NUM, "time", "Same as \"blocktime\""},
                         }
->>>>>>> c667dc1b
                     },
                 },
                 RPCExamples{
@@ -486,47 +438,6 @@
                     },
                 },
                 RPCResult{
-<<<<<<< HEAD
-            "{\n"
-            "  \"txid\" : \"id\",        (string) The transaction id\n"
-            "  \"hash\" : \"id\",        (string) The transaction hash (differs from txid for witness transactions)\n"
-            "  \"size\" : n,             (numeric) The transaction size\n"
-            "  \"vsize\" : n,            (numeric) The virtual transaction size (differs from size for witness transactions)\n"
-            "  \"weight\" : n,           (numeric) The transaction's weight (between vsize*4 - 3 and vsize*4)\n"
-            "  \"version\" : n,          (numeric) The version\n"
-            "  \"locktime\" : ttt,       (numeric) The lock time\n"
-            "  \"vin\" : [               (array of json objects)\n"
-            "     {\n"
-            "       \"txid\" : \"id\",    (string) The transaction id\n"
-            "       \"vout\" : n,         (numeric) The output number\n"
-            "       \"scriptSig\" : {     (json object) The script\n"
-            "         \"asm\" : \"asm\",  (string) asm\n"
-            "         \"hex\" : \"hex\"   (string) hex\n"
-            "       },\n"
-            "       \"txinwitness\" : [\"hex\", ...] (array of string) hex-encoded witness data (if any)\n"
-            "       \"sequence\" : n     (numeric) The script sequence number\n"
-            "     }\n"
-            "     ,...\n"
-            "  ],\n"
-            "  \"vout\" : [             (array of json objects)\n"
-            "     {\n"
-            "       \"value\" : x.xxx,            (numeric) The value in " + CURRENCY_UNIT + "\n"
-            "       \"n\" : n,                    (numeric) index\n"
-            "       \"scriptPubKey\" : {          (json object)\n"
-            "         \"asm\" : \"asm\",          (string) the asm\n"
-            "         \"hex\" : \"hex\",          (string) the hex\n"
-            "         \"reqSigs\" : n,            (numeric) The required sigs\n"
-            "         \"type\" : \"pubkeyhash\",  (string) The type, eg 'pubkeyhash'\n"
-            "         \"addresses\" : [           (json array of string)\n"
-            "           \"CJDPZBVLi6tx2mST1Z4BSANNeztHunz9LT\"   (string) xaya address\n"
-            "           ,...\n"
-            "         ]\n"
-            "       }\n"
-            "     }\n"
-            "     ,...\n"
-            "  ],\n"
-            "}\n"
-=======
                     RPCResult::Type::OBJ, "", "",
                     {
                         {RPCResult::Type::STR_HEX, "txid", "The transaction id"},
@@ -574,7 +485,6 @@
                             }},
                         }},
                     }
->>>>>>> c667dc1b
                 },
                 RPCExamples{
                     HelpExampleCli("decoderawtransaction", "\"hexstring\"")
