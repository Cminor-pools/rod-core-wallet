// Copyright (c) 2010 Satoshi Nakamoto
// Copyright (c) 2009-2018 The Bitcoin Core developers
// Distributed under the MIT software license, see the accompanying
// file COPYING or http://www.opensource.org/licenses/mit-license.php.

#include <chain.h>
#include <coins.h>
#include <compat/byteswap.h>
#include <consensus/validation.h>
#include <core_io.h>
#include <index/txindex.h>
#include <init.h>
#include <key_io.h>
#include <keystore.h>
#include <merkleblock.h>
#include <net.h>
#include <policy/policy.h>
#include <policy/rbf.h>
#include <primitives/transaction.h>
#include <rpc/rawtransaction.h>
#include <rpc/server.h>
#include <rpc/util.h>
#include <script/script.h>
#include <script/script_error.h>
#include <script/sign.h>
#include <script/standard.h>
#include <txmempool.h>
#include <uint256.h>
#include <util/strencodings.h>
#include <validation.h>
#include <validationinterface.h>

#include <future>
#include <stdint.h>

#include <univalue.h>

void TxToJSON(const CTransaction& tx, const uint256 hashBlock, UniValue& entry)
{
    // Call into TxToUniv() in bitcoin-common to decode the transaction hex.
    //
    // Blockchain contextual information (confirmations and blocktime) is not
    // available to code in bitcoin-common, so we query them here and push the
    // data into the returned UniValue.
    TxToUniv(tx, uint256(), entry, true, RPCSerializationFlags());

    if (!hashBlock.IsNull()) {
        LOCK(cs_main);

        entry.pushKV("blockhash", hashBlock.GetHex());
        CBlockIndex* pindex = LookupBlockIndex(hashBlock);
        if (pindex) {
            if (chainActive.Contains(pindex)) {
                entry.pushKV("confirmations", 1 + chainActive.Height() - pindex->nHeight);
                entry.pushKV("time", pindex->GetBlockTime());
                entry.pushKV("blocktime", pindex->GetBlockTime());
            }
            else
                entry.pushKV("confirmations", 0);
        }
    }
}

static UniValue getrawtransaction(const JSONRPCRequest& request)
{
    if (request.fHelp || request.params.size() < 1 || request.params.size() > 3)
        throw std::runtime_error(
            RPCHelpMan{"getrawtransaction",
                "\nNOTE: By default this function only works for mempool transactions. If the -txindex option is\n"
                "enabled, it also works for blockchain transactions. If the block which contains the transaction\n"
                "is known, its hash can be provided even for nodes without -txindex. Note that if a blockhash is\n"
                "provided, only that block will be searched and if the transaction is in the mempool or other\n"
                "blocks, or if this node does not have the given block available, the transaction will not be found.\n"
            "DEPRECATED: for now, it also works for transactions with unspent outputs.\n"

            "\nReturn the raw transaction data.\n"
            "\nIf verbose is 'true', returns an Object with information about 'txid'.\n"
            "If verbose is 'false' or omitted, returns a string that is serialized, hex-encoded data for 'txid'.\n"
                ,
                {
                    {"txid", RPCArg::Type::STR_HEX, /* opt */ false, /* default_val */ "", "The transaction id"},
                    {"verbose", RPCArg::Type::BOOL, /* opt */ true, /* default_val */ "false", "If false, return a string, otherwise return a json object"},
                    {"blockhash", RPCArg::Type::STR_HEX, /* opt */ true, /* default_val */ "", "The block in which to look for the transaction"},
                }}
                .ToString() +
            "\nResult (if verbose is not set or set to false):\n"
            "\"data\"      (string) The serialized, hex-encoded data for 'txid'\n"

            "\nResult (if verbose is set to true):\n"
            "{\n"
            "  \"in_active_chain\": b, (bool) Whether specified block is in the active chain or not (only present with explicit \"blockhash\" argument)\n"
            "  \"hex\" : \"data\",       (string) The serialized, hex-encoded data for 'txid'\n"
            "  \"txid\" : \"id\",        (string) The transaction id (same as provided)\n"
            "  \"hash\" : \"id\",        (string) The transaction hash (differs from txid for witness transactions)\n"
            "  \"size\" : n,             (numeric) The serialized transaction size\n"
            "  \"vsize\" : n,            (numeric) The virtual transaction size (differs from size for witness transactions)\n"
            "  \"weight\" : n,           (numeric) The transaction's weight (between vsize*4-3 and vsize*4)\n"
            "  \"version\" : n,          (numeric) The version\n"
            "  \"locktime\" : ttt,       (numeric) The lock time\n"
            "  \"vin\" : [               (array of json objects)\n"
            "     {\n"
            "       \"txid\": \"id\",    (string) The transaction id\n"
            "       \"vout\": n,         (numeric) \n"
            "       \"scriptSig\": {     (json object) The script\n"
            "         \"asm\": \"asm\",  (string) asm\n"
            "         \"hex\": \"hex\"   (string) hex\n"
            "       },\n"
            "       \"sequence\": n      (numeric) The script sequence number\n"
            "       \"txinwitness\": [\"hex\", ...] (array of string) hex-encoded witness data (if any)\n"
            "     }\n"
            "     ,...\n"
            "  ],\n"
            "  \"vout\" : [              (array of json objects)\n"
            "     {\n"
            "       \"value\" : x.xxx,            (numeric) The value in " + CURRENCY_UNIT + "\n"
            "       \"n\" : n,                    (numeric) index\n"
            "       \"scriptPubKey\" : {          (json object)\n"
            "         \"asm\" : \"asm\",          (string) the asm\n"
            "         \"hex\" : \"hex\",          (string) the hex\n"
            "         \"reqSigs\" : n,            (numeric) The required sigs\n"
            "         \"type\" : \"pubkeyhash\",  (string) The type, eg 'pubkeyhash'\n"
            "         \"addresses\" : [           (json array of string)\n"
            "           \"address\"        (string) namecoin address\n"
            "           ,...\n"
            "         ]\n"
            "       }\n"
            "     }\n"
            "     ,...\n"
            "  ],\n"
            "  \"blockhash\" : \"hash\",   (string) the block hash\n"
            "  \"confirmations\" : n,      (numeric) The confirmations\n"
            "  \"time\" : ttt,             (numeric) The transaction time in seconds since epoch (Jan 1 1970 GMT)\n"
            "  \"blocktime\" : ttt         (numeric) The block time in seconds since epoch (Jan 1 1970 GMT)\n"
            "}\n"

            "\nExamples:\n"
            + HelpExampleCli("getrawtransaction", "\"mytxid\"")
            + HelpExampleCli("getrawtransaction", "\"mytxid\" true")
            + HelpExampleRpc("getrawtransaction", "\"mytxid\", true")
            + HelpExampleCli("getrawtransaction", "\"mytxid\" false \"myblockhash\"")
            + HelpExampleCli("getrawtransaction", "\"mytxid\" true \"myblockhash\"")
        );

    bool in_active_chain = true;
    uint256 hash = ParseHashV(request.params[0], "parameter 1");
    CBlockIndex* blockindex = nullptr;

    if (hash == Params().GenesisBlock().hashMerkleRoot) {
        // Special exception for the genesis block coinbase transaction
        throw JSONRPCError(RPC_INVALID_ADDRESS_OR_KEY, "The genesis block coinbase is not considered an ordinary transaction and cannot be retrieved");
    }

    // Accept either a bool (true) or a num (>=1) to indicate verbose output.
    bool fVerbose = false;
    if (!request.params[1].isNull()) {
        fVerbose = request.params[1].isNum() ? (request.params[1].get_int() != 0) : request.params[1].get_bool();
    }

    if (!request.params[2].isNull()) {
        LOCK(cs_main);

        uint256 blockhash = ParseHashV(request.params[2], "parameter 3");
        blockindex = LookupBlockIndex(blockhash);
        if (!blockindex) {
            throw JSONRPCError(RPC_INVALID_ADDRESS_OR_KEY, "Block hash not found");
        }
        in_active_chain = chainActive.Contains(blockindex);
    }

    bool f_txindex_ready = false;
    if (g_txindex && !blockindex) {
        f_txindex_ready = g_txindex->BlockUntilSyncedToCurrentChain();
    }

    CTransactionRef tx;
    uint256 hash_block;
    if (!GetTransaction(hash, tx, Params().GetConsensus(), hash_block, true, blockindex)) {
        std::string errmsg;
        if (blockindex) {
            if (!(blockindex->nStatus & BLOCK_HAVE_DATA)) {
                throw JSONRPCError(RPC_MISC_ERROR, "Block not available");
            }
            errmsg = "No such transaction found in the provided block";
        } else if (!g_txindex) {
            errmsg = "No such mempool transaction. Use -txindex to enable blockchain transaction queries";
        } else if (!f_txindex_ready) {
            errmsg = "No such mempool transaction. Blockchain transactions are still in the process of being indexed";
        } else {
            errmsg = "No such mempool or blockchain transaction";
        }
        throw JSONRPCError(RPC_INVALID_ADDRESS_OR_KEY, errmsg + ". Use gettransaction for wallet transactions.");
    }

    if (!fVerbose) {
        return EncodeHexTx(*tx, RPCSerializationFlags());
    }

    UniValue result(UniValue::VOBJ);
    if (blockindex) result.pushKV("in_active_chain", in_active_chain);
    TxToJSON(*tx, hash_block, result);
    return result;
}

static UniValue gettxoutproof(const JSONRPCRequest& request)
{
    if (request.fHelp || (request.params.size() != 1 && request.params.size() != 2))
        throw std::runtime_error(
            RPCHelpMan{"gettxoutproof",
                "\nReturns a hex-encoded proof that \"txid\" was included in a block.\n"
                "\nNOTE: By default this function only works sometimes. This is when there is an\n"
                "unspent output in the utxo for this transaction. To make it always work,\n"
                "you need to maintain a transaction index, using the -txindex command line option or\n"
                "specify the block in which the transaction is included manually (by blockhash).\n",
                {
                    {"txids", RPCArg::Type::ARR, /* opt */ false, /* default_val */ "", "A json array of txids to filter",
                        {
                            {"txid", RPCArg::Type::STR_HEX, /* opt */ false, /* default_val */ "", "A transaction hash"},
                        },
                        },
                    {"blockhash", RPCArg::Type::STR_HEX, /* opt */ true, /* default_val */ "", "If specified, looks for txid in the block with this hash"},
                }}
                .ToString() +
            "\nResult:\n"
            "\"data\"           (string) A string that is a serialized, hex-encoded data for the proof.\n"
        );

    std::set<uint256> setTxids;
    uint256 oneTxid;
    UniValue txids = request.params[0].get_array();
    for (unsigned int idx = 0; idx < txids.size(); idx++) {
        const UniValue& txid = txids[idx];
        uint256 hash(ParseHashV(txid, "txid"));
        if (setTxids.count(hash))
            throw JSONRPCError(RPC_INVALID_PARAMETER, std::string("Invalid parameter, duplicated txid: ")+txid.get_str());
       setTxids.insert(hash);
       oneTxid = hash;
    }

    CBlockIndex* pblockindex = nullptr;
    uint256 hashBlock;
    if (!request.params[1].isNull()) {
        LOCK(cs_main);
        hashBlock = ParseHashV(request.params[1], "blockhash");
        pblockindex = LookupBlockIndex(hashBlock);
        if (!pblockindex) {
            throw JSONRPCError(RPC_INVALID_ADDRESS_OR_KEY, "Block not found");
        }
    } else {
        LOCK(cs_main);

        // Loop through txids and try to find which block they're in. Exit loop once a block is found.
        for (const auto& tx : setTxids) {
            const Coin& coin = AccessByTxid(*pcoinsTip, tx);
            if (!coin.IsSpent()) {
                pblockindex = chainActive[coin.nHeight];
                break;
            }
        }
    }


    // Allow txindex to catch up if we need to query it and before we acquire cs_main.
    if (g_txindex && !pblockindex) {
        g_txindex->BlockUntilSyncedToCurrentChain();
    }

    LOCK(cs_main);

    if (pblockindex == nullptr)
    {
        CTransactionRef tx;
        if (!GetTransaction(oneTxid, tx, Params().GetConsensus(), hashBlock, false) || hashBlock.IsNull())
            throw JSONRPCError(RPC_INVALID_ADDRESS_OR_KEY, "Transaction not yet in block");
        pblockindex = LookupBlockIndex(hashBlock);
        if (!pblockindex) {
            throw JSONRPCError(RPC_INTERNAL_ERROR, "Transaction index corrupt");
        }
    }

    CBlock block;
    if(!ReadBlockFromDisk(block, pblockindex, Params().GetConsensus()))
        throw JSONRPCError(RPC_INTERNAL_ERROR, "Can't read block from disk");

    unsigned int ntxFound = 0;
    for (const auto& tx : block.vtx)
        if (setTxids.count(tx->GetHash()))
            ntxFound++;
    if (ntxFound != setTxids.size())
        throw JSONRPCError(RPC_INVALID_ADDRESS_OR_KEY, "Not all transactions found in specified or retrieved block");

    CDataStream ssMB(SER_NETWORK, PROTOCOL_VERSION | SERIALIZE_TRANSACTION_NO_WITNESS);
    CMerkleBlock mb(block, setTxids);
    ssMB << mb;
    std::string strHex = HexStr(ssMB.begin(), ssMB.end());
    return strHex;
}

static UniValue verifytxoutproof(const JSONRPCRequest& request)
{
    if (request.fHelp || request.params.size() != 1)
        throw std::runtime_error(
            RPCHelpMan{"verifytxoutproof",
                "\nVerifies that a proof points to a transaction in a block, returning the transaction it commits to\n"
                "and throwing an RPC error if the block is not in our best chain\n",
                {
                    {"proof", RPCArg::Type::STR_HEX, /* opt */ false, /* default_val */ "", "The hex-encoded proof generated by gettxoutproof"},
                }}
                .ToString() +
            "\nResult:\n"
            "[\"txid\"]      (array, strings) The txid(s) which the proof commits to, or empty array if the proof can not be validated.\n"
        );

    CDataStream ssMB(ParseHexV(request.params[0], "proof"), SER_NETWORK, PROTOCOL_VERSION | SERIALIZE_TRANSACTION_NO_WITNESS);
    CMerkleBlock merkleBlock;
    ssMB >> merkleBlock;

    UniValue res(UniValue::VARR);

    std::vector<uint256> vMatch;
    std::vector<unsigned int> vIndex;
    if (merkleBlock.txn.ExtractMatches(vMatch, vIndex) != merkleBlock.header.hashMerkleRoot)
        return res;

    LOCK(cs_main);

    const CBlockIndex* pindex = LookupBlockIndex(merkleBlock.header.GetHash());
    if (!pindex || !chainActive.Contains(pindex) || pindex->nTx == 0) {
        throw JSONRPCError(RPC_INVALID_ADDRESS_OR_KEY, "Block not found in chain");
    }

    // Check if proof is valid, only add results if so
    if (pindex->nTx == merkleBlock.txn.GetNumTransactions()) {
        for (const uint256& hash : vMatch) {
            res.push_back(hash.GetHex());
        }
    }

    return res;
}

CMutableTransaction ConstructTransaction(const UniValue& inputs_in, const UniValue& outputs_in, const UniValue& locktime, const UniValue& rbf)
{
    if (inputs_in.isNull() || outputs_in.isNull())
        throw JSONRPCError(RPC_INVALID_PARAMETER, "Invalid parameter, arguments 1 and 2 must be non-null");

    UniValue inputs = inputs_in.get_array();
    const bool outputs_is_obj = outputs_in.isObject();
    UniValue outputs = outputs_is_obj ? outputs_in.get_obj() : outputs_in.get_array();

    CMutableTransaction rawTx;

    if (!locktime.isNull()) {
        int64_t nLockTime = locktime.get_int64();
        if (nLockTime < 0 || nLockTime > LOCKTIME_MAX)
            throw JSONRPCError(RPC_INVALID_PARAMETER, "Invalid parameter, locktime out of range");
        rawTx.nLockTime = nLockTime;
    }

    bool rbfOptIn = rbf.isTrue();

    for (unsigned int idx = 0; idx < inputs.size(); idx++) {
        const UniValue& input = inputs[idx];
        const UniValue& o = input.get_obj();

        uint256 txid = ParseHashO(o, "txid");

        const UniValue& vout_v = find_value(o, "vout");
        if (!vout_v.isNum())
            throw JSONRPCError(RPC_INVALID_PARAMETER, "Invalid parameter, missing vout key");
        int nOutput = vout_v.get_int();
        if (nOutput < 0)
            throw JSONRPCError(RPC_INVALID_PARAMETER, "Invalid parameter, vout must be positive");

        uint32_t nSequence;
        if (rbfOptIn) {
            nSequence = MAX_BIP125_RBF_SEQUENCE; /* CTxIn::SEQUENCE_FINAL - 2 */
        } else if (rawTx.nLockTime) {
            nSequence = CTxIn::SEQUENCE_FINAL - 1;
        } else {
            nSequence = CTxIn::SEQUENCE_FINAL;
        }

        // set the sequence number if passed in the parameters object
        const UniValue& sequenceObj = find_value(o, "sequence");
        if (sequenceObj.isNum()) {
            int64_t seqNr64 = sequenceObj.get_int64();
            if (seqNr64 < 0 || seqNr64 > CTxIn::SEQUENCE_FINAL) {
                throw JSONRPCError(RPC_INVALID_PARAMETER, "Invalid parameter, sequence number is out of range");
            } else {
                nSequence = (uint32_t)seqNr64;
            }
        }

        CTxIn in(COutPoint(txid, nOutput), CScript(), nSequence);

        rawTx.vin.push_back(in);
    }

    if (!outputs_is_obj) {
        // Translate array of key-value pairs into dict
        UniValue outputs_dict = UniValue(UniValue::VOBJ);
        for (size_t i = 0; i < outputs.size(); ++i) {
            const UniValue& output = outputs[i];
            if (!output.isObject()) {
                throw JSONRPCError(RPC_INVALID_PARAMETER, "Invalid parameter, key-value pair not an object as expected");
            }
            if (output.size() != 1) {
                throw JSONRPCError(RPC_INVALID_PARAMETER, "Invalid parameter, key-value pair must contain exactly one key");
            }
            outputs_dict.pushKVs(output);
        }
        outputs = std::move(outputs_dict);
    }

    // Duplicate checking
    std::set<CTxDestination> destinations;
    bool has_data{false};

    for (const std::string& name_ : outputs.getKeys()) {
        if (name_ == "data") {
            if (has_data) {
                throw JSONRPCError(RPC_INVALID_PARAMETER, "Invalid parameter, duplicate key: data");
            }
            has_data = true;
            std::vector<unsigned char> data = ParseHexV(outputs[name_].getValStr(), "Data");

            CTxOut out(0, CScript() << OP_RETURN << data);
            rawTx.vout.push_back(out);
        } else {
            CTxDestination destination = DecodeDestination(name_);
            if (!IsValidDestination(destination)) {
                throw JSONRPCError(RPC_INVALID_ADDRESS_OR_KEY, std::string("Invalid Namecoin address: ") + name_);
            }

            if (!destinations.insert(destination).second) {
                throw JSONRPCError(RPC_INVALID_PARAMETER, std::string("Invalid parameter, duplicated address: ") + name_);
            }

            CScript scriptPubKey = GetScriptForDestination(destination);
            CAmount nAmount = AmountFromValue(outputs[name_]);

            CTxOut out(nAmount, scriptPubKey);
            rawTx.vout.push_back(out);
        }
    }

    if (!rbf.isNull() && rawTx.vin.size() > 0 && rbfOptIn != SignalsOptInRBF(rawTx)) {
        throw JSONRPCError(RPC_INVALID_PARAMETER, "Invalid parameter combination: Sequence number(s) contradict replaceable option");
    }

    return rawTx;
}

static UniValue createrawtransaction(const JSONRPCRequest& request)
{
    if (request.fHelp || request.params.size() < 2 || request.params.size() > 4) {
        throw std::runtime_error(
<<<<<<< HEAD
            // clang-format off
            "createrawtransaction [{\"txid\":\"id\",\"vout\":n},...] [{\"address\":amount},{\"data\":\"hex\"},...] ( locktime ) ( replaceable )\n"
            "\nCreate a transaction spending the given inputs and creating new outputs.\n"
            "Outputs can be addresses or data.\n"
            "Returns hex-encoded raw transaction.\n"
            "Note that the transaction's inputs are not signed, and\n"
            "it is not stored in the wallet or transmitted to the network.\n"

            "\nArguments:\n"
            "1. \"inputs\"                (array, required) A json array of json objects\n"
            "     [\n"
            "       {\n"
            "         \"txid\":\"id\",      (string, required) The transaction id\n"
            "         \"vout\":n,         (numeric, required) The output number\n"
            "         \"sequence\":n      (numeric, optional) The sequence number\n"
            "       } \n"
            "       ,...\n"
            "     ]\n"
            "2. \"outputs\"               (array, required) a json array with outputs (key-value pairs)\n"
            "   [\n"
            "    {\n"
            "      \"address\": x.xxx,    (obj, optional) A key-value pair. The key (string) is the namecoin address, the value (float or string) is the amount in " + CURRENCY_UNIT + "\n"
            "    },\n"
            "    {\n"
            "      \"data\": \"hex\"        (obj, optional) A key-value pair. The key must be \"data\", the value is hex-encoded data\n"
            "    }\n"
            "    ,...                     More key-value pairs of the above form. For compatibility reasons, a dictionary, which holds the key-value pairs directly, is also\n"
            "                             accepted as second parameter.\n"
            "   ]\n"
            "3. locktime                  (numeric, optional, default=0) Raw locktime. Non-0 value also locktime-activates inputs\n"
            "4. replaceable               (boolean, optional, default=false) Marks this transaction as BIP125-replaceable.\n"
            "                             Allows this transaction to be replaced by a transaction with higher fees. If provided, it is an error if explicit sequence numbers are incompatible.\n"
=======
            RPCHelpMan{"createrawtransaction",
                "\nCreate a transaction spending the given inputs and creating new outputs.\n"
                "Outputs can be addresses or data.\n"
                "Returns hex-encoded raw transaction.\n"
                "Note that the transaction's inputs are not signed, and\n"
                "it is not stored in the wallet or transmitted to the network.\n",
                {
                    {"inputs", RPCArg::Type::ARR, /* opt */ false, /* default_val */ "", "A json array of json objects",
                        {
                            {"", RPCArg::Type::OBJ, /* opt */ false, /* default_val */ "", "",
                                {
                                    {"txid", RPCArg::Type::STR_HEX, /* opt */ false, /* default_val */ "", "The transaction id"},
                                    {"vout", RPCArg::Type::NUM, /* opt */ false, /* default_val */ "", "The output number"},
                                    {"sequence", RPCArg::Type::NUM, /* opt */ true, /* default_val */ "", "The sequence number"},
                                },
                                },
                        },
                        },
                    {"outputs", RPCArg::Type::ARR, /* opt */ false, /* default_val */ "", "a json array with outputs (key-value pairs), where none of the keys are duplicated.\n"
                            "That is, each address can only appear once and there can only be one 'data' object.\n"
                            "For compatibility reasons, a dictionary, which holds the key-value pairs directly, is also\n"
                            "                             accepted as second parameter.",
                        {
                            {"", RPCArg::Type::OBJ, /* opt */ true, /* default_val */ "", "",
                                {
                                    {"address", RPCArg::Type::AMOUNT, /* opt */ false, /* default_val */ "", "A key-value pair. The key (string) is the bitcoin address, the value (float or string) is the amount in " + CURRENCY_UNIT},
                                },
                                },
                            {"", RPCArg::Type::OBJ, /* opt */ true, /* default_val */ "", "",
                                {
                                    {"data", RPCArg::Type::STR_HEX, /* opt */ false, /* default_val */ "", "A key-value pair. The key must be \"data\", the value is hex-encoded data"},
                                },
                                },
                        },
                        },
                    {"locktime", RPCArg::Type::NUM, /* opt */ true, /* default_val */ "0", "Raw locktime. Non-0 value also locktime-activates inputs"},
                    {"replaceable", RPCArg::Type::BOOL, /* opt */ true, /* default_val */ "false", "Marks this transaction as BIP125-replaceable.\n"
            "                             Allows this transaction to be replaced by a transaction with higher fees. If provided, it is an error if explicit sequence numbers are incompatible."},
                }}
                .ToString() +
>>>>>>> 45a1bd06
            "\nResult:\n"
            "\"transaction\"              (string) hex string of the transaction\n"

            "\nExamples:\n"
            + HelpExampleCli("createrawtransaction", "\"[{\\\"txid\\\":\\\"myid\\\",\\\"vout\\\":0}]\" \"[{\\\"address\\\":0.01}]\"")
            + HelpExampleCli("createrawtransaction", "\"[{\\\"txid\\\":\\\"myid\\\",\\\"vout\\\":0}]\" \"[{\\\"data\\\":\\\"00010203\\\"}]\"")
            + HelpExampleRpc("createrawtransaction", "\"[{\\\"txid\\\":\\\"myid\\\",\\\"vout\\\":0}]\", \"[{\\\"address\\\":0.01}]\"")
            + HelpExampleRpc("createrawtransaction", "\"[{\\\"txid\\\":\\\"myid\\\",\\\"vout\\\":0}]\", \"[{\\\"data\\\":\\\"00010203\\\"}]\"")
        );
    }

    RPCTypeCheck(request.params, {
        UniValue::VARR,
        UniValueType(), // ARR or OBJ, checked later
        UniValue::VNUM,
        UniValue::VBOOL
        }, true
    );

    CMutableTransaction rawTx = ConstructTransaction(request.params[0], request.params[1], request.params[2], request.params[3]);

    return EncodeHexTx(rawTx);
}

static UniValue decoderawtransaction(const JSONRPCRequest& request)
{
    if (request.fHelp || request.params.size() < 1 || request.params.size() > 2)
        throw std::runtime_error(
            RPCHelpMan{"decoderawtransaction",
                "\nReturn a JSON object representing the serialized, hex-encoded transaction.\n",
                {
                    {"hexstring", RPCArg::Type::STR_HEX, /* opt */ false, /* default_val */ "", "The transaction hex string"},
                    {"iswitness", RPCArg::Type::BOOL, /* opt */ true, /* default_val */ "", "Whether the transaction hex is a serialized witness transaction\n"
            "                         If iswitness is not present, heuristic tests will be used in decoding"},
                }}
                .ToString() +
            "\nResult:\n"
            "{\n"
            "  \"txid\" : \"id\",        (string) The transaction id\n"
            "  \"hash\" : \"id\",        (string) The transaction hash (differs from txid for witness transactions)\n"
            "  \"size\" : n,             (numeric) The transaction size\n"
            "  \"vsize\" : n,            (numeric) The virtual transaction size (differs from size for witness transactions)\n"
            "  \"weight\" : n,           (numeric) The transaction's weight (between vsize*4 - 3 and vsize*4)\n"
            "  \"version\" : n,          (numeric) The version\n"
            "  \"locktime\" : ttt,       (numeric) The lock time\n"
            "  \"vin\" : [               (array of json objects)\n"
            "     {\n"
            "       \"txid\": \"id\",    (string) The transaction id\n"
            "       \"vout\": n,         (numeric) The output number\n"
            "       \"scriptSig\": {     (json object) The script\n"
            "         \"asm\": \"asm\",  (string) asm\n"
            "         \"hex\": \"hex\"   (string) hex\n"
            "       },\n"
            "       \"txinwitness\": [\"hex\", ...] (array of string) hex-encoded witness data (if any)\n"
            "       \"sequence\": n     (numeric) The script sequence number\n"
            "     }\n"
            "     ,...\n"
            "  ],\n"
            "  \"vout\" : [             (array of json objects)\n"
            "     {\n"
            "       \"value\" : x.xxx,            (numeric) The value in " + CURRENCY_UNIT + "\n"
            "       \"n\" : n,                    (numeric) index\n"
            "       \"scriptPubKey\" : {          (json object)\n"
            "         \"asm\" : \"asm\",          (string) the asm\n"
            "         \"hex\" : \"hex\",          (string) the hex\n"
            "         \"reqSigs\" : n,            (numeric) The required sigs\n"
            "         \"type\" : \"pubkeyhash\",  (string) The type, eg 'pubkeyhash'\n"
            "         \"addresses\" : [           (json array of string)\n"
            "           \"NDLTK7j8CzK5YAbpCdUxC3Gi1bXGDCdV5h\"   (string) namecoin address\n"
            "           ,...\n"
            "         ]\n"
            "       }\n"
            "     }\n"
            "     ,...\n"
            "  ],\n"
            "}\n"

            "\nExamples:\n"
            + HelpExampleCli("decoderawtransaction", "\"hexstring\"")
            + HelpExampleRpc("decoderawtransaction", "\"hexstring\"")
        );

    RPCTypeCheck(request.params, {UniValue::VSTR, UniValue::VBOOL});

    CMutableTransaction mtx;

    bool try_witness = request.params[1].isNull() ? true : request.params[1].get_bool();
    bool try_no_witness = request.params[1].isNull() ? true : !request.params[1].get_bool();

    if (!DecodeHexTx(mtx, request.params[0].get_str(), try_no_witness, try_witness)) {
        throw JSONRPCError(RPC_DESERIALIZATION_ERROR, "TX decode failed");
    }

    UniValue result(UniValue::VOBJ);
    TxToUniv(CTransaction(std::move(mtx)), uint256(), result, false);

    return result;
}

static UniValue decodescript(const JSONRPCRequest& request)
{
    if (request.fHelp || request.params.size() != 1)
        throw std::runtime_error(
            RPCHelpMan{"decodescript",
                "\nDecode a hex-encoded script.\n",
                {
                    {"hexstring", RPCArg::Type::STR_HEX, /* opt */ false, /* default_val */ "", "the hex-encoded script"},
                }}
                .ToString() +
            "\nResult:\n"
            "{\n"
            "  \"asm\":\"asm\",   (string) Script public key\n"
            "  \"hex\":\"hex\",   (string) hex-encoded public key\n"
            "  \"type\":\"type\", (string) The output type\n"
            "  \"reqSigs\": n,    (numeric) The required signatures\n"
            "  \"addresses\": [   (json array of string)\n"
            "     \"address\"     (string) namecoin address\n"
            "     ,...\n"
            "  ],\n"
            "  \"p2sh\",\"address\" (string) address of P2SH script wrapping this redeem script (not returned if the script is already a P2SH).\n"
            "}\n"
            "\nExamples:\n"
            + HelpExampleCli("decodescript", "\"hexstring\"")
            + HelpExampleRpc("decodescript", "\"hexstring\"")
        );

    RPCTypeCheck(request.params, {UniValue::VSTR});

    UniValue r(UniValue::VOBJ);
    CScript script;
    if (request.params[0].get_str().size() > 0){
        std::vector<unsigned char> scriptData(ParseHexV(request.params[0], "argument"));
        script = CScript(scriptData.begin(), scriptData.end());
    } else {
        // Empty scripts are valid
    }
    ScriptPubKeyToUniv(script, r, false);

    UniValue type;
    type = find_value(r, "type");

    if (type.isStr() && type.get_str() != "scripthash") {
        // P2SH cannot be wrapped in a P2SH. If this script is already a P2SH,
        // don't return the address for a P2SH of the P2SH.
        r.pushKV("p2sh", EncodeDestination(CScriptID(script)));
        // P2SH and witness programs cannot be wrapped in P2WSH, if this script
        // is a witness program, don't return addresses for a segwit programs.
        if (type.get_str() == "pubkey" || type.get_str() == "pubkeyhash" || type.get_str() == "multisig" || type.get_str() == "nonstandard") {
            std::vector<std::vector<unsigned char>> solutions_data;
            txnouttype which_type = Solver(script, solutions_data);
            // Uncompressed pubkeys cannot be used with segwit checksigs.
            // If the script contains an uncompressed pubkey, skip encoding of a segwit program.
            if ((which_type == TX_PUBKEY) || (which_type == TX_MULTISIG)) {
                for (const auto& solution : solutions_data) {
                    if ((solution.size() != 1) && !CPubKey(solution).IsCompressed()) {
                        return r;
                    }
                }
            }
            UniValue sr(UniValue::VOBJ);
            CScript segwitScr;
            if (which_type == TX_PUBKEY) {
                segwitScr = GetScriptForDestination(WitnessV0KeyHash(Hash160(solutions_data[0].begin(), solutions_data[0].end())));
            } else if (which_type == TX_PUBKEYHASH) {
                segwitScr = GetScriptForDestination(WitnessV0KeyHash(solutions_data[0]));
            } else {
                // Scripts that are not fit for P2WPKH are encoded as P2WSH.
                // Newer segwit program versions should be considered when then become available.
                segwitScr = GetScriptForDestination(WitnessV0ScriptHash(script));
            }
            ScriptPubKeyToUniv(segwitScr, sr, true);
            sr.pushKV("p2sh-segwit", EncodeDestination(CScriptID(segwitScr)));
            r.pushKV("segwit", sr);
        }
    }

    return r;
}

/** Pushes a JSON object for script verification or signing errors to vErrorsRet. */
static void TxInErrorToJSON(const CTxIn& txin, UniValue& vErrorsRet, const std::string& strMessage)
{
    UniValue entry(UniValue::VOBJ);
    entry.pushKV("txid", txin.prevout.hash.ToString());
    entry.pushKV("vout", (uint64_t)txin.prevout.n);
    UniValue witness(UniValue::VARR);
    for (unsigned int i = 0; i < txin.scriptWitness.stack.size(); i++) {
        witness.push_back(HexStr(txin.scriptWitness.stack[i].begin(), txin.scriptWitness.stack[i].end()));
    }
    entry.pushKV("witness", witness);
    entry.pushKV("scriptSig", HexStr(txin.scriptSig.begin(), txin.scriptSig.end()));
    entry.pushKV("sequence", (uint64_t)txin.nSequence);
    entry.pushKV("error", strMessage);
    vErrorsRet.push_back(entry);
}

static UniValue combinerawtransaction(const JSONRPCRequest& request)
{
    if (request.fHelp || request.params.size() != 1)
        throw std::runtime_error(
            RPCHelpMan{"combinerawtransaction",
                "\nCombine multiple partially signed transactions into one transaction.\n"
                "The combined transaction may be another partially signed transaction or a \n"
                "fully signed transaction.",
                {
                    {"txs", RPCArg::Type::ARR, /* opt */ false, /* default_val */ "", "A json array of hex strings of partially signed transactions",
                        {
                            {"hexstring", RPCArg::Type::STR_HEX, /* opt */ false, /* default_val */ "", "A transaction hash"},
                        },
                        },
                }}
                .ToString() +
            "\nResult:\n"
            "\"hex\"            (string) The hex-encoded raw transaction with signature(s)\n"

            "\nExamples:\n"
            + HelpExampleCli("combinerawtransaction", "[\"myhex1\", \"myhex2\", \"myhex3\"]")
        );


    UniValue txs = request.params[0].get_array();
    std::vector<CMutableTransaction> txVariants(txs.size());

    for (unsigned int idx = 0; idx < txs.size(); idx++) {
        if (!DecodeHexTx(txVariants[idx], txs[idx].get_str(), true)) {
            throw JSONRPCError(RPC_DESERIALIZATION_ERROR, strprintf("TX decode failed for tx %d", idx));
        }
    }

    if (txVariants.empty()) {
        throw JSONRPCError(RPC_DESERIALIZATION_ERROR, "Missing transactions");
    }

    // mergedTx will end up with all the signatures; it
    // starts as a clone of the rawtx:
    CMutableTransaction mergedTx(txVariants[0]);

    // Fetch previous transactions (inputs):
    CCoinsView viewDummy;
    CCoinsViewCache view(&viewDummy);
    {
        LOCK(cs_main);
        LOCK(mempool.cs);
        CCoinsViewCache &viewChain = *pcoinsTip;
        CCoinsViewMemPool viewMempool(&viewChain, mempool);
        view.SetBackend(viewMempool); // temporarily switch cache backend to db+mempool view

        for (const CTxIn& txin : mergedTx.vin) {
            view.AccessCoin(txin.prevout); // Load entries from viewChain into view; can fail.
        }

        view.SetBackend(viewDummy); // switch back to avoid locking mempool for too long
    }

    // Use CTransaction for the constant parts of the
    // transaction to avoid rehashing.
    const CTransaction txConst(mergedTx);
    // Sign what we can:
    for (unsigned int i = 0; i < mergedTx.vin.size(); i++) {
        CTxIn& txin = mergedTx.vin[i];
        const Coin& coin = view.AccessCoin(txin.prevout);
        if (coin.IsSpent()) {
            throw JSONRPCError(RPC_VERIFY_ERROR, "Input not found or already spent");
        }
        SignatureData sigdata;

        // ... and merge in other signatures:
        for (const CMutableTransaction& txv : txVariants) {
            if (txv.vin.size() > i) {
                sigdata.MergeSignatureData(DataFromTransaction(txv, i, coin.out));
            }
        }
        ProduceSignature(DUMMY_SIGNING_PROVIDER, MutableTransactionSignatureCreator(&mergedTx, i, coin.out.nValue, 1), coin.out.scriptPubKey, sigdata);

        UpdateInput(txin, sigdata);
    }

    return EncodeHexTx(mergedTx);
}

UniValue SignTransaction(interfaces::Chain& chain, CMutableTransaction& mtx, const UniValue& prevTxsUnival, CBasicKeyStore *keystore, bool is_temp_keystore, const UniValue& hashType)
{
    // Fetch previous transactions (inputs):
    CCoinsView viewDummy;
    CCoinsViewCache view(&viewDummy);
    {
        LOCK2(cs_main, mempool.cs);
        CCoinsViewCache &viewChain = *pcoinsTip;
        CCoinsViewMemPool viewMempool(&viewChain, mempool);
        view.SetBackend(viewMempool); // temporarily switch cache backend to db+mempool view

        for (const CTxIn& txin : mtx.vin) {
            view.AccessCoin(txin.prevout); // Load entries from viewChain into view; can fail.
        }

        view.SetBackend(viewDummy); // switch back to avoid locking mempool for too long
    }

    // Add previous txouts given in the RPC call:
    if (!prevTxsUnival.isNull()) {
        UniValue prevTxs = prevTxsUnival.get_array();
        for (unsigned int idx = 0; idx < prevTxs.size(); ++idx) {
            const UniValue& p = prevTxs[idx];
            if (!p.isObject()) {
                throw JSONRPCError(RPC_DESERIALIZATION_ERROR, "expected object with {\"txid'\",\"vout\",\"scriptPubKey\"}");
            }

            UniValue prevOut = p.get_obj();

            RPCTypeCheckObj(prevOut,
                {
                    {"txid", UniValueType(UniValue::VSTR)},
                    {"vout", UniValueType(UniValue::VNUM)},
                    {"scriptPubKey", UniValueType(UniValue::VSTR)},
                });

            uint256 txid = ParseHashO(prevOut, "txid");

            int nOut = find_value(prevOut, "vout").get_int();
            if (nOut < 0) {
                throw JSONRPCError(RPC_DESERIALIZATION_ERROR, "vout must be positive");
            }

            COutPoint out(txid, nOut);
            std::vector<unsigned char> pkData(ParseHexO(prevOut, "scriptPubKey"));
            CScript scriptPubKey(pkData.begin(), pkData.end());

            {
                const Coin& coin = view.AccessCoin(out);
                if (!coin.IsSpent() && coin.out.scriptPubKey != scriptPubKey) {
                    std::string err("Previous output scriptPubKey mismatch:\n");
                    err = err + ScriptToAsmStr(coin.out.scriptPubKey) + "\nvs:\n"+
                        ScriptToAsmStr(scriptPubKey);
                    throw JSONRPCError(RPC_DESERIALIZATION_ERROR, err);
                }
                Coin newcoin;
                newcoin.out.scriptPubKey = scriptPubKey;
                newcoin.out.nValue = MAX_MONEY;
                if (prevOut.exists("amount")) {
                    newcoin.out.nValue = AmountFromValue(find_value(prevOut, "amount"));
                }
                newcoin.nHeight = 1;
                view.AddCoin(out, std::move(newcoin), true);
            }

            // if redeemScript and private keys were given, add redeemScript to the keystore so it can be signed
            if (is_temp_keystore && (scriptPubKey.IsPayToScriptHash(true) || scriptPubKey.IsPayToWitnessScriptHash(true))) {
                RPCTypeCheckObj(prevOut,
                    {
                        {"redeemScript", UniValueType(UniValue::VSTR)},
                    });
                UniValue v = find_value(prevOut, "redeemScript");
                if (!v.isNull()) {
                    std::vector<unsigned char> rsData(ParseHexV(v, "redeemScript"));
                    CScript redeemScript(rsData.begin(), rsData.end());
                    keystore->AddCScript(redeemScript);
                    // Automatically also add the P2WSH wrapped version of the script (to deal with P2SH-P2WSH).
                    keystore->AddCScript(GetScriptForWitness(redeemScript));
                }
            }
        }
    }

    int nHashType = ParseSighashString(hashType);

    bool fHashSingle = ((nHashType & ~SIGHASH_ANYONECANPAY) == SIGHASH_SINGLE);

    // Script verification errors
    UniValue vErrors(UniValue::VARR);

    // Use CTransaction for the constant parts of the
    // transaction to avoid rehashing.
    const CTransaction txConst(mtx);
    // Sign what we can:
    for (unsigned int i = 0; i < mtx.vin.size(); i++) {
        CTxIn& txin = mtx.vin[i];
        const Coin& coin = view.AccessCoin(txin.prevout);
        if (coin.IsSpent()) {
            TxInErrorToJSON(txin, vErrors, "Input not found or already spent");
            continue;
        }
        const CScript& prevPubKey = coin.out.scriptPubKey;
        const CAmount& amount = coin.out.nValue;

        SignatureData sigdata = DataFromTransaction(mtx, i, coin.out);
        // Only sign SIGHASH_SINGLE if there's a corresponding output:
        if (!fHashSingle || (i < mtx.vout.size())) {
            ProduceSignature(*keystore, MutableTransactionSignatureCreator(&mtx, i, amount, nHashType), prevPubKey, sigdata);
        }

        UpdateInput(txin, sigdata);

        // amount must be specified for valid segwit signature
        if (amount == MAX_MONEY && !txin.scriptWitness.IsNull()) {
            throw JSONRPCError(RPC_TYPE_ERROR, strprintf("Missing amount for %s", coin.out.ToString()));
        }

        ScriptError serror = SCRIPT_ERR_OK;
        if (!VerifyScript(txin.scriptSig, prevPubKey, &txin.scriptWitness, STANDARD_SCRIPT_VERIFY_FLAGS, TransactionSignatureChecker(&txConst, i, amount), &serror)) {
            if (serror == SCRIPT_ERR_INVALID_STACK_OPERATION) {
                // Unable to sign input and verification failed (possible attempt to partially sign).
                TxInErrorToJSON(txin, vErrors, "Unable to sign input, invalid stack size (possibly missing key)");
            } else {
                TxInErrorToJSON(txin, vErrors, ScriptErrorString(serror));
            }
        }
    }
    bool fComplete = vErrors.empty();

    UniValue result(UniValue::VOBJ);
    result.pushKV("hex", EncodeHexTx(mtx));
    result.pushKV("complete", fComplete);
    if (!vErrors.empty()) {
        result.pushKV("errors", vErrors);
    }

    return result;
}

static UniValue signrawtransactionwithkey(const JSONRPCRequest& request)
{
    if (request.fHelp || request.params.size() < 2 || request.params.size() > 4)
        throw std::runtime_error(
            RPCHelpMan{"signrawtransactionwithkey",
                "\nSign inputs for raw transaction (serialized, hex-encoded).\n"
                "The second argument is an array of base58-encoded private\n"
                "keys that will be the only keys used to sign the transaction.\n"
                "The third optional argument (may be null) is an array of previous transaction outputs that\n"
                "this transaction depends on but may not yet be in the block chain.\n",
                {
                    {"hexstring", RPCArg::Type::STR, /* opt */ false, /* default_val */ "", "The transaction hex string"},
                    {"privkeys", RPCArg::Type::ARR, /* opt */ false, /* default_val */ "", "A json array of base58-encoded private keys for signing",
                        {
                            {"privatekey", RPCArg::Type::STR_HEX, /* opt */ false, /* default_val */ "", "private key in base58-encoding"},
                        },
                        },
                    {"prevtxs", RPCArg::Type::ARR, /* opt */ true, /* default_val */ "", "A json array of previous dependent transaction outputs",
                        {
                            {"", RPCArg::Type::OBJ, /* opt */ true, /* default_val */ "", "",
                                {
                                    {"txid", RPCArg::Type::STR_HEX, /* opt */ false, /* default_val */ "", "The transaction id"},
                                    {"vout", RPCArg::Type::NUM, /* opt */ false, /* default_val */ "", "The output number"},
                                    {"scriptPubKey", RPCArg::Type::STR_HEX, /* opt */ false, /* default_val */ "", "script key"},
                                    {"redeemScript", RPCArg::Type::STR_HEX, /* opt */ true, /* default_val */ "", "(required for P2SH or P2WSH) redeem script"},
                                    {"amount", RPCArg::Type::AMOUNT, /* opt */ false, /* default_val */ "", "The amount spent"},
                                },
                                },
                        },
                        },
                    {"sighashtype", RPCArg::Type::STR, /* opt */ true, /* default_val */ "ALL", "The signature hash type. Must be one of:\n"
            "       \"ALL\"\n"
            "       \"NONE\"\n"
            "       \"SINGLE\"\n"
            "       \"ALL|ANYONECANPAY\"\n"
            "       \"NONE|ANYONECANPAY\"\n"
            "       \"SINGLE|ANYONECANPAY\"\n"
                    },
                }}
                .ToString() +
            "\nResult:\n"
            "{\n"
            "  \"hex\" : \"value\",                  (string) The hex-encoded raw transaction with signature(s)\n"
            "  \"complete\" : true|false,          (boolean) If the transaction has a complete set of signatures\n"
            "  \"errors\" : [                      (json array of objects) Script verification errors (if there are any)\n"
            "    {\n"
            "      \"txid\" : \"hash\",              (string) The hash of the referenced, previous transaction\n"
            "      \"vout\" : n,                   (numeric) The index of the output to spent and used as input\n"
            "      \"scriptSig\" : \"hex\",          (string) The hex-encoded signature script\n"
            "      \"sequence\" : n,               (numeric) Script sequence number\n"
            "      \"error\" : \"text\"              (string) Verification or signing error related to the input\n"
            "    }\n"
            "    ,...\n"
            "  ]\n"
            "}\n"

            "\nExamples:\n"
            + HelpExampleCli("signrawtransactionwithkey", "\"myhex\"")
            + HelpExampleRpc("signrawtransactionwithkey", "\"myhex\"")
        );

    RPCTypeCheck(request.params, {UniValue::VSTR, UniValue::VARR, UniValue::VARR, UniValue::VSTR}, true);

    CMutableTransaction mtx;
    if (!DecodeHexTx(mtx, request.params[0].get_str(), true)) {
        throw JSONRPCError(RPC_DESERIALIZATION_ERROR, "TX decode failed");
    }

    CBasicKeyStore keystore;
    const UniValue& keys = request.params[1].get_array();
    for (unsigned int idx = 0; idx < keys.size(); ++idx) {
        UniValue k = keys[idx];
        CKey key = DecodeSecret(k.get_str());
        if (!key.IsValid()) {
            throw JSONRPCError(RPC_INVALID_ADDRESS_OR_KEY, "Invalid private key");
        }
        keystore.AddKey(key);
    }

    return SignTransaction(*g_rpc_interfaces->chain, mtx, request.params[2], &keystore, true, request.params[3]);
}

UniValue signrawtransaction(const JSONRPCRequest& request)
{
    // This method should be removed entirely in V0.19, along with the entries in the
    // CRPCCommand table and rpc/client.cpp.
    throw JSONRPCError(RPC_METHOD_DEPRECATED, "signrawtransaction was removed in v0.18.\n"
        "Clients should transition to using signrawtransactionwithkey and signrawtransactionwithwallet");
}

static UniValue sendrawtransaction(const JSONRPCRequest& request)
{
    if (request.fHelp || request.params.size() < 1 || request.params.size() > 2)
        throw std::runtime_error(
            RPCHelpMan{"sendrawtransaction",
                "\nSubmits raw transaction (serialized, hex-encoded) to local node and network.\n"
                "\nAlso see createrawtransaction and signrawtransactionwithkey calls.\n",
                {
                    {"hexstring", RPCArg::Type::STR_HEX, /* opt */ false, /* default_val */ "", "The hex string of the raw transaction"},
                    {"allowhighfees", RPCArg::Type::BOOL, /* opt */ true, /* default_val */ "false", "Allow high fees"},
                }}
                .ToString() +
            "\nResult:\n"
            "\"hex\"             (string) The transaction hash in hex\n"
            "\nExamples:\n"
            "\nCreate a transaction\n"
            + HelpExampleCli("createrawtransaction", "\"[{\\\"txid\\\" : \\\"mytxid\\\",\\\"vout\\\":0}]\" \"{\\\"myaddress\\\":0.01}\"") +
            "Sign the transaction, and get back the hex\n"
            + HelpExampleCli("signrawtransactionwithwallet", "\"myhex\"") +
            "\nSend the transaction (signed hex)\n"
            + HelpExampleCli("sendrawtransaction", "\"signedhex\"") +
            "\nAs a JSON-RPC call\n"
            + HelpExampleRpc("sendrawtransaction", "\"signedhex\"")
        );

    std::promise<void> promise;

    RPCTypeCheck(request.params, {UniValue::VSTR, UniValue::VBOOL});

    // parse hex string from parameter
    CMutableTransaction mtx;
    if (!DecodeHexTx(mtx, request.params[0].get_str()))
        throw JSONRPCError(RPC_DESERIALIZATION_ERROR, "TX decode failed");
    CTransactionRef tx(MakeTransactionRef(std::move(mtx)));
    const uint256& hashTx = tx->GetHash();

    CAmount nMaxRawTxFee = maxTxFee;
    if (!request.params[1].isNull() && request.params[1].get_bool())
        nMaxRawTxFee = 0;

    { // cs_main scope
    LOCK(cs_main);
    CCoinsViewCache &view = *pcoinsTip;
    bool fHaveChain = false;
    for (size_t o = 0; !fHaveChain && o < tx->vout.size(); o++) {
        const Coin& existingCoin = view.AccessCoin(COutPoint(hashTx, o));
        fHaveChain = !existingCoin.IsSpent();
    }
    bool fHaveMempool = mempool.exists(hashTx);
    if (!fHaveMempool && !fHaveChain) {
        // push to local node and sync with wallets
        CValidationState state;
        bool fMissingInputs;
        if (!AcceptToMemoryPool(mempool, state, std::move(tx), &fMissingInputs,
                                nullptr /* plTxnReplaced */, false /* bypass_limits */, nMaxRawTxFee)) {
            if (state.IsInvalid()) {
                throw JSONRPCError(RPC_TRANSACTION_REJECTED, FormatStateMessage(state));
            } else {
                if (fMissingInputs) {
                    throw JSONRPCError(RPC_TRANSACTION_ERROR, "Missing inputs");
                }
                throw JSONRPCError(RPC_TRANSACTION_ERROR, FormatStateMessage(state));
            }
        } else {
            // If wallet is enabled, ensure that the wallet has been made aware
            // of the new transaction prior to returning. This prevents a race
            // where a user might call sendrawtransaction with a transaction
            // to/from their wallet, immediately call some wallet RPC, and get
            // a stale result because callbacks have not yet been processed.
            CallFunctionInValidationInterfaceQueue([&promise] {
                promise.set_value();
            });
        }
    } else if (fHaveChain) {
        throw JSONRPCError(RPC_TRANSACTION_ALREADY_IN_CHAIN, "transaction already in block chain");
    } else {
        // Make sure we don't block forever if re-sending
        // a transaction already in mempool.
        promise.set_value();
    }

    } // cs_main

    promise.get_future().wait();

    if(!g_connman)
        throw JSONRPCError(RPC_CLIENT_P2P_DISABLED, "Error: Peer-to-peer functionality missing or disabled");

    CInv inv(MSG_TX, hashTx);
    g_connman->ForEachNode([&inv](CNode* pnode)
    {
        pnode->PushInventory(inv);
    });

    return hashTx.GetHex();
}

static UniValue testmempoolaccept(const JSONRPCRequest& request)
{
    if (request.fHelp || request.params.size() < 1 || request.params.size() > 2) {
        throw std::runtime_error(
            RPCHelpMan{"testmempoolaccept",
                "\nReturns result of mempool acceptance tests indicating if raw transaction (serialized, hex-encoded) would be accepted by mempool.\n"
                "\nThis checks if the transaction violates the consensus or policy rules.\n"
                "\nSee sendrawtransaction call.\n",
                {
                    {"rawtxs", RPCArg::Type::ARR, /* opt */ false, /* default_val */ "", "An array of hex strings of raw transactions.\n"
            "                                        Length must be one for now.",
                        {
                            {"rawtx", RPCArg::Type::STR_HEX, /* opt */ false, /* default_val */ "", ""},
                        },
                        },
                    {"allowhighfees", RPCArg::Type::BOOL, /* opt */ true, /* default_val */ "false", "Allow high fees"},
                }}
                .ToString() +
            "\nResult:\n"
            "[                   (array) The result of the mempool acceptance test for each raw transaction in the input array.\n"
            "                            Length is exactly one for now.\n"
            " {\n"
            "  \"txid\"           (string) The transaction hash in hex\n"
            "  \"allowed\"        (boolean) If the mempool allows this tx to be inserted\n"
            "  \"reject-reason\"  (string) Rejection string (only present when 'allowed' is false)\n"
            " }\n"
            "]\n"
            "\nExamples:\n"
            "\nCreate a transaction\n"
            + HelpExampleCli("createrawtransaction", "\"[{\\\"txid\\\" : \\\"mytxid\\\",\\\"vout\\\":0}]\" \"{\\\"myaddress\\\":0.01}\"") +
            "Sign the transaction, and get back the hex\n"
            + HelpExampleCli("signrawtransactionwithwallet", "\"myhex\"") +
            "\nTest acceptance of the transaction (signed hex)\n"
            + HelpExampleCli("testmempoolaccept", "\"signedhex\"") +
            "\nAs a JSON-RPC call\n"
            + HelpExampleRpc("testmempoolaccept", "[\"signedhex\"]")
            );
    }

    RPCTypeCheck(request.params, {UniValue::VARR, UniValue::VBOOL});
    if (request.params[0].get_array().size() != 1) {
        throw JSONRPCError(RPC_INVALID_PARAMETER, "Array must contain exactly one raw transaction for now");
    }

    CMutableTransaction mtx;
    if (!DecodeHexTx(mtx, request.params[0].get_array()[0].get_str())) {
        throw JSONRPCError(RPC_DESERIALIZATION_ERROR, "TX decode failed");
    }
    CTransactionRef tx(MakeTransactionRef(std::move(mtx)));
    const uint256& tx_hash = tx->GetHash();

    CAmount max_raw_tx_fee = ::maxTxFee;
    if (!request.params[1].isNull() && request.params[1].get_bool()) {
        max_raw_tx_fee = 0;
    }

    UniValue result(UniValue::VARR);
    UniValue result_0(UniValue::VOBJ);
    result_0.pushKV("txid", tx_hash.GetHex());

    CValidationState state;
    bool missing_inputs;
    bool test_accept_res;
    {
        LOCK(cs_main);
        test_accept_res = AcceptToMemoryPool(mempool, state, std::move(tx), &missing_inputs,
            nullptr /* plTxnReplaced */, false /* bypass_limits */, max_raw_tx_fee, /* test_accept */ true);
    }
    result_0.pushKV("allowed", test_accept_res);
    if (!test_accept_res) {
        if (state.IsInvalid()) {
            result_0.pushKV("reject-reason", strprintf("%i: %s", state.GetRejectCode(), state.GetRejectReason()));
        } else if (missing_inputs) {
            result_0.pushKV("reject-reason", "missing-inputs");
        } else {
            result_0.pushKV("reject-reason", state.GetRejectReason());
        }
    }

    result.push_back(std::move(result_0));
    return result;
}

static std::string WriteHDKeypath(std::vector<uint32_t>& keypath)
{
    std::string keypath_str = "m";
    for (uint32_t num : keypath) {
        keypath_str += "/";
        bool hardened = false;
        if (num & 0x80000000) {
            hardened = true;
            num &= ~0x80000000;
        }

        keypath_str += std::to_string(num);
        if (hardened) {
            keypath_str += "'";
        }
    }
    return keypath_str;
}

UniValue decodepsbt(const JSONRPCRequest& request)
{
    if (request.fHelp || request.params.size() != 1)
        throw std::runtime_error(
            RPCHelpMan{"decodepsbt",
                "\nReturn a JSON object representing the serialized, base64-encoded partially signed Bitcoin transaction.\n",
                {
                    {"psbt", RPCArg::Type::STR, /* opt */ false, /* default_val */ "", "The PSBT base64 string"},
                }}
                .ToString() +
            "\nResult:\n"
            "{\n"
            "  \"tx\" : {                   (json object) The decoded network-serialized unsigned transaction.\n"
            "    ...                                      The layout is the same as the output of decoderawtransaction.\n"
            "  },\n"
            "  \"unknown\" : {                (json object) The unknown global fields\n"
            "    \"key\" : \"value\"            (key-value pair) An unknown key-value pair\n"
            "     ...\n"
            "  },\n"
            "  \"inputs\" : [                 (array of json objects)\n"
            "    {\n"
            "      \"non_witness_utxo\" : {   (json object, optional) Decoded network transaction for non-witness UTXOs\n"
            "        ...\n"
            "      },\n"
            "      \"witness_utxo\" : {            (json object, optional) Transaction output for witness UTXOs\n"
            "        \"amount\" : x.xxx,           (numeric) The value in " + CURRENCY_UNIT + "\n"
            "        \"scriptPubKey\" : {          (json object)\n"
            "          \"asm\" : \"asm\",            (string) The asm\n"
            "          \"hex\" : \"hex\",            (string) The hex\n"
            "          \"type\" : \"pubkeyhash\",    (string) The type, eg 'pubkeyhash'\n"
            "          \"address\" : \"address\"     (string) Bitcoin address if there is one\n"
            "        }\n"
            "      },\n"
            "      \"partial_signatures\" : {             (json object, optional)\n"
            "        \"pubkey\" : \"signature\",           (string) The public key and signature that corresponds to it.\n"
            "        ,...\n"
            "      }\n"
            "      \"sighash\" : \"type\",                  (string, optional) The sighash type to be used\n"
            "      \"redeem_script\" : {       (json object, optional)\n"
            "          \"asm\" : \"asm\",            (string) The asm\n"
            "          \"hex\" : \"hex\",            (string) The hex\n"
            "          \"type\" : \"pubkeyhash\",    (string) The type, eg 'pubkeyhash'\n"
            "        }\n"
            "      \"witness_script\" : {       (json object, optional)\n"
            "          \"asm\" : \"asm\",            (string) The asm\n"
            "          \"hex\" : \"hex\",            (string) The hex\n"
            "          \"type\" : \"pubkeyhash\",    (string) The type, eg 'pubkeyhash'\n"
            "        }\n"
            "      \"bip32_derivs\" : {          (json object, optional)\n"
            "        \"pubkey\" : {                     (json object, optional) The public key with the derivation path as the value.\n"
            "          \"master_fingerprint\" : \"fingerprint\"     (string) The fingerprint of the master key\n"
            "          \"path\" : \"path\",                         (string) The path\n"
            "        }\n"
            "        ,...\n"
            "      }\n"
            "      \"final_scriptsig\" : {       (json object, optional)\n"
            "          \"asm\" : \"asm\",            (string) The asm\n"
            "          \"hex\" : \"hex\",            (string) The hex\n"
            "        }\n"
            "       \"final_scriptwitness\": [\"hex\", ...] (array of string) hex-encoded witness data (if any)\n"
            "      \"unknown\" : {                (json object) The unknown global fields\n"
            "        \"key\" : \"value\"            (key-value pair) An unknown key-value pair\n"
            "         ...\n"
            "      },\n"
            "    }\n"
            "    ,...\n"
            "  ]\n"
            "  \"outputs\" : [                 (array of json objects)\n"
            "    {\n"
            "      \"redeem_script\" : {       (json object, optional)\n"
            "          \"asm\" : \"asm\",            (string) The asm\n"
            "          \"hex\" : \"hex\",            (string) The hex\n"
            "          \"type\" : \"pubkeyhash\",    (string) The type, eg 'pubkeyhash'\n"
            "        }\n"
            "      \"witness_script\" : {       (json object, optional)\n"
            "          \"asm\" : \"asm\",            (string) The asm\n"
            "          \"hex\" : \"hex\",            (string) The hex\n"
            "          \"type\" : \"pubkeyhash\",    (string) The type, eg 'pubkeyhash'\n"
            "      }\n"
            "      \"bip32_derivs\" : [          (array of json objects, optional)\n"
            "        {\n"
            "          \"pubkey\" : \"pubkey\",                     (string) The public key this path corresponds to\n"
            "          \"master_fingerprint\" : \"fingerprint\"     (string) The fingerprint of the master key\n"
            "          \"path\" : \"path\",                         (string) The path\n"
            "          }\n"
            "        }\n"
            "        ,...\n"
            "      ],\n"
            "      \"unknown\" : {                (json object) The unknown global fields\n"
            "        \"key\" : \"value\"            (key-value pair) An unknown key-value pair\n"
            "         ...\n"
            "      },\n"
            "    }\n"
            "    ,...\n"
            "  ]\n"
            "  \"fee\" : fee                      (numeric, optional) The transaction fee paid if all UTXOs slots in the PSBT have been filled.\n"
            "}\n"

            "\nExamples:\n"
            + HelpExampleCli("decodepsbt", "\"psbt\"")
    );

    RPCTypeCheck(request.params, {UniValue::VSTR});

    // Unserialize the transactions
    PartiallySignedTransaction psbtx;
    std::string error;
    if (!DecodePSBT(psbtx, request.params[0].get_str(), error)) {
        throw JSONRPCError(RPC_DESERIALIZATION_ERROR, strprintf("TX decode failed %s", error));
    }

    UniValue result(UniValue::VOBJ);

    // Add the decoded tx
    UniValue tx_univ(UniValue::VOBJ);
    TxToUniv(CTransaction(*psbtx.tx), uint256(), tx_univ, false);
    result.pushKV("tx", tx_univ);

    // Unknown data
    UniValue unknowns(UniValue::VOBJ);
    for (auto entry : psbtx.unknown) {
        unknowns.pushKV(HexStr(entry.first), HexStr(entry.second));
    }
    result.pushKV("unknown", unknowns);

    // inputs
    CAmount total_in = 0;
    bool have_all_utxos = true;
    UniValue inputs(UniValue::VARR);
    for (unsigned int i = 0; i < psbtx.inputs.size(); ++i) {
        const PSBTInput& input = psbtx.inputs[i];
        UniValue in(UniValue::VOBJ);
        // UTXOs
        if (!input.witness_utxo.IsNull()) {
            const CTxOut& txout = input.witness_utxo;

            UniValue out(UniValue::VOBJ);

            out.pushKV("amount", ValueFromAmount(txout.nValue));
            total_in += txout.nValue;

            UniValue o(UniValue::VOBJ);
            ScriptToUniv(txout.scriptPubKey, o, true);
            out.pushKV("scriptPubKey", o);
            in.pushKV("witness_utxo", out);
        } else if (input.non_witness_utxo) {
            UniValue non_wit(UniValue::VOBJ);
            TxToUniv(*input.non_witness_utxo, uint256(), non_wit, false);
            in.pushKV("non_witness_utxo", non_wit);
            total_in += input.non_witness_utxo->vout[psbtx.tx->vin[i].prevout.n].nValue;
        } else {
            have_all_utxos = false;
        }

        // Partial sigs
        if (!input.partial_sigs.empty()) {
            UniValue partial_sigs(UniValue::VOBJ);
            for (const auto& sig : input.partial_sigs) {
                partial_sigs.pushKV(HexStr(sig.second.first), HexStr(sig.second.second));
            }
            in.pushKV("partial_signatures", partial_sigs);
        }

        // Sighash
        if (input.sighash_type > 0) {
            in.pushKV("sighash", SighashToStr((unsigned char)input.sighash_type));
        }

        // Redeem script and witness script
        if (!input.redeem_script.empty()) {
            UniValue r(UniValue::VOBJ);
            ScriptToUniv(input.redeem_script, r, false);
            in.pushKV("redeem_script", r);
        }
        if (!input.witness_script.empty()) {
            UniValue r(UniValue::VOBJ);
            ScriptToUniv(input.witness_script, r, false);
            in.pushKV("witness_script", r);
        }

        // keypaths
        if (!input.hd_keypaths.empty()) {
            UniValue keypaths(UniValue::VARR);
            for (auto entry : input.hd_keypaths) {
                UniValue keypath(UniValue::VOBJ);
                keypath.pushKV("pubkey", HexStr(entry.first));

                keypath.pushKV("master_fingerprint", strprintf("%08x", ReadBE32(entry.second.fingerprint)));
                keypath.pushKV("path", WriteHDKeypath(entry.second.path));
                keypaths.push_back(keypath);
            }
            in.pushKV("bip32_derivs", keypaths);
        }

        // Final scriptSig and scriptwitness
        if (!input.final_script_sig.empty()) {
            UniValue scriptsig(UniValue::VOBJ);
            scriptsig.pushKV("asm", ScriptToAsmStr(input.final_script_sig, true));
            scriptsig.pushKV("hex", HexStr(input.final_script_sig));
            in.pushKV("final_scriptSig", scriptsig);
        }
        if (!input.final_script_witness.IsNull()) {
            UniValue txinwitness(UniValue::VARR);
            for (const auto& item : input.final_script_witness.stack) {
                txinwitness.push_back(HexStr(item.begin(), item.end()));
            }
            in.pushKV("final_scriptwitness", txinwitness);
        }

        // Unknown data
        if (input.unknown.size() > 0) {
            UniValue unknowns(UniValue::VOBJ);
            for (auto entry : input.unknown) {
                unknowns.pushKV(HexStr(entry.first), HexStr(entry.second));
            }
            in.pushKV("unknown", unknowns);
        }

        inputs.push_back(in);
    }
    result.pushKV("inputs", inputs);

    // outputs
    CAmount output_value = 0;
    UniValue outputs(UniValue::VARR);
    for (unsigned int i = 0; i < psbtx.outputs.size(); ++i) {
        const PSBTOutput& output = psbtx.outputs[i];
        UniValue out(UniValue::VOBJ);
        // Redeem script and witness script
        if (!output.redeem_script.empty()) {
            UniValue r(UniValue::VOBJ);
            ScriptToUniv(output.redeem_script, r, false);
            out.pushKV("redeem_script", r);
        }
        if (!output.witness_script.empty()) {
            UniValue r(UniValue::VOBJ);
            ScriptToUniv(output.witness_script, r, false);
            out.pushKV("witness_script", r);
        }

        // keypaths
        if (!output.hd_keypaths.empty()) {
            UniValue keypaths(UniValue::VARR);
            for (auto entry : output.hd_keypaths) {
                UniValue keypath(UniValue::VOBJ);
                keypath.pushKV("pubkey", HexStr(entry.first));
                keypath.pushKV("master_fingerprint", strprintf("%08x", ReadBE32(entry.second.fingerprint)));
                keypath.pushKV("path", WriteHDKeypath(entry.second.path));
                keypaths.push_back(keypath);
            }
            out.pushKV("bip32_derivs", keypaths);
        }

        // Unknown data
        if (output.unknown.size() > 0) {
            UniValue unknowns(UniValue::VOBJ);
            for (auto entry : output.unknown) {
                unknowns.pushKV(HexStr(entry.first), HexStr(entry.second));
            }
            out.pushKV("unknown", unknowns);
        }

        outputs.push_back(out);

        // Fee calculation
        output_value += psbtx.tx->vout[i].nValue;
    }
    result.pushKV("outputs", outputs);
    if (have_all_utxos) {
        result.pushKV("fee", ValueFromAmount(total_in - output_value));
    }

    return result;
}

UniValue combinepsbt(const JSONRPCRequest& request)
{
    if (request.fHelp || request.params.size() != 1)
        throw std::runtime_error(
            RPCHelpMan{"combinepsbt",
                "\nCombine multiple partially signed Bitcoin transactions into one transaction.\n"
                "Implements the Combiner role.\n",
                {
                    {"txs", RPCArg::Type::ARR, /* opt */ false, /* default_val */ "", "A json array of base64 strings of partially signed transactions",
                        {
                            {"psbt", RPCArg::Type::STR, /* opt */ false, /* default_val */ "", "A base64 string of a PSBT"},
                        },
                        },
                }}
                .ToString() +
            "\nResult:\n"
            "  \"psbt\"          (string) The base64-encoded partially signed transaction\n"
            "\nExamples:\n"
            + HelpExampleCli("combinepsbt", "[\"mybase64_1\", \"mybase64_2\", \"mybase64_3\"]")
        );

    RPCTypeCheck(request.params, {UniValue::VARR}, true);

    // Unserialize the transactions
    std::vector<PartiallySignedTransaction> psbtxs;
    UniValue txs = request.params[0].get_array();
    for (unsigned int i = 0; i < txs.size(); ++i) {
        PartiallySignedTransaction psbtx;
        std::string error;
        if (!DecodePSBT(psbtx, txs[i].get_str(), error)) {
            throw JSONRPCError(RPC_DESERIALIZATION_ERROR, strprintf("TX decode failed %s", error));
        }
        psbtxs.push_back(psbtx);
    }

    PartiallySignedTransaction merged_psbt(psbtxs[0]); // Copy the first one

    // Merge
    for (auto it = std::next(psbtxs.begin()); it != psbtxs.end(); ++it) {
        if (*it != merged_psbt) {
            throw JSONRPCError(RPC_INVALID_PARAMETER, "PSBTs do not refer to the same transactions.");
        }
        merged_psbt.Merge(*it);
    }
    if (!merged_psbt.IsSane()) {
        throw JSONRPCError(RPC_INVALID_PARAMETER, "Merged PSBT is inconsistent");
    }

    UniValue result(UniValue::VOBJ);
    CDataStream ssTx(SER_NETWORK, PROTOCOL_VERSION);
    ssTx << merged_psbt;
    return EncodeBase64((unsigned char*)ssTx.data(), ssTx.size());
}

UniValue finalizepsbt(const JSONRPCRequest& request)
{
    if (request.fHelp || request.params.size() < 1 || request.params.size() > 2)
        throw std::runtime_error(
            RPCHelpMan{"finalizepsbt",
                "Finalize the inputs of a PSBT. If the transaction is fully signed, it will produce a\n"
                "network serialized transaction which can be broadcast with sendrawtransaction. Otherwise a PSBT will be\n"
                "created which has the final_scriptSig and final_scriptWitness fields filled for inputs that are complete.\n"
                "Implements the Finalizer and Extractor roles.\n",
                {
                    {"psbt", RPCArg::Type::STR, /* opt */ false, /* default_val */ "", "A base64 string of a PSBT"},
                    {"extract", RPCArg::Type::BOOL, /* opt */ true, /* default_val */ "true", "If true and the transaction is complete,\n"
            "                             extract and return the complete transaction in normal network serialization instead of the PSBT."},
                }}
                .ToString() +
            "\nResult:\n"
            "{\n"
            "  \"psbt\" : \"value\",          (string) The base64-encoded partially signed transaction if not extracted\n"
            "  \"hex\" : \"value\",           (string) The hex-encoded network transaction if extracted\n"
            "  \"complete\" : true|false,   (boolean) If the transaction has a complete set of signatures\n"
            "  ]\n"
            "}\n"

            "\nExamples:\n"
            + HelpExampleCli("finalizepsbt", "\"psbt\"")
        );

    RPCTypeCheck(request.params, {UniValue::VSTR, UniValue::VBOOL}, true);

    // Unserialize the transactions
    PartiallySignedTransaction psbtx;
    std::string error;
    if (!DecodePSBT(psbtx, request.params[0].get_str(), error)) {
        throw JSONRPCError(RPC_DESERIALIZATION_ERROR, strprintf("TX decode failed %s", error));
    }

    // Finalize input signatures -- in case we have partial signatures that add up to a complete
    //   signature, but have not combined them yet (e.g. because the combiner that created this
    //   PartiallySignedTransaction did not understand them), this will combine them into a final
    //   script.
    bool complete = true;
    for (unsigned int i = 0; i < psbtx.tx->vin.size(); ++i) {
        complete &= SignPSBTInput(DUMMY_SIGNING_PROVIDER, psbtx, i, SIGHASH_ALL);
    }

    UniValue result(UniValue::VOBJ);
    CDataStream ssTx(SER_NETWORK, PROTOCOL_VERSION);
    bool extract = request.params[1].isNull() || (!request.params[1].isNull() && request.params[1].get_bool());
    if (complete && extract) {
        CMutableTransaction mtx(*psbtx.tx);
        for (unsigned int i = 0; i < mtx.vin.size(); ++i) {
            mtx.vin[i].scriptSig = psbtx.inputs[i].final_script_sig;
            mtx.vin[i].scriptWitness = psbtx.inputs[i].final_script_witness;
        }
        ssTx << mtx;
        result.pushKV("hex", HexStr(ssTx.str()));
    } else {
        ssTx << psbtx;
        result.pushKV("psbt", EncodeBase64(ssTx.str()));
    }
    result.pushKV("complete", complete);

    return result;
}

UniValue createpsbt(const JSONRPCRequest& request)
{
    if (request.fHelp || request.params.size() < 2 || request.params.size() > 4)
        throw std::runtime_error(
            RPCHelpMan{"createpsbt",
                "\nCreates a transaction in the Partially Signed Transaction format.\n"
                "Implements the Creator role.\n",
                {
                    {"inputs", RPCArg::Type::ARR, /* opt */ false, /* default_val */ "", "A json array of json objects",
                        {
                            {"", RPCArg::Type::OBJ, /* opt */ false, /* default_val */ "", "",
                                {
                                    {"txid", RPCArg::Type::STR_HEX, /* opt */ false, /* default_val */ "", "The transaction id"},
                                    {"vout", RPCArg::Type::NUM, /* opt */ false, /* default_val */ "", "The output number"},
                                    {"sequence", RPCArg::Type::NUM, /* opt */ true, /* default_val */ "", "The sequence number"},
                                },
                                },
                        },
                        },
                    {"outputs", RPCArg::Type::ARR, /* opt */ false, /* default_val */ "", "a json array with outputs (key-value pairs), where none of the keys are duplicated.\n"
                            "That is, each address can only appear once and there can only be one 'data' object.\n"
                            "For compatibility reasons, a dictionary, which holds the key-value pairs directly, is also\n"
                            "                             accepted as second parameter.",
                        {
                            {"", RPCArg::Type::OBJ, /* opt */ true, /* default_val */ "", "",
                                {
                                    {"address", RPCArg::Type::AMOUNT, /* opt */ false, /* default_val */ "", "A key-value pair. The key (string) is the bitcoin address, the value (float or string) is the amount in " + CURRENCY_UNIT},
                                },
                                },
                            {"", RPCArg::Type::OBJ, /* opt */ true, /* default_val */ "", "",
                                {
                                    {"data", RPCArg::Type::STR_HEX, /* opt */ false, /* default_val */ "", "A key-value pair. The key must be \"data\", the value is hex-encoded data"},
                                },
                                },
                        },
                        },
                    {"locktime", RPCArg::Type::NUM, /* opt */ true, /* default_val */ "0", "Raw locktime. Non-0 value also locktime-activates inputs"},
                    {"replaceable", RPCArg::Type::BOOL, /* opt */ true, /* default_val */ "false", "Marks this transaction as BIP125 replaceable.\n"
                            "                             Allows this transaction to be replaced by a transaction with higher fees. If provided, it is an error if explicit sequence numbers are incompatible."},
                }}
                .ToString() +
<<<<<<< HEAD
                            "\nArguments:\n"
                            "1. \"inputs\"                (array, required) A json array of json objects\n"
                            "     [\n"
                            "       {\n"
                            "         \"txid\":\"id\",      (string, required) The transaction id\n"
                            "         \"vout\":n,         (numeric, required) The output number\n"
                            "         \"sequence\":n      (numeric, optional) The sequence number\n"
                            "       } \n"
                            "       ,...\n"
                            "     ]\n"
                            "2. \"outputs\"               (array, required) a json array with outputs (key-value pairs)\n"
                            "   [\n"
                            "    {\n"
                            "      \"address\": x.xxx,    (obj, optional) A key-value pair. The key (string) is the namecoin address, the value (float or string) is the amount in " + CURRENCY_UNIT + "\n"
                            "    },\n"
                            "    {\n"
                            "      \"data\": \"hex\"        (obj, optional) A key-value pair. The key must be \"data\", the value is hex-encoded data\n"
                            "    }\n"
                            "    ,...                     More key-value pairs of the above form. For compatibility reasons, a dictionary, which holds the key-value pairs directly, is also\n"
                            "                             accepted as second parameter.\n"
                            "   ]\n"
                            "3. locktime                  (numeric, optional, default=0) Raw locktime. Non-0 value also locktime-activates inputs\n"
                            "4. replaceable               (boolean, optional, default=false) Marks this transaction as BIP125 replaceable.\n"
                            "                             Allows this transaction to be replaced by a transaction with higher fees. If provided, it is an error if explicit sequence numbers are incompatible.\n"
=======
>>>>>>> 45a1bd06
                            "\nResult:\n"
                            "  \"psbt\"        (string)  The resulting raw transaction (base64-encoded string)\n"
                            "\nExamples:\n"
                            + HelpExampleCli("createpsbt", "\"[{\\\"txid\\\":\\\"myid\\\",\\\"vout\\\":0}]\" \"[{\\\"data\\\":\\\"00010203\\\"}]\"")
                            );


    RPCTypeCheck(request.params, {
        UniValue::VARR,
        UniValueType(), // ARR or OBJ, checked later
        UniValue::VNUM,
        UniValue::VBOOL,
        }, true
    );

    CMutableTransaction rawTx = ConstructTransaction(request.params[0], request.params[1], request.params[2], request.params[3]);

    // Make a blank psbt
    PartiallySignedTransaction psbtx;
    psbtx.tx = rawTx;
    for (unsigned int i = 0; i < rawTx.vin.size(); ++i) {
        psbtx.inputs.push_back(PSBTInput());
    }
    for (unsigned int i = 0; i < rawTx.vout.size(); ++i) {
        psbtx.outputs.push_back(PSBTOutput());
    }

    // Serialize the PSBT
    CDataStream ssTx(SER_NETWORK, PROTOCOL_VERSION);
    ssTx << psbtx;

    return EncodeBase64((unsigned char*)ssTx.data(), ssTx.size());
}

UniValue converttopsbt(const JSONRPCRequest& request)
{
    if (request.fHelp || request.params.size() < 1 || request.params.size() > 3)
        throw std::runtime_error(
            RPCHelpMan{"converttopsbt",
                "\nConverts a network serialized transaction to a PSBT. This should be used only with createrawtransaction and fundrawtransaction\n"
                "createpsbt and walletcreatefundedpsbt should be used for new applications.\n",
                {
                    {"hexstring", RPCArg::Type::STR_HEX, /* opt */ false, /* default_val */ "", "The hex string of a raw transaction"},
                    {"permitsigdata", RPCArg::Type::BOOL, /* opt */ true, /* default_val */ "false", "If true, any signatures in the input will be discarded and conversion.\n"
                            "                              will continue. If false, RPC will fail if any signatures are present."},
                    {"iswitness", RPCArg::Type::BOOL, /* opt */ true, /* default_val */ "", "Whether the transaction hex is a serialized witness transaction.\n"
                            "                              If iswitness is not present, heuristic tests will be used in decoding. If true, only witness deserializaion\n"
                            "                              will be tried. If false, only non-witness deserialization will be tried. Only has an effect if\n"
                            "                              permitsigdata is true."},
                }}
                .ToString() +
                            "\nResult:\n"
                            "  \"psbt\"        (string)  The resulting raw transaction (base64-encoded string)\n"
                            "\nExamples:\n"
                            "\nCreate a transaction\n"
                            + HelpExampleCli("createrawtransaction", "\"[{\\\"txid\\\":\\\"myid\\\",\\\"vout\\\":0}]\" \"[{\\\"data\\\":\\\"00010203\\\"}]\"") +
                            "\nConvert the transaction to a PSBT\n"
                            + HelpExampleCli("converttopsbt", "\"rawtransaction\"")
                            );


    RPCTypeCheck(request.params, {UniValue::VSTR, UniValue::VBOOL, UniValue::VBOOL}, true);

    // parse hex string from parameter
    CMutableTransaction tx;
    bool permitsigdata = request.params[1].isNull() ? false : request.params[1].get_bool();
    bool witness_specified = !request.params[2].isNull();
    bool iswitness = witness_specified ? request.params[2].get_bool() : false;
    bool try_witness = permitsigdata ? (witness_specified ? iswitness : true) : false;
    bool try_no_witness = permitsigdata ? (witness_specified ? !iswitness : true) : true;
    if (!DecodeHexTx(tx, request.params[0].get_str(), try_no_witness, try_witness)) {
        throw JSONRPCError(RPC_DESERIALIZATION_ERROR, "TX decode failed");
    }

    // Remove all scriptSigs and scriptWitnesses from inputs
    for (CTxIn& input : tx.vin) {
        if ((!input.scriptSig.empty() || !input.scriptWitness.IsNull()) && !permitsigdata) {
            throw JSONRPCError(RPC_DESERIALIZATION_ERROR, "Inputs must not have scriptSigs and scriptWitnesses");
        }
        input.scriptSig.clear();
        input.scriptWitness.SetNull();
    }

    // Make a blank psbt
    PartiallySignedTransaction psbtx;
    psbtx.tx = tx;
    for (unsigned int i = 0; i < tx.vin.size(); ++i) {
        psbtx.inputs.push_back(PSBTInput());
    }
    for (unsigned int i = 0; i < tx.vout.size(); ++i) {
        psbtx.outputs.push_back(PSBTOutput());
    }

    // Serialize the PSBT
    CDataStream ssTx(SER_NETWORK, PROTOCOL_VERSION);
    ssTx << psbtx;

    return EncodeBase64((unsigned char*)ssTx.data(), ssTx.size());
}

// clang-format off
static const CRPCCommand commands[] =
{ //  category              name                            actor (function)            argNames
  //  --------------------- ------------------------        -----------------------     ----------
    { "rawtransactions",    "getrawtransaction",            &getrawtransaction,         {"txid","verbose","blockhash"} },
    { "rawtransactions",    "createrawtransaction",         &createrawtransaction,      {"inputs","outputs","locktime","replaceable"} },
    { "rawtransactions",    "decoderawtransaction",         &decoderawtransaction,      {"hexstring","iswitness"} },
    { "rawtransactions",    "decodescript",                 &decodescript,              {"hexstring"} },
    { "rawtransactions",    "sendrawtransaction",           &sendrawtransaction,        {"hexstring","allowhighfees"} },
    { "rawtransactions",    "combinerawtransaction",        &combinerawtransaction,     {"txs"} },
    { "hidden",             "signrawtransaction",           &signrawtransaction,        {"hexstring","prevtxs","privkeys","sighashtype"} },
    { "rawtransactions",    "signrawtransactionwithkey",    &signrawtransactionwithkey, {"hexstring","privkeys","prevtxs","sighashtype"} },
    { "rawtransactions",    "testmempoolaccept",            &testmempoolaccept,         {"rawtxs","allowhighfees"} },
    { "rawtransactions",    "decodepsbt",                   &decodepsbt,                {"psbt"} },
    { "rawtransactions",    "combinepsbt",                  &combinepsbt,               {"txs"} },
    { "rawtransactions",    "finalizepsbt",                 &finalizepsbt,              {"psbt", "extract"} },
    { "rawtransactions",    "createpsbt",                   &createpsbt,                {"inputs","outputs","locktime","replaceable"} },
    { "rawtransactions",    "converttopsbt",                &converttopsbt,             {"hexstring","permitsigdata","iswitness"} },

    { "blockchain",         "gettxoutproof",                &gettxoutproof,             {"txids", "blockhash"} },
    { "blockchain",         "verifytxoutproof",             &verifytxoutproof,          {"proof"} },
};
// clang-format on

void RegisterRawTransactionRPCCommands(CRPCTable &t)
{
    for (unsigned int vcidx = 0; vcidx < ARRAYLEN(commands); vcidx++)
        t.appendCommand(commands[vcidx].name, &commands[vcidx]);
}<|MERGE_RESOLUTION|>--- conflicted
+++ resolved
@@ -455,40 +455,6 @@
 {
     if (request.fHelp || request.params.size() < 2 || request.params.size() > 4) {
         throw std::runtime_error(
-<<<<<<< HEAD
-            // clang-format off
-            "createrawtransaction [{\"txid\":\"id\",\"vout\":n},...] [{\"address\":amount},{\"data\":\"hex\"},...] ( locktime ) ( replaceable )\n"
-            "\nCreate a transaction spending the given inputs and creating new outputs.\n"
-            "Outputs can be addresses or data.\n"
-            "Returns hex-encoded raw transaction.\n"
-            "Note that the transaction's inputs are not signed, and\n"
-            "it is not stored in the wallet or transmitted to the network.\n"
-
-            "\nArguments:\n"
-            "1. \"inputs\"                (array, required) A json array of json objects\n"
-            "     [\n"
-            "       {\n"
-            "         \"txid\":\"id\",      (string, required) The transaction id\n"
-            "         \"vout\":n,         (numeric, required) The output number\n"
-            "         \"sequence\":n      (numeric, optional) The sequence number\n"
-            "       } \n"
-            "       ,...\n"
-            "     ]\n"
-            "2. \"outputs\"               (array, required) a json array with outputs (key-value pairs)\n"
-            "   [\n"
-            "    {\n"
-            "      \"address\": x.xxx,    (obj, optional) A key-value pair. The key (string) is the namecoin address, the value (float or string) is the amount in " + CURRENCY_UNIT + "\n"
-            "    },\n"
-            "    {\n"
-            "      \"data\": \"hex\"        (obj, optional) A key-value pair. The key must be \"data\", the value is hex-encoded data\n"
-            "    }\n"
-            "    ,...                     More key-value pairs of the above form. For compatibility reasons, a dictionary, which holds the key-value pairs directly, is also\n"
-            "                             accepted as second parameter.\n"
-            "   ]\n"
-            "3. locktime                  (numeric, optional, default=0) Raw locktime. Non-0 value also locktime-activates inputs\n"
-            "4. replaceable               (boolean, optional, default=false) Marks this transaction as BIP125-replaceable.\n"
-            "                             Allows this transaction to be replaced by a transaction with higher fees. If provided, it is an error if explicit sequence numbers are incompatible.\n"
-=======
             RPCHelpMan{"createrawtransaction",
                 "\nCreate a transaction spending the given inputs and creating new outputs.\n"
                 "Outputs can be addresses or data.\n"
@@ -514,7 +480,7 @@
                         {
                             {"", RPCArg::Type::OBJ, /* opt */ true, /* default_val */ "", "",
                                 {
-                                    {"address", RPCArg::Type::AMOUNT, /* opt */ false, /* default_val */ "", "A key-value pair. The key (string) is the bitcoin address, the value (float or string) is the amount in " + CURRENCY_UNIT},
+                                    {"address", RPCArg::Type::AMOUNT, /* opt */ false, /* default_val */ "", "A key-value pair. The key (string) is the address, the value (float or string) is the amount in " + CURRENCY_UNIT},
                                 },
                                 },
                             {"", RPCArg::Type::OBJ, /* opt */ true, /* default_val */ "", "",
@@ -529,7 +495,6 @@
             "                             Allows this transaction to be replaced by a transaction with higher fees. If provided, it is an error if explicit sequence numbers are incompatible."},
                 }}
                 .ToString() +
->>>>>>> 45a1bd06
             "\nResult:\n"
             "\"transaction\"              (string) hex string of the transaction\n"
 
@@ -1268,7 +1233,7 @@
             "          \"asm\" : \"asm\",            (string) The asm\n"
             "          \"hex\" : \"hex\",            (string) The hex\n"
             "          \"type\" : \"pubkeyhash\",    (string) The type, eg 'pubkeyhash'\n"
-            "          \"address\" : \"address\"     (string) Bitcoin address if there is one\n"
+            "          \"address\" : \"address\"     (string) The address if there is one\n"
             "        }\n"
             "      },\n"
             "      \"partial_signatures\" : {             (json object, optional)\n"
@@ -1658,7 +1623,7 @@
                         {
                             {"", RPCArg::Type::OBJ, /* opt */ true, /* default_val */ "", "",
                                 {
-                                    {"address", RPCArg::Type::AMOUNT, /* opt */ false, /* default_val */ "", "A key-value pair. The key (string) is the bitcoin address, the value (float or string) is the amount in " + CURRENCY_UNIT},
+                                    {"address", RPCArg::Type::AMOUNT, /* opt */ false, /* default_val */ "", "A key-value pair. The key (string) is the address, the value (float or string) is the amount in " + CURRENCY_UNIT},
                                 },
                                 },
                             {"", RPCArg::Type::OBJ, /* opt */ true, /* default_val */ "", "",
@@ -1673,33 +1638,6 @@
                             "                             Allows this transaction to be replaced by a transaction with higher fees. If provided, it is an error if explicit sequence numbers are incompatible."},
                 }}
                 .ToString() +
-<<<<<<< HEAD
-                            "\nArguments:\n"
-                            "1. \"inputs\"                (array, required) A json array of json objects\n"
-                            "     [\n"
-                            "       {\n"
-                            "         \"txid\":\"id\",      (string, required) The transaction id\n"
-                            "         \"vout\":n,         (numeric, required) The output number\n"
-                            "         \"sequence\":n      (numeric, optional) The sequence number\n"
-                            "       } \n"
-                            "       ,...\n"
-                            "     ]\n"
-                            "2. \"outputs\"               (array, required) a json array with outputs (key-value pairs)\n"
-                            "   [\n"
-                            "    {\n"
-                            "      \"address\": x.xxx,    (obj, optional) A key-value pair. The key (string) is the namecoin address, the value (float or string) is the amount in " + CURRENCY_UNIT + "\n"
-                            "    },\n"
-                            "    {\n"
-                            "      \"data\": \"hex\"        (obj, optional) A key-value pair. The key must be \"data\", the value is hex-encoded data\n"
-                            "    }\n"
-                            "    ,...                     More key-value pairs of the above form. For compatibility reasons, a dictionary, which holds the key-value pairs directly, is also\n"
-                            "                             accepted as second parameter.\n"
-                            "   ]\n"
-                            "3. locktime                  (numeric, optional, default=0) Raw locktime. Non-0 value also locktime-activates inputs\n"
-                            "4. replaceable               (boolean, optional, default=false) Marks this transaction as BIP125 replaceable.\n"
-                            "                             Allows this transaction to be replaced by a transaction with higher fees. If provided, it is an error if explicit sequence numbers are incompatible.\n"
-=======
->>>>>>> 45a1bd06
                             "\nResult:\n"
                             "  \"psbt\"        (string)  The resulting raw transaction (base64-encoded string)\n"
                             "\nExamples:\n"
