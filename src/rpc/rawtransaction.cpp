// Copyright (c) 2010 Satoshi Nakamoto
// Copyright (c) 2009-2020 The Bitcoin Core developers
// Distributed under the MIT software license, see the accompanying
// file COPYING or http://www.opensource.org/licenses/mit-license.php.

#include <chain.h>
#include <coins.h>
#include <consensus/validation.h>
#include <core_io.h>
#include <index/txindex.h>
#include <key_io.h>
#include <merkleblock.h>
#include <node/blockstorage.h>
#include <node/coin.h>
#include <node/context.h>
#include <node/psbt.h>
#include <node/transaction.h>
#include <policy/packages.h>
#include <policy/policy.h>
#include <policy/rbf.h>
#include <primitives/transaction.h>
#include <psbt.h>
#include <random.h>
#include <rpc/blockchain.h>
#include <rpc/rawtransaction_util.h>
#include <rpc/server.h>
#include <rpc/util.h>
#include <script/script.h>
#include <script/sign.h>
#include <script/signingprovider.h>
#include <script/standard.h>
#include <uint256.h>
#include <util/bip32.h>
#include <util/moneystr.h>
#include <util/strencodings.h>
#include <util/string.h>
#include <validation.h>
#include <validationinterface.h>

#include <numeric>
#include <stdint.h>

#include <univalue.h>

void TxToJSON(const CTransaction& tx, const uint256 hashBlock, UniValue& entry, CChainState& active_chainstate)
{
    // Call into TxToUniv() in bitcoin-common to decode the transaction hex.
    //
    // Blockchain contextual information (confirmations and blocktime) is not
    // available to code in bitcoin-common, so we query them here and push the
    // data into the returned UniValue.
    TxToUniv(tx, uint256(), entry, true, RPCSerializationFlags());

    if (!hashBlock.IsNull()) {
        LOCK(cs_main);

        entry.pushKV("blockhash", hashBlock.GetHex());
        CBlockIndex* pindex = active_chainstate.m_blockman.LookupBlockIndex(hashBlock);
        if (pindex) {
            if (active_chainstate.m_chain.Contains(pindex)) {
                entry.pushKV("confirmations", 1 + active_chainstate.m_chain.Height() - pindex->nHeight);
                entry.pushKV("time", pindex->GetBlockTime());
                entry.pushKV("blocktime", pindex->GetBlockTime());
            }
            else
                entry.pushKV("confirmations", 0);
        }
    }
}

static RPCHelpMan getrawtransaction()
{
    return RPCHelpMan{
                "getrawtransaction",
                "\nReturn the raw transaction data.\n"

                "\nBy default, this call only returns a transaction if it is in the mempool. If -txindex is enabled\n"
                "and no blockhash argument is passed, it will return the transaction if it is in the mempool or any block.\n"
                "If a blockhash argument is passed, it will return the transaction if\n"
                "the specified block is available and the transaction is in that block.\n"
                "\nHint: Use gettransaction for wallet transactions.\n"

                "\nIf verbose is 'true', returns an Object with information about 'txid'.\n"
                "If verbose is 'false' or omitted, returns a string that is serialized, hex-encoded data for 'txid'.\n",
                {
                    {"txid", RPCArg::Type::STR_HEX, RPCArg::Optional::NO, "The transaction id"},
                    {"verbose", RPCArg::Type::BOOL, RPCArg::Default{false}, "If false, return a string, otherwise return a json object"},
                    {"blockhash", RPCArg::Type::STR_HEX, RPCArg::Optional::OMITTED_NAMED_ARG, "The block in which to look for the transaction"},
                },
                {
                    RPCResult{"if verbose is not set or set to false",
                         RPCResult::Type::STR, "data", "The serialized, hex-encoded data for 'txid'"
                     },
                     RPCResult{"if verbose is set to true",
                         RPCResult::Type::OBJ, "", "",
                         {
                             {RPCResult::Type::BOOL, "in_active_chain", /* optional */ true, "Whether specified block is in the active chain or not (only present with explicit \"blockhash\" argument)"},
                             {RPCResult::Type::STR_HEX, "hex", "The serialized, hex-encoded data for 'txid'"},
                             {RPCResult::Type::STR_HEX, "txid", "The transaction id (same as provided)"},
                             {RPCResult::Type::STR_HEX, "hash", "The transaction hash (differs from txid for witness transactions)"},
                             {RPCResult::Type::NUM, "size", "The serialized transaction size"},
                             {RPCResult::Type::NUM, "vsize", "The virtual transaction size (differs from size for witness transactions)"},
                             {RPCResult::Type::NUM, "weight", "The transaction's weight (between vsize*4-3 and vsize*4)"},
                             {RPCResult::Type::NUM, "version", "The version"},
                             {RPCResult::Type::NUM_TIME, "locktime", "The lock time"},
                             {RPCResult::Type::ARR, "vin", "",
                             {
                                 {RPCResult::Type::OBJ, "", "",
                                 {
                                     {RPCResult::Type::STR_HEX, "txid", "The transaction id"},
                                     {RPCResult::Type::NUM, "vout", "The output number"},
                                     {RPCResult::Type::OBJ, "scriptSig", "The script",
                                     {
                                         {RPCResult::Type::STR, "asm", "asm"},
                                         {RPCResult::Type::STR_HEX, "hex", "hex"},
                                     }},
                                     {RPCResult::Type::NUM, "sequence", "The script sequence number"},
                                     {RPCResult::Type::ARR, "txinwitness", /* optional */ true, "",
                                     {
                                         {RPCResult::Type::STR_HEX, "hex", "hex-encoded witness data (if any)"},
                                     }},
                                 }},
                             }},
                             {RPCResult::Type::ARR, "vout", "",
                             {
                                 {RPCResult::Type::OBJ, "", "",
                                 {
                                     {RPCResult::Type::NUM, "value", "The value in " + CURRENCY_UNIT},
                                     {RPCResult::Type::NUM, "n", "index"},
                                     {RPCResult::Type::OBJ, "scriptPubKey", "",
                                     {
                                         {RPCResult::Type::STR, "asm", "the asm"},
                                         {RPCResult::Type::STR, "hex", "the hex"},
                                         {RPCResult::Type::STR, "type", "The type, eg 'pubkeyhash'"},
<<<<<<< HEAD
                                         {RPCResult::Type::STR, "address", /* optional */ true, "bitcoin address (only if a well-defined address exists)"},
                                         {RPCResult::Type::ARR, "addresses", /* optional */ true, "(DEPRECATED, returned only if config option -deprecatedrpc=addresses is passed) Array of bitcoin addresses",
                                         {
                                             {RPCResult::Type::STR, "address", "address"},
                                         }},
=======
                                         {RPCResult::Type::STR, "address", /* optional */ true, "The Bitcoin address (only if a well-defined address exists)"},
>>>>>>> 00b93cec
                                     }},
                                 }},
                             }},
                             {RPCResult::Type::STR_HEX, "blockhash", /* optional */ true, "the block hash"},
                             {RPCResult::Type::NUM, "confirmations", /* optional */ true, "The confirmations"},
                             {RPCResult::Type::NUM_TIME, "blocktime", /* optional */ true, "The block time expressed in " + UNIX_EPOCH_TIME},
                             {RPCResult::Type::NUM, "time", /* optional */ true, "Same as \"blocktime\""},
                        }
                    },
                },
                RPCExamples{
                    HelpExampleCli("getrawtransaction", "\"mytxid\"")
            + HelpExampleCli("getrawtransaction", "\"mytxid\" true")
            + HelpExampleRpc("getrawtransaction", "\"mytxid\", true")
            + HelpExampleCli("getrawtransaction", "\"mytxid\" false \"myblockhash\"")
            + HelpExampleCli("getrawtransaction", "\"mytxid\" true \"myblockhash\"")
                },
        [&](const RPCHelpMan& self, const JSONRPCRequest& request) -> UniValue
{
    const NodeContext& node = EnsureAnyNodeContext(request.context);
    ChainstateManager& chainman = EnsureChainman(node);

    bool in_active_chain = true;
    uint256 hash = ParseHashV(request.params[0], "parameter 1");
    CBlockIndex* blockindex = nullptr;

    if (hash == Params().GenesisBlock().hashMerkleRoot) {
        // Special exception for the genesis block coinbase transaction
        throw JSONRPCError(RPC_INVALID_ADDRESS_OR_KEY, "The genesis block coinbase is not considered an ordinary transaction and cannot be retrieved");
    }

    // Accept either a bool (true) or a num (>=1) to indicate verbose output.
    bool fVerbose = false;
    if (!request.params[1].isNull()) {
        fVerbose = request.params[1].isNum() ? (request.params[1].get_int() != 0) : request.params[1].get_bool();
    }

    if (!request.params[2].isNull()) {
        LOCK(cs_main);

        uint256 blockhash = ParseHashV(request.params[2], "parameter 3");
        blockindex = chainman.m_blockman.LookupBlockIndex(blockhash);
        if (!blockindex) {
            throw JSONRPCError(RPC_INVALID_ADDRESS_OR_KEY, "Block hash not found");
        }
        in_active_chain = chainman.ActiveChain().Contains(blockindex);
    }

    bool f_txindex_ready = false;
    if (g_txindex && !blockindex) {
        f_txindex_ready = g_txindex->BlockUntilSyncedToCurrentChain();
    }

    uint256 hash_block;
    const CTransactionRef tx = GetTransaction(blockindex, node.mempool.get(), hash, Params().GetConsensus(), hash_block);
    if (!tx) {
        std::string errmsg;
        if (blockindex) {
            if (!(blockindex->nStatus & BLOCK_HAVE_DATA)) {
                throw JSONRPCError(RPC_MISC_ERROR, "Block not available");
            }
            errmsg = "No such transaction found in the provided block";
        } else if (!g_txindex) {
            errmsg = "No such mempool transaction. Use -txindex or provide a block hash to enable blockchain transaction queries";
        } else if (!f_txindex_ready) {
            errmsg = "No such mempool transaction. Blockchain transactions are still in the process of being indexed";
        } else {
            errmsg = "No such mempool or blockchain transaction";
        }
        throw JSONRPCError(RPC_INVALID_ADDRESS_OR_KEY, errmsg + ". Use gettransaction for wallet transactions.");
    }

    if (!fVerbose) {
        return EncodeHexTx(*tx, RPCSerializationFlags());
    }

    UniValue result(UniValue::VOBJ);
    if (blockindex) result.pushKV("in_active_chain", in_active_chain);
    TxToJSON(*tx, hash_block, result, chainman.ActiveChainstate());
    return result;
},
    };
}

static RPCHelpMan gettxoutproof()
{
    return RPCHelpMan{"gettxoutproof",
                "\nReturns a hex-encoded proof that \"txid\" was included in a block.\n"
                "\nNOTE: By default this function only works sometimes. This is when there is an\n"
                "unspent output in the utxo for this transaction. To make it always work,\n"
                "you need to maintain a transaction index, using the -txindex command line option or\n"
                "specify the block in which the transaction is included manually (by blockhash).\n",
                {
                    {"txids", RPCArg::Type::ARR, RPCArg::Optional::NO, "The txids to filter",
                        {
                            {"txid", RPCArg::Type::STR_HEX, RPCArg::Optional::OMITTED, "A transaction hash"},
                        },
                        },
                    {"blockhash", RPCArg::Type::STR_HEX, RPCArg::Optional::OMITTED_NAMED_ARG, "If specified, looks for txid in the block with this hash"},
                },
                RPCResult{
                    RPCResult::Type::STR, "data", "A string that is a serialized, hex-encoded data for the proof."
                },
                RPCExamples{""},
        [&](const RPCHelpMan& self, const JSONRPCRequest& request) -> UniValue
{
    std::set<uint256> setTxids;
    UniValue txids = request.params[0].get_array();
    if (txids.empty()) {
        throw JSONRPCError(RPC_INVALID_PARAMETER, "Parameter 'txids' cannot be empty");
    }
    for (unsigned int idx = 0; idx < txids.size(); idx++) {
        auto ret = setTxids.insert(ParseHashV(txids[idx], "txid"));
        if (!ret.second) {
            throw JSONRPCError(RPC_INVALID_PARAMETER, std::string("Invalid parameter, duplicated txid: ") + txids[idx].get_str());
        }
    }

    CBlockIndex* pblockindex = nullptr;
    uint256 hashBlock;
    ChainstateManager& chainman = EnsureAnyChainman(request.context);
    if (!request.params[1].isNull()) {
        LOCK(cs_main);
        hashBlock = ParseHashV(request.params[1], "blockhash");
        pblockindex = chainman.m_blockman.LookupBlockIndex(hashBlock);
        if (!pblockindex) {
            throw JSONRPCError(RPC_INVALID_ADDRESS_OR_KEY, "Block not found");
        }
    } else {
        LOCK(cs_main);
        CChainState& active_chainstate = chainman.ActiveChainstate();

        // Loop through txids and try to find which block they're in. Exit loop once a block is found.
        for (const auto& tx : setTxids) {
            const Coin& coin = AccessByTxid(active_chainstate.CoinsTip(), tx);
            if (!coin.IsSpent()) {
                pblockindex = active_chainstate.m_chain[coin.nHeight];
                break;
            }
        }
    }


    // Allow txindex to catch up if we need to query it and before we acquire cs_main.
    if (g_txindex && !pblockindex) {
        g_txindex->BlockUntilSyncedToCurrentChain();
    }

    LOCK(cs_main);

    if (pblockindex == nullptr) {
        const CTransactionRef tx = GetTransaction(/* block_index */ nullptr, /* mempool */ nullptr, *setTxids.begin(), Params().GetConsensus(), hashBlock);
        if (!tx || hashBlock.IsNull()) {
            throw JSONRPCError(RPC_INVALID_ADDRESS_OR_KEY, "Transaction not yet in block");
        }
        pblockindex = chainman.m_blockman.LookupBlockIndex(hashBlock);
        if (!pblockindex) {
            throw JSONRPCError(RPC_INTERNAL_ERROR, "Transaction index corrupt");
        }
    }

    CBlock block;
    if (!ReadBlockFromDisk(block, pblockindex, Params().GetConsensus())) {
        throw JSONRPCError(RPC_INTERNAL_ERROR, "Can't read block from disk");
    }

    unsigned int ntxFound = 0;
    for (const auto& tx : block.vtx) {
        if (setTxids.count(tx->GetHash())) {
            ntxFound++;
        }
    }
    if (ntxFound != setTxids.size()) {
        throw JSONRPCError(RPC_INVALID_ADDRESS_OR_KEY, "Not all transactions found in specified or retrieved block");
    }

    CDataStream ssMB(SER_NETWORK, PROTOCOL_VERSION | SERIALIZE_TRANSACTION_NO_WITNESS);
    CMerkleBlock mb(block, setTxids);
    ssMB << mb;
    std::string strHex = HexStr(ssMB);
    return strHex;
},
    };
}

static RPCHelpMan verifytxoutproof()
{
    return RPCHelpMan{"verifytxoutproof",
                "\nVerifies that a proof points to a transaction in a block, returning the transaction it commits to\n"
                "and throwing an RPC error if the block is not in our best chain\n",
                {
                    {"proof", RPCArg::Type::STR_HEX, RPCArg::Optional::NO, "The hex-encoded proof generated by gettxoutproof"},
                },
                RPCResult{
                    RPCResult::Type::ARR, "", "",
                    {
                        {RPCResult::Type::STR_HEX, "txid", "The txid(s) which the proof commits to, or empty array if the proof can not be validated."},
                    }
                },
                RPCExamples{""},
        [&](const RPCHelpMan& self, const JSONRPCRequest& request) -> UniValue
{
    CDataStream ssMB(ParseHexV(request.params[0], "proof"), SER_NETWORK, PROTOCOL_VERSION | SERIALIZE_TRANSACTION_NO_WITNESS);
    CMerkleBlock merkleBlock;
    ssMB >> merkleBlock;

    UniValue res(UniValue::VARR);

    std::vector<uint256> vMatch;
    std::vector<unsigned int> vIndex;
    if (merkleBlock.txn.ExtractMatches(vMatch, vIndex) != merkleBlock.header.hashMerkleRoot)
        return res;

    ChainstateManager& chainman = EnsureAnyChainman(request.context);
    LOCK(cs_main);

    const CBlockIndex* pindex = chainman.m_blockman.LookupBlockIndex(merkleBlock.header.GetHash());
    if (!pindex || !chainman.ActiveChain().Contains(pindex) || pindex->nTx == 0) {
        throw JSONRPCError(RPC_INVALID_ADDRESS_OR_KEY, "Block not found in chain");
    }

    // Check if proof is valid, only add results if so
    if (pindex->nTx == merkleBlock.txn.GetNumTransactions()) {
        for (const uint256& hash : vMatch) {
            res.push_back(hash.GetHex());
        }
    }

    return res;
},
    };
}

static RPCHelpMan createrawtransaction()
{
    return RPCHelpMan{"createrawtransaction",
                "\nCreate a transaction spending the given inputs and creating new outputs.\n"
                "Outputs can be addresses or data.\n"
                "Returns hex-encoded raw transaction.\n"
                "Note that the transaction's inputs are not signed, and\n"
                "it is not stored in the wallet or transmitted to the network.\n",
                {
                    {"inputs", RPCArg::Type::ARR, RPCArg::Optional::NO, "The inputs",
                        {
                            {"", RPCArg::Type::OBJ, RPCArg::Optional::OMITTED, "",
                                {
                                    {"txid", RPCArg::Type::STR_HEX, RPCArg::Optional::NO, "The transaction id"},
                                    {"vout", RPCArg::Type::NUM, RPCArg::Optional::NO, "The output number"},
                                    {"sequence", RPCArg::Type::NUM, RPCArg::DefaultHint{"depends on the value of the 'replaceable' and 'locktime' arguments"}, "The sequence number"},
                                },
                                },
                        },
                        },
                    {"outputs", RPCArg::Type::ARR, RPCArg::Optional::NO, "The outputs (key-value pairs), where none of the keys are duplicated.\n"
                            "That is, each address can only appear once and there can only be one 'data' object.\n"
                            "For compatibility reasons, a dictionary, which holds the key-value pairs directly, is also\n"
                            "                             accepted as second parameter.",
                        {
                            {"", RPCArg::Type::OBJ_USER_KEYS, RPCArg::Optional::OMITTED, "",
                                {
                                    {"address", RPCArg::Type::AMOUNT, RPCArg::Optional::NO, "A key-value pair. The key (string) is the address, the value (float or string) is the amount in " + CURRENCY_UNIT},
                                },
                                },
                            {"", RPCArg::Type::OBJ, RPCArg::Optional::OMITTED, "",
                                {
                                    {"data", RPCArg::Type::STR_HEX, RPCArg::Optional::NO, "A key-value pair. The key must be \"data\", the value is hex-encoded data"},
                                },
                                },
                        },
                        },
                    {"locktime", RPCArg::Type::NUM, RPCArg::Default{0}, "Raw locktime. Non-0 value also locktime-activates inputs"},
                    {"replaceable", RPCArg::Type::BOOL, RPCArg::Default{false}, "Marks this transaction as BIP125-replaceable.\n"
            "                             Allows this transaction to be replaced by a transaction with higher fees. If provided, it is an error if explicit sequence numbers are incompatible."},
                },
                RPCResult{
                    RPCResult::Type::STR_HEX, "transaction", "hex string of the transaction"
                },
                RPCExamples{
                    HelpExampleCli("createrawtransaction", "\"[{\\\"txid\\\":\\\"myid\\\",\\\"vout\\\":0}]\" \"[{\\\"address\\\":0.01}]\"")
            + HelpExampleCli("createrawtransaction", "\"[{\\\"txid\\\":\\\"myid\\\",\\\"vout\\\":0}]\" \"[{\\\"data\\\":\\\"00010203\\\"}]\"")
            + HelpExampleRpc("createrawtransaction", "\"[{\\\"txid\\\":\\\"myid\\\",\\\"vout\\\":0}]\", \"[{\\\"address\\\":0.01}]\"")
            + HelpExampleRpc("createrawtransaction", "\"[{\\\"txid\\\":\\\"myid\\\",\\\"vout\\\":0}]\", \"[{\\\"data\\\":\\\"00010203\\\"}]\"")
                },
        [&](const RPCHelpMan& self, const JSONRPCRequest& request) -> UniValue
{
    RPCTypeCheck(request.params, {
        UniValue::VARR,
        UniValueType(), // ARR or OBJ, checked later
        UniValue::VNUM,
        UniValue::VBOOL
        }, true
    );

    bool rbf = false;
    if (!request.params[3].isNull()) {
        rbf = request.params[3].isTrue();
    }
    CMutableTransaction rawTx = ConstructTransaction(request.params[0], request.params[1], request.params[2], rbf);

    return EncodeHexTx(CTransaction(rawTx));
},
    };
}

static RPCHelpMan decoderawtransaction()
{
    return RPCHelpMan{"decoderawtransaction",
                "\nReturn a JSON object representing the serialized, hex-encoded transaction.\n",
                {
                    {"hexstring", RPCArg::Type::STR_HEX, RPCArg::Optional::NO, "The transaction hex string"},
                    {"iswitness", RPCArg::Type::BOOL, RPCArg::DefaultHint{"depends on heuristic tests"}, "Whether the transaction hex is a serialized witness transaction.\n"
                        "If iswitness is not present, heuristic tests will be used in decoding.\n"
                        "If true, only witness deserialization will be tried.\n"
                        "If false, only non-witness deserialization will be tried.\n"
                        "This boolean should reflect whether the transaction has inputs\n"
                        "(e.g. fully valid, or on-chain transactions), if known by the caller."
                    },
                },
                RPCResult{
                    RPCResult::Type::OBJ, "", "",
                    {
                        {RPCResult::Type::STR_HEX, "txid", "The transaction id"},
                        {RPCResult::Type::STR_HEX, "hash", "The transaction hash (differs from txid for witness transactions)"},
                        {RPCResult::Type::NUM, "size", "The transaction size"},
                        {RPCResult::Type::NUM, "vsize", "The virtual transaction size (differs from size for witness transactions)"},
                        {RPCResult::Type::NUM, "weight", "The transaction's weight (between vsize*4 - 3 and vsize*4)"},
                        {RPCResult::Type::NUM, "version", "The version"},
                        {RPCResult::Type::NUM_TIME, "locktime", "The lock time"},
                        {RPCResult::Type::ARR, "vin", "",
                        {
                            {RPCResult::Type::OBJ, "", "",
                            {
                                {RPCResult::Type::STR_HEX, "coinbase", /* optional */ true, ""},
                                {RPCResult::Type::STR_HEX, "txid", /* optional */ true, "The transaction id"},
                                {RPCResult::Type::NUM, "vout", /* optional */ true, "The output number"},
                                {RPCResult::Type::OBJ, "scriptSig", /* optional */ true, "The script",
                                {
                                    {RPCResult::Type::STR, "asm", "asm"},
                                    {RPCResult::Type::STR_HEX, "hex", "hex"},
                                }},
                                {RPCResult::Type::ARR, "txinwitness", /* optional */ true, "",
                                {
                                    {RPCResult::Type::STR_HEX, "hex", "hex-encoded witness data (if any)"},
                                }},
                                {RPCResult::Type::NUM, "sequence", "The script sequence number"},
                            }},
                        }},
                        {RPCResult::Type::ARR, "vout", "",
                        {
                            {RPCResult::Type::OBJ, "", "",
                            {
                                {RPCResult::Type::NUM, "value", "The value in " + CURRENCY_UNIT},
                                {RPCResult::Type::NUM, "n", "index"},
                                {RPCResult::Type::OBJ, "scriptPubKey", "",
                                {
                                    {RPCResult::Type::STR, "asm", "the asm"},
                                    {RPCResult::Type::STR_HEX, "hex", "the hex"},
                                    {RPCResult::Type::STR, "type", "The type, eg 'pubkeyhash'"},
<<<<<<< HEAD
                                    {RPCResult::Type::STR, "address", /* optional */ true, "bitcoin address (only if a well-defined address exists)"},
                                    {RPCResult::Type::ARR, "addresses", /* optional */ true, "(DEPRECATED, returned only if config option -deprecatedrpc=addresses is passed) Array of bitcoin addresses",
                                    {
                                        {RPCResult::Type::STR, "address", "address"},
                                    }},
=======
                                    {RPCResult::Type::STR, "address", /* optional */ true, "The Bitcoin address (only if a well-defined address exists)"},
>>>>>>> 00b93cec
                                }},
                            }},
                        }},
                    }
                },
                RPCExamples{
                    HelpExampleCli("decoderawtransaction", "\"hexstring\"")
            + HelpExampleRpc("decoderawtransaction", "\"hexstring\"")
                },
        [&](const RPCHelpMan& self, const JSONRPCRequest& request) -> UniValue
{
    RPCTypeCheck(request.params, {UniValue::VSTR, UniValue::VBOOL});

    CMutableTransaction mtx;

    bool try_witness = request.params[1].isNull() ? true : request.params[1].get_bool();
    bool try_no_witness = request.params[1].isNull() ? true : !request.params[1].get_bool();

    if (!DecodeHexTx(mtx, request.params[0].get_str(), try_no_witness, try_witness)) {
        throw JSONRPCError(RPC_DESERIALIZATION_ERROR, "TX decode failed");
    }

    UniValue result(UniValue::VOBJ);
    TxToUniv(CTransaction(std::move(mtx)), uint256(), result, false);

    return result;
},
    };
}

static std::string GetAllOutputTypes()
{
    std::vector<std::string> ret;
    using U = std::underlying_type<TxoutType>::type;
    for (U i = (U)TxoutType::NONSTANDARD; i <= (U)TxoutType::WITNESS_UNKNOWN; ++i) {
        ret.emplace_back(GetTxnOutputType(static_cast<TxoutType>(i)));
    }
    return Join(ret, ", ");
}

static RPCHelpMan decodescript()
{
    return RPCHelpMan{"decodescript",
                "\nDecode a hex-encoded script.\n",
                {
                    {"hexstring", RPCArg::Type::STR_HEX, RPCArg::Optional::NO, "the hex-encoded script"},
                },
                RPCResult{
                    RPCResult::Type::OBJ, "", "",
                    {
                        {RPCResult::Type::STR, "asm", "Script public key"},
                        {RPCResult::Type::STR, "type", "The output type (e.g. "+GetAllOutputTypes()+")"},
<<<<<<< HEAD
                        {RPCResult::Type::STR, "address", /* optional */ true, "bitcoin address (only if a well-defined address exists)"},
                        {RPCResult::Type::NUM, "reqSigs", /* optional */ true, "(DEPRECATED, returned only if config option -deprecatedrpc=addresses is passed) Number of required signatures"},
                        {RPCResult::Type::ARR, "addresses", /* optional */ true, "(DEPRECATED, returned only if config option -deprecatedrpc=addresses is passed) Array of bitcoin addresses",
                        {
                            {RPCResult::Type::STR, "address", "address"},
                        }},
=======
                        {RPCResult::Type::STR, "address", /* optional */ true, "The Bitcoin address (only if a well-defined address exists)"},
>>>>>>> 00b93cec
                        {RPCResult::Type::STR, "p2sh", /* optional */ true, "address of P2SH script wrapping this redeem script (not returned if the script is already a P2SH)"},
                        {RPCResult::Type::OBJ, "segwit", /* optional */ true, "Result of a witness script public key wrapping this redeem script (not returned if the script is a P2SH or witness)",
                        {
                            {RPCResult::Type::STR, "asm", "String representation of the script public key"},
                            {RPCResult::Type::STR_HEX, "hex", "Hex string of the script public key"},
                            {RPCResult::Type::STR, "type", "The type of the script public key (e.g. witness_v0_keyhash or witness_v0_scripthash)"},
                            {RPCResult::Type::STR, "address", /* optional */ true, "The Bitcoin address (only if a well-defined address exists)"},
                            {RPCResult::Type::STR, "p2sh-segwit", "address of the P2SH script wrapping this witness redeem script"},
                        }},
                    }
                },
                RPCExamples{
                    HelpExampleCli("decodescript", "\"hexstring\"")
            + HelpExampleRpc("decodescript", "\"hexstring\"")
                },
        [&](const RPCHelpMan& self, const JSONRPCRequest& request) -> UniValue
{
    RPCTypeCheck(request.params, {UniValue::VSTR});

    UniValue r(UniValue::VOBJ);
    CScript script;
    if (request.params[0].get_str().size() > 0){
        std::vector<unsigned char> scriptData(ParseHexV(request.params[0], "argument"));
        script = CScript(scriptData.begin(), scriptData.end());
    } else {
        // Empty scripts are valid
    }
    ScriptPubKeyToUniv(script, r, /* include_hex */ false);

    UniValue type;
    type = find_value(r, "type");

    if (type.isStr() && type.get_str() != "scripthash") {
        // P2SH cannot be wrapped in a P2SH. If this script is already a P2SH,
        // don't return the address for a P2SH of the P2SH.
        r.pushKV("p2sh", EncodeDestination(ScriptHash(script)));
        // P2SH and witness programs cannot be wrapped in P2WSH, if this script
        // is a witness program, don't return addresses for a segwit programs.
        if (type.get_str() == "pubkey" || type.get_str() == "pubkeyhash" || type.get_str() == "multisig" || type.get_str() == "nonstandard") {
            std::vector<std::vector<unsigned char>> solutions_data;
            TxoutType which_type = Solver(script, solutions_data);
            // Uncompressed pubkeys cannot be used with segwit checksigs.
            // If the script contains an uncompressed pubkey, skip encoding of a segwit program.
            if ((which_type == TxoutType::PUBKEY) || (which_type == TxoutType::MULTISIG)) {
                for (const auto& solution : solutions_data) {
                    if ((solution.size() != 1) && !CPubKey(solution).IsCompressed()) {
                        return r;
                    }
                }
            }
            UniValue sr(UniValue::VOBJ);
            CScript segwitScr;
            if (which_type == TxoutType::PUBKEY) {
                segwitScr = GetScriptForDestination(WitnessV0KeyHash(Hash160(solutions_data[0])));
            } else if (which_type == TxoutType::PUBKEYHASH) {
                segwitScr = GetScriptForDestination(WitnessV0KeyHash(uint160{solutions_data[0]}));
            } else {
                // Scripts that are not fit for P2WPKH are encoded as P2WSH.
                // Newer segwit program versions should be considered when then become available.
                segwitScr = GetScriptForDestination(WitnessV0ScriptHash(script));
            }
            ScriptPubKeyToUniv(segwitScr, sr, /* include_hex */ true);
            sr.pushKV("p2sh-segwit", EncodeDestination(ScriptHash(segwitScr)));
            r.pushKV("segwit", sr);
        }
    }

    return r;
},
    };
}

static RPCHelpMan combinerawtransaction()
{
    return RPCHelpMan{"combinerawtransaction",
                "\nCombine multiple partially signed transactions into one transaction.\n"
                "The combined transaction may be another partially signed transaction or a \n"
                "fully signed transaction.",
                {
                    {"txs", RPCArg::Type::ARR, RPCArg::Optional::NO, "The hex strings of partially signed transactions",
                        {
                            {"hexstring", RPCArg::Type::STR_HEX, RPCArg::Optional::OMITTED, "A hex-encoded raw transaction"},
                        },
                        },
                },
                RPCResult{
                    RPCResult::Type::STR, "", "The hex-encoded raw transaction with signature(s)"
                },
                RPCExamples{
                    HelpExampleCli("combinerawtransaction", R"('["myhex1", "myhex2", "myhex3"]')")
                },
        [&](const RPCHelpMan& self, const JSONRPCRequest& request) -> UniValue
{

    UniValue txs = request.params[0].get_array();
    std::vector<CMutableTransaction> txVariants(txs.size());

    for (unsigned int idx = 0; idx < txs.size(); idx++) {
        if (!DecodeHexTx(txVariants[idx], txs[idx].get_str())) {
            throw JSONRPCError(RPC_DESERIALIZATION_ERROR, strprintf("TX decode failed for tx %d. Make sure the tx has at least one input.", idx));
        }
    }

    if (txVariants.empty()) {
        throw JSONRPCError(RPC_DESERIALIZATION_ERROR, "Missing transactions");
    }

    // mergedTx will end up with all the signatures; it
    // starts as a clone of the rawtx:
    CMutableTransaction mergedTx(txVariants[0]);

    // Fetch previous transactions (inputs):
    CCoinsView viewDummy;
    CCoinsViewCache view(&viewDummy);
    {
        NodeContext& node = EnsureAnyNodeContext(request.context);
        const CTxMemPool& mempool = EnsureMemPool(node);
        ChainstateManager& chainman = EnsureChainman(node);
        LOCK2(cs_main, mempool.cs);
        CCoinsViewCache &viewChain = chainman.ActiveChainstate().CoinsTip();
        CCoinsViewMemPool viewMempool(&viewChain, mempool);
        view.SetBackend(viewMempool); // temporarily switch cache backend to db+mempool view

        for (const CTxIn& txin : mergedTx.vin) {
            view.AccessCoin(txin.prevout); // Load entries from viewChain into view; can fail.
        }

        view.SetBackend(viewDummy); // switch back to avoid locking mempool for too long
    }

    // Use CTransaction for the constant parts of the
    // transaction to avoid rehashing.
    const CTransaction txConst(mergedTx);
    // Sign what we can:
    for (unsigned int i = 0; i < mergedTx.vin.size(); i++) {
        CTxIn& txin = mergedTx.vin[i];
        const Coin& coin = view.AccessCoin(txin.prevout);
        if (coin.IsSpent()) {
            throw JSONRPCError(RPC_VERIFY_ERROR, "Input not found or already spent");
        }
        SignatureData sigdata;

        // ... and merge in other signatures:
        for (const CMutableTransaction& txv : txVariants) {
            if (txv.vin.size() > i) {
                sigdata.MergeSignatureData(DataFromTransaction(txv, i, coin.out));
            }
        }
        ProduceSignature(DUMMY_SIGNING_PROVIDER, MutableTransactionSignatureCreator(&mergedTx, i, coin.out.nValue, 1), coin.out.scriptPubKey, sigdata);

        UpdateInput(txin, sigdata);
    }

    return EncodeHexTx(CTransaction(mergedTx));
},
    };
}

static RPCHelpMan signrawtransactionwithkey()
{
    return RPCHelpMan{"signrawtransactionwithkey",
                "\nSign inputs for raw transaction (serialized, hex-encoded).\n"
                "The second argument is an array of base58-encoded private\n"
                "keys that will be the only keys used to sign the transaction.\n"
                "The third optional argument (may be null) is an array of previous transaction outputs that\n"
                "this transaction depends on but may not yet be in the block chain.\n",
                {
                    {"hexstring", RPCArg::Type::STR, RPCArg::Optional::NO, "The transaction hex string"},
                    {"privkeys", RPCArg::Type::ARR, RPCArg::Optional::NO, "The base58-encoded private keys for signing",
                        {
                            {"privatekey", RPCArg::Type::STR_HEX, RPCArg::Optional::OMITTED, "private key in base58-encoding"},
                        },
                        },
                    {"prevtxs", RPCArg::Type::ARR, RPCArg::Optional::OMITTED_NAMED_ARG, "The previous dependent transaction outputs",
                        {
                            {"", RPCArg::Type::OBJ, RPCArg::Optional::OMITTED, "",
                                {
                                    {"txid", RPCArg::Type::STR_HEX, RPCArg::Optional::NO, "The transaction id"},
                                    {"vout", RPCArg::Type::NUM, RPCArg::Optional::NO, "The output number"},
                                    {"scriptPubKey", RPCArg::Type::STR_HEX, RPCArg::Optional::NO, "script key"},
                                    {"redeemScript", RPCArg::Type::STR_HEX, RPCArg::Optional::OMITTED, "(required for P2SH) redeem script"},
                                    {"witnessScript", RPCArg::Type::STR_HEX, RPCArg::Optional::OMITTED, "(required for P2WSH or P2SH-P2WSH) witness script"},
                                    {"amount", RPCArg::Type::AMOUNT, RPCArg::Optional::OMITTED, "(required for Segwit inputs) the amount spent"},
                                },
                                },
                        },
                        },
                    {"sighashtype", RPCArg::Type::STR, RPCArg::Default{"DEFAULT"}, "The signature hash type. Must be one of:\n"
            "       \"DEFAULT\"\n"
            "       \"ALL\"\n"
            "       \"NONE\"\n"
            "       \"SINGLE\"\n"
            "       \"ALL|ANYONECANPAY\"\n"
            "       \"NONE|ANYONECANPAY\"\n"
            "       \"SINGLE|ANYONECANPAY\"\n"
                    },
                },
                RPCResult{
                    RPCResult::Type::OBJ, "", "",
                    {
                        {RPCResult::Type::STR_HEX, "hex", "The hex-encoded raw transaction with signature(s)"},
                        {RPCResult::Type::BOOL, "complete", "If the transaction has a complete set of signatures"},
                        {RPCResult::Type::ARR, "errors", /* optional */ true, "Script verification errors (if there are any)",
                        {
                            {RPCResult::Type::OBJ, "", "",
                            {
                                {RPCResult::Type::STR_HEX, "txid", "The hash of the referenced, previous transaction"},
                                {RPCResult::Type::NUM, "vout", "The index of the output to spent and used as input"},
                                {RPCResult::Type::ARR, "witness", "",
                                {
                                    {RPCResult::Type::STR_HEX, "witness", ""},
                                }},
                                {RPCResult::Type::STR_HEX, "scriptSig", "The hex-encoded signature script"},
                                {RPCResult::Type::NUM, "sequence", "Script sequence number"},
                                {RPCResult::Type::STR, "error", "Verification or signing error related to the input"},
                            }},
                        }},
                    }
                },
                RPCExamples{
                    HelpExampleCli("signrawtransactionwithkey", "\"myhex\" \"[\\\"key1\\\",\\\"key2\\\"]\"")
            + HelpExampleRpc("signrawtransactionwithkey", "\"myhex\", \"[\\\"key1\\\",\\\"key2\\\"]\"")
                },
        [&](const RPCHelpMan& self, const JSONRPCRequest& request) -> UniValue
{
    RPCTypeCheck(request.params, {UniValue::VSTR, UniValue::VARR, UniValue::VARR, UniValue::VSTR}, true);

    CMutableTransaction mtx;
    if (!DecodeHexTx(mtx, request.params[0].get_str())) {
        throw JSONRPCError(RPC_DESERIALIZATION_ERROR, "TX decode failed. Make sure the tx has at least one input.");
    }

    FillableSigningProvider keystore;
    const UniValue& keys = request.params[1].get_array();
    for (unsigned int idx = 0; idx < keys.size(); ++idx) {
        UniValue k = keys[idx];
        CKey key = DecodeSecret(k.get_str());
        if (!key.IsValid()) {
            throw JSONRPCError(RPC_INVALID_ADDRESS_OR_KEY, "Invalid private key");
        }
        keystore.AddKey(key);
    }

    // Fetch previous transactions (inputs):
    std::map<COutPoint, Coin> coins;
    for (const CTxIn& txin : mtx.vin) {
        coins[txin.prevout]; // Create empty map entry keyed by prevout.
    }
    NodeContext& node = EnsureAnyNodeContext(request.context);
    FindCoins(node, coins);

    // Parse the prevtxs array
    ParsePrevouts(request.params[2], &keystore, coins);

    UniValue result(UniValue::VOBJ);
    SignTransaction(mtx, &keystore, coins, request.params[3], result);
    return result;
},
    };
}

static RPCHelpMan sendrawtransaction()
{
    return RPCHelpMan{"sendrawtransaction",
                "\nSubmit a raw transaction (serialized, hex-encoded) to local node and network.\n"
                "\nThe transaction will be sent unconditionally to all peers, so using sendrawtransaction\n"
                "for manual rebroadcast may degrade privacy by leaking the transaction's origin, as\n"
                "nodes will normally not rebroadcast non-wallet transactions already in their mempool.\n"
                "\nA specific exception, RPC_TRANSACTION_ALREADY_IN_CHAIN, may throw if the transaction cannot be added to the mempool.\n"
                "\nRelated RPCs: createrawtransaction, signrawtransactionwithkey\n",
                {
                    {"hexstring", RPCArg::Type::STR_HEX, RPCArg::Optional::NO, "The hex string of the raw transaction"},
                    {"maxfeerate", RPCArg::Type::AMOUNT, RPCArg::Default{FormatMoney(DEFAULT_MAX_RAW_TX_FEE_RATE.GetFeePerK())},
                        "Reject transactions whose fee rate is higher than the specified value, expressed in " + CURRENCY_UNIT +
                            "/kvB.\nSet to 0 to accept any fee rate.\n"},
                },
                RPCResult{
                    RPCResult::Type::STR_HEX, "", "The transaction hash in hex"
                },
                RPCExamples{
            "\nCreate a transaction\n"
            + HelpExampleCli("createrawtransaction", "\"[{\\\"txid\\\" : \\\"mytxid\\\",\\\"vout\\\":0}]\" \"{\\\"myaddress\\\":0.01}\"") +
            "Sign the transaction, and get back the hex\n"
            + HelpExampleCli("signrawtransactionwithwallet", "\"myhex\"") +
            "\nSend the transaction (signed hex)\n"
            + HelpExampleCli("sendrawtransaction", "\"signedhex\"") +
            "\nAs a JSON-RPC call\n"
            + HelpExampleRpc("sendrawtransaction", "\"signedhex\"")
                },
        [&](const RPCHelpMan& self, const JSONRPCRequest& request) -> UniValue
{
    RPCTypeCheck(request.params, {
        UniValue::VSTR,
        UniValueType(), // VNUM or VSTR, checked inside AmountFromValue()
    });

    CMutableTransaction mtx;
    if (!DecodeHexTx(mtx, request.params[0].get_str())) {
        throw JSONRPCError(RPC_DESERIALIZATION_ERROR, "TX decode failed. Make sure the tx has at least one input.");
    }
    CTransactionRef tx(MakeTransactionRef(std::move(mtx)));

    const CFeeRate max_raw_tx_fee_rate = request.params[1].isNull() ?
                                             DEFAULT_MAX_RAW_TX_FEE_RATE :
                                             CFeeRate(AmountFromValue(request.params[1]));

    int64_t virtual_size = GetVirtualTransactionSize(*tx);
    CAmount max_raw_tx_fee = max_raw_tx_fee_rate.GetFee(virtual_size);

    std::string err_string;
    AssertLockNotHeld(cs_main);
    NodeContext& node = EnsureAnyNodeContext(request.context);
    const TransactionError err = BroadcastTransaction(node, tx, err_string, max_raw_tx_fee, /*relay*/ true, /*wait_callback*/ true);
    if (TransactionError::OK != err) {
        throw JSONRPCTransactionError(err, err_string);
    }

    return tx->GetHash().GetHex();
},
    };
}

static RPCHelpMan testmempoolaccept()
{
    return RPCHelpMan{"testmempoolaccept",
                "\nReturns result of mempool acceptance tests indicating if raw transaction(s) (serialized, hex-encoded) would be accepted by mempool.\n"
                "\nIf multiple transactions are passed in, parents must come before children and package policies apply: the transactions cannot conflict with any mempool transactions or each other.\n"
                "\nIf one transaction fails, other transactions may not be fully validated (the 'allowed' key will be blank).\n"
                "\nThe maximum number of transactions allowed is " + ToString(MAX_PACKAGE_COUNT) + ".\n"
                "\nThis checks if transactions violate the consensus or policy rules.\n"
                "\nSee sendrawtransaction call.\n",
                {
                    {"rawtxs", RPCArg::Type::ARR, RPCArg::Optional::NO, "An array of hex strings of raw transactions.",
                        {
                            {"rawtx", RPCArg::Type::STR_HEX, RPCArg::Optional::OMITTED, ""},
                        },
                        },
                    {"maxfeerate", RPCArg::Type::AMOUNT, RPCArg::Default{FormatMoney(DEFAULT_MAX_RAW_TX_FEE_RATE.GetFeePerK())},
                     "Reject transactions whose fee rate is higher than the specified value, expressed in " + CURRENCY_UNIT + "/kvB\n"},
                },
                RPCResult{
                    RPCResult::Type::ARR, "", "The result of the mempool acceptance test for each raw transaction in the input array.\n"
                        "Returns results for each transaction in the same order they were passed in.\n"
                        "Transactions that cannot be fully validated due to failures in other transactions will not contain an 'allowed' result.\n",
                    {
                        {RPCResult::Type::OBJ, "", "",
                        {
                            {RPCResult::Type::STR_HEX, "txid", "The transaction hash in hex"},
                            {RPCResult::Type::STR_HEX, "wtxid", "The transaction witness hash in hex"},
                            {RPCResult::Type::STR, "package-error", /* optional */ true, "Package validation error, if any (only possible if rawtxs had more than 1 transaction)."},
                            {RPCResult::Type::BOOL, "allowed", /* optional */ true, "Whether this tx would be accepted to the mempool and pass client-specified maxfeerate. "
                                                               "If not present, the tx was not fully validated due to a failure in another tx in the list."},
                            {RPCResult::Type::NUM, "vsize", /* optional */ true, "Virtual transaction size as defined in BIP 141. This is different from actual serialized size for witness transactions as witness data is discounted (only present when 'allowed' is true)"},
                            {RPCResult::Type::OBJ, "fees", /* optional */ true, "Transaction fees (only present if 'allowed' is true)",
                            {
                                {RPCResult::Type::STR_AMOUNT, "base", "transaction fee in " + CURRENCY_UNIT},
                            }},
                            {RPCResult::Type::STR, "reject-reason", /* optional */ true, "Rejection string (only present when 'allowed' is false)"},
                        }},
                    }
                },
                RPCExamples{
            "\nCreate a transaction\n"
            + HelpExampleCli("createrawtransaction", "\"[{\\\"txid\\\" : \\\"mytxid\\\",\\\"vout\\\":0}]\" \"{\\\"myaddress\\\":0.01}\"") +
            "Sign the transaction, and get back the hex\n"
            + HelpExampleCli("signrawtransactionwithwallet", "\"myhex\"") +
            "\nTest acceptance of the transaction (signed hex)\n"
            + HelpExampleCli("testmempoolaccept", R"('["signedhex"]')") +
            "\nAs a JSON-RPC call\n"
            + HelpExampleRpc("testmempoolaccept", "[\"signedhex\"]")
                },
        [&](const RPCHelpMan& self, const JSONRPCRequest& request) -> UniValue
{
    RPCTypeCheck(request.params, {
        UniValue::VARR,
        UniValueType(), // VNUM or VSTR, checked inside AmountFromValue()
    });
    const UniValue raw_transactions = request.params[0].get_array();
    if (raw_transactions.size() < 1 || raw_transactions.size() > MAX_PACKAGE_COUNT) {
        throw JSONRPCError(RPC_INVALID_PARAMETER,
                           "Array must contain between 1 and " + ToString(MAX_PACKAGE_COUNT) + " transactions.");
    }

    const CFeeRate max_raw_tx_fee_rate = request.params[1].isNull() ?
                                             DEFAULT_MAX_RAW_TX_FEE_RATE :
                                             CFeeRate(AmountFromValue(request.params[1]));

    std::vector<CTransactionRef> txns;
    txns.reserve(raw_transactions.size());
    for (const auto& rawtx : raw_transactions.getValues()) {
        CMutableTransaction mtx;
        if (!DecodeHexTx(mtx, rawtx.get_str())) {
            throw JSONRPCError(RPC_DESERIALIZATION_ERROR,
                               "TX decode failed: " + rawtx.get_str() + " Make sure the tx has at least one input.");
        }
        txns.emplace_back(MakeTransactionRef(std::move(mtx)));
    }

    NodeContext& node = EnsureAnyNodeContext(request.context);
    CTxMemPool& mempool = EnsureMemPool(node);
    CChainState& chainstate = EnsureChainman(node).ActiveChainstate();
    const PackageMempoolAcceptResult package_result = [&] {
        LOCK(::cs_main);
        if (txns.size() > 1) return ProcessNewPackage(chainstate, mempool, txns, /* test_accept */ true);
        return PackageMempoolAcceptResult(txns[0]->GetWitnessHash(),
               AcceptToMemoryPool(chainstate, mempool, txns[0], /* bypass_limits */ false, /* test_accept*/ true));
    }();

    UniValue rpc_result(UniValue::VARR);
    // We will check transaction fees while we iterate through txns in order. If any transaction fee
    // exceeds maxfeerate, we will leave the rest of the validation results blank, because it
    // doesn't make sense to return a validation result for a transaction if its ancestor(s) would
    // not be submitted.
    bool exit_early{false};
    for (const auto& tx : txns) {
        UniValue result_inner(UniValue::VOBJ);
        result_inner.pushKV("txid", tx->GetHash().GetHex());
        result_inner.pushKV("wtxid", tx->GetWitnessHash().GetHex());
        if (package_result.m_state.GetResult() == PackageValidationResult::PCKG_POLICY) {
            result_inner.pushKV("package-error", package_result.m_state.GetRejectReason());
        }
        auto it = package_result.m_tx_results.find(tx->GetWitnessHash());
        if (exit_early || it == package_result.m_tx_results.end()) {
            // Validation unfinished. Just return the txid and wtxid.
            rpc_result.push_back(result_inner);
            continue;
        }
        const auto& tx_result = it->second;
        if (tx_result.m_result_type == MempoolAcceptResult::ResultType::VALID) {
            const CAmount fee = tx_result.m_base_fees.value();
            // Check that fee does not exceed maximum fee
            const int64_t virtual_size = GetVirtualTransactionSize(*tx);
            const CAmount max_raw_tx_fee = max_raw_tx_fee_rate.GetFee(virtual_size);
            if (max_raw_tx_fee && fee > max_raw_tx_fee) {
                result_inner.pushKV("allowed", false);
                result_inner.pushKV("reject-reason", "max-fee-exceeded");
                exit_early = true;
            } else {
                // Only return the fee and vsize if the transaction would pass ATMP.
                // These can be used to calculate the feerate.
                result_inner.pushKV("allowed", true);
                result_inner.pushKV("vsize", virtual_size);
                UniValue fees(UniValue::VOBJ);
                fees.pushKV("base", ValueFromAmount(fee));
                result_inner.pushKV("fees", fees);
            }
        } else {
            result_inner.pushKV("allowed", false);
            const TxValidationState state = tx_result.m_state;
            if (state.GetResult() == TxValidationResult::TX_MISSING_INPUTS) {
                result_inner.pushKV("reject-reason", "missing-inputs");
            } else {
                result_inner.pushKV("reject-reason", state.GetRejectReason());
            }
        }
        rpc_result.push_back(result_inner);
    }
    return rpc_result;
},
    };
}

static RPCHelpMan decodepsbt()
{
    return RPCHelpMan{"decodepsbt",
                "\nReturn a JSON object representing the serialized, base64-encoded partially signed transaction.\n",
                {
                    {"psbt", RPCArg::Type::STR, RPCArg::Optional::NO, "The PSBT base64 string"},
                },
                RPCResult{
                    RPCResult::Type::OBJ, "", "",
                    {
                        {RPCResult::Type::OBJ, "tx", "The decoded network-serialized unsigned transaction.",
                        {
                            {RPCResult::Type::ELISION, "", "The layout is the same as the output of decoderawtransaction."},
                        }},
                        {RPCResult::Type::OBJ_DYN, "unknown", "The unknown global fields",
                        {
                             {RPCResult::Type::STR_HEX, "key", "(key-value pair) An unknown key-value pair"},
                        }},
                        {RPCResult::Type::ARR, "inputs", "",
                        {
                            {RPCResult::Type::OBJ, "", "",
                            {
                                {RPCResult::Type::OBJ, "non_witness_utxo", /* optional */ true, "Decoded network transaction for non-witness UTXOs",
                                {
                                    {RPCResult::Type::ELISION, "",""},
                                }},
                                {RPCResult::Type::OBJ, "witness_utxo", /* optional */ true, "Transaction output for witness UTXOs",
                                {
                                    {RPCResult::Type::NUM, "amount", "The value in " + CURRENCY_UNIT},
                                    {RPCResult::Type::OBJ, "scriptPubKey", "",
                                    {
                                        {RPCResult::Type::STR, "asm", "The asm"},
                                        {RPCResult::Type::STR_HEX, "hex", "The hex"},
                                        {RPCResult::Type::STR, "type", "The type, eg 'pubkeyhash'"},
<<<<<<< HEAD
                                        {RPCResult::Type::STR, "address", /*optional=*/true, "Address if there is one"},
=======
                                        {RPCResult::Type::STR, "address", /* optional */ true, "The Bitcoin address (only if a well-defined address exists)"},
>>>>>>> 00b93cec
                                    }},
                                }},
                                {RPCResult::Type::OBJ_DYN, "partial_signatures", /* optional */ true, "",
                                {
                                    {RPCResult::Type::STR, "pubkey", "The public key and signature that corresponds to it."},
                                }},
                                {RPCResult::Type::STR, "sighash", /* optional */ true, "The sighash type to be used"},
                                {RPCResult::Type::OBJ, "redeem_script", /* optional */ true, "",
                                {
                                    {RPCResult::Type::STR, "asm", "The asm"},
                                    {RPCResult::Type::STR_HEX, "hex", "The hex"},
                                    {RPCResult::Type::STR, "type", "The type, eg 'pubkeyhash'"},
                                }},
                                {RPCResult::Type::OBJ, "witness_script", /* optional */ true, "",
                                {
                                    {RPCResult::Type::STR, "asm", "The asm"},
                                    {RPCResult::Type::STR_HEX, "hex", "The hex"},
                                    {RPCResult::Type::STR, "type", "The type, eg 'pubkeyhash'"},
                                }},
                                {RPCResult::Type::ARR, "bip32_derivs", /* optional */ true, "",
                                {
                                    {RPCResult::Type::OBJ, "", "",
                                    {
                                        {RPCResult::Type::STR, "pubkey", "The public key with the derivation path as the value."},
                                        {RPCResult::Type::STR, "master_fingerprint", "The fingerprint of the master key"},
                                        {RPCResult::Type::STR, "path", "The path"},
                                    }},
                                }},
                                {RPCResult::Type::OBJ, "final_scriptSig", /* optional */ true, "",
                                {
                                    {RPCResult::Type::STR, "asm", "The asm"},
                                    {RPCResult::Type::STR, "hex", "The hex"},
                                }},
                                {RPCResult::Type::ARR, "final_scriptwitness", /* optional */ true, "",
                                {
                                    {RPCResult::Type::STR_HEX, "", "hex-encoded witness data (if any)"},
                                }},
                                {RPCResult::Type::OBJ_DYN, "unknown", /* optional */ true, "The unknown global fields",
                                {
                                    {RPCResult::Type::STR_HEX, "key", "(key-value pair) An unknown key-value pair"},
                                }},
                            }},
                        }},
                        {RPCResult::Type::ARR, "outputs", "",
                        {
                            {RPCResult::Type::OBJ, "", "",
                            {
                                {RPCResult::Type::OBJ, "redeem_script", /* optional */ true, "",
                                {
                                    {RPCResult::Type::STR, "asm", "The asm"},
                                    {RPCResult::Type::STR_HEX, "hex", "The hex"},
                                    {RPCResult::Type::STR, "type", "The type, eg 'pubkeyhash'"},
                                }},
                                {RPCResult::Type::OBJ, "witness_script", /* optional */ true, "",
                                {
                                    {RPCResult::Type::STR, "asm", "The asm"},
                                    {RPCResult::Type::STR_HEX, "hex", "The hex"},
                                    {RPCResult::Type::STR, "type", "The type, eg 'pubkeyhash'"},
                                }},
                                {RPCResult::Type::ARR, "bip32_derivs", /* optional */ true, "",
                                {
                                    {RPCResult::Type::OBJ, "", "",
                                    {
                                        {RPCResult::Type::STR, "pubkey", "The public key this path corresponds to"},
                                        {RPCResult::Type::STR, "master_fingerprint", "The fingerprint of the master key"},
                                        {RPCResult::Type::STR, "path", "The path"},
                                    }},
                                }},
                                {RPCResult::Type::OBJ_DYN, "unknown", /* optional */ true, "The unknown global fields",
                                {
                                    {RPCResult::Type::STR_HEX, "key", "(key-value pair) An unknown key-value pair"},
                                }},
                            }},
                        }},
                        {RPCResult::Type::STR_AMOUNT, "fee", /* optional */ true, "The transaction fee paid if all UTXOs slots in the PSBT have been filled."},
                    }
                },
                RPCExamples{
                    HelpExampleCli("decodepsbt", "\"psbt\"")
                },
        [&](const RPCHelpMan& self, const JSONRPCRequest& request) -> UniValue
{
    RPCTypeCheck(request.params, {UniValue::VSTR});

    // Unserialize the transactions
    PartiallySignedTransaction psbtx;
    std::string error;
    if (!DecodeBase64PSBT(psbtx, request.params[0].get_str(), error)) {
        throw JSONRPCError(RPC_DESERIALIZATION_ERROR, strprintf("TX decode failed %s", error));
    }

    UniValue result(UniValue::VOBJ);

    // Add the decoded tx
    UniValue tx_univ(UniValue::VOBJ);
    TxToUniv(CTransaction(*psbtx.tx), uint256(), tx_univ, false);
    result.pushKV("tx", tx_univ);

    // Unknown data
    UniValue unknowns(UniValue::VOBJ);
    for (auto entry : psbtx.unknown) {
        unknowns.pushKV(HexStr(entry.first), HexStr(entry.second));
    }
    result.pushKV("unknown", unknowns);

    // inputs
    CAmount total_in = 0;
    bool have_all_utxos = true;
    UniValue inputs(UniValue::VARR);
    for (unsigned int i = 0; i < psbtx.inputs.size(); ++i) {
        const PSBTInput& input = psbtx.inputs[i];
        UniValue in(UniValue::VOBJ);
        // UTXOs
        bool have_a_utxo = false;
        CTxOut txout;
        if (!input.witness_utxo.IsNull()) {
            txout = input.witness_utxo;

            UniValue o(UniValue::VOBJ);
            ScriptPubKeyToUniv(txout.scriptPubKey, o, /* include_hex */ true);

            UniValue out(UniValue::VOBJ);
            out.pushKV("amount", ValueFromAmount(txout.nValue));
            out.pushKV("scriptPubKey", o);

            in.pushKV("witness_utxo", out);

            have_a_utxo = true;
        }
        if (input.non_witness_utxo) {
            txout = input.non_witness_utxo->vout[psbtx.tx->vin[i].prevout.n];

            UniValue non_wit(UniValue::VOBJ);
            TxToUniv(*input.non_witness_utxo, uint256(), non_wit, false);
            in.pushKV("non_witness_utxo", non_wit);

            have_a_utxo = true;
        }
        if (have_a_utxo) {
            if (MoneyRange(txout.nValue) && MoneyRange(total_in + txout.nValue)) {
                total_in += txout.nValue;
            } else {
                // Hack to just not show fee later
                have_all_utxos = false;
            }
        } else {
            have_all_utxos = false;
        }

        // Partial sigs
        if (!input.partial_sigs.empty()) {
            UniValue partial_sigs(UniValue::VOBJ);
            for (const auto& sig : input.partial_sigs) {
                partial_sigs.pushKV(HexStr(sig.second.first), HexStr(sig.second.second));
            }
            in.pushKV("partial_signatures", partial_sigs);
        }

        // Sighash
        if (input.sighash_type > 0) {
            in.pushKV("sighash", SighashToStr((unsigned char)input.sighash_type));
        }

        // Redeem script and witness script
        if (!input.redeem_script.empty()) {
            UniValue r(UniValue::VOBJ);
            ScriptToUniv(input.redeem_script, r);
            in.pushKV("redeem_script", r);
        }
        if (!input.witness_script.empty()) {
            UniValue r(UniValue::VOBJ);
            ScriptToUniv(input.witness_script, r);
            in.pushKV("witness_script", r);
        }

        // keypaths
        if (!input.hd_keypaths.empty()) {
            UniValue keypaths(UniValue::VARR);
            for (auto entry : input.hd_keypaths) {
                UniValue keypath(UniValue::VOBJ);
                keypath.pushKV("pubkey", HexStr(entry.first));

                keypath.pushKV("master_fingerprint", strprintf("%08x", ReadBE32(entry.second.fingerprint)));
                keypath.pushKV("path", WriteHDKeypath(entry.second.path));
                keypaths.push_back(keypath);
            }
            in.pushKV("bip32_derivs", keypaths);
        }

        // Final scriptSig and scriptwitness
        if (!input.final_script_sig.empty()) {
            UniValue scriptsig(UniValue::VOBJ);
            scriptsig.pushKV("asm", ScriptToAsmStr(input.final_script_sig, true));
            scriptsig.pushKV("hex", HexStr(input.final_script_sig));
            in.pushKV("final_scriptSig", scriptsig);
        }
        if (!input.final_script_witness.IsNull()) {
            UniValue txinwitness(UniValue::VARR);
            for (const auto& item : input.final_script_witness.stack) {
                txinwitness.push_back(HexStr(item));
            }
            in.pushKV("final_scriptwitness", txinwitness);
        }

        // Unknown data
        if (input.unknown.size() > 0) {
            UniValue unknowns(UniValue::VOBJ);
            for (auto entry : input.unknown) {
                unknowns.pushKV(HexStr(entry.first), HexStr(entry.second));
            }
            in.pushKV("unknown", unknowns);
        }

        inputs.push_back(in);
    }
    result.pushKV("inputs", inputs);

    // outputs
    CAmount output_value = 0;
    UniValue outputs(UniValue::VARR);
    for (unsigned int i = 0; i < psbtx.outputs.size(); ++i) {
        const PSBTOutput& output = psbtx.outputs[i];
        UniValue out(UniValue::VOBJ);
        // Redeem script and witness script
        if (!output.redeem_script.empty()) {
            UniValue r(UniValue::VOBJ);
            ScriptToUniv(output.redeem_script, r);
            out.pushKV("redeem_script", r);
        }
        if (!output.witness_script.empty()) {
            UniValue r(UniValue::VOBJ);
            ScriptToUniv(output.witness_script, r);
            out.pushKV("witness_script", r);
        }

        // keypaths
        if (!output.hd_keypaths.empty()) {
            UniValue keypaths(UniValue::VARR);
            for (auto entry : output.hd_keypaths) {
                UniValue keypath(UniValue::VOBJ);
                keypath.pushKV("pubkey", HexStr(entry.first));
                keypath.pushKV("master_fingerprint", strprintf("%08x", ReadBE32(entry.second.fingerprint)));
                keypath.pushKV("path", WriteHDKeypath(entry.second.path));
                keypaths.push_back(keypath);
            }
            out.pushKV("bip32_derivs", keypaths);
        }

        // Unknown data
        if (output.unknown.size() > 0) {
            UniValue unknowns(UniValue::VOBJ);
            for (auto entry : output.unknown) {
                unknowns.pushKV(HexStr(entry.first), HexStr(entry.second));
            }
            out.pushKV("unknown", unknowns);
        }

        outputs.push_back(out);

        // Fee calculation
        if (MoneyRange(psbtx.tx->vout[i].nValue) && MoneyRange(output_value + psbtx.tx->vout[i].nValue)) {
            output_value += psbtx.tx->vout[i].nValue;
        } else {
            // Hack to just not show fee later
            have_all_utxos = false;
        }
    }
    result.pushKV("outputs", outputs);
    if (have_all_utxos) {
        result.pushKV("fee", ValueFromAmount(total_in - output_value));
    }

    return result;
},
    };
}

static RPCHelpMan combinepsbt()
{
    return RPCHelpMan{"combinepsbt",
                "\nCombine multiple partially signed transactions into one transaction.\n"
                "Implements the Combiner role.\n",
                {
                    {"txs", RPCArg::Type::ARR, RPCArg::Optional::NO, "The base64 strings of partially signed transactions",
                        {
                            {"psbt", RPCArg::Type::STR, RPCArg::Optional::OMITTED, "A base64 string of a PSBT"},
                        },
                        },
                },
                RPCResult{
                    RPCResult::Type::STR, "", "The base64-encoded partially signed transaction"
                },
                RPCExamples{
                    HelpExampleCli("combinepsbt", R"('["mybase64_1", "mybase64_2", "mybase64_3"]')")
                },
        [&](const RPCHelpMan& self, const JSONRPCRequest& request) -> UniValue
{
    RPCTypeCheck(request.params, {UniValue::VARR}, true);

    // Unserialize the transactions
    std::vector<PartiallySignedTransaction> psbtxs;
    UniValue txs = request.params[0].get_array();
    if (txs.empty()) {
        throw JSONRPCError(RPC_INVALID_PARAMETER, "Parameter 'txs' cannot be empty");
    }
    for (unsigned int i = 0; i < txs.size(); ++i) {
        PartiallySignedTransaction psbtx;
        std::string error;
        if (!DecodeBase64PSBT(psbtx, txs[i].get_str(), error)) {
            throw JSONRPCError(RPC_DESERIALIZATION_ERROR, strprintf("TX decode failed %s", error));
        }
        psbtxs.push_back(psbtx);
    }

    PartiallySignedTransaction merged_psbt;
    const TransactionError error = CombinePSBTs(merged_psbt, psbtxs);
    if (error != TransactionError::OK) {
        throw JSONRPCTransactionError(error);
    }

    CDataStream ssTx(SER_NETWORK, PROTOCOL_VERSION);
    ssTx << merged_psbt;
    return EncodeBase64(ssTx);
},
    };
}

static RPCHelpMan finalizepsbt()
{
    return RPCHelpMan{"finalizepsbt",
                "Finalize the inputs of a PSBT. If the transaction is fully signed, it will produce a\n"
                "network serialized transaction which can be broadcast with sendrawtransaction. Otherwise a PSBT will be\n"
                "created which has the final_scriptSig and final_scriptWitness fields filled for inputs that are complete.\n"
                "Implements the Finalizer and Extractor roles.\n",
                {
                    {"psbt", RPCArg::Type::STR, RPCArg::Optional::NO, "A base64 string of a PSBT"},
                    {"extract", RPCArg::Type::BOOL, RPCArg::Default{true}, "If true and the transaction is complete,\n"
            "                             extract and return the complete transaction in normal network serialization instead of the PSBT."},
                },
                RPCResult{
                    RPCResult::Type::OBJ, "", "",
                    {
                        {RPCResult::Type::STR, "psbt", /* optional */ true, "The base64-encoded partially signed transaction if not extracted"},
                        {RPCResult::Type::STR_HEX, "hex", /* optional */ true, "The hex-encoded network transaction if extracted"},
                        {RPCResult::Type::BOOL, "complete", "If the transaction has a complete set of signatures"},
                    }
                },
                RPCExamples{
                    HelpExampleCli("finalizepsbt", "\"psbt\"")
                },
        [&](const RPCHelpMan& self, const JSONRPCRequest& request) -> UniValue
{
    RPCTypeCheck(request.params, {UniValue::VSTR, UniValue::VBOOL}, true);

    // Unserialize the transactions
    PartiallySignedTransaction psbtx;
    std::string error;
    if (!DecodeBase64PSBT(psbtx, request.params[0].get_str(), error)) {
        throw JSONRPCError(RPC_DESERIALIZATION_ERROR, strprintf("TX decode failed %s", error));
    }

    bool extract = request.params[1].isNull() || (!request.params[1].isNull() && request.params[1].get_bool());

    CMutableTransaction mtx;
    bool complete = FinalizeAndExtractPSBT(psbtx, mtx);

    UniValue result(UniValue::VOBJ);
    CDataStream ssTx(SER_NETWORK, PROTOCOL_VERSION);
    std::string result_str;

    if (complete && extract) {
        ssTx << mtx;
        result_str = HexStr(ssTx);
        result.pushKV("hex", result_str);
    } else {
        ssTx << psbtx;
        result_str = EncodeBase64(ssTx.str());
        result.pushKV("psbt", result_str);
    }
    result.pushKV("complete", complete);

    return result;
},
    };
}

static RPCHelpMan createpsbt()
{
    return RPCHelpMan{"createpsbt",
                "\nCreates a transaction in the Partially Signed Transaction format.\n"
                "Implements the Creator role.\n",
                {
                    {"inputs", RPCArg::Type::ARR, RPCArg::Optional::NO, "The json objects",
                        {
                            {"", RPCArg::Type::OBJ, RPCArg::Optional::OMITTED, "",
                                {
                                    {"txid", RPCArg::Type::STR_HEX, RPCArg::Optional::NO, "The transaction id"},
                                    {"vout", RPCArg::Type::NUM, RPCArg::Optional::NO, "The output number"},
                                    {"sequence", RPCArg::Type::NUM, RPCArg::DefaultHint{"depends on the value of the 'replaceable' and 'locktime' arguments"}, "The sequence number"},
                                },
                                },
                        },
                        },
                    {"outputs", RPCArg::Type::ARR, RPCArg::Optional::NO, "The outputs (key-value pairs), where none of the keys are duplicated.\n"
                            "That is, each address can only appear once and there can only be one 'data' object.\n"
                            "For compatibility reasons, a dictionary, which holds the key-value pairs directly, is also\n"
                            "                             accepted as second parameter.",
                        {
                            {"", RPCArg::Type::OBJ_USER_KEYS, RPCArg::Optional::OMITTED, "",
                                {
                                    {"address", RPCArg::Type::AMOUNT, RPCArg::Optional::NO, "A key-value pair. The key (string) is the address, the value (float or string) is the amount in " + CURRENCY_UNIT},
                                },
                                },
                            {"", RPCArg::Type::OBJ, RPCArg::Optional::OMITTED, "",
                                {
                                    {"data", RPCArg::Type::STR_HEX, RPCArg::Optional::NO, "A key-value pair. The key must be \"data\", the value is hex-encoded data"},
                                },
                                },
                        },
                        },
                    {"locktime", RPCArg::Type::NUM, RPCArg::Default{0}, "Raw locktime. Non-0 value also locktime-activates inputs"},
                    {"replaceable", RPCArg::Type::BOOL, RPCArg::Default{false}, "Marks this transaction as BIP125 replaceable.\n"
                            "                             Allows this transaction to be replaced by a transaction with higher fees. If provided, it is an error if explicit sequence numbers are incompatible."},
                },
                RPCResult{
                    RPCResult::Type::STR, "", "The resulting raw transaction (base64-encoded string)"
                },
                RPCExamples{
                    HelpExampleCli("createpsbt", "\"[{\\\"txid\\\":\\\"myid\\\",\\\"vout\\\":0}]\" \"[{\\\"data\\\":\\\"00010203\\\"}]\"")
                },
        [&](const RPCHelpMan& self, const JSONRPCRequest& request) -> UniValue
{

    RPCTypeCheck(request.params, {
        UniValue::VARR,
        UniValueType(), // ARR or OBJ, checked later
        UniValue::VNUM,
        UniValue::VBOOL,
        }, true
    );

    bool rbf = false;
    if (!request.params[3].isNull()) {
        rbf = request.params[3].isTrue();
    }
    CMutableTransaction rawTx = ConstructTransaction(request.params[0], request.params[1], request.params[2], rbf);

    // Make a blank psbt
    PartiallySignedTransaction psbtx;
    psbtx.tx = rawTx;
    for (unsigned int i = 0; i < rawTx.vin.size(); ++i) {
        psbtx.inputs.push_back(PSBTInput());
    }
    for (unsigned int i = 0; i < rawTx.vout.size(); ++i) {
        psbtx.outputs.push_back(PSBTOutput());
    }

    // Serialize the PSBT
    CDataStream ssTx(SER_NETWORK, PROTOCOL_VERSION);
    ssTx << psbtx;

    return EncodeBase64(ssTx);
},
    };
}

static RPCHelpMan converttopsbt()
{
    return RPCHelpMan{"converttopsbt",
                "\nConverts a network serialized transaction to a PSBT. This should be used only with createrawtransaction and fundrawtransaction\n"
                "createpsbt and walletcreatefundedpsbt should be used for new applications.\n",
                {
                    {"hexstring", RPCArg::Type::STR_HEX, RPCArg::Optional::NO, "The hex string of a raw transaction"},
                    {"permitsigdata", RPCArg::Type::BOOL, RPCArg::Default{false}, "If true, any signatures in the input will be discarded and conversion\n"
                            "                              will continue. If false, RPC will fail if any signatures are present."},
                    {"iswitness", RPCArg::Type::BOOL, RPCArg::DefaultHint{"depends on heuristic tests"}, "Whether the transaction hex is a serialized witness transaction.\n"
                        "If iswitness is not present, heuristic tests will be used in decoding.\n"
                        "If true, only witness deserialization will be tried.\n"
                        "If false, only non-witness deserialization will be tried.\n"
                        "This boolean should reflect whether the transaction has inputs\n"
                        "(e.g. fully valid, or on-chain transactions), if known by the caller."
                    },
                },
                RPCResult{
                    RPCResult::Type::STR, "", "The resulting raw transaction (base64-encoded string)"
                },
                RPCExamples{
                            "\nCreate a transaction\n"
                            + HelpExampleCli("createrawtransaction", "\"[{\\\"txid\\\":\\\"myid\\\",\\\"vout\\\":0}]\" \"[{\\\"data\\\":\\\"00010203\\\"}]\"") +
                            "\nConvert the transaction to a PSBT\n"
                            + HelpExampleCli("converttopsbt", "\"rawtransaction\"")
                },
        [&](const RPCHelpMan& self, const JSONRPCRequest& request) -> UniValue
{
    RPCTypeCheck(request.params, {UniValue::VSTR, UniValue::VBOOL, UniValue::VBOOL}, true);

    // parse hex string from parameter
    CMutableTransaction tx;
    bool permitsigdata = request.params[1].isNull() ? false : request.params[1].get_bool();
    bool witness_specified = !request.params[2].isNull();
    bool iswitness = witness_specified ? request.params[2].get_bool() : false;
    const bool try_witness = witness_specified ? iswitness : true;
    const bool try_no_witness = witness_specified ? !iswitness : true;
    if (!DecodeHexTx(tx, request.params[0].get_str(), try_no_witness, try_witness)) {
        throw JSONRPCError(RPC_DESERIALIZATION_ERROR, "TX decode failed");
    }

    // Remove all scriptSigs and scriptWitnesses from inputs
    for (CTxIn& input : tx.vin) {
        if ((!input.scriptSig.empty() || !input.scriptWitness.IsNull()) && !permitsigdata) {
            throw JSONRPCError(RPC_DESERIALIZATION_ERROR, "Inputs must not have scriptSigs and scriptWitnesses");
        }
        input.scriptSig.clear();
        input.scriptWitness.SetNull();
    }

    // Make a blank psbt
    PartiallySignedTransaction psbtx;
    psbtx.tx = tx;
    for (unsigned int i = 0; i < tx.vin.size(); ++i) {
        psbtx.inputs.push_back(PSBTInput());
    }
    for (unsigned int i = 0; i < tx.vout.size(); ++i) {
        psbtx.outputs.push_back(PSBTOutput());
    }

    // Serialize the PSBT
    CDataStream ssTx(SER_NETWORK, PROTOCOL_VERSION);
    ssTx << psbtx;

    return EncodeBase64(ssTx);
},
    };
}

static RPCHelpMan utxoupdatepsbt()
{
    return RPCHelpMan{"utxoupdatepsbt",
            "\nUpdates all segwit inputs and outputs in a PSBT with data from output descriptors, the UTXO set or the mempool.\n",
            {
                {"psbt", RPCArg::Type::STR, RPCArg::Optional::NO, "A base64 string of a PSBT"},
                {"descriptors", RPCArg::Type::ARR, RPCArg::Optional::OMITTED_NAMED_ARG, "An array of either strings or objects", {
                    {"", RPCArg::Type::STR, RPCArg::Optional::OMITTED, "An output descriptor"},
                    {"", RPCArg::Type::OBJ, RPCArg::Optional::OMITTED, "An object with an output descriptor and extra information", {
                         {"desc", RPCArg::Type::STR, RPCArg::Optional::NO, "An output descriptor"},
                         {"range", RPCArg::Type::RANGE, RPCArg::Default{1000}, "Up to what index HD chains should be explored (either end or [begin,end])"},
                    }},
                }},
            },
            RPCResult {
                    RPCResult::Type::STR, "", "The base64-encoded partially signed transaction with inputs updated"
            },
            RPCExamples {
                HelpExampleCli("utxoupdatepsbt", "\"psbt\"")
            },
        [&](const RPCHelpMan& self, const JSONRPCRequest& request) -> UniValue
{
    RPCTypeCheck(request.params, {UniValue::VSTR, UniValue::VARR}, true);

    // Unserialize the transactions
    PartiallySignedTransaction psbtx;
    std::string error;
    if (!DecodeBase64PSBT(psbtx, request.params[0].get_str(), error)) {
        throw JSONRPCError(RPC_DESERIALIZATION_ERROR, strprintf("TX decode failed %s", error));
    }

    // Parse descriptors, if any.
    FlatSigningProvider provider;
    if (!request.params[1].isNull()) {
        auto descs = request.params[1].get_array();
        for (size_t i = 0; i < descs.size(); ++i) {
            EvalDescriptorStringOrObject(descs[i], provider);
        }
    }
    // We don't actually need private keys further on; hide them as a precaution.
    HidingSigningProvider public_provider(&provider, /* nosign */ true, /* nobip32derivs */ false);

    // Fetch previous transactions (inputs):
    CCoinsView viewDummy;
    CCoinsViewCache view(&viewDummy);
    {
        NodeContext& node = EnsureAnyNodeContext(request.context);
        const CTxMemPool& mempool = EnsureMemPool(node);
        ChainstateManager& chainman = EnsureChainman(node);
        LOCK2(cs_main, mempool.cs);
        CCoinsViewCache &viewChain = chainman.ActiveChainstate().CoinsTip();
        CCoinsViewMemPool viewMempool(&viewChain, mempool);
        view.SetBackend(viewMempool); // temporarily switch cache backend to db+mempool view

        for (const CTxIn& txin : psbtx.tx->vin) {
            view.AccessCoin(txin.prevout); // Load entries from viewChain into view; can fail.
        }

        view.SetBackend(viewDummy); // switch back to avoid locking mempool for too long
    }

    // Fill the inputs
    const PrecomputedTransactionData txdata = PrecomputePSBTData(psbtx);
    for (unsigned int i = 0; i < psbtx.tx->vin.size(); ++i) {
        PSBTInput& input = psbtx.inputs.at(i);

        if (input.non_witness_utxo || !input.witness_utxo.IsNull()) {
            continue;
        }

        const Coin& coin = view.AccessCoin(psbtx.tx->vin[i].prevout);

        if (IsSegWitOutput(provider, coin.out.scriptPubKey)) {
            input.witness_utxo = coin.out;
        }

        // Update script/keypath information using descriptor data.
        // Note that SignPSBTInput does a lot more than just constructing ECDSA signatures
        // we don't actually care about those here, in fact.
        SignPSBTInput(public_provider, psbtx, i, &txdata, /* sighash_type */ 1);
    }

    // Update script/keypath information using descriptor data.
    for (unsigned int i = 0; i < psbtx.tx->vout.size(); ++i) {
        UpdatePSBTOutput(public_provider, psbtx, i);
    }

    CDataStream ssTx(SER_NETWORK, PROTOCOL_VERSION);
    ssTx << psbtx;
    return EncodeBase64(ssTx);
},
    };
}

static RPCHelpMan joinpsbts()
{
    return RPCHelpMan{"joinpsbts",
            "\nJoins multiple distinct PSBTs with different inputs and outputs into one PSBT with inputs and outputs from all of the PSBTs\n"
            "No input in any of the PSBTs can be in more than one of the PSBTs.\n",
            {
                {"txs", RPCArg::Type::ARR, RPCArg::Optional::NO, "The base64 strings of partially signed transactions",
                    {
                        {"psbt", RPCArg::Type::STR, RPCArg::Optional::NO, "A base64 string of a PSBT"}
                    }}
            },
            RPCResult {
                    RPCResult::Type::STR, "", "The base64-encoded partially signed transaction"
            },
            RPCExamples {
                HelpExampleCli("joinpsbts", "\"psbt\"")
            },
        [&](const RPCHelpMan& self, const JSONRPCRequest& request) -> UniValue
{
    RPCTypeCheck(request.params, {UniValue::VARR}, true);

    // Unserialize the transactions
    std::vector<PartiallySignedTransaction> psbtxs;
    UniValue txs = request.params[0].get_array();

    if (txs.size() <= 1) {
        throw JSONRPCError(RPC_INVALID_PARAMETER, "At least two PSBTs are required to join PSBTs.");
    }

    uint32_t best_version = 1;
    uint32_t best_locktime = 0xffffffff;
    for (unsigned int i = 0; i < txs.size(); ++i) {
        PartiallySignedTransaction psbtx;
        std::string error;
        if (!DecodeBase64PSBT(psbtx, txs[i].get_str(), error)) {
            throw JSONRPCError(RPC_DESERIALIZATION_ERROR, strprintf("TX decode failed %s", error));
        }
        psbtxs.push_back(psbtx);
        // Choose the highest version number
        if (static_cast<uint32_t>(psbtx.tx->nVersion) > best_version) {
            best_version = static_cast<uint32_t>(psbtx.tx->nVersion);
        }
        // Choose the lowest lock time
        if (psbtx.tx->nLockTime < best_locktime) {
            best_locktime = psbtx.tx->nLockTime;
        }
    }

    // Create a blank psbt where everything will be added
    PartiallySignedTransaction merged_psbt;
    merged_psbt.tx = CMutableTransaction();
    merged_psbt.tx->nVersion = static_cast<int32_t>(best_version);
    merged_psbt.tx->nLockTime = best_locktime;

    // Merge
    for (auto& psbt : psbtxs) {
        for (unsigned int i = 0; i < psbt.tx->vin.size(); ++i) {
            if (!merged_psbt.AddInput(psbt.tx->vin[i], psbt.inputs[i])) {
                throw JSONRPCError(RPC_INVALID_PARAMETER, strprintf("Input %s:%d exists in multiple PSBTs", psbt.tx->vin[i].prevout.hash.ToString(), psbt.tx->vin[i].prevout.n));
            }
        }
        for (unsigned int i = 0; i < psbt.tx->vout.size(); ++i) {
            merged_psbt.AddOutput(psbt.tx->vout[i], psbt.outputs[i]);
        }
        merged_psbt.unknown.insert(psbt.unknown.begin(), psbt.unknown.end());
    }

    // Generate list of shuffled indices for shuffling inputs and outputs of the merged PSBT
    std::vector<int> input_indices(merged_psbt.inputs.size());
    std::iota(input_indices.begin(), input_indices.end(), 0);
    std::vector<int> output_indices(merged_psbt.outputs.size());
    std::iota(output_indices.begin(), output_indices.end(), 0);

    // Shuffle input and output indices lists
    Shuffle(input_indices.begin(), input_indices.end(), FastRandomContext());
    Shuffle(output_indices.begin(), output_indices.end(), FastRandomContext());

    PartiallySignedTransaction shuffled_psbt;
    shuffled_psbt.tx = CMutableTransaction();
    shuffled_psbt.tx->nVersion = merged_psbt.tx->nVersion;
    shuffled_psbt.tx->nLockTime = merged_psbt.tx->nLockTime;
    for (int i : input_indices) {
        shuffled_psbt.AddInput(merged_psbt.tx->vin[i], merged_psbt.inputs[i]);
    }
    for (int i : output_indices) {
        shuffled_psbt.AddOutput(merged_psbt.tx->vout[i], merged_psbt.outputs[i]);
    }
    shuffled_psbt.unknown.insert(merged_psbt.unknown.begin(), merged_psbt.unknown.end());

    CDataStream ssTx(SER_NETWORK, PROTOCOL_VERSION);
    ssTx << shuffled_psbt;
    return EncodeBase64(ssTx);
},
    };
}

static RPCHelpMan analyzepsbt()
{
    return RPCHelpMan{"analyzepsbt",
            "\nAnalyzes and provides information about the current status of a PSBT and its inputs\n",
            {
                {"psbt", RPCArg::Type::STR, RPCArg::Optional::NO, "A base64 string of a PSBT"}
            },
            RPCResult {
                RPCResult::Type::OBJ, "", "",
                {
                    {RPCResult::Type::ARR, "inputs", /* optional */ true, "",
                    {
                        {RPCResult::Type::OBJ, "", "",
                        {
                            {RPCResult::Type::BOOL, "has_utxo", "Whether a UTXO is provided"},
                            {RPCResult::Type::BOOL, "is_final", "Whether the input is finalized"},
                            {RPCResult::Type::OBJ, "missing", /* optional */ true, "Things that are missing that are required to complete this input",
                            {
                                {RPCResult::Type::ARR, "pubkeys", /* optional */ true, "",
                                {
                                    {RPCResult::Type::STR_HEX, "keyid", "Public key ID, hash160 of the public key, of a public key whose BIP 32 derivation path is missing"},
                                }},
                                {RPCResult::Type::ARR, "signatures", /* optional */ true, "",
                                {
                                    {RPCResult::Type::STR_HEX, "keyid", "Public key ID, hash160 of the public key, of a public key whose signature is missing"},
                                }},
                                {RPCResult::Type::STR_HEX, "redeemscript", /* optional */ true, "Hash160 of the redeemScript that is missing"},
                                {RPCResult::Type::STR_HEX, "witnessscript", /* optional */ true, "SHA256 of the witnessScript that is missing"},
                            }},
                            {RPCResult::Type::STR, "next", /* optional */ true, "Role of the next person that this input needs to go to"},
                        }},
                    }},
                    {RPCResult::Type::NUM, "estimated_vsize", /* optional */ true, "Estimated vsize of the final signed transaction"},
                    {RPCResult::Type::STR_AMOUNT, "estimated_feerate", /* optional */ true, "Estimated feerate of the final signed transaction in " + CURRENCY_UNIT + "/kvB. Shown only if all UTXO slots in the PSBT have been filled"},
                    {RPCResult::Type::STR_AMOUNT, "fee", /* optional */ true, "The transaction fee paid. Shown only if all UTXO slots in the PSBT have been filled"},
                    {RPCResult::Type::STR, "next", "Role of the next person that this psbt needs to go to"},
                    {RPCResult::Type::STR, "error", /* optional */ true, "Error message (if there is one)"},
                }
            },
            RPCExamples {
                HelpExampleCli("analyzepsbt", "\"psbt\"")
            },
        [&](const RPCHelpMan& self, const JSONRPCRequest& request) -> UniValue
{
    RPCTypeCheck(request.params, {UniValue::VSTR});

    // Unserialize the transaction
    PartiallySignedTransaction psbtx;
    std::string error;
    if (!DecodeBase64PSBT(psbtx, request.params[0].get_str(), error)) {
        throw JSONRPCError(RPC_DESERIALIZATION_ERROR, strprintf("TX decode failed %s", error));
    }

    PSBTAnalysis psbta = AnalyzePSBT(psbtx);

    UniValue result(UniValue::VOBJ);
    UniValue inputs_result(UniValue::VARR);
    for (const auto& input : psbta.inputs) {
        UniValue input_univ(UniValue::VOBJ);
        UniValue missing(UniValue::VOBJ);

        input_univ.pushKV("has_utxo", input.has_utxo);
        input_univ.pushKV("is_final", input.is_final);
        input_univ.pushKV("next", PSBTRoleName(input.next));

        if (!input.missing_pubkeys.empty()) {
            UniValue missing_pubkeys_univ(UniValue::VARR);
            for (const CKeyID& pubkey : input.missing_pubkeys) {
                missing_pubkeys_univ.push_back(HexStr(pubkey));
            }
            missing.pushKV("pubkeys", missing_pubkeys_univ);
        }
        if (!input.missing_redeem_script.IsNull()) {
            missing.pushKV("redeemscript", HexStr(input.missing_redeem_script));
        }
        if (!input.missing_witness_script.IsNull()) {
            missing.pushKV("witnessscript", HexStr(input.missing_witness_script));
        }
        if (!input.missing_sigs.empty()) {
            UniValue missing_sigs_univ(UniValue::VARR);
            for (const CKeyID& pubkey : input.missing_sigs) {
                missing_sigs_univ.push_back(HexStr(pubkey));
            }
            missing.pushKV("signatures", missing_sigs_univ);
        }
        if (!missing.getKeys().empty()) {
            input_univ.pushKV("missing", missing);
        }
        inputs_result.push_back(input_univ);
    }
    if (!inputs_result.empty()) result.pushKV("inputs", inputs_result);

    if (psbta.estimated_vsize != std::nullopt) {
        result.pushKV("estimated_vsize", (int)*psbta.estimated_vsize);
    }
    if (psbta.estimated_feerate != std::nullopt) {
        result.pushKV("estimated_feerate", ValueFromAmount(psbta.estimated_feerate->GetFeePerK()));
    }
    if (psbta.fee != std::nullopt) {
        result.pushKV("fee", ValueFromAmount(*psbta.fee));
    }
    result.pushKV("next", PSBTRoleName(psbta.next));
    if (!psbta.error.empty()) {
        result.pushKV("error", psbta.error);
    }

    return result;
},
    };
}

void RegisterRawTransactionRPCCommands(CRPCTable &t)
{
// clang-format off
static const CRPCCommand commands[] =
{ //  category               actor (function)
  //  ---------------------  -----------------------
    { "rawtransactions",     &getrawtransaction,          },
    { "rawtransactions",     &createrawtransaction,       },
    { "rawtransactions",     &decoderawtransaction,       },
    { "rawtransactions",     &decodescript,               },
    { "rawtransactions",     &sendrawtransaction,         },
    { "rawtransactions",     &combinerawtransaction,      },
    { "rawtransactions",     &signrawtransactionwithkey,  },
    { "rawtransactions",     &testmempoolaccept,          },
    { "rawtransactions",     &decodepsbt,                 },
    { "rawtransactions",     &combinepsbt,                },
    { "rawtransactions",     &finalizepsbt,               },
    { "rawtransactions",     &createpsbt,                 },
    { "rawtransactions",     &converttopsbt,              },
    { "rawtransactions",     &utxoupdatepsbt,             },
    { "rawtransactions",     &joinpsbts,                  },
    { "rawtransactions",     &analyzepsbt,                },

    { "blockchain",          &gettxoutproof,              },
    { "blockchain",          &verifytxoutproof,           },
};
// clang-format on
    for (const auto& c : commands) {
        t.appendCommand(c.name, &c);
    }
}<|MERGE_RESOLUTION|>--- conflicted
+++ resolved
@@ -132,15 +132,7 @@
                                          {RPCResult::Type::STR, "asm", "the asm"},
                                          {RPCResult::Type::STR, "hex", "the hex"},
                                          {RPCResult::Type::STR, "type", "The type, eg 'pubkeyhash'"},
-<<<<<<< HEAD
-                                         {RPCResult::Type::STR, "address", /* optional */ true, "bitcoin address (only if a well-defined address exists)"},
-                                         {RPCResult::Type::ARR, "addresses", /* optional */ true, "(DEPRECATED, returned only if config option -deprecatedrpc=addresses is passed) Array of bitcoin addresses",
-                                         {
-                                             {RPCResult::Type::STR, "address", "address"},
-                                         }},
-=======
-                                         {RPCResult::Type::STR, "address", /* optional */ true, "The Bitcoin address (only if a well-defined address exists)"},
->>>>>>> 00b93cec
+                                         {RPCResult::Type::STR, "address", /* optional */ true, "The address (only if a well-defined address exists)"},
                                      }},
                                  }},
                              }},
@@ -499,15 +491,7 @@
                                     {RPCResult::Type::STR, "asm", "the asm"},
                                     {RPCResult::Type::STR_HEX, "hex", "the hex"},
                                     {RPCResult::Type::STR, "type", "The type, eg 'pubkeyhash'"},
-<<<<<<< HEAD
-                                    {RPCResult::Type::STR, "address", /* optional */ true, "bitcoin address (only if a well-defined address exists)"},
-                                    {RPCResult::Type::ARR, "addresses", /* optional */ true, "(DEPRECATED, returned only if config option -deprecatedrpc=addresses is passed) Array of bitcoin addresses",
-                                    {
-                                        {RPCResult::Type::STR, "address", "address"},
-                                    }},
-=======
-                                    {RPCResult::Type::STR, "address", /* optional */ true, "The Bitcoin address (only if a well-defined address exists)"},
->>>>>>> 00b93cec
+                                    {RPCResult::Type::STR, "address", /* optional */ true, "The address (only if a well-defined address exists)"},
                                 }},
                             }},
                         }},
@@ -560,16 +544,7 @@
                     {
                         {RPCResult::Type::STR, "asm", "Script public key"},
                         {RPCResult::Type::STR, "type", "The output type (e.g. "+GetAllOutputTypes()+")"},
-<<<<<<< HEAD
-                        {RPCResult::Type::STR, "address", /* optional */ true, "bitcoin address (only if a well-defined address exists)"},
-                        {RPCResult::Type::NUM, "reqSigs", /* optional */ true, "(DEPRECATED, returned only if config option -deprecatedrpc=addresses is passed) Number of required signatures"},
-                        {RPCResult::Type::ARR, "addresses", /* optional */ true, "(DEPRECATED, returned only if config option -deprecatedrpc=addresses is passed) Array of bitcoin addresses",
-                        {
-                            {RPCResult::Type::STR, "address", "address"},
-                        }},
-=======
-                        {RPCResult::Type::STR, "address", /* optional */ true, "The Bitcoin address (only if a well-defined address exists)"},
->>>>>>> 00b93cec
+                        {RPCResult::Type::STR, "address", /* optional */ true, "The address (only if a well-defined address exists)"},
                         {RPCResult::Type::STR, "p2sh", /* optional */ true, "address of P2SH script wrapping this redeem script (not returned if the script is already a P2SH)"},
                         {RPCResult::Type::OBJ, "segwit", /* optional */ true, "Result of a witness script public key wrapping this redeem script (not returned if the script is a P2SH or witness)",
                         {
@@ -1066,11 +1041,7 @@
                                         {RPCResult::Type::STR, "asm", "The asm"},
                                         {RPCResult::Type::STR_HEX, "hex", "The hex"},
                                         {RPCResult::Type::STR, "type", "The type, eg 'pubkeyhash'"},
-<<<<<<< HEAD
-                                        {RPCResult::Type::STR, "address", /*optional=*/true, "Address if there is one"},
-=======
-                                        {RPCResult::Type::STR, "address", /* optional */ true, "The Bitcoin address (only if a well-defined address exists)"},
->>>>>>> 00b93cec
+                                        {RPCResult::Type::STR, "address", /* optional */ true, "The address (only if a well-defined address exists)"},
                                     }},
                                 }},
                                 {RPCResult::Type::OBJ_DYN, "partial_signatures", /* optional */ true, "",
