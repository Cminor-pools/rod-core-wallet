--- conflicted
+++ resolved
@@ -970,109 +970,10 @@
 
 UniValue signrawtransaction(const JSONRPCRequest& request)
 {
-<<<<<<< HEAD
-#ifdef ENABLE_WALLET
-    std::shared_ptr<CWallet> const wallet = GetWalletForJSONRPCRequest(request);
-    CWallet* const pwallet = wallet.get();
-#endif
-
-    if (request.fHelp || request.params.size() < 1 || request.params.size() > 4)
-        throw std::runtime_error(
-            "signrawtransaction \"hexstring\" ( [{\"txid\":\"id\",\"vout\":n,\"scriptPubKey\":\"hex\",\"redeemScript\":\"hex\"},...] [\"privatekey1\",...] sighashtype )\n"
-            "\nDEPRECATED. Sign inputs for raw transaction (serialized, hex-encoded).\n"
-            "The second optional argument (may be null) is an array of previous transaction outputs that\n"
-            "this transaction depends on but may not yet be in the block chain.\n"
-            "The third optional argument (may be null) is an array of base58-encoded private\n"
-            "keys that, if given, will be the only keys used to sign the transaction.\n"
-#ifdef ENABLE_WALLET
-            + HelpRequiringPassphrase(pwallet) + "\n"
-#endif
-            "\nArguments:\n"
-            "1. \"hexstring\"     (string, required) The transaction hex string\n"
-            "2. \"prevtxs\"       (string, optional) An json array of previous dependent transaction outputs\n"
-            "     [               (json array of json objects, or 'null' if none provided)\n"
-            "       {\n"
-            "         \"txid\":\"id\",             (string, required) The transaction id\n"
-            "         \"vout\":n,                  (numeric, required) The output number\n"
-            "         \"scriptPubKey\": \"hex\",   (string, required) script key\n"
-            "         \"redeemScript\": \"hex\",   (string, required for P2SH or P2WSH) redeem script\n"
-            "         \"amount\": value            (numeric, required) The amount spent\n"
-            "       }\n"
-            "       ,...\n"
-            "    ]\n"
-            "3. \"privkeys\"     (string, optional) A json array of base58-encoded private keys for signing\n"
-            "    [                  (json array of strings, or 'null' if none provided)\n"
-            "      \"privatekey\"   (string) private key in base58-encoding\n"
-            "      ,...\n"
-            "    ]\n"
-            "4. \"sighashtype\"     (string, optional, default=ALL) The signature hash type. Must be one of\n"
-            "       \"ALL\"\n"
-            "       \"NONE\"\n"
-            "       \"SINGLE\"\n"
-            "       \"ALL|ANYONECANPAY\"\n"
-            "       \"NONE|ANYONECANPAY\"\n"
-            "       \"SINGLE|ANYONECANPAY\"\n"
-
-            "\nResult:\n"
-            "{\n"
-            "  \"hex\" : \"value\",           (string) The hex-encoded raw transaction with signature(s)\n"
-            "  \"complete\" : true|false,   (boolean) If the transaction has a complete set of signatures\n"
-            "  \"errors\" : [                 (json array of objects) Script verification errors (if there are any)\n"
-            "    {\n"
-            "      \"txid\" : \"hash\",           (string) The hash of the referenced, previous transaction\n"
-            "      \"vout\" : n,                (numeric) The index of the output to spent and used as input\n"
-            "      \"scriptSig\" : \"hex\",       (string) The hex-encoded signature script\n"
-            "      \"sequence\" : n,            (numeric) Script sequence number\n"
-            "      \"error\" : \"text\"           (string) Verification or signing error related to the input\n"
-            "    }\n"
-            "    ,...\n"
-            "  ]\n"
-            "}\n"
-
-            "\nExamples:\n"
-            + HelpExampleCli("signrawtransaction", "\"myhex\"")
-            + HelpExampleRpc("signrawtransaction", "\"myhex\"")
-        );
-
-    if (!IsDeprecatedRPCEnabled("signrawtransaction")) {
-        throw JSONRPCError(RPC_METHOD_DEPRECATED, "signrawtransaction is deprecated and will be fully removed in v0.18. "
-            "To use signrawtransaction in v0.17, restart xayad with -deprecatedrpc=signrawtransaction.\n"
-            "Projects should transition to using signrawtransactionwithkey and signrawtransactionwithwallet before upgrading to v0.18");
-    }
-
-    RPCTypeCheck(request.params, {UniValue::VSTR, UniValue::VARR, UniValue::VARR, UniValue::VSTR}, true);
-
-    // Make a JSONRPCRequest to pass on to the right signrawtransaction* command
-    JSONRPCRequest new_request;
-    new_request.id = request.id;
-    new_request.params.setArray();
-
-    // For signing with private keys
-    if (!request.params[2].isNull()) {
-        new_request.params.push_back(request.params[0]);
-        // Note: the prevtxs and privkeys are reversed for signrawtransactionwithkey
-        new_request.params.push_back(request.params[2]);
-        new_request.params.push_back(request.params[1]);
-        new_request.params.push_back(request.params[3]);
-        return signrawtransactionwithkey(new_request);
-    } else {
-#ifdef ENABLE_WALLET
-        // Otherwise sign with the wallet which does not take a privkeys parameter
-        new_request.params.push_back(request.params[0]);
-        new_request.params.push_back(request.params[1]);
-        new_request.params.push_back(request.params[3]);
-        return signrawtransactionwithwallet(new_request);
-#else
-        // If we have made it this far, then wallet is disabled and no private keys were given, so fail here.
-        throw JSONRPCError(RPC_INVALID_PARAMETER, "No private keys available.");
-#endif
-    }
-=======
     // This method should be removed entirely in V0.19, along with the entries in the
     // CRPCCommand table and rpc/client.cpp.
     throw JSONRPCError(RPC_METHOD_DEPRECATED, "signrawtransaction was removed in v0.18.\n"
         "Clients should transition to using signrawtransactionwithkey and signrawtransactionwithwallet");
->>>>>>> 25ad914f
 }
 
 static UniValue sendrawtransaction(const JSONRPCRequest& request)
