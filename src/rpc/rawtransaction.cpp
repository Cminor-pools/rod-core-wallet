--- conflicted
+++ resolved
@@ -492,11 +492,7 @@
                         {
                             {"", RPCArg::Type::OBJ, RPCArg::Optional::OMITTED, "",
                                 {
-<<<<<<< HEAD
-                                    {"address", RPCArg::Type::AMOUNT, /* opt */ false, /* default_val */ "", "A key-value pair. The key (string) is the address, the value (float or string) is the amount in " + CURRENCY_UNIT},
-=======
-                                    {"address", RPCArg::Type::AMOUNT, RPCArg::Optional::NO, "A key-value pair. The key (string) is the bitcoin address, the value (float or string) is the amount in " + CURRENCY_UNIT},
->>>>>>> 51ddc2e8
+                                    {"address", RPCArg::Type::AMOUNT, RPCArg::Optional::NO, "A key-value pair. The key (string) is the address, the value (float or string) is the amount in " + CURRENCY_UNIT},
                                 },
                                 },
                             {"", RPCArg::Type::OBJ, RPCArg::Optional::OMITTED, "",
@@ -1186,7 +1182,7 @@
     if (request.fHelp || request.params.size() != 1)
         throw std::runtime_error(
             RPCHelpMan{"decodepsbt",
-                "\nReturn a JSON object representing the serialized, base64-encoded partially signed Bitcoin transaction.\n",
+                "\nReturn a JSON object representing the serialized, base64-encoded partially signed transaction.\n",
                 {
                     {"psbt", RPCArg::Type::STR, RPCArg::Optional::NO, "The PSBT base64 string"},
                 },
@@ -1461,7 +1457,7 @@
     if (request.fHelp || request.params.size() != 1)
         throw std::runtime_error(
             RPCHelpMan{"combinepsbt",
-                "\nCombine multiple partially signed Bitcoin transactions into one transaction.\n"
+                "\nCombine multiple partially signed transactions into one transaction.\n"
                 "Implements the Combiner role.\n",
                 {
                     {"txs", RPCArg::Type::ARR, RPCArg::Optional::NO, "A json array of base64 strings of partially signed transactions",
@@ -1592,11 +1588,7 @@
                         {
                             {"", RPCArg::Type::OBJ, RPCArg::Optional::OMITTED, "",
                                 {
-<<<<<<< HEAD
-                                    {"address", RPCArg::Type::AMOUNT, /* opt */ false, /* default_val */ "", "A key-value pair. The key (string) is the address, the value (float or string) is the amount in " + CURRENCY_UNIT},
-=======
-                                    {"address", RPCArg::Type::AMOUNT, RPCArg::Optional::NO, "A key-value pair. The key (string) is the bitcoin address, the value (float or string) is the amount in " + CURRENCY_UNIT},
->>>>>>> 51ddc2e8
+                                    {"address", RPCArg::Type::AMOUNT, RPCArg::Optional::NO, "A key-value pair. The key (string) is the address, the value (float or string) is the amount in " + CURRENCY_UNIT},
                                 },
                                 },
                             {"", RPCArg::Type::OBJ, RPCArg::Optional::OMITTED, "",
