// Copyright (c) 2014-2019 Daniel Kraft
// Distributed under the MIT/X11 software license, see the accompanying
// file COPYING or http://www.opensource.org/licenses/mit-license.php.

#include <base58.h>
#include <chainparams.h>
#include <core_io.h>
#include <init.h>
#include <key_io.h>
#include <names/common.h>
#include <names/main.h>
#include <primitives/transaction.h>
#include <rpc/names.h>
#include <rpc/server.h>
#include <script/names.h>
#include <txmempool.h>
#include <util/strencodings.h>
#include <validation.h>
#ifdef ENABLE_WALLET
# include <wallet/rpcwallet.h>
# include <wallet/wallet.h>
#endif

#include <univalue.h>

#include <boost/xpressive/xpressive_dynamic.hpp>

#include <algorithm>
#include <cassert>
#include <memory>
#include <stdexcept>

namespace
{

NameEncoding
EncodingFromOptionsJson (const UniValue& options, const std::string& field,
                         const NameEncoding defaultValue)
{
  NameEncoding res = defaultValue;
  RPCTypeCheckObj (options,
    {
      {field, UniValueType (UniValue::VSTR)},
    },
    true, false);
  if (options.exists (field))
    try
      {
        res = EncodingFromString (options[field].get_str ());
      }
    catch (const std::invalid_argument& exc)
      {
        LogPrintf ("Invalid value for %s in options: %s\n  using default %s\n",
                   field, exc.what (), EncodingToString (defaultValue));
      }

  return res;
}

} // anonymous namespace

/**
 * Utility routine to construct a "name info" object to return.  This is used
 * for name_show and also name_list.
 */
UniValue
getNameInfo (const UniValue& options,
             const valtype& name, const valtype& value,
             const COutPoint& outp, const CScript& addr)
{
  UniValue obj(UniValue::VOBJ);
  AddEncodedNameToUniv (obj, "name", name,
                        EncodingFromOptionsJson (options, "nameEncoding",
                                                 ConfiguredNameEncoding ()));
  AddEncodedNameToUniv (obj, "value", value,
                        EncodingFromOptionsJson (options, "valueEncoding",
                                                 ConfiguredValueEncoding ()));
  obj.pushKV ("txid", outp.hash.GetHex ());
  obj.pushKV ("vout", static_cast<int> (outp.n));

  /* Try to extract the address.  May fail if we can't parse the script
     as a "standard" script.  */
  CTxDestination dest;
  std::string addrStr;
  if (ExtractDestination (addr, dest))
    addrStr = EncodeDestination (dest);
  else
    addrStr = "<nonstandard>";
  obj.pushKV ("address", addrStr);

  return obj;
}

/**
 * Return name info object for a CNameData object.
 */
UniValue
getNameInfo (const UniValue& options,
             const valtype& name, const CNameData& data)
{
  UniValue result = getNameInfo (options,
                                 name, data.getValue (),
                                 data.getUpdateOutpoint (),
                                 data.getAddress ());
  addHeightInfo (data.getHeight (), result);
  return result;
}

void
addHeightInfo (const int height, UniValue& data)
{
  data.pushKV ("height", height);
}

#ifdef ENABLE_WALLET
/**
 * Adds the "ismine" field giving ownership info to the JSON object.
 */
void
addOwnershipInfo (const CScript& addr, const CWallet* pwallet,
                  UniValue& data)
{
  if (pwallet == nullptr)
    return;

  AssertLockHeld (pwallet->cs_wallet);
  const isminetype mine = IsMine (*pwallet, addr);
  const bool isMine = (mine & ISMINE_SPENDABLE);
  data.pushKV ("ismine", isMine);
}
#endif

namespace
{

valtype
DecodeNameValueFromRPCOrThrow (const UniValue& val, const UniValue& opt,
                               const std::string& optKey,
                               const NameEncoding defaultEnc)
{
  const NameEncoding enc = EncodingFromOptionsJson (opt, optKey, defaultEnc);
  try
    {
      return DecodeName (val.get_str (), enc);
    }
  catch (const InvalidNameString& exc)
    {
      std::ostringstream msg;
      msg << "Name/value is invalid for encoding " << EncodingToString (enc);
      throw JSONRPCError (RPC_NAME_INVALID_ENCODING, msg.str ());
    }
}

} // anonymous namespace

valtype
DecodeNameFromRPCOrThrow (const UniValue& val, const UniValue& opt)
{
  return DecodeNameValueFromRPCOrThrow (val, opt, "nameEncoding",
                                        ConfiguredNameEncoding ());
}

valtype
DecodeValueFromRPCOrThrow (const UniValue& val, const UniValue& opt)
{
  return DecodeNameValueFromRPCOrThrow (val, opt, "valueEncoding",
                                        ConfiguredValueEncoding ());
}

namespace
{

/**
 * Helper class that extracts the wallet for the current RPC request, if any.
 * It handles the case of disabled wallet support or no wallet being present,
 * so that it is suitable for the non-wallet RPCs here where we just want to
 * provide optional extra features (like the "ismine" field).
 *
 * The main benefit of having this class is that we can easily LOCK2 with the
 * wallet and another lock we need, without having to care about the special
 * cases where no wallet is present or wallet support is disabled.
 */
class MaybeWalletForRequest
{

private:

#ifdef ENABLE_WALLET
  std::shared_ptr<CWallet> wallet;
#endif

public:

  explicit MaybeWalletForRequest (const JSONRPCRequest& request)
  {
#ifdef ENABLE_WALLET
    wallet = GetWalletForJSONRPCRequest (request);
#endif
  }

  CCriticalSection*
  getLock () const
  {
#ifdef ENABLE_WALLET
    return (wallet != nullptr ? &wallet->cs_wallet : nullptr);
#else
    return nullptr;
#endif
  }

#ifdef ENABLE_WALLET
  CWallet*
  getWallet ()
  {
    return wallet.get ();
  }

  const CWallet*
  getWallet () const
  {
    return wallet.get ();
  }
#endif

};

/**
 * Variant of addOwnershipInfo that uses a MaybeWalletForRequest.  This takes
 * care of disabled wallet support.
 */
void
addOwnershipInfo (const CScript& addr, const MaybeWalletForRequest& wallet,
                  UniValue& data)
{
#ifdef ENABLE_WALLET
  addOwnershipInfo (addr, wallet.getWallet (), data);
#endif
}

/**
 * Utility variant of getNameInfo that already includes ownership information.
 * This is the most common call for methods in this file.
 */
UniValue
getNameInfo (const UniValue& options,
             const valtype& name, const CNameData& data,
             const MaybeWalletForRequest& wallet)
{
  UniValue res = getNameInfo (options, name, data);
  addOwnershipInfo (data.getAddress (), wallet, res);
  return res;
}

} // anonymous namespace

/* ************************************************************************** */

HelpTextBuilder::HelpTextBuilder (const std::string& ind, const size_t col)
  : indent(ind), docColumn(col)
{
  result << indent << "{" << std::endl;
}

std::string
HelpTextBuilder::finish (const std::string& trailing)
{
  result << indent << "}" << trailing << std::endl;
  return result.str ();
}

HelpTextBuilder&
HelpTextBuilder::withLine (const std::string& line)
{
  result << indent << "  " << line << std::endl;
  return *this;
}

HelpTextBuilder&
HelpTextBuilder::withField (const std::string& field, const std::string& doc)
{
  return withField (field, ",", doc);
}

HelpTextBuilder&
HelpTextBuilder::withField (const std::string& field,
                            const std::string& delim, const std::string& doc)
{
  assert (field.size () < docColumn);

  result << indent << "  " << field << delim;
  result << std::string (docColumn - field.size (), ' ') << doc << std::endl;

  return *this;
}

NameInfoHelp::NameInfoHelp (const std::string& ind)
  : HelpTextBuilder(ind, 25)
{
  withField ("\"name\": xxxxx", "(string) the requested name");
  withField ("\"name_encoding\": xxxxx", "(string) the encoding of \"name\"");
  withField ("\"name_error\": xxxxx",
             "(string) replaces \"name\" in case there is an error");
  withField ("\"value\": xxxxx", "(string) the name's current value");
  withField ("\"value_encoding\": xxxxx", "(string) the encoding of \"value\"");
  withField ("\"value_error\": xxxxx",
             "(string) replaces \"value\" in case there is an error");

  withField ("\"txid\": xxxxx", "(string) the name's last update tx");
  withField ("\"vout\": xxxxx",
           "(numeric) the index of the name output in the last update");
  withField ("\"address\": xxxxx", "(string) the address holding the name");
#ifdef ENABLE_WALLET
  withField ("\"ismine\": xxxxx",
             "(boolean) whether the name is owned by the wallet");
#endif
}

NameInfoHelp&
NameInfoHelp::withHeight ()
{
  withField ("\"height\": xxxxx", "(numeric) the name's last update height");
  return *this;
}

NameOptionsHelp::NameOptionsHelp ()
{}

NameOptionsHelp&
NameOptionsHelp::withArg (const std::string& name, const RPCArg::Type type,
                          const std::string& doc)
{
  return withArg (name, type, "", doc);
}

NameOptionsHelp&
NameOptionsHelp::withArg (const std::string& name, const RPCArg::Type type,
                          const std::string& defaultValue,
                          const std::string& doc)
{
  if (defaultValue.empty ())
    innerArgs.push_back (RPCArg (name, type, RPCArg::Optional::OMITTED, doc));
  else
    innerArgs.push_back (RPCArg (name, type, defaultValue, doc));

  return *this;
}

NameOptionsHelp&
NameOptionsHelp::withWriteOptions ()
{
  withArg ("destAddress", RPCArg::Type::STR,
           "The address to send the name output to");

  withArg ("sendCoins", RPCArg::Type::OBJ_USER_KEYS,
           "Addresses to which coins should be sent additionally");

  return *this;
}

NameOptionsHelp&
NameOptionsHelp::withNameEncoding ()
{
  withArg ("nameEncoding", RPCArg::Type::STR,
           "Encoding (\"ascii\", \"utf8\" or \"hex\") of the name argument");
  return *this;
}

NameOptionsHelp&
NameOptionsHelp::withValueEncoding ()
{
  withArg ("valueEncoding", RPCArg::Type::STR,
           "Encoding (\"ascii\", \"utf8\" or \"hex\") of the value argument");
  return *this;
}

RPCArg
NameOptionsHelp::buildRpcArg () const
{
  return RPCArg ("options", RPCArg::Type::OBJ,
                 RPCArg::Optional::OMITTED_NAMED_ARG,
                 "Options for this RPC call",
                 innerArgs, "options");
}

/* ************************************************************************** */
namespace
{

UniValue
name_show (const JSONRPCRequest& request)
{
  NameOptionsHelp optHelp;
  optHelp
      .withNameEncoding ()
      .withValueEncoding ();

<<<<<<< HEAD
  if (request.fHelp || request.params.size () < 1 || request.params.size () > 2)
    throw std::runtime_error (
        RPCHelpMan ("name_show",
            "\nLooks up the current data for the given name.  Fails if the name doesn't exist.\n",
            {
                {"name", RPCArg::Type::STR, RPCArg::Optional::NO, "The name to query for"},
                optHelp.buildRpcArg (),
            },
            RPCResult {
              NameInfoHelp ("")
                .withHeight ()
                .finish (""),
            },
            RPCExamples {
                HelpExampleCli ("name_show", "\"myname\"")
              + HelpExampleRpc ("name_show", "\"myname\"")
            }
        ).ToString ());
=======
  RPCHelpMan ("name_show",
      "\nLooks up the current data for the given name.  Fails if the name doesn't exist.\n",
      {
          {"name", RPCArg::Type::STR, RPCArg::Optional::NO, "The name to query for"},
          optHelp.buildRpcArg (),
      },
      RPCResult {
        NameInfoHelp ("")
          .withExpiration ()
          .finish (""),
      },
      RPCExamples {
          HelpExampleCli ("name_show", "\"myname\"")
        + HelpExampleRpc ("name_show", "\"myname\"")
      }
  ).Check (request);
>>>>>>> fe8df0fd

  RPCTypeCheck (request.params, {UniValue::VSTR, UniValue::VOBJ});

  if (::ChainstateActive ().IsInitialBlockDownload ())
    throw JSONRPCError(RPC_CLIENT_IN_INITIAL_DOWNLOAD,
                       "Xaya is downloading blocks...");

  UniValue options(UniValue::VOBJ);
  if (request.params.size () >= 2)
    options = request.params[1].get_obj ();

  const valtype name
      = DecodeNameFromRPCOrThrow (request.params[0], options);

  CNameData data;
  {
    LOCK (cs_main);
    if (!pcoinsTip->GetName (name, data))
      {
        std::ostringstream msg;
        msg << "name not found: " << EncodeNameForMessage (name);
        throw JSONRPCError (RPC_WALLET_ERROR, msg.str ());
      }
  }

  MaybeWalletForRequest wallet(request);
  LOCK (wallet.getLock ());
  return getNameInfo (options, name, data, wallet);
}

/* ************************************************************************** */

UniValue
name_history (const JSONRPCRequest& request)
{
  NameOptionsHelp optHelp;
  optHelp
      .withNameEncoding ()
      .withValueEncoding ();

<<<<<<< HEAD
  if (request.fHelp || request.params.size () < 1 || request.params.size () > 2)
    throw std::runtime_error (
        RPCHelpMan ("name_history",
            "\nLooks up the current and all past data for the given name.  -namehistory must be enabled.\n",
            {
                {"name", RPCArg::Type::STR, RPCArg::Optional::NO, "The name to query for"},
                optHelp.buildRpcArg (),
            },
            RPCResult {
              "[\n"
              + NameInfoHelp ("  ")
                  .withHeight ()
                  .finish (",") +
              "  ...\n"
              "]\n"
            },
            RPCExamples {
                HelpExampleCli ("name_history", "\"myname\"")
              + HelpExampleRpc ("name_history", "\"myname\"")
            }
        ).ToString ());
=======
  RPCHelpMan ("name_history",
      "\nLooks up the current and all past data for the given name.  -namehistory must be enabled.\n",
      {
          {"name", RPCArg::Type::STR, RPCArg::Optional::NO, "The name to query for"},
          optHelp.buildRpcArg (),
      },
      RPCResult {
        "[\n"
        + NameInfoHelp ("  ")
            .withExpiration ()
            .finish (",") +
        "  ...\n"
        "]\n"
      },
      RPCExamples {
          HelpExampleCli ("name_history", "\"myname\"")
        + HelpExampleRpc ("name_history", "\"myname\"")
      }
  ).Check (request);
>>>>>>> fe8df0fd

  RPCTypeCheck (request.params, {UniValue::VSTR, UniValue::VOBJ});

  if (!fNameHistory)
    throw std::runtime_error ("-namehistory is not enabled");

  if (::ChainstateActive ().IsInitialBlockDownload ())
    throw JSONRPCError(RPC_CLIENT_IN_INITIAL_DOWNLOAD,
                       "Xaya is downloading blocks...");

  UniValue options(UniValue::VOBJ);
  if (request.params.size () >= 2)
    options = request.params[1].get_obj ();

  const valtype name
      = DecodeNameFromRPCOrThrow (request.params[0], options);

  CNameData data;
  CNameHistory history;

  {
    LOCK (cs_main);

    if (!pcoinsTip->GetName (name, data))
      {
        std::ostringstream msg;
        msg << "name not found: " << EncodeNameForMessage (name);
        throw JSONRPCError (RPC_WALLET_ERROR, msg.str ());
      }

    if (!pcoinsTip->GetNameHistory (name, history))
      assert (history.empty ());
  }

  MaybeWalletForRequest wallet(request);
  LOCK (wallet.getLock ());

  UniValue res(UniValue::VARR);
  for (const auto& entry : history.getData ())
    res.push_back (getNameInfo (options, name, entry, wallet));
  res.push_back (getNameInfo (options, name, data, wallet));

  return res;
}

/* ************************************************************************** */

UniValue
name_scan (const JSONRPCRequest& request)
{
  NameOptionsHelp optHelp;
  optHelp
      .withNameEncoding ()
      .withValueEncoding ()
      .withArg ("minConf", RPCArg::Type::NUM, "1",
                "Minimum number of confirmations")
      .withArg ("maxConf", RPCArg::Type::NUM,
                "Maximum number of confirmations")
      .withArg ("prefix", RPCArg::Type::STR,
                "Filter for names with the given prefix")
      .withArg ("regexp", RPCArg::Type::STR,
                "Filter for names matching the regexp");

<<<<<<< HEAD
  if (request.fHelp || request.params.size () > 3)
    throw std::runtime_error (
        RPCHelpMan ("name_scan",
            "\nLists names in the database.\n",
            {
                {"start", RPCArg::Type::STR, "", "Skip initially to this name"},
                {"count", RPCArg::Type::NUM, "500", "Stop after this many names"},
                optHelp.buildRpcArg (),
            },
            RPCResult {
              "[\n"
              + NameInfoHelp ("  ")
                  .withHeight ()
                  .finish (",") +
              "  ...\n"
              "]\n"
            },
            RPCExamples {
                HelpExampleCli ("name_scan", "")
              + HelpExampleCli ("name_scan", "\"d/abc\"")
              + HelpExampleCli ("name_scan", "\"d/abc\" 10")
              + HelpExampleRpc ("name_scan", "\"d/abc\"")
            }
        ).ToString ());
=======
  RPCHelpMan ("name_scan",
      "\nLists names in the database.\n",
      {
          {"start", RPCArg::Type::STR, "", "Skip initially to this name"},
          {"count", RPCArg::Type::NUM, "500", "Stop after this many names"},
          optHelp.buildRpcArg (),
      },
      RPCResult {
        "[\n"
        + NameInfoHelp ("  ")
            .withExpiration ()
            .finish (",") +
        "  ...\n"
        "]\n"
      },
      RPCExamples {
          HelpExampleCli ("name_scan", "")
        + HelpExampleCli ("name_scan", "\"d/abc\"")
        + HelpExampleCli ("name_scan", "\"d/abc\" 10")
        + HelpExampleRpc ("name_scan", "\"d/abc\"")
      }
  ).Check (request);
>>>>>>> fe8df0fd

  RPCTypeCheck (request.params,
                {UniValue::VSTR, UniValue::VNUM, UniValue::VOBJ});

  if (::ChainstateActive ().IsInitialBlockDownload ())
    throw JSONRPCError(RPC_CLIENT_IN_INITIAL_DOWNLOAD,
                       "Xaya is downloading blocks...");

  UniValue options(UniValue::VOBJ);
  if (request.params.size () >= 3)
    options = request.params[2].get_obj ();

  valtype start;
  if (request.params.size () >= 1)
    start = DecodeNameFromRPCOrThrow (request.params[0], options);

  int count = 500;
  if (request.params.size () >= 2)
    count = request.params[1].get_int ();

  /* Parse and interpret the name_scan-specific options.  */
  RPCTypeCheckObj (options,
    {
      {"minConf", UniValueType (UniValue::VNUM)},
      {"maxConf", UniValueType (UniValue::VNUM)},
      {"prefix", UniValueType (UniValue::VSTR)},
      {"regexp", UniValueType (UniValue::VSTR)},
    },
    true, false);

  int minConf = 1;
  if (options.exists ("minConf"))
    minConf = options["minConf"].get_int ();
  if (minConf < 1)
    throw JSONRPCError (RPC_INVALID_PARAMETER, "minConf must be >= 1");

  int maxConf = -1;
  if (options.exists ("maxConf"))
    {
      maxConf = options["maxConf"].get_int ();
      if (maxConf < 0)
        throw JSONRPCError (RPC_INVALID_PARAMETER,
                            "maxConf must not be negative");
    }

  valtype prefix;
  if (options.exists ("prefix"))
    prefix = DecodeNameFromRPCOrThrow (options["prefix"], options);

  bool haveRegexp = false;
  boost::xpressive::sregex regexp;
  if (options.exists ("regexp"))
    {
      haveRegexp = true;
      regexp = boost::xpressive::sregex::compile (options["regexp"].get_str ());
    }

  /* Iterate over names and produce the result.  */
  UniValue res(UniValue::VARR);
  if (count <= 0)
    return res;

  MaybeWalletForRequest wallet(request);
  LOCK2 (cs_main, wallet.getLock ());

  const int maxHeight = ::ChainActive ().Height () - minConf + 1;
  int minHeight = -1;
  if (maxConf >= 0)
    minHeight = ::ChainActive ().Height () - maxConf + 1;

  valtype name;
  CNameData data;
  std::unique_ptr<CNameIterator> iter(pcoinsTip->IterateNames ());
  for (iter->seek (start); count > 0 && iter->next (name, data); )
    {
      const int height = data.getHeight ();
      if (height > maxHeight)
        continue;
      if (minHeight >= 0 && height < minHeight)
        continue;

      if (name.size () < prefix.size ())
        continue;
      if (!std::equal (prefix.begin (), prefix.end (), name.begin ()))
        continue;

      if (haveRegexp)
        {
          try
            {
              const std::string nameStr = EncodeName (name, NameEncoding::UTF8);
              boost::xpressive::smatch matches;
              if (!boost::xpressive::regex_search (nameStr, matches, regexp))
                continue;
            }
          catch (const InvalidNameString& exc)
            {
              continue;
            }
        }

      res.push_back (getNameInfo (options, name, data, wallet));
      --count;
    }

  return res;
}

/* ************************************************************************** */

UniValue
name_pending (const JSONRPCRequest& request)
{
  NameOptionsHelp optHelp;
  optHelp
      .withNameEncoding ()
      .withValueEncoding ();

  RPCHelpMan ("name_pending",
      "\nLists unconfirmed name operations in the mempool.\n"
      "\nIf a name is given, only check for operations on this name.\n",
      {
          {"name", RPCArg::Type::STR, RPCArg::Optional::OMITTED_NAMED_ARG, "Only look for this name"},
          optHelp.buildRpcArg (),
      },
      RPCResult {
        "[\n"
        + NameInfoHelp ("  ")
            .withField ("\"op\": xxxxx",
                        "(string) the operation being performed")
            .finish (",") +
        "  ...\n"
        "]\n"
      },
      RPCExamples {
          HelpExampleCli ("name_pending", "")
        + HelpExampleCli ("name_pending", "\"d/domob\"")
        + HelpExampleRpc ("name_pending", "")
      }
  ).Check (request);

  RPCTypeCheck (request.params, {UniValue::VSTR, UniValue::VOBJ}, true);

  MaybeWalletForRequest wallet(request);
  LOCK2 (wallet.getLock (), mempool.cs);

  UniValue options(UniValue::VOBJ);
  if (request.params.size () >= 2)
    options = request.params[1].get_obj ();

  std::vector<uint256> txHashes;
  mempool.queryHashes (txHashes);

  const bool hasNameFilter = !request.params[0].isNull ();
  valtype nameFilter;
  if (hasNameFilter)
    nameFilter = DecodeNameFromRPCOrThrow (request.params[0], options);

  UniValue arr(UniValue::VARR);
  for (const auto& txHash : txHashes)
    {
      std::shared_ptr<const CTransaction> tx = mempool.get (txHash);
      if (!tx)
        continue;

      for (size_t n = 0; n < tx->vout.size (); ++n)
        {
          const auto& txOut = tx->vout[n];
          const CNameScript op(txOut.scriptPubKey);
          if (!op.isNameOp () || !op.isAnyUpdate ())
            continue;
          if (hasNameFilter && op.getOpName () != nameFilter)
            continue;

          UniValue obj = getNameInfo (options,
                                      op.getOpName (), op.getOpValue (),
                                      COutPoint (tx->GetHash (), n),
                                      op.getAddress ());
          addOwnershipInfo (op.getAddress (), wallet, obj);
          switch (op.getNameOp ())
            {
            case OP_NAME_REGISTER:
              obj.pushKV ("op", "name_register");
              break;
            case OP_NAME_UPDATE:
              obj.pushKV ("op", "name_update");
              break;
            default:
              assert (false);
            }

          arr.push_back (obj);
        }
    }

  return arr;
}

/* ************************************************************************** */

UniValue
namerawtransaction (const JSONRPCRequest& request)
{
<<<<<<< HEAD
  if (request.fHelp || request.params.size () != 3)
    throw std::runtime_error (
        RPCHelpMan ("namerawtransaction",
            "\nAdds a name operation to an existing raw transaction.\n"
            "\nUse createrawtransaction first to create the basic transaction, including the required inputs and outputs also for the name.\n",
            {
                {"hexstring", RPCArg::Type::STR_HEX, RPCArg::Optional::NO, "The transaction hex string"},
                {"vout", RPCArg::Type::NUM, RPCArg::Optional::NO, "The vout of the desired name output"},
                {"nameop", RPCArg::Type::OBJ, RPCArg::Optional::NO, "The name operation to create",
                    {
                        {"op", RPCArg::Type::STR, RPCArg::Optional::NO, "The operation to perform, can be \"name_new\", \"name_firstupdate\" and \"name_update\""},
                        {"name", RPCArg::Type::STR, RPCArg::Optional::NO, "The name to operate on"},
                        {"value", RPCArg::Type::STR, RPCArg::Optional::NO, "The new value for the name"},
                    },
                 "nameop"},
            },
            RPCResult {
              "{\n"
              "  \"hex\": xxx,        (string) Hex string of the updated transaction\n"
              "}\n"
            },
            RPCExamples {
                HelpExampleCli ("namerawtransaction", R"("raw tx hex" 1 "{\"op\":\"name_register\",\"name\":\"my-name\",\"value\":\"new value\")")
              + HelpExampleCli ("namerawtransaction", R"("raw tx hex" 1 "{\"op\":\"name_update\",\"name\":\"my-name\",\"value\":\"new value\")")
              + HelpExampleRpc ("namerawtransaction", R"("raw tx hex", 1, "{\"op\":\"name_update\",\"name\":\"my-name\",\"value\":\"new value\")")
            }
        ).ToString ());
=======
  RPCHelpMan ("namerawtransaction",
      "\nAdds a name operation to an existing raw transaction.\n"
      "\nUse createrawtransaction first to create the basic transaction, including the required inputs and outputs also for the name.\n",
      {
          {"hexstring", RPCArg::Type::STR_HEX, RPCArg::Optional::NO, "The transaction hex string"},
          {"vout", RPCArg::Type::NUM, RPCArg::Optional::NO, "The vout of the desired name output"},
          {"nameop", RPCArg::Type::OBJ, RPCArg::Optional::NO, "The name operation to create",
              {
                  {"op", RPCArg::Type::STR, RPCArg::Optional::NO, "The operation to perform, can be \"name_new\", \"name_firstupdate\" and \"name_update\""},
                  {"name", RPCArg::Type::STR, RPCArg::Optional::NO, "The name to operate on"},
                  {"value", RPCArg::Type::STR, RPCArg::Optional::OMITTED, "The new value for the name"},
                  {"rand", RPCArg::Type::STR, RPCArg::Optional::OMITTED, "The nonce value to use for registrations"},
              },
           "nameop"},
      },
      RPCResult {
        "{\n"
        "  \"hex\": xxx,        (string) Hex string of the updated transaction\n"
        "  \"rand\": xxx,       (string) If this is a name_new, the nonce used to create it\n"
        "}\n"
      },
      RPCExamples {
          HelpExampleCli ("namerawtransaction", R"("raw tx hex" 1 "{\"op\":\"name_new\",\"name\":\"my-name\")")
        + HelpExampleCli ("namerawtransaction", R"("raw tx hex" 1 "{\"op\":\"name_firstupdate\",\"name\":\"my-name\",\"value\":\"new value\",\"rand\":\"00112233\")")
        + HelpExampleCli ("namerawtransaction", R"("raw tx hex" 1 "{\"op\":\"name_update\",\"name\":\"my-name\",\"value\":\"new value\")")
        + HelpExampleRpc ("namerawtransaction", R"("raw tx hex", 1, "{\"op\":\"name_update\",\"name\":\"my-name\",\"value\":\"new value\")")
      }
  ).Check (request);
>>>>>>> fe8df0fd

  RPCTypeCheck (request.params,
                {UniValue::VSTR, UniValue::VNUM, UniValue::VOBJ});

  CMutableTransaction mtx;
  if (!DecodeHexTx (mtx, request.params[0].get_str (), true))
    throw JSONRPCError (RPC_DESERIALIZATION_ERROR, "TX decode failed");

  const size_t nOut = request.params[1].get_int ();
  if (nOut >= mtx.vout.size ())
    throw JSONRPCError (RPC_INVALID_PARAMETER, "vout is out of range");

  /* namerawtransaction does not have an options argument.  This would just
     make the already long list of arguments longer.  Instead of using
     namerawtransaction, namecoin-tx can be used anyway to create name
     operations with arbitrary hex data.  */
  const UniValue NO_OPTIONS(UniValue::VOBJ);

  const UniValue nameOp = request.params[2].get_obj ();
  RPCTypeCheckObj (nameOp,
    {
      {"op", UniValueType (UniValue::VSTR)},
      {"name", UniValueType (UniValue::VSTR)},
      {"value", UniValueType (UniValue::VSTR)},
    }
  );
  const std::string op = find_value (nameOp, "op").get_str ();
  const valtype name
    = DecodeNameFromRPCOrThrow (find_value (nameOp, "name"), NO_OPTIONS);
  const valtype value
    = DecodeValueFromRPCOrThrow (find_value (nameOp, "value"), NO_OPTIONS);

  UniValue result(UniValue::VOBJ);

  if (op == "name_register")
    mtx.vout[nOut].scriptPubKey
      = CNameScript::buildNameRegister (mtx.vout[nOut].scriptPubKey,
                                        name, value);
  else if (op == "name_update")
    mtx.vout[nOut].scriptPubKey
      = CNameScript::buildNameUpdate (mtx.vout[nOut].scriptPubKey,
                                      name, value);
  else
    throw JSONRPCError (RPC_INVALID_PARAMETER, "Invalid name operation");

  result.pushKV ("hex", EncodeHexTx (CTransaction (mtx)));
  return result;
}

/* ************************************************************************** */

UniValue
name_checkdb (const JSONRPCRequest& request)
{
  RPCHelpMan ("name_checkdb",
      "\nValidates the name DB's consistency.\n"
      "\nRoughly between blocks 139,000 and 180,000, this call is expected to fail due to the historic 'name stealing' bug.\n",
      {},
      RPCResult {
        "xxxxx                        (boolean) whether the state is valid\n"
      },
      RPCExamples {
          HelpExampleCli ("name_checkdb", "")
        + HelpExampleRpc ("name_checkdb", "")
      }
  ).Check (request);

  LOCK (cs_main);
  pcoinsTip->Flush ();
  return pcoinsTip->ValidateNameDB ();
}

} // namespace
/* ************************************************************************** */

static const CRPCCommand commands[] =
{ //  category              name                      actor (function)         argNames
  //  --------------------- ------------------------  -----------------------  ----------
    { "names",              "name_show",              &name_show,              {"name","options"} },
    { "names",              "name_history",           &name_history,           {"name","options"} },
    { "names",              "name_scan",              &name_scan,              {"start","count","options"} },
    { "names",              "name_pending",           &name_pending,           {"name","options"} },
    { "names",              "name_checkdb",           &name_checkdb,           {} },
    { "rawtransactions",    "namerawtransaction",     &namerawtransaction,     {"hexstring","vout","nameop"} },
};

void RegisterNameRPCCommands(CRPCTable &t)
{
    for (unsigned int vcidx = 0; vcidx < ARRAYLEN(commands); vcidx++)
        t.appendCommand(commands[vcidx].name, &commands[vcidx]);
}<|MERGE_RESOLUTION|>--- conflicted
+++ resolved
@@ -394,26 +394,6 @@
       .withNameEncoding ()
       .withValueEncoding ();
 
-<<<<<<< HEAD
-  if (request.fHelp || request.params.size () < 1 || request.params.size () > 2)
-    throw std::runtime_error (
-        RPCHelpMan ("name_show",
-            "\nLooks up the current data for the given name.  Fails if the name doesn't exist.\n",
-            {
-                {"name", RPCArg::Type::STR, RPCArg::Optional::NO, "The name to query for"},
-                optHelp.buildRpcArg (),
-            },
-            RPCResult {
-              NameInfoHelp ("")
-                .withHeight ()
-                .finish (""),
-            },
-            RPCExamples {
-                HelpExampleCli ("name_show", "\"myname\"")
-              + HelpExampleRpc ("name_show", "\"myname\"")
-            }
-        ).ToString ());
-=======
   RPCHelpMan ("name_show",
       "\nLooks up the current data for the given name.  Fails if the name doesn't exist.\n",
       {
@@ -422,7 +402,7 @@
       },
       RPCResult {
         NameInfoHelp ("")
-          .withExpiration ()
+          .withHeight ()
           .finish (""),
       },
       RPCExamples {
@@ -430,7 +410,6 @@
         + HelpExampleRpc ("name_show", "\"myname\"")
       }
   ).Check (request);
->>>>>>> fe8df0fd
 
   RPCTypeCheck (request.params, {UniValue::VSTR, UniValue::VOBJ});
 
@@ -471,29 +450,6 @@
       .withNameEncoding ()
       .withValueEncoding ();
 
-<<<<<<< HEAD
-  if (request.fHelp || request.params.size () < 1 || request.params.size () > 2)
-    throw std::runtime_error (
-        RPCHelpMan ("name_history",
-            "\nLooks up the current and all past data for the given name.  -namehistory must be enabled.\n",
-            {
-                {"name", RPCArg::Type::STR, RPCArg::Optional::NO, "The name to query for"},
-                optHelp.buildRpcArg (),
-            },
-            RPCResult {
-              "[\n"
-              + NameInfoHelp ("  ")
-                  .withHeight ()
-                  .finish (",") +
-              "  ...\n"
-              "]\n"
-            },
-            RPCExamples {
-                HelpExampleCli ("name_history", "\"myname\"")
-              + HelpExampleRpc ("name_history", "\"myname\"")
-            }
-        ).ToString ());
-=======
   RPCHelpMan ("name_history",
       "\nLooks up the current and all past data for the given name.  -namehistory must be enabled.\n",
       {
@@ -503,7 +459,7 @@
       RPCResult {
         "[\n"
         + NameInfoHelp ("  ")
-            .withExpiration ()
+            .withHeight ()
             .finish (",") +
         "  ...\n"
         "]\n"
@@ -513,7 +469,6 @@
         + HelpExampleRpc ("name_history", "\"myname\"")
       }
   ).Check (request);
->>>>>>> fe8df0fd
 
   RPCTypeCheck (request.params, {UniValue::VSTR, UniValue::VOBJ});
 
@@ -577,32 +532,6 @@
       .withArg ("regexp", RPCArg::Type::STR,
                 "Filter for names matching the regexp");
 
-<<<<<<< HEAD
-  if (request.fHelp || request.params.size () > 3)
-    throw std::runtime_error (
-        RPCHelpMan ("name_scan",
-            "\nLists names in the database.\n",
-            {
-                {"start", RPCArg::Type::STR, "", "Skip initially to this name"},
-                {"count", RPCArg::Type::NUM, "500", "Stop after this many names"},
-                optHelp.buildRpcArg (),
-            },
-            RPCResult {
-              "[\n"
-              + NameInfoHelp ("  ")
-                  .withHeight ()
-                  .finish (",") +
-              "  ...\n"
-              "]\n"
-            },
-            RPCExamples {
-                HelpExampleCli ("name_scan", "")
-              + HelpExampleCli ("name_scan", "\"d/abc\"")
-              + HelpExampleCli ("name_scan", "\"d/abc\" 10")
-              + HelpExampleRpc ("name_scan", "\"d/abc\"")
-            }
-        ).ToString ());
-=======
   RPCHelpMan ("name_scan",
       "\nLists names in the database.\n",
       {
@@ -613,7 +542,7 @@
       RPCResult {
         "[\n"
         + NameInfoHelp ("  ")
-            .withExpiration ()
+            .withHeight ()
             .finish (",") +
         "  ...\n"
         "]\n"
@@ -625,7 +554,6 @@
         + HelpExampleRpc ("name_scan", "\"d/abc\"")
       }
   ).Check (request);
->>>>>>> fe8df0fd
 
   RPCTypeCheck (request.params,
                 {UniValue::VSTR, UniValue::VNUM, UniValue::VOBJ});
@@ -829,35 +757,6 @@
 UniValue
 namerawtransaction (const JSONRPCRequest& request)
 {
-<<<<<<< HEAD
-  if (request.fHelp || request.params.size () != 3)
-    throw std::runtime_error (
-        RPCHelpMan ("namerawtransaction",
-            "\nAdds a name operation to an existing raw transaction.\n"
-            "\nUse createrawtransaction first to create the basic transaction, including the required inputs and outputs also for the name.\n",
-            {
-                {"hexstring", RPCArg::Type::STR_HEX, RPCArg::Optional::NO, "The transaction hex string"},
-                {"vout", RPCArg::Type::NUM, RPCArg::Optional::NO, "The vout of the desired name output"},
-                {"nameop", RPCArg::Type::OBJ, RPCArg::Optional::NO, "The name operation to create",
-                    {
-                        {"op", RPCArg::Type::STR, RPCArg::Optional::NO, "The operation to perform, can be \"name_new\", \"name_firstupdate\" and \"name_update\""},
-                        {"name", RPCArg::Type::STR, RPCArg::Optional::NO, "The name to operate on"},
-                        {"value", RPCArg::Type::STR, RPCArg::Optional::NO, "The new value for the name"},
-                    },
-                 "nameop"},
-            },
-            RPCResult {
-              "{\n"
-              "  \"hex\": xxx,        (string) Hex string of the updated transaction\n"
-              "}\n"
-            },
-            RPCExamples {
-                HelpExampleCli ("namerawtransaction", R"("raw tx hex" 1 "{\"op\":\"name_register\",\"name\":\"my-name\",\"value\":\"new value\")")
-              + HelpExampleCli ("namerawtransaction", R"("raw tx hex" 1 "{\"op\":\"name_update\",\"name\":\"my-name\",\"value\":\"new value\")")
-              + HelpExampleRpc ("namerawtransaction", R"("raw tx hex", 1, "{\"op\":\"name_update\",\"name\":\"my-name\",\"value\":\"new value\")")
-            }
-        ).ToString ());
-=======
   RPCHelpMan ("namerawtransaction",
       "\nAdds a name operation to an existing raw transaction.\n"
       "\nUse createrawtransaction first to create the basic transaction, including the required inputs and outputs also for the name.\n",
@@ -868,25 +767,21 @@
               {
                   {"op", RPCArg::Type::STR, RPCArg::Optional::NO, "The operation to perform, can be \"name_new\", \"name_firstupdate\" and \"name_update\""},
                   {"name", RPCArg::Type::STR, RPCArg::Optional::NO, "The name to operate on"},
-                  {"value", RPCArg::Type::STR, RPCArg::Optional::OMITTED, "The new value for the name"},
-                  {"rand", RPCArg::Type::STR, RPCArg::Optional::OMITTED, "The nonce value to use for registrations"},
+                  {"value", RPCArg::Type::STR, RPCArg::Optional::NO, "The new value for the name"},
               },
            "nameop"},
       },
       RPCResult {
         "{\n"
         "  \"hex\": xxx,        (string) Hex string of the updated transaction\n"
-        "  \"rand\": xxx,       (string) If this is a name_new, the nonce used to create it\n"
         "}\n"
       },
       RPCExamples {
-          HelpExampleCli ("namerawtransaction", R"("raw tx hex" 1 "{\"op\":\"name_new\",\"name\":\"my-name\")")
-        + HelpExampleCli ("namerawtransaction", R"("raw tx hex" 1 "{\"op\":\"name_firstupdate\",\"name\":\"my-name\",\"value\":\"new value\",\"rand\":\"00112233\")")
+          HelpExampleCli ("namerawtransaction", R"("raw tx hex" 1 "{\"op\":\"name_register\",\"name\":\"my-name\",\"value\":\"new value\")")
         + HelpExampleCli ("namerawtransaction", R"("raw tx hex" 1 "{\"op\":\"name_update\",\"name\":\"my-name\",\"value\":\"new value\")")
         + HelpExampleRpc ("namerawtransaction", R"("raw tx hex", 1, "{\"op\":\"name_update\",\"name\":\"my-name\",\"value\":\"new value\")")
       }
   ).Check (request);
->>>>>>> fe8df0fd
 
   RPCTypeCheck (request.params,
                 {UniValue::VSTR, UniValue::VNUM, UniValue::VOBJ});
