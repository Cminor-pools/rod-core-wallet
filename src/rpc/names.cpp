--- conflicted
+++ resolved
@@ -796,16 +796,9 @@
                 {"vout", RPCArg::Type::NUM, RPCArg::Optional::NO, "The vout of the desired name output"},
                 {"nameop", RPCArg::Type::OBJ, RPCArg::Optional::NO, "The name operation to create",
                     {
-<<<<<<< HEAD
-                        {"op", RPCArg::Type::STR, /* opt */ false, /* default_val */ "", "The operation to perform, can be \"name_register\" and \"name_update\""},
-                        {"name", RPCArg::Type::STR, /* opt */ false, /* default_val */ "", "The name to operate on"},
-                        {"value", RPCArg::Type::STR, /* opt */ false, /* default_val */ "", "The new value for the name"},
-=======
                         {"op", RPCArg::Type::STR, RPCArg::Optional::NO, "The operation to perform, can be \"name_new\", \"name_firstupdate\" and \"name_update\""},
                         {"name", RPCArg::Type::STR, RPCArg::Optional::NO, "The name to operate on"},
-                        {"value", RPCArg::Type::STR, RPCArg::Optional::OMITTED, "The new value for the name"},
-                        {"rand", RPCArg::Type::STR, RPCArg::Optional::OMITTED, "The nonce value to use for registrations"},
->>>>>>> fc64d249
+                        {"value", RPCArg::Type::STR, RPCArg::Optional::NO, "The new value for the name"},
                     },
                  "nameop"},
             },
