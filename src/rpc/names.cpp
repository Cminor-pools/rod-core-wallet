// Copyright (c) 2014-2018 Daniel Kraft
// Distributed under the MIT/X11 software license, see the accompanying
// file COPYING or http://www.opensource.org/licenses/mit-license.php.

#include <base58.h>
#include <chainparams.h>
#include <core_io.h>
#include <init.h>
#include <key_io.h>
#include <names/common.h>
#include <names/main.h>
#include <primitives/transaction.h>
#include <rpc/server.h>
#include <script/names.h>
#include <txmempool.h>
#include <utilstrencodings.h>
#include <validation.h>
#ifdef ENABLE_WALLET
# include <wallet/rpcwallet.h>
# include <wallet/wallet.h>
#endif

#include <boost/xpressive/xpressive_dynamic.hpp>

#include <cassert>
#include <memory>
#include <sstream>

#include <univalue.h>

/**
 * Utility routine to construct a "name info" object to return.  This is used
 * for name_show and also name_list.
 */
UniValue
getNameInfo (const valtype& name, const valtype& value,
             const COutPoint& outp, const CScript& addr)
{
  UniValue obj(UniValue::VOBJ);
  obj.pushKV ("name", ValtypeToString (name));
  obj.pushKV ("value", ValtypeToString (value));
  obj.pushKV ("txid", outp.hash.GetHex ());
  obj.pushKV ("vout", static_cast<int> (outp.n));
  obj.pushKV ("height", height);

  /* Try to extract the address.  May fail if we can't parse the script
     as a "standard" script.  */
  CTxDestination dest;
  std::string addrStr;
  if (ExtractDestination (addr, dest))
    addrStr = EncodeDestination (dest);
  else
    addrStr = "<nonstandard>";
  obj.pushKV ("address", addrStr);

  return obj;
<<<<<<< HEAD
=======
}

/**
 * Adds expiration information to the JSON object, based on the last-update
 * height for the name given.
 */
void
addExpirationInfo (const int height, UniValue& data)
{
  const int curHeight = chainActive.Height ();
  const Consensus::Params& params = Params ().GetConsensus ();
  const int expireDepth = params.rules->NameExpirationDepth (curHeight);
  const int expireHeight = height + expireDepth;
  const int expiresIn = expireHeight - curHeight;
  const bool expired = (expiresIn <= 0);
  data.pushKV ("height", height);
  data.pushKV ("expires_in", expiresIn);
  data.push_back (Pair ("expired", expired));
>>>>>>> 19d707a8
}

/**
 * Return name info object for a CNameData object.
 */
UniValue
getNameInfo (const valtype& name, const CNameData& data)
{
  UniValue result = getNameInfo (name, data.getValue (),
                                 data.getUpdateOutpoint (),
                                 data.getAddress ());
  addExpirationInfo (data.getHeight (), result);
  return result;
}

NameInfoHelp::NameInfoHelp (const std::string& ind)
  : indent(ind)
{
  result << indent << "{" << std::endl;
  withField ("\"name\": xxxxx", "(string) the requested name");
  withField ("\"value\": xxxxx", "(string) the name's current value");
  withField ("\"txid\": xxxxx", "(string) the name's last update tx");
  withField ("\"vout\": xxxxx",
           "(numeric) the index of the name output in the last update");
  withField ("\"address\": xxxxx", "(string) the address holding the name");
}

NameInfoHelp&
NameInfoHelp::withField (const std::string& field, const std::string& doc)
{
  constexpr size_t len = 25;
  assert (field.size () < len);

  result << indent << "  " << field << ",";
  result << std::string (len - field.size (), ' ') << doc << std::endl;

  return *this;
}

NameInfoHelp&
NameInfoHelp::withExpiration ()
{
  withField ("\"height\": xxxxx", "(numeric) the name's last update height");
  withField ("\"expires_in\": xxxxx", "(numeric) expire counter for the name");
  withField ("\"expired\": xxxxx", "(boolean) whether the name is expired");
  return *this;
}

std::string
NameInfoHelp::finish (const std::string& trailing)
{
<<<<<<< HEAD
  std::ostringstream res;

  res << indent << "{" << std::endl;
  res << indent << "  \"name\": xxxxx,           "
      << "(string) the requested name" << std::endl;
  res << indent << "  \"value\": xxxxx,          "
      << "(string) the name's current value" << std::endl;
  res << indent << "  \"txid\": xxxxx,           "
      << "(string) the name's last update tx" << std::endl;
  res << indent << "  \"address\": xxxxx,        "
      << "(string) the address holding the name" << std::endl;
  res << indent << "  \"height\": xxxxx,         "
      << "(numeric) the name's last update height" << std::endl;
  res << indent << "}" << trailing << std::endl;

  return res.str ();
=======
  result << indent << "}" << trailing << std::endl;
  return result.str ();
>>>>>>> 19d707a8
}

/* ************************************************************************** */
namespace
{

UniValue
name_show (const JSONRPCRequest& request)
{
  if (request.fHelp || request.params.size () != 1)
    throw std::runtime_error (
        "name_show \"name\"\n"
        "\nLook up the current data for the given name."
        "  Fails if the name doesn't exist.\n"
        "\nArguments:\n"
        "1. \"name\"          (string, required) the name to query for\n"
        "\nResult:\n"
        + NameInfoHelp ("").withExpiration ().finish ("") +
        "\nExamples:\n"
        + HelpExampleCli ("name_show", "\"myname\"")
        + HelpExampleRpc ("name_show", "\"myname\"")
      );

  RPCTypeCheck (request.params, {UniValue::VSTR});

  if (IsInitialBlockDownload ())
    throw JSONRPCError(RPC_CLIENT_IN_INITIAL_DOWNLOAD,
                       "Chimaera is downloading blocks...");

  const std::string nameStr = request.params[0].get_str ();
  const valtype name = ValtypeFromString (nameStr);

  CNameData data;
  {
    LOCK (cs_main);
    if (!pcoinsTip->GetName (name, data))
      {
        std::ostringstream msg;
        msg << "name not found: '" << nameStr << "'";
        throw JSONRPCError (RPC_WALLET_ERROR, msg.str ());
      }
  }

  return getNameInfo (name, data);
}

/* ************************************************************************** */

UniValue
name_history (const JSONRPCRequest& request)
{
  if (request.fHelp || request.params.size () != 1)
    throw std::runtime_error (
        "name_history \"name\"\n"
        "\nLook up the current and all past data for the given name."
        "  -namehistory must be enabled.\n"
        "\nArguments:\n"
        "1. \"name\"          (string, required) the name to query for\n"
        "\nResult:\n"
        "[\n"
        + NameInfoHelp ("  ").withExpiration ().finish (",") +
        "  ...\n"
        "]\n"
        "\nExamples:\n"
        + HelpExampleCli ("name_history", "\"myname\"")
        + HelpExampleRpc ("name_history", "\"myname\"")
      );

  RPCTypeCheck (request.params, {UniValue::VSTR});

  if (!fNameHistory)
    throw std::runtime_error ("-namehistory is not enabled");

  if (IsInitialBlockDownload ())
    throw JSONRPCError(RPC_CLIENT_IN_INITIAL_DOWNLOAD,
                       "Chimaera is downloading blocks...");

  const std::string nameStr = request.params[0].get_str ();
  const valtype name = ValtypeFromString (nameStr);

  CNameData data;
  CNameHistory history;

  {
    LOCK (cs_main);

    if (!pcoinsTip->GetName (name, data))
      {
        std::ostringstream msg;
        msg << "name not found: '" << nameStr << "'";
        throw JSONRPCError (RPC_WALLET_ERROR, msg.str ());
      }

    if (!pcoinsTip->GetNameHistory (name, history))
      assert (history.empty ());
  }

  UniValue res(UniValue::VARR);
  for (const auto& entry : history.getData ())
    res.push_back (getNameInfo (name, entry));
  res.push_back (getNameInfo (name, data));

  return res;
}

/* ************************************************************************** */

UniValue
name_scan (const JSONRPCRequest& request)
{
  if (request.fHelp || request.params.size () > 2)
    throw std::runtime_error (
        "name_scan (\"start\" (\"count\"))\n"
        "\nList names in the database.\n"
        "\nArguments:\n"
        "1. \"start\"       (string, optional) skip initially to this name\n"
        "2. \"count\"       (numeric, optional, default=500) stop after this many names\n"
        "\nResult:\n"
        "[\n"
        + NameInfoHelp ("  ").withExpiration ().finish (",") +
        "  ...\n"
        "]\n"
        "\nExamples:\n"
        + HelpExampleCli ("name_scan", "")
        + HelpExampleCli ("name_scan", "\"d/abc\"")
        + HelpExampleCli ("name_scan", "\"d/abc\" 10")
        + HelpExampleRpc ("name_scan", "\"d/abc\"")
      );

  RPCTypeCheck (request.params, {UniValue::VSTR, UniValue::VNUM});

  if (IsInitialBlockDownload ())
    throw JSONRPCError(RPC_CLIENT_IN_INITIAL_DOWNLOAD,
                       "Chimaera is downloading blocks...");

  valtype start;
  if (request.params.size () >= 1)
    start = ValtypeFromString (request.params[0].get_str ());

  int count = 500;
  if (request.params.size () >= 2)
    count = request.params[1].get_int ();

  UniValue res(UniValue::VARR);
  if (count <= 0)
    return res;

  LOCK (cs_main);

  valtype name;
  CNameData data;
  std::unique_ptr<CNameIterator> iter(pcoinsTip->IterateNames ());
  for (iter->seek (start); count > 0 && iter->next (name, data); --count)
    res.push_back (getNameInfo (name, data));

  return res;
}

/* ************************************************************************** */

UniValue
name_filter (const JSONRPCRequest& request)
{
  if (request.fHelp || request.params.size () > 5)
    throw std::runtime_error (
        "name_filter (\"regexp\" (\"maxage\" (\"from\" (\"nb\" (\"stat\")))))\n"
        "\nScan and list names matching a regular expression.\n"
        "\nArguments:\n"
        "1. \"regexp\"      (string, optional) filter names with this regexp\n"
        "2. \"maxage\"      (numeric, optional, default=36000) only consider names updated in the last \"maxage\" blocks; 0 means all names\n"
        "3. \"from\"        (numeric, optional, default=0) return from this position onward; index starts at 0\n"
        "4. \"nb\"          (numeric, optional, default=0) return only \"nb\" entries; 0 means all\n"
        "5. \"stat\"        (string, optional) if set to the string \"stat\", print statistics instead of returning the names\n"
        "\nResult:\n"
        "[\n"
        + NameInfoHelp ("  ").withExpiration ().finish (",") +
        "  ...\n"
        "]\n"
        "\nExamples:\n"
        + HelpExampleCli ("name_filter", "\"\" 5")
        + HelpExampleCli ("name_filter", "\"^id/\"")
        + HelpExampleCli ("name_filter", "\"^id/\" 36000 0 0 \"stat\"")
        + HelpExampleRpc ("name_scan", "\"^d/\"")
      );

  RPCTypeCheck (request.params,
                {UniValue::VSTR, UniValue::VNUM, UniValue::VNUM, UniValue::VNUM,
                 UniValue::VSTR});

  if (IsInitialBlockDownload ())
    throw JSONRPCError(RPC_CLIENT_IN_INITIAL_DOWNLOAD,
                       "Chimaera is downloading blocks...");

  /* ********************** */
  /* Interpret parameters.  */

  bool haveRegexp(false);
  boost::xpressive::sregex regexp;

  int maxage(36000), from(0), nb(0);
  bool stats(false);

  if (request.params.size () >= 1)
    {
      haveRegexp = true;
      regexp = boost::xpressive::sregex::compile (request.params[0].get_str ());
    }

  if (request.params.size () >= 2)
    maxage = request.params[1].get_int ();
  if (maxage < 0)
    throw JSONRPCError (RPC_INVALID_PARAMETER,
                        "'maxage' should be non-negative");
  if (request.params.size () >= 3)
    from = request.params[2].get_int ();
  if (from < 0)
    throw JSONRPCError (RPC_INVALID_PARAMETER, "'from' should be non-negative");

  if (request.params.size () >= 4)
    nb = request.params[3].get_int ();
  if (nb < 0)
    throw JSONRPCError (RPC_INVALID_PARAMETER, "'nb' should be non-negative");

  if (request.params.size () >= 5)
    {
      if (request.params[4].get_str () != "stat")
        throw JSONRPCError (RPC_INVALID_PARAMETER,
                            "fifth argument must be the literal string 'stat'");
      stats = true;
    }

  /* ******************************************* */
  /* Iterate over names to build up the result.  */

  UniValue names(UniValue::VARR);
  unsigned count(0);

  LOCK (cs_main);

  valtype name;
  CNameData data;
  std::unique_ptr<CNameIterator> iter(pcoinsTip->IterateNames ());
  while (iter->next (name, data))
    {
      const int age = chainActive.Height () - data.getHeight ();
      assert (age >= 0);
      if (maxage != 0 && age >= maxage)
        continue;

      if (haveRegexp)
        {
          const std::string nameStr = ValtypeToString (name);
          boost::xpressive::smatch matches;
          if (!boost::xpressive::regex_search (nameStr, matches, regexp))
            continue;
        }

      if (from > 0)
        {
          --from;
          continue;
        }
      assert (from == 0);

      if (stats)
        ++count;
      else
        names.push_back (getNameInfo (name, data));

      if (nb > 0)
        {
          --nb;
          if (nb == 0)
            break;
        }
    }

  /* ********************************************************** */
  /* Return the correct result (take stats mode into account).  */

  if (stats)
    {
      UniValue res(UniValue::VOBJ);
      res.pushKV ("blocks", chainActive.Height ());
      res.pushKV ("count", static_cast<int> (count));

      return res;
    }

  return names;
}

/* ************************************************************************** */

UniValue
name_pending (const JSONRPCRequest& request)
{
  if (request.fHelp || request.params.size () > 1)
    throw std::runtime_error (
        "name_pending (\"name\")\n"
        "\nList unconfirmed name operations in the mempool.\n"
        "\nIf a name is given, only check for operations on this name.\n"
        "\nArguments:\n"
        "1. \"name\"        (string, optional) only look for this name\n"
        "\nResult:\n"
        "[\n"
        + NameInfoHelp ("  ")
            .withField ("\"op\": xxxxx",
                        "(string) the operation being performed")
            .withField ("\"ismine\": xxxxx",
                        "(boolean) whether the name is owned by the wallet")
            .finish (",") +
        "  ...\n"
        "]\n"
        + HelpExampleCli ("name_pending", "")
        + HelpExampleCli ("name_pending", "\"d/domob\"")
        + HelpExampleRpc ("name_pending", "")
      );

  RPCTypeCheck (request.params, {UniValue::VSTR});

#ifdef ENABLE_WALLET
  std::shared_ptr<CWallet> const wallet = GetWalletForJSONRPCRequest (request);
  CWallet* const pwallet = wallet.get ();
  LOCK2 (pwallet ? &pwallet->cs_wallet : nullptr, mempool.cs);
#else
  LOCK (mempool.cs);
#endif

  std::vector<uint256> txHashes;
  if (request.params.size () == 0)
    mempool.queryHashes (txHashes);
  else
    {
      const std::string name = request.params[0].get_str ();
      const valtype vchName = ValtypeFromString (name);
      const uint256 txid = mempool.getTxForName (vchName);
      if (!txid.IsNull ())
        txHashes.push_back (txid);
    }

  UniValue arr(UniValue::VARR);
  for (const auto& txHash : txHashes)
    {
<<<<<<< HEAD
      std::shared_ptr<const CTransaction> tx = mempool.get (*i);
      if (!tx)
=======
      std::shared_ptr<const CTransaction> tx = mempool.get (txHash);
      if (!tx || !tx->IsNamecoin ())
>>>>>>> 19d707a8
        continue;

      for (size_t n = 0; n < tx->vout.size (); ++n)
        {
          const auto& txOut = tx->vout[n];
          const CNameScript op(txOut.scriptPubKey);
          if (!op.isNameOp () || !op.isAnyUpdate ())
            continue;

          UniValue obj = getNameInfo (op.getOpName (), op.getOpValue (),
                                      COutPoint (tx->GetHash (), n),
                                      op.getAddress ());
          switch (op.getNameOp ())
            {
<<<<<<< HEAD
            case OP_NAME_REGISTER:
              strOp = "name_register";
=======
            case OP_NAME_FIRSTUPDATE:
              obj.pushKV ("op", "name_firstupdate");
>>>>>>> 19d707a8
              break;
            case OP_NAME_UPDATE:
              obj.pushKV ("op", "name_update");
              break;
            default:
              assert (false);
            }

#ifdef ENABLE_WALLET
          isminetype mine = ISMINE_NO;
          if (pwallet)
            mine = IsMine (*pwallet, op.getAddress ());
          const bool isMine = (mine & ISMINE_SPENDABLE);
          obj.push_back (Pair ("ismine", isMine));
#endif

          arr.push_back (obj);
        }
    }

  return arr;
}

/* ************************************************************************** */

UniValue
namerawtransaction (const JSONRPCRequest& request)
{
  if (request.fHelp || request.params.size () != 3)
    throw std::runtime_error (
        "namerawtransaction \"hexstring\" vout nameop\n"
        "\nAdd a name operation to an existing raw transaction.\n"
        "\nUse createrawtransaction first to create the basic transaction,\n"
        "including the required inputs and outputs also for the name.\n"
        "\nArguments:\n"
        "1. \"hexstring\"       (string, required) The transaction hex string\n"
        "2. vout              (numeric, required) The vout of the desired name output\n"
        "3. nameop            (object, required) Json object for name operation.\n"
        "                     The operation can be either of:\n"
        "    {\n"
        "      \"op\": \"name_register\",\n"
        "      \"name\": xxx,         (string, required) The name to register\n"
        "      \"value\": xxx,        (string, required) The new value\n"
        "    },\n"
        "    {\n"
        "      \"op\": \"name_update\",\n"
        "      \"name\": xxx,         (string, required) The name to update\n"
        "      \"value\": xxx,        (string, required) The new value\n"
        "    }\n"
        "\nResult:\n"
        "{\n"
        "  \"hex\": xxx,        (string) Hex string of the updated transaction\n"
        "  \"rand\": xxx,       (string) If this is a name_new, the nonce used to create it\n"
        "}\n"
        + HelpExampleCli ("namerawtransaction", R"("raw tx hex" 1 "{\"op\":\"name_register\",\"name\":\"my-name\",\"value\":\"new value\")")
        + HelpExampleCli ("namerawtransaction", R"("raw tx hex" 1 "{\"op\":\"name_update\",\"name\":\"my-name\",\"value\":\"new value\")")
        + HelpExampleRpc ("namerawtransaction", R"("raw tx hex", 1, "{\"op\":\"name_update\",\"name\":\"my-name\",\"value\":\"new value\")")
      );

  RPCTypeCheck (request.params,
                {UniValue::VSTR, UniValue::VNUM, UniValue::VOBJ});

  CMutableTransaction mtx;
  if (!DecodeHexTx (mtx, request.params[0].get_str (), true))
    throw JSONRPCError (RPC_DESERIALIZATION_ERROR, "TX decode failed");

  const size_t nOut = request.params[1].get_int ();
  if (nOut >= mtx.vout.size ())
    throw JSONRPCError (RPC_INVALID_PARAMETER, "vout is out of range");

  const UniValue nameOp = request.params[2].get_obj ();
  RPCTypeCheckObj (nameOp,
    {
      {"op", UniValueType (UniValue::VSTR)},
      {"name", UniValueType (UniValue::VSTR)},
      {"value", UniValueType (UniValue::VSTR)},
    }
  );
  const std::string op = find_value (nameOp, "op").get_str ();
  const valtype name
    = ValtypeFromString (find_value (nameOp, "name").get_str ());
  const valtype value
    = ValtypeFromString (find_value (nameOp, "value").get_str ());

  UniValue result(UniValue::VOBJ);

  if (op == "name_register")
    mtx.vout[nOut].scriptPubKey
      = CNameScript::buildNameRegister (mtx.vout[nOut].scriptPubKey,
                                        name, value);
  else if (op == "name_update")
    mtx.vout[nOut].scriptPubKey
      = CNameScript::buildNameUpdate (mtx.vout[nOut].scriptPubKey,
                                      name, value);
  else
    throw JSONRPCError (RPC_INVALID_PARAMETER, "Invalid name operation");


  result.pushKV ("hex", EncodeHexTx (mtx));
  return result;
}

/* ************************************************************************** */

UniValue
name_checkdb (const JSONRPCRequest& request)
{
  if (request.fHelp || request.params.size () != 0)
    throw std::runtime_error (
        "name_checkdb\n"
        "\nValidate the name DB's consistency.\n"
        "\nRoughly between blocks 139,000 and 180,000, this call is expected\n"
        "to fail due to the historic 'name stealing' bug.\n"
        "\nResult:\n"
        "xxxxx                        (boolean) whether the state is valid\n"
        "\nExamples:\n"
        + HelpExampleCli ("name_checkdb", "")
        + HelpExampleRpc ("name_checkdb", "")
      );

  LOCK (cs_main);
  pcoinsTip->Flush ();
  return pcoinsTip->ValidateNameDB ();
}

} // namespace
/* ************************************************************************** */

static const CRPCCommand commands[] =
{ //  category              name                      actor (function)         argNames
  //  --------------------- ------------------------  -----------------------  ----------
    { "names",              "name_show",              &name_show,              {"name"} },
    { "names",              "name_history",           &name_history,           {"name"} },
    { "names",              "name_scan",              &name_scan,              {"start","count"} },
    { "names",              "name_filter",            &name_filter,            {"regexp","maxage","from","nb","stat"} },
    { "names",              "name_pending",           &name_pending,           {"name"} },
    { "names",              "name_checkdb",           &name_checkdb,           {} },
    { "rawtransactions",    "namerawtransaction",     &namerawtransaction,     {"hexstring","vout","nameop"} },
};

void RegisterNameRPCCommands(CRPCTable &t)
{
    for (unsigned int vcidx = 0; vcidx < ARRAYLEN(commands); vcidx++)
        t.appendCommand(commands[vcidx].name, &commands[vcidx]);
}<|MERGE_RESOLUTION|>--- conflicted
+++ resolved
@@ -41,7 +41,6 @@
   obj.pushKV ("value", ValtypeToString (value));
   obj.pushKV ("txid", outp.hash.GetHex ());
   obj.pushKV ("vout", static_cast<int> (outp.n));
-  obj.pushKV ("height", height);
 
   /* Try to extract the address.  May fail if we can't parse the script
      as a "standard" script.  */
@@ -54,27 +53,6 @@
   obj.pushKV ("address", addrStr);
 
   return obj;
-<<<<<<< HEAD
-=======
-}
-
-/**
- * Adds expiration information to the JSON object, based on the last-update
- * height for the name given.
- */
-void
-addExpirationInfo (const int height, UniValue& data)
-{
-  const int curHeight = chainActive.Height ();
-  const Consensus::Params& params = Params ().GetConsensus ();
-  const int expireDepth = params.rules->NameExpirationDepth (curHeight);
-  const int expireHeight = height + expireDepth;
-  const int expiresIn = expireHeight - curHeight;
-  const bool expired = (expiresIn <= 0);
-  data.pushKV ("height", height);
-  data.pushKV ("expires_in", expiresIn);
-  data.push_back (Pair ("expired", expired));
->>>>>>> 19d707a8
 }
 
 /**
@@ -86,7 +64,6 @@
   UniValue result = getNameInfo (name, data.getValue (),
                                  data.getUpdateOutpoint (),
                                  data.getAddress ());
-  addExpirationInfo (data.getHeight (), result);
   return result;
 }
 
@@ -114,39 +91,11 @@
   return *this;
 }
 
-NameInfoHelp&
-NameInfoHelp::withExpiration ()
-{
-  withField ("\"height\": xxxxx", "(numeric) the name's last update height");
-  withField ("\"expires_in\": xxxxx", "(numeric) expire counter for the name");
-  withField ("\"expired\": xxxxx", "(boolean) whether the name is expired");
-  return *this;
-}
-
 std::string
 NameInfoHelp::finish (const std::string& trailing)
 {
-<<<<<<< HEAD
-  std::ostringstream res;
-
-  res << indent << "{" << std::endl;
-  res << indent << "  \"name\": xxxxx,           "
-      << "(string) the requested name" << std::endl;
-  res << indent << "  \"value\": xxxxx,          "
-      << "(string) the name's current value" << std::endl;
-  res << indent << "  \"txid\": xxxxx,           "
-      << "(string) the name's last update tx" << std::endl;
-  res << indent << "  \"address\": xxxxx,        "
-      << "(string) the address holding the name" << std::endl;
-  res << indent << "  \"height\": xxxxx,         "
-      << "(numeric) the name's last update height" << std::endl;
-  res << indent << "}" << trailing << std::endl;
-
-  return res.str ();
-=======
   result << indent << "}" << trailing << std::endl;
   return result.str ();
->>>>>>> 19d707a8
 }
 
 /* ************************************************************************** */
@@ -164,7 +113,7 @@
         "\nArguments:\n"
         "1. \"name\"          (string, required) the name to query for\n"
         "\nResult:\n"
-        + NameInfoHelp ("").withExpiration ().finish ("") +
+        + NameInfoHelp ("").finish ("") +
         "\nExamples:\n"
         + HelpExampleCli ("name_show", "\"myname\"")
         + HelpExampleRpc ("name_show", "\"myname\"")
@@ -207,7 +156,7 @@
         "1. \"name\"          (string, required) the name to query for\n"
         "\nResult:\n"
         "[\n"
-        + NameInfoHelp ("  ").withExpiration ().finish (",") +
+        + NameInfoHelp ("  ").finish (",") +
         "  ...\n"
         "]\n"
         "\nExamples:\n"
@@ -266,7 +215,7 @@
         "2. \"count\"       (numeric, optional, default=500) stop after this many names\n"
         "\nResult:\n"
         "[\n"
-        + NameInfoHelp ("  ").withExpiration ().finish (",") +
+        + NameInfoHelp ("  ").finish (",") +
         "  ...\n"
         "]\n"
         "\nExamples:\n"
@@ -322,7 +271,7 @@
         "5. \"stat\"        (string, optional) if set to the string \"stat\", print statistics instead of returning the names\n"
         "\nResult:\n"
         "[\n"
-        + NameInfoHelp ("  ").withExpiration ().finish (",") +
+        + NameInfoHelp ("  ").finish (",") +
         "  ...\n"
         "]\n"
         "\nExamples:\n"
@@ -491,13 +440,8 @@
   UniValue arr(UniValue::VARR);
   for (const auto& txHash : txHashes)
     {
-<<<<<<< HEAD
-      std::shared_ptr<const CTransaction> tx = mempool.get (*i);
+      std::shared_ptr<const CTransaction> tx = mempool.get (txHash);
       if (!tx)
-=======
-      std::shared_ptr<const CTransaction> tx = mempool.get (txHash);
-      if (!tx || !tx->IsNamecoin ())
->>>>>>> 19d707a8
         continue;
 
       for (size_t n = 0; n < tx->vout.size (); ++n)
@@ -512,13 +456,8 @@
                                       op.getAddress ());
           switch (op.getNameOp ())
             {
-<<<<<<< HEAD
             case OP_NAME_REGISTER:
-              strOp = "name_register";
-=======
-            case OP_NAME_FIRSTUPDATE:
-              obj.pushKV ("op", "name_firstupdate");
->>>>>>> 19d707a8
+              obj.pushKV ("op", "name_register");
               break;
             case OP_NAME_UPDATE:
               obj.pushKV ("op", "name_update");
