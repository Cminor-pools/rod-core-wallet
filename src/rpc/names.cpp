--- conflicted
+++ resolved
@@ -57,8 +57,6 @@
 
 /**
  * Return name info object for a CNameData object.
-<<<<<<< HEAD
-=======
  */
 UniValue
 getNameInfo (const valtype& name, const CNameData& data)
@@ -66,26 +64,7 @@
   UniValue result = getNameInfo (name, data.getValue (),
                                  data.getUpdateOutpoint (),
                                  data.getAddress ());
-  addExpirationInfo (data.getHeight (), result);
   return result;
-}
-
-/**
- * Adds expiration information to the JSON object, based on the last-update
- * height for the name given.
- */
-void
-addExpirationInfo (const int height, UniValue& data)
-{
-  const int curHeight = chainActive.Height ();
-  const Consensus::Params& params = Params ().GetConsensus ();
-  const int expireDepth = params.rules->NameExpirationDepth (curHeight);
-  const int expireHeight = height + expireDepth;
-  const int expiresIn = expireHeight - curHeight;
-  const bool expired = (expiresIn <= 0);
-  data.pushKV ("height", height);
-  data.pushKV ("expires_in", expiresIn);
-  data.push_back (Pair ("expired", expired));
 }
 
 #ifdef ENABLE_WALLET
@@ -182,22 +161,14 @@
 /**
  * Utility variant of getNameInfo that already includes ownership information.
  * This is the most common call for methods in this file.
->>>>>>> 59dc9109
  */
 UniValue
 getNameInfo (const valtype& name, const CNameData& data,
              const MaybeWalletForRequest& wallet)
 {
-<<<<<<< HEAD
-  UniValue result = getNameInfo (name, data.getValue (),
-                                 data.getUpdateOutpoint (),
-                                 data.getAddress ());
-  return result;
-=======
   UniValue res = getNameInfo (name, data);
   addOwnershipInfo (data.getAddress (), wallet, res);
   return res;
->>>>>>> 59dc9109
 }
 
 } // anonymous namespace
@@ -252,13 +223,8 @@
         "\nArguments:\n"
         "1. \"name\"          (string, required) the name to query for\n"
         "\nResult:\n"
-<<<<<<< HEAD
-        + NameInfoHelp ("").finish ("") +
-=======
         + NameInfoHelp ("")
-            .withExpiration ()
             .finish ("") +
->>>>>>> 59dc9109
         "\nExamples:\n"
         + HelpExampleCli ("name_show", "\"myname\"")
         + HelpExampleRpc ("name_show", "\"myname\"")
@@ -303,13 +269,8 @@
         "1. \"name\"          (string, required) the name to query for\n"
         "\nResult:\n"
         "[\n"
-<<<<<<< HEAD
-        + NameInfoHelp ("  ").finish (",") +
-=======
         + NameInfoHelp ("  ")
-            .withExpiration ()
             .finish (",") +
->>>>>>> 59dc9109
         "  ...\n"
         "]\n"
         "\nExamples:\n"
@@ -371,13 +332,8 @@
         "2. \"count\"       (numeric, optional, default=500) stop after this many names\n"
         "\nResult:\n"
         "[\n"
-<<<<<<< HEAD
-        + NameInfoHelp ("  ").finish (",") +
-=======
         + NameInfoHelp ("  ")
-            .withExpiration ()
             .finish (",") +
->>>>>>> 59dc9109
         "  ...\n"
         "]\n"
         "\nExamples:\n"
@@ -434,13 +390,8 @@
         "5. \"stat\"        (string, optional) if set to the string \"stat\", print statistics instead of returning the names\n"
         "\nResult:\n"
         "[\n"
-<<<<<<< HEAD
-        + NameInfoHelp ("  ").finish (",") +
-=======
         + NameInfoHelp ("  ")
-            .withExpiration ()
             .finish (",") +
->>>>>>> 59dc9109
         "  ...\n"
         "]\n"
         "\nExamples:\n"
