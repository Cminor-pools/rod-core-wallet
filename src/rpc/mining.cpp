--- conflicted
+++ resolved
@@ -292,25 +292,14 @@
                 {},
                 RPCResult{
                     "{\n"
-<<<<<<< HEAD
-                    "  \"blocks\": nnn,             (numeric) The current block\n"
-                    "  \"currentblockweight\": nnn, (numeric, optional) The block weight of the last assembled block (only present if a block was ever assembled)\n"
-                    "  \"currentblocktx\": nnn,     (numeric, optional) The number of block transactions of the last assembled block (only present if a block was ever assembled)\n"
-                    "  \"difficulty\"               (json object) The current difficulty per algo\n"
-                    "  \"networkhashps\": nnn,      (numeric) The network hashes per second\n"
-                    "  \"pooledtx\": n              (numeric) The size of the mempool\n"
-                    "  \"chain\": \"xxxx\",           (string) current network name (main, test, regtest)\n"
-                    "  \"warnings\": \"...\"          (string) any network and blockchain warnings\n"
-=======
                     "  \"blocks\" : nnn,             (numeric) The current block\n"
                     "  \"currentblockweight\" : nnn, (numeric, optional) The block weight of the last assembled block (only present if a block was ever assembled)\n"
                     "  \"currentblocktx\" : nnn,     (numeric, optional) The number of block transactions of the last assembled block (only present if a block was ever assembled)\n"
-                    "  \"difficulty\" : xxx.xxxxx    (numeric) The current difficulty\n"
-                    "  \"networkhashps\" : nnn,      (numeric) The network hashes per second\n"
+                    "  \"difficulty\"                (json object) The current difficulty per algo\n"
+                    "  \"networkhashps\" : nnn,      (json object) The network hashes per second per algo\n"
                     "  \"pooledtx\" : n              (numeric) The size of the mempool\n"
                     "  \"chain\" : \"xxxx\",           (string) current network name (main, test, regtest)\n"
                     "  \"warnings\" : \"...\"          (string) any network and blockchain warnings\n"
->>>>>>> 9c611f1d
                     "}\n"
                 },
                 RPCExamples{
