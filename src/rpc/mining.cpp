// Copyright (c) 2010 Satoshi Nakamoto
// Copyright (c) 2009-2020 The Bitcoin Core developers
// Distributed under the MIT software license, see the accompanying
// file COPYING or http://www.opensource.org/licenses/mit-license.php.

#include <amount.h>
#include <chain.h>
#include <chainparams.h>
#include <consensus/consensus.h>
#include <consensus/params.h>
#include <consensus/validation.h>
#include <core_io.h>
#include <key_io.h>
#include <miner.h>
#include <net.h>
#include <node/context.h>
#include <policy/fees.h>
#include <pow.h>
#include <rpc/auxpow_miner.h>
#include <rpc/blockchain.h>
#include <rpc/server.h>
#include <rpc/util.h>
#include <script/descriptor.h>
#include <script/script.h>
#include <script/signingprovider.h>
#include <shutdown.h>
#include <txmempool.h>
#include <univalue.h>
#include <util/fees.h>
#include <util/strencodings.h>
#include <util/string.h>
#include <util/system.h>
#include <validation.h>
#include <validationinterface.h>
#include <versionbitsinfo.h>
#include <warnings.h>

#include <stdint.h>
#include <string>
#include <utility>

/**
 * Return average network hashes per second based on the last 'lookup' blocks,
 * or from the last difficulty change if 'lookup' is nonpositive.
 * If 'height' is nonnegative, compute the estimate at the time when a given block was found.
 */
static UniValue GetNetworkHashPS(int lookup, int height) {
    CBlockIndex *pb = ::ChainActive().Tip();

    if (height >= 0 && height < ::ChainActive().Height())
        pb = ::ChainActive()[height];

    if (pb == nullptr || !pb->nHeight)
        return 0;

    // If lookup is -1, then use blocks since last difficulty change.
    if (lookup <= 0)
        lookup = pb->nHeight % Params().GetConsensus().DifficultyAdjustmentInterval() + 1;

    // If lookup is larger than chain, then set it to chain length.
    if (lookup > pb->nHeight)
        lookup = pb->nHeight;

    CBlockIndex *pb0 = pb;
    int64_t minTime = pb0->GetBlockTime();
    int64_t maxTime = minTime;
    for (int i = 0; i < lookup; i++) {
        pb0 = pb0->pprev;
        int64_t time = pb0->GetBlockTime();
        minTime = std::min(time, minTime);
        maxTime = std::max(time, maxTime);
    }

    // In case there's a situation where minTime == maxTime, we don't want a divide by zero exception.
    if (minTime == maxTime)
        return 0;

    arith_uint256 workDiff = pb->nChainWork - pb0->nChainWork;
    int64_t timeDiff = maxTime - minTime;

    return workDiff.getdouble() / timeDiff;
}

static UniValue getnetworkhashps(const JSONRPCRequest& request)
{
            RPCHelpMan{"getnetworkhashps",
                "\nReturns the estimated network hashes per second based on the last n blocks.\n"
                "Pass in [blocks] to override # of blocks, -1 specifies since last difficulty change.\n"
                "Pass in [height] to estimate the network speed at the time when a certain block was found.\n",
                {
                    {"nblocks", RPCArg::Type::NUM, /* default */ "120", "The number of blocks, or -1 for blocks since last difficulty change."},
                    {"height", RPCArg::Type::NUM, /* default */ "-1", "To estimate at the time of the given height."},
                },
                RPCResult{
                    RPCResult::Type::NUM, "", "Hashes per second estimated"},
                RPCExamples{
                    HelpExampleCli("getnetworkhashps", "")
            + HelpExampleRpc("getnetworkhashps", "")
                },
            }.Check(request);

    LOCK(cs_main);
    return GetNetworkHashPS(!request.params[0].isNull() ? request.params[0].get_int() : 120, !request.params[1].isNull() ? request.params[1].get_int() : -1);
}

static bool GenerateBlock(CBlock& block, uint64_t& max_tries, unsigned int& extra_nonce, uint256& block_hash)
{
    block_hash.SetNull();

    {
        LOCK(cs_main);
        IncrementExtraNonce(&block, ::ChainActive().Tip(), extra_nonce);
    }

    CChainParams chainparams(Params());

    while (max_tries > 0 && block.nNonce < std::numeric_limits<uint32_t>::max() && !CheckProofOfWork(block.GetHash(), block.nBits, chainparams.GetConsensus()) && !ShutdownRequested()) {
        ++block.nNonce;
        --max_tries;
    }
    if (max_tries == 0 || ShutdownRequested()) {
        return false;
    }
    if (block.nNonce == std::numeric_limits<uint32_t>::max()) {
        return true;
    }

    std::shared_ptr<const CBlock> shared_pblock = std::make_shared<const CBlock>(block);
    if (!ProcessNewBlock(chainparams, shared_pblock, true, nullptr))
        throw JSONRPCError(RPC_INTERNAL_ERROR, "ProcessNewBlock, block not accepted");

    block_hash = block.GetHash();
    return true;
}

static UniValue generateBlocks(const CTxMemPool& mempool, const CScript& coinbase_script, int nGenerate, uint64_t nMaxTries)
{
    int nHeightEnd = 0;
    int nHeight = 0;

    {   // Don't keep cs_main locked
        LOCK(cs_main);
        nHeight = ::ChainActive().Height();
        nHeightEnd = nHeight+nGenerate;
    }
    unsigned int nExtraNonce = 0;
    UniValue blockHashes(UniValue::VARR);
    while (nHeight < nHeightEnd && !ShutdownRequested())
    {
        std::unique_ptr<CBlockTemplate> pblocktemplate(BlockAssembler(mempool, Params()).CreateNewBlock(coinbase_script));
        if (!pblocktemplate.get())
            throw JSONRPCError(RPC_INTERNAL_ERROR, "Couldn't create new block");
        CBlock *pblock = &pblocktemplate->block;
<<<<<<< HEAD
        {
            LOCK(cs_main);
            IncrementExtraNonce(pblock, ::ChainActive().Tip(), nExtraNonce);
        }
        auto& miningHeader = CAuxPow::initAuxPow(*pblock);
        while (nMaxTries > 0 && miningHeader.nNonce < std::numeric_limits<uint32_t>::max() && !CheckProofOfWork(miningHeader.GetHash(), pblock->nBits, Params().GetConsensus()) && !ShutdownRequested()) {
            ++miningHeader.nNonce;
            --nMaxTries;
        }
        if (nMaxTries == 0 || ShutdownRequested()) {
            break;
        }
        if (miningHeader.nNonce == std::numeric_limits<uint32_t>::max()) {
            continue;
=======

        uint256 block_hash;
        if (!GenerateBlock(*pblock, nMaxTries, nExtraNonce, block_hash)) {
            break;
        }

        if (!block_hash.IsNull()) {
            ++nHeight;
            blockHashes.push_back(block_hash.GetHex());
>>>>>>> c49971f3
        }
    }
    return blockHashes;
}

static bool getScriptFromDescriptor(const std::string& descriptor, CScript& script, std::string& error)
{
    FlatSigningProvider key_provider;
    const auto desc = Parse(descriptor, key_provider, error, /* require_checksum = */ false);
    if (desc) {
        if (desc->IsRange()) {
            throw JSONRPCError(RPC_INVALID_PARAMETER, "Ranged descriptor not accepted. Maybe pass through deriveaddresses first?");
        }

        FlatSigningProvider provider;
        std::vector<CScript> scripts;
        if (!desc->Expand(0, key_provider, scripts, provider)) {
            throw JSONRPCError(RPC_INVALID_ADDRESS_OR_KEY, strprintf("Cannot derive script without private keys"));
        }

        // Combo desriptors can have 2 or 4 scripts, so we can't just check scripts.size() == 1
        CHECK_NONFATAL(scripts.size() > 0 && scripts.size() <= 4);

        if (scripts.size() == 1) {
            script = scripts.at(0);
        } else if (scripts.size() == 4) {
            // For uncompressed keys, take the 3rd script, since it is p2wpkh
            script = scripts.at(2);
        } else {
            // Else take the 2nd script, since it is p2pkh
            script = scripts.at(1);
        }

        return true;
    } else {
        return false;
    }
}

static UniValue generatetodescriptor(const JSONRPCRequest& request)
{
    RPCHelpMan{
        "generatetodescriptor",
        "\nMine blocks immediately to a specified descriptor (before the RPC call returns)\n",
        {
            {"num_blocks", RPCArg::Type::NUM, RPCArg::Optional::NO, "How many blocks are generated immediately."},
            {"descriptor", RPCArg::Type::STR, RPCArg::Optional::NO, "The descriptor to send the newly generated bitcoin to."},
            {"maxtries", RPCArg::Type::NUM, /* default */ "1000000", "How many iterations to try."},
        },
        RPCResult{
            RPCResult::Type::ARR, "", "hashes of blocks generated",
            {
                {RPCResult::Type::STR_HEX, "", "blockhash"},
            }
        },
        RPCExamples{
            "\nGenerate 11 blocks to mydesc\n" + HelpExampleCli("generatetodescriptor", "11 \"mydesc\"")},
    }
        .Check(request);

    const int num_blocks{request.params[0].get_int()};
    const int64_t max_tries{request.params[2].isNull() ? 1000000 : request.params[2].get_int()};

    CScript coinbase_script;
    std::string error;
    if (!getScriptFromDescriptor(request.params[1].get_str(), coinbase_script, error)) {
        throw JSONRPCError(RPC_INVALID_ADDRESS_OR_KEY, error);
    }

    const CTxMemPool& mempool = EnsureMemPool();

    return generateBlocks(mempool, coinbase_script, num_blocks, max_tries);
}

static UniValue generatetoaddress(const JSONRPCRequest& request)
{
            RPCHelpMan{"generatetoaddress",
                "\nMine blocks immediately to a specified address (before the RPC call returns)\n",
                {
                    {"nblocks", RPCArg::Type::NUM, RPCArg::Optional::NO, "How many blocks are generated immediately."},
                    {"address", RPCArg::Type::STR, RPCArg::Optional::NO, "The address to send the newly generated bitcoin to."},
                    {"maxtries", RPCArg::Type::NUM, /* default */ "1000000", "How many iterations to try."},
                },
                RPCResult{
                    RPCResult::Type::ARR, "", "hashes of blocks generated",
                    {
                        {RPCResult::Type::STR_HEX, "", "blockhash"},
                    }},
                RPCExamples{
            "\nGenerate 11 blocks to myaddress\n"
            + HelpExampleCli("generatetoaddress", "11 \"myaddress\"")
            + "If you are running the bitcoin core wallet, you can get a new address to send the newly generated bitcoin to with:\n"
            + HelpExampleCli("getnewaddress", "")
                },
            }.Check(request);

    int nGenerate = request.params[0].get_int();
    uint64_t nMaxTries = 1000000;
    if (!request.params[2].isNull()) {
        nMaxTries = request.params[2].get_int();
    }

    CTxDestination destination = DecodeDestination(request.params[1].get_str());
    if (!IsValidDestination(destination)) {
        throw JSONRPCError(RPC_INVALID_ADDRESS_OR_KEY, "Error: Invalid address");
    }

    const CTxMemPool& mempool = EnsureMemPool();

    CScript coinbase_script = GetScriptForDestination(destination);

    return generateBlocks(mempool, coinbase_script, nGenerate, nMaxTries);
}

static UniValue generateblock(const JSONRPCRequest& request)
{
    RPCHelpMan{"generateblock",
        "\nMine a block with a set of ordered transactions immediately to a specified address or descriptor (before the RPC call returns)\n",
        {
            {"address/descriptor", RPCArg::Type::STR, RPCArg::Optional::NO, "The address or descriptor to send the newly generated bitcoin to."},
            {"transactions", RPCArg::Type::ARR, RPCArg::Optional::NO, "An array of hex strings which are either txids or raw transactions.\n"
                "Txids must reference transactions currently in the mempool.\n"
                "All transactions must be valid and in valid order, otherwise the block will be rejected.",
                {
                    {"rawtx/txid", RPCArg::Type::STR_HEX, RPCArg::Optional::OMITTED, ""},
                },
            }
        },
        RPCResult{
            RPCResult::Type::OBJ, "", "",
            {
                {RPCResult::Type::STR_HEX, "hash", "hash of generated block"}
            }
        },
        RPCExamples{
            "\nGenerate a block to myaddress, with txs rawtx and mempool_txid\n"
            + HelpExampleCli("generateblock", R"("myaddress" '["rawtx", "mempool_txid"]')")
        },
    }.Check(request);

    const auto address_or_descriptor = request.params[0].get_str();
    CScript coinbase_script;
    std::string error;

    if (!getScriptFromDescriptor(address_or_descriptor, coinbase_script, error)) {
        const auto destination = DecodeDestination(address_or_descriptor);
        if (!IsValidDestination(destination)) {
            throw JSONRPCError(RPC_INVALID_ADDRESS_OR_KEY, "Error: Invalid address or descriptor");
        }

        coinbase_script = GetScriptForDestination(destination);
    }

    const CTxMemPool& mempool = EnsureMemPool();

    std::vector<CTransactionRef> txs;
    const auto raw_txs_or_txids = request.params[1].get_array();
    for (size_t i = 0; i < raw_txs_or_txids.size(); i++) {
        const auto str(raw_txs_or_txids[i].get_str());

        uint256 hash;
        CMutableTransaction mtx;
        if (ParseHashStr(str, hash)) {

            const auto tx = mempool.get(hash);
            if (!tx) {
                throw JSONRPCError(RPC_INVALID_ADDRESS_OR_KEY, strprintf("Transaction %s not in mempool.", str));
            }

            txs.emplace_back(tx);

        } else if (DecodeHexTx(mtx, str)) {
            txs.push_back(MakeTransactionRef(std::move(mtx)));

        } else {
            throw JSONRPCError(RPC_DESERIALIZATION_ERROR, strprintf("Transaction decode failed for %s", str));
        }
    }

    CChainParams chainparams(Params());
    CBlock block;

    {
        LOCK(cs_main);

        CTxMemPool empty_mempool;
        std::unique_ptr<CBlockTemplate> blocktemplate(BlockAssembler(empty_mempool, chainparams).CreateNewBlock(coinbase_script));
        if (!blocktemplate) {
            throw JSONRPCError(RPC_INTERNAL_ERROR, "Couldn't create new block");
        }
        block = blocktemplate->block;
    }

    CHECK_NONFATAL(block.vtx.size() == 1);

    // Add transactions
    block.vtx.insert(block.vtx.end(), txs.begin(), txs.end());
    RegenerateCommitments(block);

    {
        LOCK(cs_main);

        BlockValidationState state;
        if (!TestBlockValidity(state, chainparams, block, LookupBlockIndex(block.hashPrevBlock), false, false)) {
            throw JSONRPCError(RPC_VERIFY_ERROR, strprintf("TestBlockValidity failed: %s", state.ToString()));
        }
    }

    uint256 block_hash;
    uint64_t max_tries{1000000};
    unsigned int extra_nonce{0};

    if (!GenerateBlock(block, max_tries, extra_nonce, block_hash) || block_hash.IsNull()) {
        throw JSONRPCError(RPC_MISC_ERROR, "Failed to make block.");
    }

    UniValue obj(UniValue::VOBJ);
    obj.pushKV("hash", block_hash.GetHex());
    return obj;
}

static UniValue getmininginfo(const JSONRPCRequest& request)
{
            RPCHelpMan{"getmininginfo",
                "\nReturns a json object containing mining-related information.",
                {},
                RPCResult{
                    RPCResult::Type::OBJ, "", "",
                    {
                        {RPCResult::Type::NUM, "blocks", "The current block"},
                        {RPCResult::Type::NUM, "currentblockweight", /* optional */ true, "The block weight of the last assembled block (only present if a block was ever assembled)"},
                        {RPCResult::Type::NUM, "currentblocktx", /* optional */ true, "The number of block transactions of the last assembled block (only present if a block was ever assembled)"},
                        {RPCResult::Type::NUM, "difficulty", "The current difficulty"},
                        {RPCResult::Type::NUM, "networkhashps", "The network hashes per second"},
                        {RPCResult::Type::NUM, "pooledtx", "The size of the mempool"},
                        {RPCResult::Type::STR, "chain", "current network name (main, test, regtest)"},
                        {RPCResult::Type::STR, "warnings", "any network and blockchain warnings"},
                    }},
                RPCExamples{
                    HelpExampleCli("getmininginfo", "")
            + HelpExampleRpc("getmininginfo", "")
                },
            }.Check(request);

    LOCK(cs_main);
    const CTxMemPool& mempool = EnsureMemPool();

    UniValue obj(UniValue::VOBJ);
    obj.pushKV("blocks",           (int)::ChainActive().Height());
    if (BlockAssembler::m_last_block_weight) obj.pushKV("currentblockweight", *BlockAssembler::m_last_block_weight);
    if (BlockAssembler::m_last_block_num_txs) obj.pushKV("currentblocktx", *BlockAssembler::m_last_block_num_txs);
    obj.pushKV("difficulty",       (double)GetDifficulty(::ChainActive().Tip()));
    obj.pushKV("networkhashps",    getnetworkhashps(request));
    obj.pushKV("pooledtx",         (uint64_t)mempool.size());
    obj.pushKV("chain",            Params().NetworkIDString());
    obj.pushKV("warnings",         GetWarnings(false));
    return obj;
}


// NOTE: Unlike wallet RPC (which use BTC values), mining RPCs follow GBT (BIP 22) in using satoshi amounts
static UniValue prioritisetransaction(const JSONRPCRequest& request)
{
            RPCHelpMan{"prioritisetransaction",
                "Accepts the transaction into mined blocks at a higher (or lower) priority\n",
                {
                    {"txid", RPCArg::Type::STR_HEX, RPCArg::Optional::NO, "The transaction id."},
                    {"dummy", RPCArg::Type::NUM, RPCArg::Optional::OMITTED_NAMED_ARG, "API-Compatibility for previous API. Must be zero or null.\n"
            "                  DEPRECATED. For forward compatibility use named arguments and omit this parameter."},
                    {"fee_delta", RPCArg::Type::NUM, RPCArg::Optional::NO, "The fee value (in satoshis) to add (or subtract, if negative).\n"
            "                  Note, that this value is not a fee rate. It is a value to modify absolute fee of the TX.\n"
            "                  The fee is not actually paid, only the algorithm for selecting transactions into a block\n"
            "                  considers the transaction as it would have paid a higher (or lower) fee."},
                },
                RPCResult{
                    RPCResult::Type::BOOL, "", "Returns true"},
                RPCExamples{
                    HelpExampleCli("prioritisetransaction", "\"txid\" 0.0 10000")
            + HelpExampleRpc("prioritisetransaction", "\"txid\", 0.0, 10000")
                },
            }.Check(request);

    LOCK(cs_main);

    uint256 hash(ParseHashV(request.params[0], "txid"));
    CAmount nAmount = request.params[2].get_int64();

    if (!(request.params[1].isNull() || request.params[1].get_real() == 0)) {
        throw JSONRPCError(RPC_INVALID_PARAMETER, "Priority is no longer supported, dummy argument to prioritisetransaction must be 0.");
    }

    EnsureMemPool().PrioritiseTransaction(hash, nAmount);
    return true;
}


// NOTE: Assumes a conclusive result; if result is inconclusive, it must be handled by caller
static UniValue BIP22ValidationResult(const BlockValidationState& state)
{
    if (state.IsValid())
        return NullUniValue;

    if (state.IsError())
        throw JSONRPCError(RPC_VERIFY_ERROR, state.ToString());
    if (state.IsInvalid())
    {
        std::string strRejectReason = state.GetRejectReason();
        if (strRejectReason.empty())
            return "rejected";
        return strRejectReason;
    }
    // Should be impossible
    return "valid?";
}

static std::string gbt_vb_name(const Consensus::DeploymentPos pos) {
    const struct VBDeploymentInfo& vbinfo = VersionBitsDeploymentInfo[pos];
    std::string s = vbinfo.name;
    if (!vbinfo.gbt_force) {
        s.insert(s.begin(), '!');
    }
    return s;
}

static UniValue getblocktemplate(const JSONRPCRequest& request)
{
            RPCHelpMan{"getblocktemplate",
                "\nIf the request parameters include a 'mode' key, that is used to explicitly select between the default 'template' request or a 'proposal'.\n"
                "It returns data needed to construct a block to work on.\n"
                "For full specification, see BIPs 22, 23, 9, and 145:\n"
                "    https://github.com/bitcoin/bips/blob/master/bip-0022.mediawiki\n"
                "    https://github.com/bitcoin/bips/blob/master/bip-0023.mediawiki\n"
                "    https://github.com/bitcoin/bips/blob/master/bip-0009.mediawiki#getblocktemplate_changes\n"
                "    https://github.com/bitcoin/bips/blob/master/bip-0145.mediawiki\n",
                {
                    {"template_request", RPCArg::Type::OBJ, "{}", "Format of the template",
                        {
                            {"mode", RPCArg::Type::STR, /* treat as named arg */ RPCArg::Optional::OMITTED_NAMED_ARG, "This must be set to \"template\", \"proposal\" (see BIP 23), or omitted"},
                            {"capabilities", RPCArg::Type::ARR, /* treat as named arg */ RPCArg::Optional::OMITTED_NAMED_ARG, "A list of strings",
                                {
                                    {"support", RPCArg::Type::STR, RPCArg::Optional::OMITTED, "client side supported feature, 'longpoll', 'coinbasetxn', 'coinbasevalue', 'proposal', 'serverlist', 'workid'"},
                                },
                                },
                            {"rules", RPCArg::Type::ARR, RPCArg::Optional::NO, "A list of strings",
                                {
                                    {"support", RPCArg::Type::STR, RPCArg::Optional::OMITTED, "client side supported softfork deployment"},
                                },
                                },
                        },
                        "\"template_request\""},
                },
                RPCResult{
                    RPCResult::Type::OBJ, "", "",
                    {
                        {RPCResult::Type::NUM, "version", "The preferred block version"},
                        {RPCResult::Type::ARR, "rules", "specific block rules that are to be enforced",
                            {
                                {RPCResult::Type::STR, "", "rulename"},
                            }},
                        {RPCResult::Type::OBJ_DYN, "vbavailable", "set of pending, supported versionbit (BIP 9) softfork deployments",
                            {
                                {RPCResult::Type::NUM, "rulename", "identifies the bit number as indicating acceptance and readiness for the named softfork rule"},
                            }},
                        {RPCResult::Type::NUM, "vbrequired", "bit mask of versionbits the server requires set in submissions"},
                        {RPCResult::Type::STR, "previousblockhash", "The hash of current highest block"},
                        {RPCResult::Type::ARR, "", "contents of non-coinbase transactions that should be included in the next block",
                            {
                                {RPCResult::Type::OBJ, "", "",
                                    {
                                        {RPCResult::Type::STR_HEX, "data", "transaction data encoded in hexadecimal (byte-for-byte)"},
                                        {RPCResult::Type::STR_HEX, "txid", "transaction id encoded in little-endian hexadecimal"},
                                        {RPCResult::Type::STR_HEX, "hash", "hash encoded in little-endian hexadecimal (including witness data)"},
                                        {RPCResult::Type::ARR, "depends", "array of numbers",
                                            {
                                                {RPCResult::Type::NUM, "", "transactions before this one (by 1-based index in 'transactions' list) that must be present in the final block if this one is"},
                                            }},
                                        {RPCResult::Type::NUM, "fee", "difference in value between transaction inputs and outputs (in satoshis); for coinbase transactions, this is a negative Number of the total collected block fees (ie, not including the block subsidy); if key is not present, fee is unknown and clients MUST NOT assume there isn't one"},
                                        {RPCResult::Type::NUM, "sigops", "total SigOps cost, as counted for purposes of block limits; if key is not present, sigop cost is unknown and clients MUST NOT assume it is zero"},
                                        {RPCResult::Type::NUM, "weight", "total transaction weight, as counted for purposes of block limits"},
                                    }},
                            }},
                        {RPCResult::Type::OBJ, "coinbaseaux", "data that should be included in the coinbase's scriptSig content",
                        {
                            {RPCResult::Type::ELISION, "", ""},
                        }},
                        {RPCResult::Type::NUM, "coinbasevalue", "maximum allowable input to coinbase transaction, including the generation award and transaction fees (in satoshis)"},
                        {RPCResult::Type::OBJ, "coinbasetxn", "information for coinbase transaction",
                        {
                            {RPCResult::Type::ELISION, "", ""},
                        }},
                        {RPCResult::Type::STR, "target", "The hash target"},
                        {RPCResult::Type::NUM_TIME, "mintime", "The minimum timestamp appropriate for the next block time, expressed in " + UNIX_EPOCH_TIME},
                        {RPCResult::Type::ARR, "mutable", "list of ways the block template may be changed",
                            {
                                {RPCResult::Type::STR, "value", "A way the block template may be changed, e.g. 'time', 'transactions', 'prevblock'"},
                            }},
                        {RPCResult::Type::STR_HEX, "noncerange", "A range of valid nonces"},
                        {RPCResult::Type::NUM, "sigoplimit", "limit of sigops in blocks"},
                        {RPCResult::Type::NUM, "sizelimit", "limit of block size"},
                        {RPCResult::Type::NUM, "weightlimit", "limit of block weight"},
                        {RPCResult::Type::NUM_TIME, "curtime", "current timestamp in " + UNIX_EPOCH_TIME},
                        {RPCResult::Type::STR, "bits", "compressed target of next block"},
                        {RPCResult::Type::NUM, "height", "The height of the next block"},
                    }},
                RPCExamples{
                    HelpExampleCli("getblocktemplate", "'{\"rules\": [\"segwit\"]}'")
            + HelpExampleRpc("getblocktemplate", "{\"rules\": [\"segwit\"]}")
                },
            }.Check(request);

    LOCK(cs_main);

    std::string strMode = "template";
    UniValue lpval = NullUniValue;
    std::set<std::string> setClientRules;
    int64_t nMaxVersionPreVB = -1;
    if (!request.params[0].isNull())
    {
        const UniValue& oparam = request.params[0].get_obj();
        const UniValue& modeval = find_value(oparam, "mode");
        if (modeval.isStr())
            strMode = modeval.get_str();
        else if (modeval.isNull())
        {
            /* Do nothing */
        }
        else
            throw JSONRPCError(RPC_INVALID_PARAMETER, "Invalid mode");
        lpval = find_value(oparam, "longpollid");

        if (strMode == "proposal")
        {
            const UniValue& dataval = find_value(oparam, "data");
            if (!dataval.isStr())
                throw JSONRPCError(RPC_TYPE_ERROR, "Missing data String key for proposal");

            CBlock block;
            if (!DecodeHexBlk(block, dataval.get_str()))
                throw JSONRPCError(RPC_DESERIALIZATION_ERROR, "Block decode failed");

            uint256 hash = block.GetHash();
            const CBlockIndex* pindex = LookupBlockIndex(hash);
            if (pindex) {
                if (pindex->IsValid(BLOCK_VALID_SCRIPTS))
                    return "duplicate";
                if (pindex->nStatus & BLOCK_FAILED_MASK)
                    return "duplicate-invalid";
                return "duplicate-inconclusive";
            }

            CBlockIndex* const pindexPrev = ::ChainActive().Tip();
            // TestBlockValidity only supports blocks built on the current Tip
            if (block.hashPrevBlock != pindexPrev->GetBlockHash())
                return "inconclusive-not-best-prevblk";
            BlockValidationState state;
            TestBlockValidity(state, Params(), block, pindexPrev, false, true);
            return BIP22ValidationResult(state);
        }

        const UniValue& aClientRules = find_value(oparam, "rules");
        if (aClientRules.isArray()) {
            for (unsigned int i = 0; i < aClientRules.size(); ++i) {
                const UniValue& v = aClientRules[i];
                setClientRules.insert(v.get_str());
            }
        } else {
            // NOTE: It is important that this NOT be read if versionbits is supported
            const UniValue& uvMaxVersion = find_value(oparam, "maxversion");
            if (uvMaxVersion.isNum()) {
                nMaxVersionPreVB = uvMaxVersion.get_int64();
            }
        }
    }

    if (strMode != "template")
        throw JSONRPCError(RPC_INVALID_PARAMETER, "Invalid mode");

    if(!g_rpc_node->connman)
        throw JSONRPCError(RPC_CLIENT_P2P_DISABLED, "Error: Peer-to-peer functionality missing or disabled");

    if (g_rpc_node->connman->GetNodeCount(CConnman::CONNECTIONS_ALL) == 0)
        throw JSONRPCError(RPC_CLIENT_NOT_CONNECTED, PACKAGE_NAME " is not connected!");

    if (::ChainstateActive().IsInitialBlockDownload())
        throw JSONRPCError(RPC_CLIENT_IN_INITIAL_DOWNLOAD, PACKAGE_NAME " is in initial sync and waiting for blocks...");

    static unsigned int nTransactionsUpdatedLast;
    const CTxMemPool& mempool = EnsureMemPool();

    if (!lpval.isNull())
    {
        // Wait to respond until either the best block changes, OR a minute has passed and there are more transactions
        uint256 hashWatchedChain;
        std::chrono::steady_clock::time_point checktxtime;
        unsigned int nTransactionsUpdatedLastLP;

        if (lpval.isStr())
        {
            // Format: <hashBestChain><nTransactionsUpdatedLast>
            std::string lpstr = lpval.get_str();

            hashWatchedChain = ParseHashV(lpstr.substr(0, 64), "longpollid");
            nTransactionsUpdatedLastLP = atoi64(lpstr.substr(64));
        }
        else
        {
            // NOTE: Spec does not specify behaviour for non-string longpollid, but this makes testing easier
            hashWatchedChain = ::ChainActive().Tip()->GetBlockHash();
            nTransactionsUpdatedLastLP = nTransactionsUpdatedLast;
        }

        // Release lock while waiting
        LEAVE_CRITICAL_SECTION(cs_main);
        {
            checktxtime = std::chrono::steady_clock::now() + std::chrono::minutes(1);

            WAIT_LOCK(g_best_block_mutex, lock);
            while (g_best_block == hashWatchedChain && IsRPCRunning())
            {
                if (g_best_block_cv.wait_until(lock, checktxtime) == std::cv_status::timeout)
                {
                    // Timeout: Check transactions for update
                    // without holding the mempool lock to avoid deadlocks
                    if (mempool.GetTransactionsUpdated() != nTransactionsUpdatedLastLP)
                        break;
                    checktxtime += std::chrono::seconds(10);
                }
            }
        }
        ENTER_CRITICAL_SECTION(cs_main);

        if (!IsRPCRunning())
            throw JSONRPCError(RPC_CLIENT_NOT_CONNECTED, "Shutting down");
        // TODO: Maybe recheck connections/IBD and (if something wrong) send an expires-immediately template to stop miners?
    }

    // GBT must be called with 'segwit' set in the rules
    if (setClientRules.count("segwit") != 1) {
        throw JSONRPCError(RPC_INVALID_PARAMETER, "getblocktemplate must be called with the segwit rule set (call with {\"rules\": [\"segwit\"]})");
    }

    // Update block
    static CBlockIndex* pindexPrev;
    static int64_t nStart;
    static std::unique_ptr<CBlockTemplate> pblocktemplate;
    if (pindexPrev != ::ChainActive().Tip() ||
        (mempool.GetTransactionsUpdated() != nTransactionsUpdatedLast && GetTime() - nStart > 5))
    {
        // Clear pindexPrev so future calls make a new block, despite any failures from here on
        pindexPrev = nullptr;

        // Store the pindexBest used before CreateNewBlock, to avoid races
        nTransactionsUpdatedLast = mempool.GetTransactionsUpdated();
        CBlockIndex* pindexPrevNew = ::ChainActive().Tip();
        nStart = GetTime();

        // Create new block
        CScript scriptDummy = CScript() << OP_TRUE;
        pblocktemplate = BlockAssembler(mempool, Params()).CreateNewBlock(scriptDummy);
        if (!pblocktemplate)
            throw JSONRPCError(RPC_OUT_OF_MEMORY, "Out of memory");

        // Need to update only after we know CreateNewBlock succeeded
        pindexPrev = pindexPrevNew;
    }
    CHECK_NONFATAL(pindexPrev);
    CBlock* pblock = &pblocktemplate->block; // pointer for convenience
    const Consensus::Params& consensusParams = Params().GetConsensus();

    // Update nTime
    UpdateTime(pblock, consensusParams, pindexPrev);
    pblock->nNonce = 0;

    // NOTE: If at some point we support pre-segwit miners post-segwit-activation, this needs to take segwit support into consideration
    const bool fPreSegWit = (pindexPrev->nHeight + 1 < consensusParams.SegwitHeight);

    UniValue aCaps(UniValue::VARR); aCaps.push_back("proposal");

    UniValue transactions(UniValue::VARR);
    std::map<uint256, int64_t> setTxIndex;
    int i = 0;
    for (const auto& it : pblock->vtx) {
        const CTransaction& tx = *it;
        uint256 txHash = tx.GetHash();
        setTxIndex[txHash] = i++;

        if (tx.IsCoinBase())
            continue;

        UniValue entry(UniValue::VOBJ);

        entry.pushKV("data", EncodeHexTx(tx));
        entry.pushKV("txid", txHash.GetHex());
        entry.pushKV("hash", tx.GetWitnessHash().GetHex());

        UniValue deps(UniValue::VARR);
        for (const CTxIn &in : tx.vin)
        {
            if (setTxIndex.count(in.prevout.hash))
                deps.push_back(setTxIndex[in.prevout.hash]);
        }
        entry.pushKV("depends", deps);

        int index_in_template = i - 1;
        entry.pushKV("fee", pblocktemplate->vTxFees[index_in_template]);
        int64_t nTxSigOps = pblocktemplate->vTxSigOpsCost[index_in_template];
        if (fPreSegWit) {
            CHECK_NONFATAL(nTxSigOps % WITNESS_SCALE_FACTOR == 0);
            nTxSigOps /= WITNESS_SCALE_FACTOR;
        }
        entry.pushKV("sigops", nTxSigOps);
        entry.pushKV("weight", GetTransactionWeight(tx));

        transactions.push_back(entry);
    }

    UniValue aux(UniValue::VOBJ);

    arith_uint256 hashTarget = arith_uint256().SetCompact(pblock->nBits);

    UniValue aMutable(UniValue::VARR);
    aMutable.push_back("time");
    aMutable.push_back("transactions");
    aMutable.push_back("prevblock");

    UniValue result(UniValue::VOBJ);
    result.pushKV("capabilities", aCaps);

    UniValue aRules(UniValue::VARR);
    UniValue vbavailable(UniValue::VOBJ);
    for (int j = 0; j < (int)Consensus::MAX_VERSION_BITS_DEPLOYMENTS; ++j) {
        Consensus::DeploymentPos pos = Consensus::DeploymentPos(j);
        ThresholdState state = VersionBitsState(pindexPrev, consensusParams, pos, versionbitscache);
        switch (state) {
            case ThresholdState::DEFINED:
            case ThresholdState::FAILED:
                // Not exposed to GBT at all
                break;
            case ThresholdState::LOCKED_IN:
                // Ensure bit is set in block version
                pblock->nVersion |= VersionBitsMask(consensusParams, pos);
                // FALL THROUGH to get vbavailable set...
            case ThresholdState::STARTED:
            {
                const struct VBDeploymentInfo& vbinfo = VersionBitsDeploymentInfo[pos];
                vbavailable.pushKV(gbt_vb_name(pos), consensusParams.vDeployments[pos].bit);
                if (setClientRules.find(vbinfo.name) == setClientRules.end()) {
                    if (!vbinfo.gbt_force) {
                        // If the client doesn't support this, don't indicate it in the [default] version
                        pblock->nVersion &= ~VersionBitsMask(consensusParams, pos);
                    }
                }
                break;
            }
            case ThresholdState::ACTIVE:
            {
                // Add to rules only
                const struct VBDeploymentInfo& vbinfo = VersionBitsDeploymentInfo[pos];
                aRules.push_back(gbt_vb_name(pos));
                if (setClientRules.find(vbinfo.name) == setClientRules.end()) {
                    // Not supported by the client; make sure it's safe to proceed
                    if (!vbinfo.gbt_force) {
                        // If we do anything other than throw an exception here, be sure version/force isn't sent to old clients
                        throw JSONRPCError(RPC_INVALID_PARAMETER, strprintf("Support for '%s' rule requires explicit client support", vbinfo.name));
                    }
                }
                break;
            }
        }
    }
    result.pushKV("version", pblock->nVersion);
    result.pushKV("rules", aRules);
    result.pushKV("vbavailable", vbavailable);
    result.pushKV("vbrequired", int(0));

    if (nMaxVersionPreVB >= 2) {
        // If VB is supported by the client, nMaxVersionPreVB is -1, so we won't get here
        // Because BIP 34 changed how the generation transaction is serialized, we can only use version/force back to v2 blocks
        // This is safe to do [otherwise-]unconditionally only because we are throwing an exception above if a non-force deployment gets activated
        // Note that this can probably also be removed entirely after the first BIP9 non-force deployment (ie, probably segwit) gets activated
        aMutable.push_back("version/force");
    }

    result.pushKV("previousblockhash", pblock->hashPrevBlock.GetHex());
    result.pushKV("transactions", transactions);
    result.pushKV("coinbaseaux", aux);
    result.pushKV("coinbasevalue", (int64_t)pblock->vtx[0]->vout[0].nValue);
    result.pushKV("longpollid", ::ChainActive().Tip()->GetBlockHash().GetHex() + ToString(nTransactionsUpdatedLast));
    result.pushKV("target", hashTarget.GetHex());
    result.pushKV("mintime", (int64_t)pindexPrev->GetMedianTimePast()+1);
    result.pushKV("mutable", aMutable);
    result.pushKV("noncerange", "00000000ffffffff");
    int64_t nSigOpLimit = MAX_BLOCK_SIGOPS_COST;
    int64_t nSizeLimit = MAX_BLOCK_SERIALIZED_SIZE;
    if (fPreSegWit) {
        CHECK_NONFATAL(nSigOpLimit % WITNESS_SCALE_FACTOR == 0);
        nSigOpLimit /= WITNESS_SCALE_FACTOR;
        CHECK_NONFATAL(nSizeLimit % WITNESS_SCALE_FACTOR == 0);
        nSizeLimit /= WITNESS_SCALE_FACTOR;
    }
    result.pushKV("sigoplimit", nSigOpLimit);
    result.pushKV("sizelimit", nSizeLimit);
    if (!fPreSegWit) {
        result.pushKV("weightlimit", (int64_t)MAX_BLOCK_WEIGHT);
    }
    result.pushKV("curtime", pblock->GetBlockTime());
    result.pushKV("bits", strprintf("%08x", pblock->nBits));
    result.pushKV("height", (int64_t)(pindexPrev->nHeight+1));

    if (!pblocktemplate->vchCoinbaseCommitment.empty()) {
        result.pushKV("default_witness_commitment", HexStr(pblocktemplate->vchCoinbaseCommitment.begin(), pblocktemplate->vchCoinbaseCommitment.end()));
    }

    return result;
}

class submitblock_StateCatcher : public CValidationInterface
{
public:
    uint256 hash;
    bool found;
    BlockValidationState state;

    explicit submitblock_StateCatcher(const uint256 &hashIn) : hash(hashIn), found(false), state() {}

protected:
    void BlockChecked(const CBlock& block, const BlockValidationState& stateIn) override {
        if (block.GetHash() != hash)
            return;
        found = true;
        state = stateIn;
    }
};

static UniValue submitblock(const JSONRPCRequest& request)
{
    // We allow 2 arguments for compliance with BIP22. Argument 2 is ignored.
            RPCHelpMan{"submitblock",
                "\nAttempts to submit new block to network.\n"
                "See https://en.bitcoin.it/wiki/BIP_0022 for full specification.\n",
                {
                    {"hexdata", RPCArg::Type::STR_HEX, RPCArg::Optional::NO, "the hex-encoded block data to submit"},
                    {"dummy", RPCArg::Type::STR, /* default */ "ignored", "dummy value, for compatibility with BIP22. This value is ignored."},
                },
                RPCResult{RPCResult::Type::NONE, "", "Returns JSON Null when valid, a string according to BIP22 otherwise"},
                RPCExamples{
                    HelpExampleCli("submitblock", "\"mydata\"")
            + HelpExampleRpc("submitblock", "\"mydata\"")
                },
            }.Check(request);

    std::shared_ptr<CBlock> blockptr = std::make_shared<CBlock>();
    CBlock& block = *blockptr;
    if (!DecodeHexBlk(block, request.params[0].get_str())) {
        throw JSONRPCError(RPC_DESERIALIZATION_ERROR, "Block decode failed");
    }

    if (block.vtx.empty() || !block.vtx[0]->IsCoinBase()) {
        throw JSONRPCError(RPC_DESERIALIZATION_ERROR, "Block does not start with a coinbase");
    }

    uint256 hash = block.GetHash();
    {
        LOCK(cs_main);
        const CBlockIndex* pindex = LookupBlockIndex(hash);
        if (pindex) {
            if (pindex->IsValid(BLOCK_VALID_SCRIPTS)) {
                return "duplicate";
            }
            if (pindex->nStatus & BLOCK_FAILED_MASK) {
                return "duplicate-invalid";
            }
        }
    }

    {
        LOCK(cs_main);
        const CBlockIndex* pindex = LookupBlockIndex(block.hashPrevBlock);
        if (pindex) {
            UpdateUncommittedBlockStructures(block, pindex, Params().GetConsensus());
        }
    }

    bool new_block;
    submitblock_StateCatcher sc(block.GetHash());
    RegisterValidationInterface(&sc);
    bool accepted = ProcessNewBlock(Params(), blockptr, /* fForceProcessing */ true, /* fNewBlock */ &new_block);
    UnregisterValidationInterface(&sc);
    if (!new_block && accepted) {
        return "duplicate";
    }
    if (!sc.found) {
        return "inconclusive";
    }
    return BIP22ValidationResult(sc.state);
}

static UniValue submitheader(const JSONRPCRequest& request)
{
            RPCHelpMan{"submitheader",
                "\nDecode the given hexdata as a header and submit it as a candidate chain tip if valid."
                "\nThrows when the header is invalid.\n",
                {
                    {"hexdata", RPCArg::Type::STR_HEX, RPCArg::Optional::NO, "the hex-encoded block header data"},
                },
                RPCResult{
                    RPCResult::Type::NONE, "", "None"},
                RPCExamples{
                    HelpExampleCli("submitheader", "\"aabbcc\"") +
                    HelpExampleRpc("submitheader", "\"aabbcc\"")
                },
            }.Check(request);

    CBlockHeader h;
    if (!DecodeHexBlockHeader(h, request.params[0].get_str())) {
        throw JSONRPCError(RPC_DESERIALIZATION_ERROR, "Block header decode failed");
    }
    {
        LOCK(cs_main);
        if (!LookupBlockIndex(h.hashPrevBlock)) {
            throw JSONRPCError(RPC_VERIFY_ERROR, "Must submit previous header (" + h.hashPrevBlock.GetHex() + ") first");
        }
    }

    BlockValidationState state;
    ProcessNewBlockHeaders({h}, state, Params());
    if (state.IsValid()) return NullUniValue;
    if (state.IsError()) {
        throw JSONRPCError(RPC_VERIFY_ERROR, state.ToString());
    }
    throw JSONRPCError(RPC_VERIFY_ERROR, state.GetRejectReason());
}

static UniValue estimatesmartfee(const JSONRPCRequest& request)
{
            RPCHelpMan{"estimatesmartfee",
                "\nEstimates the approximate fee per kilobyte needed for a transaction to begin\n"
                "confirmation within conf_target blocks if possible and return the number of blocks\n"
                "for which the estimate is valid. Uses virtual transaction size as defined\n"
                "in BIP 141 (witness data is discounted).\n",
                {
                    {"conf_target", RPCArg::Type::NUM, RPCArg::Optional::NO, "Confirmation target in blocks (1 - 1008)"},
                    {"estimate_mode", RPCArg::Type::STR, /* default */ "CONSERVATIVE", "The fee estimate mode.\n"
            "                   Whether to return a more conservative estimate which also satisfies\n"
            "                   a longer history. A conservative estimate potentially returns a\n"
            "                   higher feerate and is more likely to be sufficient for the desired\n"
            "                   target, but is not as responsive to short term drops in the\n"
            "                   prevailing fee market.  Must be one of:\n"
            "       \"UNSET\"\n"
            "       \"ECONOMICAL\"\n"
            "       \"CONSERVATIVE\""},
                },
                RPCResult{
                    RPCResult::Type::OBJ, "", "",
                    {
                        {RPCResult::Type::NUM, "feerate", /* optional */ true, "estimate fee rate in " + CURRENCY_UNIT + "/kB (only present if no errors were encountered)"},
                        {RPCResult::Type::ARR, "errors", "Errors encountered during processing",
                            {
                                {RPCResult::Type::STR, "", "error"},
                            }},
                        {RPCResult::Type::NUM, "blocks", "block number where estimate was found\n"
            "The request target will be clamped between 2 and the highest target\n"
            "fee estimation is able to return based on how long it has been running.\n"
            "An error is returned if not enough transactions and blocks\n"
            "have been observed to make an estimate for any number of blocks."},
                    }},
                RPCExamples{
                    HelpExampleCli("estimatesmartfee", "6")
                },
            }.Check(request);

    RPCTypeCheck(request.params, {UniValue::VNUM, UniValue::VSTR});
    RPCTypeCheckArgument(request.params[0], UniValue::VNUM);
    unsigned int max_target = ::feeEstimator.HighestTargetTracked(FeeEstimateHorizon::LONG_HALFLIFE);
    unsigned int conf_target = ParseConfirmTarget(request.params[0], max_target);
    bool conservative = true;
    if (!request.params[1].isNull()) {
        FeeEstimateMode fee_mode;
        if (!FeeModeFromString(request.params[1].get_str(), fee_mode)) {
            throw JSONRPCError(RPC_INVALID_PARAMETER, "Invalid estimate_mode parameter");
        }
        if (fee_mode == FeeEstimateMode::ECONOMICAL) conservative = false;
    }

    UniValue result(UniValue::VOBJ);
    UniValue errors(UniValue::VARR);
    FeeCalculation feeCalc;
    CFeeRate feeRate = ::feeEstimator.estimateSmartFee(conf_target, &feeCalc, conservative);
    if (feeRate != CFeeRate(0)) {
        result.pushKV("feerate", ValueFromAmount(feeRate.GetFeePerK()));
    } else {
        errors.push_back("Insufficient data or no feerate found");
        result.pushKV("errors", errors);
    }
    result.pushKV("blocks", feeCalc.returnedTarget);
    return result;
}

static UniValue estimaterawfee(const JSONRPCRequest& request)
{
            RPCHelpMan{"estimaterawfee",
                "\nWARNING: This interface is unstable and may disappear or change!\n"
                "\nWARNING: This is an advanced API call that is tightly coupled to the specific\n"
                "         implementation of fee estimation. The parameters it can be called with\n"
                "         and the results it returns will change if the internal implementation changes.\n"
                "\nEstimates the approximate fee per kilobyte needed for a transaction to begin\n"
                "confirmation within conf_target blocks if possible. Uses virtual transaction size as\n"
                "defined in BIP 141 (witness data is discounted).\n",
                {
                    {"conf_target", RPCArg::Type::NUM, RPCArg::Optional::NO, "Confirmation target in blocks (1 - 1008)"},
                    {"threshold", RPCArg::Type::NUM, /* default */ "0.95", "The proportion of transactions in a given feerate range that must have been\n"
            "               confirmed within conf_target in order to consider those feerates as high enough and proceed to check\n"
            "               lower buckets."},
                },
                RPCResult{
                    RPCResult::Type::OBJ, "", "Results are returned for any horizon which tracks blocks up to the confirmation target",
                    {
                        {RPCResult::Type::OBJ, "short", /* optional */ true, "estimate for short time horizon",
                            {
                                {RPCResult::Type::NUM, "feerate", /* optional */ true, "estimate fee rate in " + CURRENCY_UNIT + "/kB"},
                                {RPCResult::Type::NUM, "decay", "exponential decay (per block) for historical moving average of confirmation data"},
                                {RPCResult::Type::NUM, "scale", "The resolution of confirmation targets at this time horizon"},
                                {RPCResult::Type::OBJ, "pass", /* optional */ true, "information about the lowest range of feerates to succeed in meeting the threshold",
                                {
                                        {RPCResult::Type::NUM, "startrange", "start of feerate range"},
                                        {RPCResult::Type::NUM, "endrange", "end of feerate range"},
                                        {RPCResult::Type::NUM, "withintarget", "number of txs over history horizon in the feerate range that were confirmed within target"},
                                        {RPCResult::Type::NUM, "totalconfirmed", "number of txs over history horizon in the feerate range that were confirmed at any point"},
                                        {RPCResult::Type::NUM, "inmempool", "current number of txs in mempool in the feerate range unconfirmed for at least target blocks"},
                                        {RPCResult::Type::NUM, "leftmempool", "number of txs over history horizon in the feerate range that left mempool unconfirmed after target"},
                                }},
                                {RPCResult::Type::OBJ, "fail", /* optional */ true, "information about the highest range of feerates to fail to meet the threshold",
                                {
                                    {RPCResult::Type::ELISION, "", ""},
                                }},
                                {RPCResult::Type::ARR, "errors", /* optional */ true, "Errors encountered during processing",
                                {
                                    {RPCResult::Type::STR, "error", ""},
                                }},
                        }},
                        {RPCResult::Type::OBJ, "medium", /* optional */ true, "estimate for medium time horizon",
                        {
                            {RPCResult::Type::ELISION, "", ""},
                        }},
                        {RPCResult::Type::OBJ, "long", /* optional */ true, "estimate for long time horizon",
                        {
                            {RPCResult::Type::ELISION, "", ""},
                        }},
                    }},
                RPCExamples{
                    HelpExampleCli("estimaterawfee", "6 0.9")
                },
            }.Check(request);

    RPCTypeCheck(request.params, {UniValue::VNUM, UniValue::VNUM}, true);
    RPCTypeCheckArgument(request.params[0], UniValue::VNUM);
    unsigned int max_target = ::feeEstimator.HighestTargetTracked(FeeEstimateHorizon::LONG_HALFLIFE);
    unsigned int conf_target = ParseConfirmTarget(request.params[0], max_target);
    double threshold = 0.95;
    if (!request.params[1].isNull()) {
        threshold = request.params[1].get_real();
    }
    if (threshold < 0 || threshold > 1) {
        throw JSONRPCError(RPC_INVALID_PARAMETER, "Invalid threshold");
    }

    UniValue result(UniValue::VOBJ);

    for (const FeeEstimateHorizon horizon : {FeeEstimateHorizon::SHORT_HALFLIFE, FeeEstimateHorizon::MED_HALFLIFE, FeeEstimateHorizon::LONG_HALFLIFE}) {
        CFeeRate feeRate;
        EstimationResult buckets;

        // Only output results for horizons which track the target
        if (conf_target > ::feeEstimator.HighestTargetTracked(horizon)) continue;

        feeRate = ::feeEstimator.estimateRawFee(conf_target, threshold, horizon, &buckets);
        UniValue horizon_result(UniValue::VOBJ);
        UniValue errors(UniValue::VARR);
        UniValue passbucket(UniValue::VOBJ);
        passbucket.pushKV("startrange", round(buckets.pass.start));
        passbucket.pushKV("endrange", round(buckets.pass.end));
        passbucket.pushKV("withintarget", round(buckets.pass.withinTarget * 100.0) / 100.0);
        passbucket.pushKV("totalconfirmed", round(buckets.pass.totalConfirmed * 100.0) / 100.0);
        passbucket.pushKV("inmempool", round(buckets.pass.inMempool * 100.0) / 100.0);
        passbucket.pushKV("leftmempool", round(buckets.pass.leftMempool * 100.0) / 100.0);
        UniValue failbucket(UniValue::VOBJ);
        failbucket.pushKV("startrange", round(buckets.fail.start));
        failbucket.pushKV("endrange", round(buckets.fail.end));
        failbucket.pushKV("withintarget", round(buckets.fail.withinTarget * 100.0) / 100.0);
        failbucket.pushKV("totalconfirmed", round(buckets.fail.totalConfirmed * 100.0) / 100.0);
        failbucket.pushKV("inmempool", round(buckets.fail.inMempool * 100.0) / 100.0);
        failbucket.pushKV("leftmempool", round(buckets.fail.leftMempool * 100.0) / 100.0);

        // CFeeRate(0) is used to indicate error as a return value from estimateRawFee
        if (feeRate != CFeeRate(0)) {
            horizon_result.pushKV("feerate", ValueFromAmount(feeRate.GetFeePerK()));
            horizon_result.pushKV("decay", buckets.decay);
            horizon_result.pushKV("scale", (int)buckets.scale);
            horizon_result.pushKV("pass", passbucket);
            // buckets.fail.start == -1 indicates that all buckets passed, there is no fail bucket to output
            if (buckets.fail.start != -1) horizon_result.pushKV("fail", failbucket);
        } else {
            // Output only information that is still meaningful in the event of error
            horizon_result.pushKV("decay", buckets.decay);
            horizon_result.pushKV("scale", (int)buckets.scale);
            horizon_result.pushKV("fail", failbucket);
            errors.push_back("Insufficient data or no feerate found which meets threshold");
            horizon_result.pushKV("errors",errors);
        }
        result.pushKV(StringForFeeEstimateHorizon(horizon), horizon_result);
    }
    return result;
}

/* ************************************************************************** */
/* Merge mining.  */

UniValue createauxblock(const JSONRPCRequest& request)
{
    RPCHelpMan{"createauxblock",
        "\nCreates a new block and returns information required to"
        " merge-mine it.\n",
        {
            {"address", RPCArg::Type::STR, RPCArg::Optional::NO, "Payout address for the coinbase transaction"},
        },
        RPCResult{
            RPCResult::Type::OBJ, "", "",
            {
                {RPCResult::Type::STR_HEX, "hash", "hash of the created block"},
                {RPCResult::Type::NUM, "chainid", "chain ID for this block"},
                {RPCResult::Type::STR_HEX, "previousblockhash", "hash of the previous block"},
                {RPCResult::Type::NUM, "coinbasevalue", "value of the block's coinbase"},
                {RPCResult::Type::STR_HEX, "bits", "compressed target of the block"},
                {RPCResult::Type::NUM, "height", "height of the block"},
                {RPCResult::Type::STR_HEX, "_target", "target in reversed byte order, deprecated"},
            },
        },
        RPCExamples{
          HelpExampleCli("createauxblock", "\"address\"")
          + HelpExampleRpc("createauxblock", "\"address\"")
        },
    }.Check(request);

    // Check coinbase payout address
    const CTxDestination coinbaseScript
      = DecodeDestination(request.params[0].get_str());
    if (!IsValidDestination(coinbaseScript)) {
        throw JSONRPCError(RPC_INVALID_ADDRESS_OR_KEY,
                           "Error: Invalid coinbase payout address");
    }
    const CScript scriptPubKey = GetScriptForDestination(coinbaseScript);

    return AuxpowMiner::get ().createAuxBlock(scriptPubKey);
}

UniValue submitauxblock(const JSONRPCRequest& request)
{
    RPCHelpMan{"submitauxblock",
        "\nSubmits a solved auxpow for a block that was previously"
        " created by 'createauxblock'.\n",
        {
            {"hash", RPCArg::Type::STR_HEX, RPCArg::Optional::NO, "Hash of the block to submit"},
            {"auxpow", RPCArg::Type::STR_HEX, RPCArg::Optional::NO, "Serialised auxpow found"},
        },
        RPCResult{
            RPCResult::Type::BOOL, "", "whether the submitted block was correct"
        },
        RPCExamples{
            HelpExampleCli("submitauxblock", "\"hash\" \"serialised auxpow\"")
            + HelpExampleRpc("submitauxblock", "\"hash\" \"serialised auxpow\"")
        },
    }.Check(request);

    return AuxpowMiner::get ().submitAuxBlock(request.params[0].get_str(),
                                              request.params[1].get_str());
}

/* ************************************************************************** */

void RegisterMiningRPCCommands(CRPCTable &t)
{
// clang-format off
static const CRPCCommand commands[] =
{ //  category              name                      actor (function)         argNames
  //  --------------------- ------------------------  -----------------------  ----------
    { "mining",             "getnetworkhashps",       &getnetworkhashps,       {"nblocks","height"} },
    { "mining",             "getmininginfo",          &getmininginfo,          {} },
    { "mining",             "prioritisetransaction",  &prioritisetransaction,  {"txid","dummy","fee_delta"} },
    { "mining",             "getblocktemplate",       &getblocktemplate,       {"template_request"} },
    { "mining",             "submitblock",            &submitblock,            {"hexdata","dummy"} },
    { "mining",             "submitheader",           &submitheader,           {"hexdata"} },

    { "mining",             "createauxblock",         &createauxblock,         {"address"} },
    { "mining",             "submitauxblock",         &submitauxblock,         {"hash", "auxpow"} },

    { "generating",         "generatetoaddress",      &generatetoaddress,      {"nblocks","address","maxtries"} },
    { "generating",         "generatetodescriptor",   &generatetodescriptor,   {"num_blocks","descriptor","maxtries"} },
    { "generating",         "generateblock",          &generateblock,    {"address","transactions"} },

    { "util",               "estimatesmartfee",       &estimatesmartfee,       {"conf_target", "estimate_mode"} },

    { "hidden",             "estimaterawfee",         &estimaterawfee,         {"conf_target", "threshold"} },
};
// clang-format on

    for (unsigned int vcidx = 0; vcidx < ARRAYLEN(commands); vcidx++)
        t.appendCommand(commands[vcidx].name, &commands[vcidx]);
}<|MERGE_RESOLUTION|>--- conflicted
+++ resolved
@@ -114,14 +114,15 @@
 
     CChainParams chainparams(Params());
 
-    while (max_tries > 0 && block.nNonce < std::numeric_limits<uint32_t>::max() && !CheckProofOfWork(block.GetHash(), block.nBits, chainparams.GetConsensus()) && !ShutdownRequested()) {
-        ++block.nNonce;
+    auto& miningHeader = CAuxPow::initAuxPow(block);
+    while (max_tries > 0 && miningHeader.nNonce < std::numeric_limits<uint32_t>::max() && !CheckProofOfWork(miningHeader.GetHash(), block.nBits, chainparams.GetConsensus()) && !ShutdownRequested()) {
+        ++miningHeader.nNonce;
         --max_tries;
     }
     if (max_tries == 0 || ShutdownRequested()) {
         return false;
     }
-    if (block.nNonce == std::numeric_limits<uint32_t>::max()) {
+    if (miningHeader.nNonce == std::numeric_limits<uint32_t>::max()) {
         return true;
     }
 
@@ -151,22 +152,6 @@
         if (!pblocktemplate.get())
             throw JSONRPCError(RPC_INTERNAL_ERROR, "Couldn't create new block");
         CBlock *pblock = &pblocktemplate->block;
-<<<<<<< HEAD
-        {
-            LOCK(cs_main);
-            IncrementExtraNonce(pblock, ::ChainActive().Tip(), nExtraNonce);
-        }
-        auto& miningHeader = CAuxPow::initAuxPow(*pblock);
-        while (nMaxTries > 0 && miningHeader.nNonce < std::numeric_limits<uint32_t>::max() && !CheckProofOfWork(miningHeader.GetHash(), pblock->nBits, Params().GetConsensus()) && !ShutdownRequested()) {
-            ++miningHeader.nNonce;
-            --nMaxTries;
-        }
-        if (nMaxTries == 0 || ShutdownRequested()) {
-            break;
-        }
-        if (miningHeader.nNonce == std::numeric_limits<uint32_t>::max()) {
-            continue;
-=======
 
         uint256 block_hash;
         if (!GenerateBlock(*pblock, nMaxTries, nExtraNonce, block_hash)) {
@@ -176,7 +161,6 @@
         if (!block_hash.IsNull()) {
             ++nHeight;
             blockHashes.push_back(block_hash.GetHex());
->>>>>>> c49971f3
         }
     }
     return blockHashes;
