--- conflicted
+++ resolved
@@ -134,11 +134,7 @@
     }
 
     std::shared_ptr<const CBlock> shared_pblock = std::make_shared<const CBlock>(block);
-<<<<<<< HEAD
-    if (!chainman.ProcessNewBlock(Params(), shared_pblock, true, nullptr)) {
-=======
     if (!chainman.ProcessNewBlock(shared_pblock, true, nullptr)) {
->>>>>>> a8860b3d
         throw JSONRPCError(RPC_INTERNAL_ERROR, "ProcessNewBlock, block not accepted");
     }
 
