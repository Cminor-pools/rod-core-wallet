--- conflicted
+++ resolved
@@ -129,7 +129,6 @@
     return GetNetworkHashPS(!request.params[0].isNull() ? request.params[0].get_int() : 120, !request.params[1].isNull() ? request.params[1].get_int() : -1);
 }
 
-<<<<<<< HEAD
 static PowAlgo
 powAlgoFromJson (const UniValue& algoJson)
 {
@@ -146,10 +145,7 @@
     }
 }
 
-UniValue generateBlocks(std::shared_ptr<CReserveScript> coinbaseScript, int nGenerate, uint64_t nMaxTries, const UniValue& algoJson, bool keepScript)
-=======
-static UniValue generateBlocks(const CScript& coinbase_script, int nGenerate, uint64_t nMaxTries)
->>>>>>> b8496e8f
+static UniValue generateBlocks(const CScript& coinbase_script, int nGenerate, uint64_t nMaxTries, const UniValue& algoJson)
 {
     static const int nInnerLoopCount = 0x10000;
     int nHeightEnd = 0;
@@ -166,11 +162,7 @@
     UniValue blockHashes(UniValue::VARR);
     while (nHeight < nHeightEnd && !ShutdownRequested())
     {
-<<<<<<< HEAD
-        std::unique_ptr<CBlockTemplate> pblocktemplate(BlockAssembler(Params()).CreateNewBlock(algo, coinbaseScript->reserveScript));
-=======
-        std::unique_ptr<CBlockTemplate> pblocktemplate(BlockAssembler(Params()).CreateNewBlock(coinbase_script));
->>>>>>> b8496e8f
+        std::unique_ptr<CBlockTemplate> pblocktemplate(BlockAssembler(Params()).CreateNewBlock(algo, coinbase_script));
         if (!pblocktemplate.get())
             throw JSONRPCError(RPC_INTERNAL_ERROR, "Couldn't create new block");
         CBlock *pblock = &pblocktemplate->block;
@@ -246,11 +238,7 @@
 
     CScript coinbase_script = GetScriptForDestination(destination);
 
-<<<<<<< HEAD
-    return generateBlocks(coinbaseScript, nGenerate, nMaxTries, request.params[3], false);
-=======
-    return generateBlocks(coinbase_script, nGenerate, nMaxTries);
->>>>>>> b8496e8f
+    return generateBlocks(coinbase_script, nGenerate, nMaxTries, request.params[3]);
 }
 
 static UniValue getmininginfo(const JSONRPCRequest& request)
@@ -1150,7 +1138,7 @@
     }
     const CScript scriptPubKey = GetScriptForDestination(coinbaseScript);
 
-    return g_auxpow_miner->createWork(scriptPubKey);
+    return AuxpowMiner::get ().createWork(scriptPubKey);
 }
 
 UniValue submitwork(const JSONRPCRequest& request)
@@ -1183,7 +1171,7 @@
         dataHex = request.params[1].get_str();
       }
 
-    return g_auxpow_miner->submitWork(hashHex, dataHex);
+    return AuxpowMiner::get ().submitWork(hashHex, dataHex);
 }
 
 /* ************************************************************************** */
