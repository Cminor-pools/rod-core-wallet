// Copyright (c) 2010 Satoshi Nakamoto
// Copyright (c) 2009-2020 The Bitcoin Core developers
// Distributed under the MIT software license, see the accompanying
// file COPYING or http://www.opensource.org/licenses/mit-license.php.

#include <amount.h>
#include <chain.h>
#include <chainparams.h>
#include <consensus/consensus.h>
#include <consensus/params.h>
#include <consensus/validation.h>
#include <core_io.h>
#include <key_io.h>
#include <miner.h>
#include <net.h>
#include <node/context.h>
#include <policy/fees.h>
#include <pow.h>
#include <powdata.h>
#include <rpc/auxpow_miner.h>
#include <rpc/blockchain.h>
#include <rpc/mining.h>
#include <rpc/server.h>
#include <rpc/util.h>
#include <script/descriptor.h>
#include <script/script.h>
#include <script/signingprovider.h>
#include <shutdown.h>
#include <txmempool.h>
#include <univalue.h>
#include <util/fees.h>
#include <util/strencodings.h>
#include <util/string.h>
#include <util/system.h>
#include <util/translation.h>
#include <validation.h>
#include <validationinterface.h>
#include <versionbitsinfo.h>
#include <warnings.h>

#include <map>
#include <stdint.h>
#include <stdexcept>
#include <string>
#include <utility>

/**
 * Return average network hashes per second based on the last 'lookup' blocks,
 * or from the last difficulty change if 'lookup' is nonpositive.
 * If 'height' is nonnegative, compute the estimate at the time when a given block was found.
 */
static UniValue GetNetworkHashPS(int lookup, int height) {
    CBlockIndex *pb = ::ChainActive().Tip();
    assert (pb != nullptr);

    if (height >= 0 && height < ::ChainActive().Height())
        pb = ::ChainActive()[height];

    // If lookup is larger than chain, then set it to chain length.
    if (lookup > pb->nHeight)
        lookup = pb->nHeight;

    /* With different mining algos, we can not simply look at the chain work
       difference as upstream Bitcoin does.  But we can add up the block proofs
       for each algo separately to estimate the hash rate in each later on.  */
    std::map<PowAlgo, arith_uint256> proofPerAlgo;

    /* Explicitly initialise both algos so that we always get them in the
       result later, even if the number of hashes is zero.  */
    proofPerAlgo[PowAlgo::SHA256D] = 0;
    proofPerAlgo[PowAlgo::NEOSCRYPT] = 0;

    CBlockIndex *pb0 = pb;
    int64_t minTime = pb0->GetBlockTime();
    int64_t maxTime = minTime;
    for (int i = 0; i < lookup; i++) {
        arith_uint256 currentProof = GetBlockProof (*pb0);
        /* Undo the algo-weight correction, since we want actual hashes
           per algo and not the comparable work.  */
        currentProof >>= powAlgoLog2Weight (pb0->algo);
        proofPerAlgo[pb0->algo] += currentProof;

        pb0 = pb0->pprev;
        int64_t time = pb0->GetBlockTime();
        minTime = std::min(time, minTime);
        maxTime = std::max(time, maxTime);
    }
    const int64_t timeDiff = maxTime - minTime;

    UniValue result(UniValue::VOBJ);
    for (const auto& entry : proofPerAlgo)
      {
        double hashps;
        if (timeDiff == 0)
          {
            /* In case there's a situation where minTime == maxTime, we don't
               want a divide by zero exception.  */
            hashps = 0.0;
          }
        else
          hashps = entry.second.getdouble () / timeDiff;

        result.pushKV (PowAlgoToString (entry.first), hashps);
      }

    return result;
}

static RPCHelpMan getnetworkhashps()
{
    return RPCHelpMan{"getnetworkhashps",
                "\nReturns the estimated network hashes per second based on the last n blocks.\n"
                "Pass in [blocks] to override # of blocks, -1 specifies since last difficulty change.\n"
                "Pass in [height] to estimate the network speed at the time when a certain block was found.\n",
                {
                    {"nblocks", RPCArg::Type::NUM, /* default */ "120", "The number of blocks, or -1 for blocks since last difficulty change."},
                    {"height", RPCArg::Type::NUM, /* default */ "-1", "To estimate at the time of the given height."},
                },
                RPCResult{RPCResult::Type::OBJ, "", "",
                    {
                        {RPCResult::Type::NUM, "sha256d", "Estimated hashes per second for SHA-256d"},
                        {RPCResult::Type::NUM, "neoscrypt", "Estimated hashes per second for Neoscrypt"},
                    }
                },
                RPCExamples{
                    HelpExampleCli("getnetworkhashps", "")
            + HelpExampleRpc("getnetworkhashps", "")
                },
        [&](const RPCHelpMan& self, const JSONRPCRequest& request) -> UniValue
{
    LOCK(cs_main);
    return GetNetworkHashPS(!request.params[0].isNull() ? request.params[0].get_int() : 120, !request.params[1].isNull() ? request.params[1].get_int() : -1);
},
    };
}

static PowAlgo
powAlgoFromJson (const UniValue& algoJson)
{
  if (algoJson.isNull ())
    return PowAlgo::NEOSCRYPT;

  try
    {
      return PowAlgoFromString (algoJson.get_str ());
    }
  catch (const std::invalid_argument& exc)
    {
      throw JSONRPCError (RPC_INVALID_PARAMETER, exc.what ());
    }
}

static bool GenerateBlock(ChainstateManager& chainman, CBlock& block, uint64_t& max_tries, unsigned int& extra_nonce, uint256& block_hash, const PowAlgo algo)
{
    block_hash.SetNull();

    {
        LOCK(cs_main);
        IncrementExtraNonce(&block, ::ChainActive().Tip(), extra_nonce);
    }

    CPureBlockHeader* pfakeHeader = nullptr;
    switch (algo)
    {
    case PowAlgo::SHA256D:
        pfakeHeader = &block.pow.initAuxpow (block);
        break;
    case PowAlgo::NEOSCRYPT:
        pfakeHeader = &block.pow.initFakeHeader (block);
        break;
    default:
        throw JSONRPCError(RPC_INTERNAL_ERROR, "Unknown PoW algo");
    }
    assert (pfakeHeader != nullptr);

    while (max_tries > 0 && pfakeHeader->nNonce < std::numeric_limits<uint32_t>::max() && !block.pow.checkProofOfWork(*pfakeHeader, Params().GetConsensus()) && !ShutdownRequested()) {
        ++pfakeHeader->nNonce;
        --max_tries;
    }
    if (max_tries == 0 || ShutdownRequested()) {
        return false;
    }
    if (pfakeHeader->nNonce == std::numeric_limits<uint32_t>::max()) {
        return true;
    }

    std::shared_ptr<const CBlock> shared_pblock = std::make_shared<const CBlock>(block);
    if (!chainman.ProcessNewBlock(Params(), shared_pblock, true, nullptr)) {
        throw JSONRPCError(RPC_INTERNAL_ERROR, "ProcessNewBlock, block not accepted");
    }

    block_hash = block.GetHash();
    return true;
}

static UniValue generateBlocks(ChainstateManager& chainman, const CTxMemPool& mempool, const CScript& coinbase_script, int nGenerate, uint64_t nMaxTries, const UniValue& algoJson)
{
    int nHeightEnd = 0;
    int nHeight = 0;

    const PowAlgo algo = powAlgoFromJson(algoJson);

    {   // Don't keep cs_main locked
        LOCK(cs_main);
        nHeight = ::ChainActive().Height();
        nHeightEnd = nHeight+nGenerate;
    }
    unsigned int nExtraNonce = 0;
    UniValue blockHashes(UniValue::VARR);
    while (nHeight < nHeightEnd && !ShutdownRequested())
    {
<<<<<<< HEAD
        std::unique_ptr<CBlockTemplate> pblocktemplate(BlockAssembler(mempool, Params()).CreateNewBlock(algo, coinbase_script));
=======
        std::unique_ptr<CBlockTemplate> pblocktemplate(BlockAssembler(mempool, Params()).CreateNewBlock(::ChainstateActive(), coinbase_script));
>>>>>>> b75666c1
        if (!pblocktemplate.get())
            throw JSONRPCError(RPC_INTERNAL_ERROR, "Couldn't create new block");
        CBlock *pblock = &pblocktemplate->block;

        uint256 block_hash;
        if (!GenerateBlock(chainman, *pblock, nMaxTries, nExtraNonce, block_hash, algo)) {
            break;
        }

        if (!block_hash.IsNull()) {
            ++nHeight;
            blockHashes.push_back(block_hash.GetHex());
        }
    }
    return blockHashes;
}

static bool getScriptFromDescriptor(const std::string& descriptor, CScript& script, std::string& error)
{
    FlatSigningProvider key_provider;
    const auto desc = Parse(descriptor, key_provider, error, /* require_checksum = */ false);
    if (desc) {
        if (desc->IsRange()) {
            throw JSONRPCError(RPC_INVALID_PARAMETER, "Ranged descriptor not accepted. Maybe pass through deriveaddresses first?");
        }

        FlatSigningProvider provider;
        std::vector<CScript> scripts;
        if (!desc->Expand(0, key_provider, scripts, provider)) {
            throw JSONRPCError(RPC_INVALID_ADDRESS_OR_KEY, strprintf("Cannot derive script without private keys"));
        }

        // Combo descriptors can have 2 or 4 scripts, so we can't just check scripts.size() == 1
        CHECK_NONFATAL(scripts.size() > 0 && scripts.size() <= 4);

        if (scripts.size() == 1) {
            script = scripts.at(0);
        } else if (scripts.size() == 4) {
            // For uncompressed keys, take the 3rd script, since it is p2wpkh
            script = scripts.at(2);
        } else {
            // Else take the 2nd script, since it is p2pkh
            script = scripts.at(1);
        }

        return true;
    } else {
        return false;
    }
}

static RPCHelpMan generatetodescriptor()
{
    return RPCHelpMan{
        "generatetodescriptor",
        "\nMine blocks immediately to a specified descriptor (before the RPC call returns)\n",
        {
            {"num_blocks", RPCArg::Type::NUM, RPCArg::Optional::NO, "How many blocks are generated immediately."},
            {"descriptor", RPCArg::Type::STR, RPCArg::Optional::NO, "The descriptor to send the newly generated bitcoin to."},
            {"maxtries", RPCArg::Type::NUM, /* default */ ToString(DEFAULT_MAX_TRIES), "How many iterations to try."},
            {"algo", RPCArg::Type::STR, /* default */ "neoscrypt", "Which mining algorithm to use."},
        },
        RPCResult{
            RPCResult::Type::ARR, "", "hashes of blocks generated",
            {
                {RPCResult::Type::STR_HEX, "", "blockhash"},
            }
        },
        RPCExamples{
            "\nGenerate 11 blocks to mydesc\n" + HelpExampleCli("generatetodescriptor", "11 \"mydesc\"")},
        [&](const RPCHelpMan& self, const JSONRPCRequest& request) -> UniValue
{
    const int num_blocks{request.params[0].get_int()};
    const uint64_t max_tries{request.params[2].isNull() ? DEFAULT_MAX_TRIES : request.params[2].get_int()};

    CScript coinbase_script;
    std::string error;
    if (!getScriptFromDescriptor(request.params[1].get_str(), coinbase_script, error)) {
        throw JSONRPCError(RPC_INVALID_ADDRESS_OR_KEY, error);
    }

    const CTxMemPool& mempool = EnsureMemPool(request.context);
    ChainstateManager& chainman = EnsureChainman(request.context);

    return generateBlocks(chainman, mempool, coinbase_script, num_blocks, max_tries, request.params[3]);
},
    };
}

static RPCHelpMan generate()
{
    return RPCHelpMan{"generate", "has been replaced by the -generate cli option. Refer to -help for more information.", {}, {}, RPCExamples{""}, [&](const RPCHelpMan& self, const JSONRPCRequest& request) -> UniValue {
        throw JSONRPCError(RPC_METHOD_NOT_FOUND, self.ToString());
    }};
}

static RPCHelpMan generatetoaddress()
{
    return RPCHelpMan{"generatetoaddress",
                "\nMine blocks immediately to a specified address (before the RPC call returns)\n",
                {
                    {"nblocks", RPCArg::Type::NUM, RPCArg::Optional::NO, "How many blocks are generated immediately."},
                    {"address", RPCArg::Type::STR, RPCArg::Optional::NO, "The address to send the newly generated bitcoin to."},
                    {"maxtries", RPCArg::Type::NUM, /* default */ ToString(DEFAULT_MAX_TRIES), "How many iterations to try."},
                    {"algo", RPCArg::Type::STR, /* default */ "neoscrypt", "Which mining algorithm to use."},
                },
                RPCResult{
                    RPCResult::Type::ARR, "", "hashes of blocks generated",
                    {
                        {RPCResult::Type::STR_HEX, "", "blockhash"},
                    }},
                RPCExamples{
            "\nGenerate 11 blocks to myaddress\n"
            + HelpExampleCli("generatetoaddress", "11 \"myaddress\"")
            + "If you are using the " PACKAGE_NAME " wallet, you can get a new address to send the newly generated bitcoin to with:\n"
            + HelpExampleCli("getnewaddress", "")
                },
        [&](const RPCHelpMan& self, const JSONRPCRequest& request) -> UniValue
{
    const int num_blocks{request.params[0].get_int()};
    const uint64_t max_tries{request.params[2].isNull() ? DEFAULT_MAX_TRIES : request.params[2].get_int()};

    CTxDestination destination = DecodeDestination(request.params[1].get_str());
    if (!IsValidDestination(destination)) {
        throw JSONRPCError(RPC_INVALID_ADDRESS_OR_KEY, "Error: Invalid address");
    }

    const CTxMemPool& mempool = EnsureMemPool(request.context);
    ChainstateManager& chainman = EnsureChainman(request.context);

    CScript coinbase_script = GetScriptForDestination(destination);

    return generateBlocks(chainman, mempool, coinbase_script, num_blocks, max_tries, request.params[3]);
},
    };
}

static RPCHelpMan generateblock()
{
    return RPCHelpMan{"generateblock",
        "\nMine a block with a set of ordered transactions immediately to a specified address or descriptor (before the RPC call returns)\n",
        {
            {"output", RPCArg::Type::STR, RPCArg::Optional::NO, "The address or descriptor to send the newly generated bitcoin to."},
            {"transactions", RPCArg::Type::ARR, RPCArg::Optional::NO, "An array of hex strings which are either txids or raw transactions.\n"
                "Txids must reference transactions currently in the mempool.\n"
                "All transactions must be valid and in valid order, otherwise the block will be rejected.",
                {
                    {"rawtx/txid", RPCArg::Type::STR_HEX, RPCArg::Optional::OMITTED, ""},
                },
            },
        },
        RPCResult{
            RPCResult::Type::OBJ, "", "",
            {
                {RPCResult::Type::STR_HEX, "hash", "hash of generated block"},
            }
        },
        RPCExamples{
            "\nGenerate a block to myaddress, with txs rawtx and mempool_txid\n"
            + HelpExampleCli("generateblock", R"("myaddress" '["rawtx", "mempool_txid"]')")
        },
        [&](const RPCHelpMan& self, const JSONRPCRequest& request) -> UniValue
{
    /* There is no need to support multialgo in this RPC.  */
    const PowAlgo algo = PowAlgo::NEOSCRYPT;

    const auto address_or_descriptor = request.params[0].get_str();
    CScript coinbase_script;
    std::string error;

    if (!getScriptFromDescriptor(address_or_descriptor, coinbase_script, error)) {
        const auto destination = DecodeDestination(address_or_descriptor);
        if (!IsValidDestination(destination)) {
            throw JSONRPCError(RPC_INVALID_ADDRESS_OR_KEY, "Error: Invalid address or descriptor");
        }

        coinbase_script = GetScriptForDestination(destination);
    }

    const CTxMemPool& mempool = EnsureMemPool(request.context);

    std::vector<CTransactionRef> txs;
    const auto raw_txs_or_txids = request.params[1].get_array();
    for (size_t i = 0; i < raw_txs_or_txids.size(); i++) {
        const auto str(raw_txs_or_txids[i].get_str());

        uint256 hash;
        CMutableTransaction mtx;
        if (ParseHashStr(str, hash)) {

            const auto tx = mempool.get(hash);
            if (!tx) {
                throw JSONRPCError(RPC_INVALID_ADDRESS_OR_KEY, strprintf("Transaction %s not in mempool.", str));
            }

            txs.emplace_back(tx);

        } else if (DecodeHexTx(mtx, str)) {
            txs.push_back(MakeTransactionRef(std::move(mtx)));

        } else {
            throw JSONRPCError(RPC_DESERIALIZATION_ERROR, strprintf("Transaction decode failed for %s. Make sure the tx has at least one input.", str));
        }
    }

    CBlock block;

    {
        LOCK(cs_main);

        CTxMemPool empty_mempool;
<<<<<<< HEAD
        std::unique_ptr<CBlockTemplate> blocktemplate(BlockAssembler(empty_mempool, Params()).CreateNewBlock(algo, coinbase_script));
=======
        std::unique_ptr<CBlockTemplate> blocktemplate(BlockAssembler(empty_mempool, Params()).CreateNewBlock(::ChainstateActive(), coinbase_script));
>>>>>>> b75666c1
        if (!blocktemplate) {
            throw JSONRPCError(RPC_INTERNAL_ERROR, "Couldn't create new block");
        }
        block = blocktemplate->block;
    }

    CHECK_NONFATAL(block.vtx.size() == 1);

    // Add transactions
    block.vtx.insert(block.vtx.end(), txs.begin(), txs.end());
    RegenerateCommitments(block, WITH_LOCK(::cs_main, return std::ref(g_chainman.m_blockman)));

    {
        LOCK(cs_main);

        BlockValidationState state;
        if (!TestBlockValidity(state, Params(), ::ChainstateActive(), block, g_chainman.m_blockman.LookupBlockIndex(block.hashPrevBlock), false, true, false)) {
            throw JSONRPCError(RPC_VERIFY_ERROR, strprintf("TestBlockValidity failed: %s", state.ToString()));
        }
    }

    uint256 block_hash;
    uint64_t max_tries{DEFAULT_MAX_TRIES};
    unsigned int extra_nonce{0};

    if (!GenerateBlock(EnsureChainman(request.context), block, max_tries, extra_nonce, block_hash, algo) || block_hash.IsNull()) {
        throw JSONRPCError(RPC_MISC_ERROR, "Failed to make block.");
    }

    UniValue obj(UniValue::VOBJ);
    obj.pushKV("hash", block_hash.GetHex());
    return obj;
},
    };
}

static RPCHelpMan getmininginfo()
{
    return RPCHelpMan{"getmininginfo",
                "\nReturns a json object containing mining-related information.",
                {},
                RPCResult{
                    RPCResult::Type::OBJ, "", "",
                    {
                        {RPCResult::Type::NUM, "blocks", "The current block"},
                        {RPCResult::Type::NUM, "currentblockweight", /* optional */ true, "The block weight of the last assembled block (only present if a block was ever assembled)"},
                        {RPCResult::Type::NUM, "currentblocktx", /* optional */ true, "The number of block transactions of the last assembled block (only present if a block was ever assembled)"},
                        {RPCResult::Type::OBJ, "difficulty", "The current difficulty per algo",
                            {{RPCResult::Type::ELISION, "", ""}}},
                        {RPCResult::Type::OBJ, "networkhashps", "The network hashes per second per algo",
                            {{RPCResult::Type::ELISION, "", ""}}},
                        {RPCResult::Type::NUM, "pooledtx", "The size of the mempool"},
                        {RPCResult::Type::STR, "chain", "current network name (main, test, signet, regtest)"},
                        {RPCResult::Type::STR, "warnings", "any network and blockchain warnings"},
                    }},
                RPCExamples{
                    HelpExampleCli("getmininginfo", "")
            + HelpExampleRpc("getmininginfo", "")
                },
        [&](const RPCHelpMan& self, const JSONRPCRequest& request) -> UniValue
{
    LOCK(cs_main);
    const CTxMemPool& mempool = EnsureMemPool(request.context);

    UniValue obj(UniValue::VOBJ);
    obj.pushKV("blocks",           (int)::ChainActive().Height());
    if (BlockAssembler::m_last_block_weight) obj.pushKV("currentblockweight", *BlockAssembler::m_last_block_weight);
    if (BlockAssembler::m_last_block_num_txs) obj.pushKV("currentblocktx", *BlockAssembler::m_last_block_num_txs);
    obj.pushKV("difficulty",       GetDifficultyJson());
    obj.pushKV("networkhashps",    getnetworkhashps().HandleRequest(request));
    obj.pushKV("pooledtx",         (uint64_t)mempool.size());
    obj.pushKV("chain",            Params().NetworkIDString());
    obj.pushKV("warnings",         GetWarnings(false).original);
    return obj;
},
    };
}


// NOTE: Unlike wallet RPC (which use BTC values), mining RPCs follow GBT (BIP 22) in using satoshi amounts
static RPCHelpMan prioritisetransaction()
{
    return RPCHelpMan{"prioritisetransaction",
                "Accepts the transaction into mined blocks at a higher (or lower) priority\n",
                {
                    {"txid", RPCArg::Type::STR_HEX, RPCArg::Optional::NO, "The transaction id."},
                    {"dummy", RPCArg::Type::NUM, RPCArg::Optional::OMITTED_NAMED_ARG, "API-Compatibility for previous API. Must be zero or null.\n"
            "                  DEPRECATED. For forward compatibility use named arguments and omit this parameter."},
                    {"fee_delta", RPCArg::Type::NUM, RPCArg::Optional::NO, "The fee value (in satoshis) to add (or subtract, if negative).\n"
            "                  Note, that this value is not a fee rate. It is a value to modify absolute fee of the TX.\n"
            "                  The fee is not actually paid, only the algorithm for selecting transactions into a block\n"
            "                  considers the transaction as it would have paid a higher (or lower) fee."},
                },
                RPCResult{
                    RPCResult::Type::BOOL, "", "Returns true"},
                RPCExamples{
                    HelpExampleCli("prioritisetransaction", "\"txid\" 0.0 10000")
            + HelpExampleRpc("prioritisetransaction", "\"txid\", 0.0, 10000")
                },
        [&](const RPCHelpMan& self, const JSONRPCRequest& request) -> UniValue
{
    LOCK(cs_main);

    uint256 hash(ParseHashV(request.params[0], "txid"));
    CAmount nAmount = request.params[2].get_int64();

    if (!(request.params[1].isNull() || request.params[1].get_real() == 0)) {
        throw JSONRPCError(RPC_INVALID_PARAMETER, "Priority is no longer supported, dummy argument to prioritisetransaction must be 0.");
    }

    EnsureMemPool(request.context).PrioritiseTransaction(hash, nAmount);
    return true;
},
    };
}


// NOTE: Assumes a conclusive result; if result is inconclusive, it must be handled by caller
static UniValue BIP22ValidationResult(const BlockValidationState& state)
{
    if (state.IsValid())
        return NullUniValue;

    if (state.IsError())
        throw JSONRPCError(RPC_VERIFY_ERROR, state.ToString());
    if (state.IsInvalid())
    {
        std::string strRejectReason = state.GetRejectReason();
        if (strRejectReason.empty())
            return "rejected";
        return strRejectReason;
    }
    // Should be impossible
    return "valid?";
}

static std::string gbt_vb_name(const Consensus::DeploymentPos pos) {
    const struct VBDeploymentInfo& vbinfo = VersionBitsDeploymentInfo[pos];
    std::string s = vbinfo.name;
    if (!vbinfo.gbt_force) {
        s.insert(s.begin(), '!');
    }
    return s;
}

static RPCHelpMan getblocktemplate()
{
    return RPCHelpMan{"getblocktemplate",
                "\nIf the request parameters include a 'mode' key, that is used to explicitly select between the default 'template' request or a 'proposal'.\n"
                "It returns data needed to construct a block to work on.\n"
                "For full specification, see BIPs 22, 23, 9, and 145:\n"
                "    https://github.com/bitcoin/bips/blob/master/bip-0022.mediawiki\n"
                "    https://github.com/bitcoin/bips/blob/master/bip-0023.mediawiki\n"
                "    https://github.com/bitcoin/bips/blob/master/bip-0009.mediawiki#getblocktemplate_changes\n"
                "    https://github.com/bitcoin/bips/blob/master/bip-0145.mediawiki\n",
                {
                    {"template_request", RPCArg::Type::OBJ, "{}", "Format of the template",
                        {
                            {"mode", RPCArg::Type::STR, /* treat as named arg */ RPCArg::Optional::OMITTED_NAMED_ARG, "This must be set to \"template\", \"proposal\" (see BIP 23), or omitted"},
                            {"algo", RPCArg::Type::STR, /* default */ "neoscrypt", "The PoW algo to use"},
                            {"capabilities", RPCArg::Type::ARR, /* treat as named arg */ RPCArg::Optional::OMITTED_NAMED_ARG, "A list of strings",
                                {
                                    {"str", RPCArg::Type::STR, RPCArg::Optional::OMITTED, "client side supported feature, 'longpoll', 'coinbasevalue', 'proposal', 'serverlist', 'workid'"},
                                },
                                },
                            {"rules", RPCArg::Type::ARR, RPCArg::Optional::NO, "A list of strings",
                                {
                                    {"segwit", RPCArg::Type::STR, RPCArg::Optional::NO, "(literal) indicates client side segwit support"},
                                    {"str", RPCArg::Type::STR, RPCArg::Optional::OMITTED, "other client side supported softfork deployment"},
                                },
                                },
                        },
                        "\"template_request\""},
                },
                RPCResult{
                    RPCResult::Type::OBJ, "", "",
                    {
                        {RPCResult::Type::NUM, "version", "The preferred block version"},
                        {RPCResult::Type::ARR, "rules", "specific block rules that are to be enforced",
                            {
                                {RPCResult::Type::STR, "", "name of a rule the client must understand to some extent; see BIP 9 for format"},
                            }},
                        {RPCResult::Type::OBJ_DYN, "vbavailable", "set of pending, supported versionbit (BIP 9) softfork deployments",
                            {
                                {RPCResult::Type::NUM, "rulename", "identifies the bit number as indicating acceptance and readiness for the named softfork rule"},
                            }},
                        {RPCResult::Type::NUM, "vbrequired", "bit mask of versionbits the server requires set in submissions"},
                        {RPCResult::Type::STR, "previousblockhash", "The hash of current highest block"},
                        {RPCResult::Type::ARR, "transactions", "contents of non-coinbase transactions that should be included in the next block",
                            {
                                {RPCResult::Type::OBJ, "", "",
                                    {
                                        {RPCResult::Type::STR_HEX, "data", "transaction data encoded in hexadecimal (byte-for-byte)"},
                                        {RPCResult::Type::STR_HEX, "txid", "transaction id encoded in little-endian hexadecimal"},
                                        {RPCResult::Type::STR_HEX, "hash", "hash encoded in little-endian hexadecimal (including witness data)"},
                                        {RPCResult::Type::ARR, "depends", "array of numbers",
                                            {
                                                {RPCResult::Type::NUM, "", "transactions before this one (by 1-based index in 'transactions' list) that must be present in the final block if this one is"},
                                            }},
                                        {RPCResult::Type::NUM, "fee", "difference in value between transaction inputs and outputs (in satoshis); for coinbase transactions, this is a negative Number of the total collected block fees (ie, not including the block subsidy); if key is not present, fee is unknown and clients MUST NOT assume there isn't one"},
                                        {RPCResult::Type::NUM, "sigops", "total SigOps cost, as counted for purposes of block limits; if key is not present, sigop cost is unknown and clients MUST NOT assume it is zero"},
                                        {RPCResult::Type::NUM, "weight", "total transaction weight, as counted for purposes of block limits"},
                                    }},
                            }},
                        {RPCResult::Type::OBJ_DYN, "coinbaseaux", "data that should be included in the coinbase's scriptSig content",
                        {
                            {RPCResult::Type::STR_HEX, "key", "values must be in the coinbase (keys may be ignored)"},
                        }},
                        {RPCResult::Type::NUM, "coinbasevalue", "maximum allowable input to coinbase transaction, including the generation award and transaction fees (in satoshis)"},
                        {RPCResult::Type::STR, "longpollid", "an id to include with a request to longpoll on an update to this template"},
                        {RPCResult::Type::STR, "target", "The hash target"},
                        {RPCResult::Type::NUM_TIME, "mintime", "The minimum timestamp appropriate for the next block time, expressed in " + UNIX_EPOCH_TIME},
                        {RPCResult::Type::ARR, "mutable", "list of ways the block template may be changed",
                            {
                                {RPCResult::Type::STR, "value", "A way the block template may be changed, e.g. 'time', 'transactions', 'prevblock'"},
                            }},
                        {RPCResult::Type::STR_HEX, "noncerange", "A range of valid nonces"},
                        {RPCResult::Type::NUM, "sigoplimit", "limit of sigops in blocks"},
                        {RPCResult::Type::NUM, "sizelimit", "limit of block size"},
                        {RPCResult::Type::NUM, "weightlimit", "limit of block weight"},
                        {RPCResult::Type::NUM_TIME, "curtime", "current timestamp in " + UNIX_EPOCH_TIME},
                        {RPCResult::Type::STR, "bits", "compressed target of next block"},
                        {RPCResult::Type::NUM, "height", "The height of the next block"},
                        {RPCResult::Type::STR, "default_witness_commitment", /* optional */ true, "a valid witness commitment for the unmodified block template"},
                        {RPCResult::Type::STR, "algo", "PoW algo to use for this block"},
                    }},
                RPCExamples{
                    HelpExampleCli("getblocktemplate", "'{\"rules\": [\"segwit\"]}'")
            + HelpExampleRpc("getblocktemplate", "{\"rules\": [\"segwit\"]}")
                },
        [&](const RPCHelpMan& self, const JSONRPCRequest& request) -> UniValue
{
    LOCK(cs_main);

    std::string strMode = "template";
    UniValue lpval = NullUniValue;
    std::set<std::string> setClientRules;
    int64_t nMaxVersionPreVB = -1;
    PowAlgo algo = PowAlgo::NEOSCRYPT;
    if (!request.params[0].isNull())
    {
        const UniValue& oparam = request.params[0].get_obj();
        const UniValue& modeval = find_value(oparam, "mode");
        if (modeval.isStr())
            strMode = modeval.get_str();
        else if (modeval.isNull())
        {
            /* Do nothing */
        }
        else
            throw JSONRPCError(RPC_INVALID_PARAMETER, "Invalid mode");
        lpval = find_value(oparam, "longpollid");
        algo = powAlgoFromJson(find_value(oparam, "algo"));

        if (strMode == "proposal")
        {
            const UniValue& dataval = find_value(oparam, "data");
            if (!dataval.isStr())
                throw JSONRPCError(RPC_TYPE_ERROR, "Missing data String key for proposal");

            CBlock block;
            if (!DecodeHexBlk(block, dataval.get_str()))
                throw JSONRPCError(RPC_DESERIALIZATION_ERROR, "Block decode failed");

            uint256 hash = block.GetHash();
            const CBlockIndex* pindex = g_chainman.m_blockman.LookupBlockIndex(hash);
            if (pindex) {
                if (pindex->IsValid(BLOCK_VALID_SCRIPTS))
                    return "duplicate";
                if (pindex->nStatus & BLOCK_FAILED_MASK)
                    return "duplicate-invalid";
                return "duplicate-inconclusive";
            }

            CBlockIndex* const pindexPrev = ::ChainActive().Tip();
            // TestBlockValidity only supports blocks built on the current Tip
            if (block.hashPrevBlock != pindexPrev->GetBlockHash())
                return "inconclusive-not-best-prevblk";
            BlockValidationState state;
            TestBlockValidity(state, Params(), ::ChainstateActive(), block, pindexPrev, false, true, true);
            return BIP22ValidationResult(state);
        }

        const UniValue& aClientRules = find_value(oparam, "rules");
        if (aClientRules.isArray()) {
            for (unsigned int i = 0; i < aClientRules.size(); ++i) {
                const UniValue& v = aClientRules[i];
                setClientRules.insert(v.get_str());
            }
        } else {
            // NOTE: It is important that this NOT be read if versionbits is supported
            const UniValue& uvMaxVersion = find_value(oparam, "maxversion");
            if (uvMaxVersion.isNum()) {
                nMaxVersionPreVB = uvMaxVersion.get_int64();
            }
        }
    }

    if (strMode != "template")
        throw JSONRPCError(RPC_INVALID_PARAMETER, "Invalid mode");

    NodeContext& node = EnsureNodeContext(request.context);
    if(!node.connman)
        throw JSONRPCError(RPC_CLIENT_P2P_DISABLED, "Error: Peer-to-peer functionality missing or disabled");

    if (!Params().IsTestChain()) {
        if (node.connman->GetNodeCount(ConnectionDirection::Both) == 0) {
            throw JSONRPCError(RPC_CLIENT_NOT_CONNECTED, PACKAGE_NAME " is not connected!");
        }

        if (::ChainstateActive().IsInitialBlockDownload()) {
            throw JSONRPCError(RPC_CLIENT_IN_INITIAL_DOWNLOAD, PACKAGE_NAME " is in initial sync and waiting for blocks...");
        }
    }

    static unsigned int nTransactionsUpdatedLast;
    const CTxMemPool& mempool = EnsureMemPool(request.context);

    if (!lpval.isNull())
    {
        // Wait to respond until either the best block changes, OR a minute has passed and there are more transactions
        uint256 hashWatchedChain;
        std::chrono::steady_clock::time_point checktxtime;
        unsigned int nTransactionsUpdatedLastLP;

        if (lpval.isStr())
        {
            // Format: <hashBestChain><nTransactionsUpdatedLast>
            std::string lpstr = lpval.get_str();

            hashWatchedChain = ParseHashV(lpstr.substr(0, 64), "longpollid");
            nTransactionsUpdatedLastLP = atoi64(lpstr.substr(64));
        }
        else
        {
            // NOTE: Spec does not specify behaviour for non-string longpollid, but this makes testing easier
            hashWatchedChain = ::ChainActive().Tip()->GetBlockHash();
            nTransactionsUpdatedLastLP = nTransactionsUpdatedLast;
        }

        // Release lock while waiting
        LEAVE_CRITICAL_SECTION(cs_main);
        {
            checktxtime = std::chrono::steady_clock::now() + std::chrono::minutes(1);

            WAIT_LOCK(g_best_block_mutex, lock);
            while (g_best_block == hashWatchedChain && IsRPCRunning())
            {
                if (g_best_block_cv.wait_until(lock, checktxtime) == std::cv_status::timeout)
                {
                    // Timeout: Check transactions for update
                    // without holding the mempool lock to avoid deadlocks
                    if (mempool.GetTransactionsUpdated() != nTransactionsUpdatedLastLP)
                        break;
                    checktxtime += std::chrono::seconds(10);
                }
            }
        }
        ENTER_CRITICAL_SECTION(cs_main);

        if (!IsRPCRunning())
            throw JSONRPCError(RPC_CLIENT_NOT_CONNECTED, "Shutting down");
        // TODO: Maybe recheck connections/IBD and (if something wrong) send an expires-immediately template to stop miners?
    }

    const Consensus::Params& consensusParams = Params().GetConsensus();

    // GBT must be called with 'signet' set in the rules for signet chains
    if (consensusParams.signet_blocks && setClientRules.count("signet") != 1) {
        throw JSONRPCError(RPC_INVALID_PARAMETER, "getblocktemplate must be called with the signet rule set (call with {\"rules\": [\"segwit\", \"signet\"]})");
    }

    // GBT must be called with 'segwit' set in the rules
    if (setClientRules.count("segwit") != 1) {
        throw JSONRPCError(RPC_INVALID_PARAMETER, "getblocktemplate must be called with the segwit rule set (call with {\"rules\": [\"segwit\"]})");
    }

    // Update block
    static CBlockIndex* pindexPrev;
    static int64_t nStart;
    static std::unique_ptr<CBlockTemplate> pblocktemplate;
    if (pindexPrev != ::ChainActive().Tip() ||
        pblocktemplate->block.pow.getCoreAlgo() != algo ||
        (mempool.GetTransactionsUpdated() != nTransactionsUpdatedLast && GetTime() - nStart > 5))
    {
        // Clear pindexPrev so future calls make a new block, despite any failures from here on
        pindexPrev = nullptr;

        // Store the pindexBest used before CreateNewBlock, to avoid races
        nTransactionsUpdatedLast = mempool.GetTransactionsUpdated();
        CBlockIndex* pindexPrevNew = ::ChainActive().Tip();
        nStart = GetTime();

        // Create new block
        CScript scriptDummy = CScript() << OP_TRUE;
<<<<<<< HEAD
        pblocktemplate = BlockAssembler(mempool, Params()).CreateNewBlock(algo, scriptDummy);
=======
        pblocktemplate = BlockAssembler(mempool, Params()).CreateNewBlock(::ChainstateActive(), scriptDummy);
>>>>>>> b75666c1
        if (!pblocktemplate)
            throw JSONRPCError(RPC_OUT_OF_MEMORY, "Out of memory");

        // Need to update only after we know CreateNewBlock succeeded
        pindexPrev = pindexPrevNew;
    }
    CHECK_NONFATAL(pindexPrev);
    CBlock* pblock = &pblocktemplate->block; // pointer for convenience

    // Update nTime
    UpdateTime(pblock, consensusParams, pindexPrev);
    pblock->nNonce = 0;

    // NOTE: If at some point we support pre-segwit miners post-segwit-activation, this needs to take segwit support into consideration
    const bool fPreSegWit = (pindexPrev->nHeight + 1 < consensusParams.SegwitHeight);

    UniValue aCaps(UniValue::VARR); aCaps.push_back("proposal");

    UniValue transactions(UniValue::VARR);
    std::map<uint256, int64_t> setTxIndex;
    int i = 0;
    for (const auto& it : pblock->vtx) {
        const CTransaction& tx = *it;
        uint256 txHash = tx.GetHash();
        setTxIndex[txHash] = i++;

        if (tx.IsCoinBase())
            continue;

        UniValue entry(UniValue::VOBJ);

        entry.pushKV("data", EncodeHexTx(tx));
        entry.pushKV("txid", txHash.GetHex());
        entry.pushKV("hash", tx.GetWitnessHash().GetHex());

        UniValue deps(UniValue::VARR);
        for (const CTxIn &in : tx.vin)
        {
            if (setTxIndex.count(in.prevout.hash))
                deps.push_back(setTxIndex[in.prevout.hash]);
        }
        entry.pushKV("depends", deps);

        int index_in_template = i - 1;
        entry.pushKV("fee", pblocktemplate->vTxFees[index_in_template]);
        int64_t nTxSigOps = pblocktemplate->vTxSigOpsCost[index_in_template];
        if (fPreSegWit) {
            CHECK_NONFATAL(nTxSigOps % WITNESS_SCALE_FACTOR == 0);
            nTxSigOps /= WITNESS_SCALE_FACTOR;
        }
        entry.pushKV("sigops", nTxSigOps);
        entry.pushKV("weight", GetTransactionWeight(tx));

        transactions.push_back(entry);
    }

    UniValue aux(UniValue::VOBJ);

    arith_uint256 hashTarget = arith_uint256().SetCompact(pblock->pow.getBits());

    UniValue aMutable(UniValue::VARR);
    aMutable.push_back("time");
    aMutable.push_back("transactions");
    aMutable.push_back("prevblock");

    UniValue result(UniValue::VOBJ);
    result.pushKV("capabilities", aCaps);

    UniValue aRules(UniValue::VARR);
    aRules.push_back("csv");
    if (!fPreSegWit) aRules.push_back("!segwit");
    if (consensusParams.signet_blocks) {
        // indicate to miner that they must understand signet rules
        // when attempting to mine with this template
        aRules.push_back("!signet");
    }

    UniValue vbavailable(UniValue::VOBJ);
    for (int j = 0; j < (int)Consensus::MAX_VERSION_BITS_DEPLOYMENTS; ++j) {
        Consensus::DeploymentPos pos = Consensus::DeploymentPos(j);
        ThresholdState state = VersionBitsState(pindexPrev, consensusParams, pos, versionbitscache);
        switch (state) {
            case ThresholdState::DEFINED:
            case ThresholdState::FAILED:
                // Not exposed to GBT at all
                break;
            case ThresholdState::LOCKED_IN:
                // Ensure bit is set in block version
                pblock->nVersion |= VersionBitsMask(consensusParams, pos);
                // FALL THROUGH to get vbavailable set...
            case ThresholdState::STARTED:
            {
                const struct VBDeploymentInfo& vbinfo = VersionBitsDeploymentInfo[pos];
                vbavailable.pushKV(gbt_vb_name(pos), consensusParams.vDeployments[pos].bit);
                if (setClientRules.find(vbinfo.name) == setClientRules.end()) {
                    if (!vbinfo.gbt_force) {
                        // If the client doesn't support this, don't indicate it in the [default] version
                        pblock->nVersion &= ~VersionBitsMask(consensusParams, pos);
                    }
                }
                break;
            }
            case ThresholdState::ACTIVE:
            {
                // Add to rules only
                const struct VBDeploymentInfo& vbinfo = VersionBitsDeploymentInfo[pos];
                aRules.push_back(gbt_vb_name(pos));
                if (setClientRules.find(vbinfo.name) == setClientRules.end()) {
                    // Not supported by the client; make sure it's safe to proceed
                    if (!vbinfo.gbt_force) {
                        // If we do anything other than throw an exception here, be sure version/force isn't sent to old clients
                        throw JSONRPCError(RPC_INVALID_PARAMETER, strprintf("Support for '%s' rule requires explicit client support", vbinfo.name));
                    }
                }
                break;
            }
        }
    }
    result.pushKV("version", pblock->nVersion);
    result.pushKV("rules", aRules);
    result.pushKV("vbavailable", vbavailable);
    result.pushKV("vbrequired", int(0));

    if (nMaxVersionPreVB >= 2) {
        // If VB is supported by the client, nMaxVersionPreVB is -1, so we won't get here
        // Because BIP 34 changed how the generation transaction is serialized, we can only use version/force back to v2 blocks
        // This is safe to do [otherwise-]unconditionally only because we are throwing an exception above if a non-force deployment gets activated
        // Note that this can probably also be removed entirely after the first BIP9 non-force deployment (ie, probably segwit) gets activated
        aMutable.push_back("version/force");
    }

    result.pushKV("previousblockhash", pblock->hashPrevBlock.GetHex());
    result.pushKV("transactions", transactions);
    result.pushKV("coinbaseaux", aux);
    result.pushKV("coinbasevalue", (int64_t)pblock->vtx[0]->vout[0].nValue);
    result.pushKV("longpollid", ::ChainActive().Tip()->GetBlockHash().GetHex() + ToString(nTransactionsUpdatedLast));
    result.pushKV("target", hashTarget.GetHex());
    result.pushKV("mintime", (int64_t)pindexPrev->GetMedianTimePast()+1);
    result.pushKV("mutable", aMutable);
    result.pushKV("noncerange", "00000000ffffffff");
    int64_t nSigOpLimit = MAX_BLOCK_SIGOPS_COST;
    int64_t nSizeLimit = MAX_BLOCK_SERIALIZED_SIZE;
    if (fPreSegWit) {
        CHECK_NONFATAL(nSigOpLimit % WITNESS_SCALE_FACTOR == 0);
        nSigOpLimit /= WITNESS_SCALE_FACTOR;
        CHECK_NONFATAL(nSizeLimit % WITNESS_SCALE_FACTOR == 0);
        nSizeLimit /= WITNESS_SCALE_FACTOR;
    }
    result.pushKV("sigoplimit", nSigOpLimit);
    result.pushKV("sizelimit", nSizeLimit);
    if (!fPreSegWit) {
        result.pushKV("weightlimit", (int64_t)MAX_BLOCK_WEIGHT);
    }
    result.pushKV("curtime", pblock->GetBlockTime());
    result.pushKV("bits", strprintf("%08x", pblock->pow.getBits()));
    result.pushKV("algo", PowAlgoToString(pblock->pow.getCoreAlgo()));
    result.pushKV("height", (int64_t)(pindexPrev->nHeight+1));

    if (consensusParams.signet_blocks) {
        result.pushKV("signet_challenge", HexStr(consensusParams.signet_challenge));
    }

    if (!pblocktemplate->vchCoinbaseCommitment.empty()) {
        result.pushKV("default_witness_commitment", HexStr(pblocktemplate->vchCoinbaseCommitment));
    }

    return result;
},
    };
}

class submitblock_StateCatcher final : public CValidationInterface
{
public:
    uint256 hash;
    bool found;
    BlockValidationState state;

    explicit submitblock_StateCatcher(const uint256 &hashIn) : hash(hashIn), found(false), state() {}

protected:
    void BlockChecked(const CBlock& block, const BlockValidationState& stateIn) override {
        if (block.GetHash() != hash)
            return;
        found = true;
        state = stateIn;
    }
};

static RPCHelpMan submitblock()
{
    // We allow 2 arguments for compliance with BIP22. Argument 2 is ignored.
    return RPCHelpMan{"submitblock",
                "\nAttempts to submit new block to network.\n"
                "See https://en.bitcoin.it/wiki/BIP_0022 for full specification.\n",
                {
                    {"hexdata", RPCArg::Type::STR_HEX, RPCArg::Optional::NO, "the hex-encoded block data to submit"},
                    {"dummy", RPCArg::Type::STR, /* default */ "ignored", "dummy value, for compatibility with BIP22. This value is ignored."},
                },
                RPCResult{RPCResult::Type::NONE, "", "Returns JSON Null when valid, a string according to BIP22 otherwise"},
                RPCExamples{
                    HelpExampleCli("submitblock", "\"mydata\"")
            + HelpExampleRpc("submitblock", "\"mydata\"")
                },
        [&](const RPCHelpMan& self, const JSONRPCRequest& request) -> UniValue
{
    std::shared_ptr<CBlock> blockptr = std::make_shared<CBlock>();
    CBlock& block = *blockptr;
    if (!DecodeHexBlk(block, request.params[0].get_str())) {
        throw JSONRPCError(RPC_DESERIALIZATION_ERROR, "Block decode failed");
    }

    if (block.vtx.empty() || !block.vtx[0]->IsCoinBase()) {
        throw JSONRPCError(RPC_DESERIALIZATION_ERROR, "Block does not start with a coinbase");
    }

    uint256 hash = block.GetHash();
    {
        LOCK(cs_main);
        const CBlockIndex* pindex = g_chainman.m_blockman.LookupBlockIndex(hash);
        if (pindex) {
            if (pindex->IsValid(BLOCK_VALID_SCRIPTS)) {
                return "duplicate";
            }
            if (pindex->nStatus & BLOCK_FAILED_MASK) {
                return "duplicate-invalid";
            }
        }
    }

    {
        LOCK(cs_main);
        const CBlockIndex* pindex = g_chainman.m_blockman.LookupBlockIndex(block.hashPrevBlock);
        if (pindex) {
            UpdateUncommittedBlockStructures(block, pindex, Params().GetConsensus());
        }
    }

    bool new_block;
    auto sc = std::make_shared<submitblock_StateCatcher>(block.GetHash());
    RegisterSharedValidationInterface(sc);
    bool accepted = EnsureChainman(request.context).ProcessNewBlock(Params(), blockptr, /* fForceProcessing */ true, /* fNewBlock */ &new_block);
    UnregisterSharedValidationInterface(sc);
    if (!new_block && accepted) {
        return "duplicate";
    }
    if (!sc->found) {
        return "inconclusive";
    }
    return BIP22ValidationResult(sc->state);
},
    };
}

static RPCHelpMan submitheader()
{
    return RPCHelpMan{"submitheader",
                "\nDecode the given hexdata as a header and submit it as a candidate chain tip if valid."
                "\nThrows when the header is invalid.\n",
                {
                    {"hexdata", RPCArg::Type::STR_HEX, RPCArg::Optional::NO, "the hex-encoded block header data"},
                },
                RPCResult{
                    RPCResult::Type::NONE, "", "None"},
                RPCExamples{
                    HelpExampleCli("submitheader", "\"aabbcc\"") +
                    HelpExampleRpc("submitheader", "\"aabbcc\"")
                },
        [&](const RPCHelpMan& self, const JSONRPCRequest& request) -> UniValue
{
    CBlockHeader h;
    if (!DecodeHexBlockHeader(h, request.params[0].get_str())) {
        throw JSONRPCError(RPC_DESERIALIZATION_ERROR, "Block header decode failed");
    }
    {
        LOCK(cs_main);
        if (!g_chainman.m_blockman.LookupBlockIndex(h.hashPrevBlock)) {
            throw JSONRPCError(RPC_VERIFY_ERROR, "Must submit previous header (" + h.hashPrevBlock.GetHex() + ") first");
        }
    }

    BlockValidationState state;
    EnsureChainman(request.context).ProcessNewBlockHeaders({h}, state, Params());
    if (state.IsValid()) return NullUniValue;
    if (state.IsError()) {
        throw JSONRPCError(RPC_VERIFY_ERROR, state.ToString());
    }
    throw JSONRPCError(RPC_VERIFY_ERROR, state.GetRejectReason());
},
    };
}

static RPCHelpMan estimatesmartfee()
{
    return RPCHelpMan{"estimatesmartfee",
        "\nEstimates the approximate fee per kilobyte needed for a transaction to begin\n"
        "confirmation within conf_target blocks if possible and return the number of blocks\n"
        "for which the estimate is valid. Uses virtual transaction size as defined\n"
        "in BIP 141 (witness data is discounted).\n",
        {
            {"conf_target", RPCArg::Type::NUM, RPCArg::Optional::NO, "Confirmation target in blocks (1 - 1008)"},
            {"estimate_mode", RPCArg::Type::STR, /* default */ "conservative", "The fee estimate mode.\n"
            "                   Whether to return a more conservative estimate which also satisfies\n"
            "                   a longer history. A conservative estimate potentially returns a\n"
            "                   higher feerate and is more likely to be sufficient for the desired\n"
            "                   target, but is not as responsive to short term drops in the\n"
            "                   prevailing fee market. Must be one of (case insensitive):\n"
             "\"" + FeeModes("\"\n\"") + "\""},
                },
                RPCResult{
                    RPCResult::Type::OBJ, "", "",
                    {
                        {RPCResult::Type::NUM, "feerate", /* optional */ true, "estimate fee rate in " + CURRENCY_UNIT + "/kB (only present if no errors were encountered)"},
                        {RPCResult::Type::ARR, "errors", /* optional */ true, "Errors encountered during processing (if there are any)",
                            {
                                {RPCResult::Type::STR, "", "error"},
                            }},
                        {RPCResult::Type::NUM, "blocks", "block number where estimate was found\n"
            "The request target will be clamped between 2 and the highest target\n"
            "fee estimation is able to return based on how long it has been running.\n"
            "An error is returned if not enough transactions and blocks\n"
            "have been observed to make an estimate for any number of blocks."},
                    }},
                RPCExamples{
                    HelpExampleCli("estimatesmartfee", "6")
                },
        [&](const RPCHelpMan& self, const JSONRPCRequest& request) -> UniValue
{
    RPCTypeCheck(request.params, {UniValue::VNUM, UniValue::VSTR});
    RPCTypeCheckArgument(request.params[0], UniValue::VNUM);

    CBlockPolicyEstimator& fee_estimator = EnsureFeeEstimator(request.context);

    unsigned int max_target = fee_estimator.HighestTargetTracked(FeeEstimateHorizon::LONG_HALFLIFE);
    unsigned int conf_target = ParseConfirmTarget(request.params[0], max_target);
    bool conservative = true;
    if (!request.params[1].isNull()) {
        FeeEstimateMode fee_mode;
        if (!FeeModeFromString(request.params[1].get_str(), fee_mode)) {
            throw JSONRPCError(RPC_INVALID_PARAMETER, InvalidEstimateModeErrorMessage());
        }
        if (fee_mode == FeeEstimateMode::ECONOMICAL) conservative = false;
    }

    UniValue result(UniValue::VOBJ);
    UniValue errors(UniValue::VARR);
    FeeCalculation feeCalc;
    CFeeRate feeRate = fee_estimator.estimateSmartFee(conf_target, &feeCalc, conservative);
    if (feeRate != CFeeRate(0)) {
        result.pushKV("feerate", ValueFromAmount(feeRate.GetFeePerK()));
    } else {
        errors.push_back("Insufficient data or no feerate found");
        result.pushKV("errors", errors);
    }
    result.pushKV("blocks", feeCalc.returnedTarget);
    return result;
},
    };
}

static RPCHelpMan estimaterawfee()
{
    return RPCHelpMan{"estimaterawfee",
                "\nWARNING: This interface is unstable and may disappear or change!\n"
                "\nWARNING: This is an advanced API call that is tightly coupled to the specific\n"
                "         implementation of fee estimation. The parameters it can be called with\n"
                "         and the results it returns will change if the internal implementation changes.\n"
                "\nEstimates the approximate fee per kilobyte needed for a transaction to begin\n"
                "confirmation within conf_target blocks if possible. Uses virtual transaction size as\n"
                "defined in BIP 141 (witness data is discounted).\n",
                {
                    {"conf_target", RPCArg::Type::NUM, RPCArg::Optional::NO, "Confirmation target in blocks (1 - 1008)"},
                    {"threshold", RPCArg::Type::NUM, /* default */ "0.95", "The proportion of transactions in a given feerate range that must have been\n"
            "               confirmed within conf_target in order to consider those feerates as high enough and proceed to check\n"
            "               lower buckets."},
                },
                RPCResult{
                    RPCResult::Type::OBJ, "", "Results are returned for any horizon which tracks blocks up to the confirmation target",
                    {
                        {RPCResult::Type::OBJ, "short", /* optional */ true, "estimate for short time horizon",
                            {
                                {RPCResult::Type::NUM, "feerate", /* optional */ true, "estimate fee rate in " + CURRENCY_UNIT + "/kB"},
                                {RPCResult::Type::NUM, "decay", "exponential decay (per block) for historical moving average of confirmation data"},
                                {RPCResult::Type::NUM, "scale", "The resolution of confirmation targets at this time horizon"},
                                {RPCResult::Type::OBJ, "pass", /* optional */ true, "information about the lowest range of feerates to succeed in meeting the threshold",
                                {
                                        {RPCResult::Type::NUM, "startrange", "start of feerate range"},
                                        {RPCResult::Type::NUM, "endrange", "end of feerate range"},
                                        {RPCResult::Type::NUM, "withintarget", "number of txs over history horizon in the feerate range that were confirmed within target"},
                                        {RPCResult::Type::NUM, "totalconfirmed", "number of txs over history horizon in the feerate range that were confirmed at any point"},
                                        {RPCResult::Type::NUM, "inmempool", "current number of txs in mempool in the feerate range unconfirmed for at least target blocks"},
                                        {RPCResult::Type::NUM, "leftmempool", "number of txs over history horizon in the feerate range that left mempool unconfirmed after target"},
                                }},
                                {RPCResult::Type::OBJ, "fail", /* optional */ true, "information about the highest range of feerates to fail to meet the threshold",
                                {
                                    {RPCResult::Type::ELISION, "", ""},
                                }},
                                {RPCResult::Type::ARR, "errors", /* optional */ true, "Errors encountered during processing (if there are any)",
                                {
                                    {RPCResult::Type::STR, "error", ""},
                                }},
                        }},
                        {RPCResult::Type::OBJ, "medium", /* optional */ true, "estimate for medium time horizon",
                        {
                            {RPCResult::Type::ELISION, "", ""},
                        }},
                        {RPCResult::Type::OBJ, "long", /* optional */ true, "estimate for long time horizon",
                        {
                            {RPCResult::Type::ELISION, "", ""},
                        }},
                    }},
                RPCExamples{
                    HelpExampleCli("estimaterawfee", "6 0.9")
                },
        [&](const RPCHelpMan& self, const JSONRPCRequest& request) -> UniValue
{
    RPCTypeCheck(request.params, {UniValue::VNUM, UniValue::VNUM}, true);
    RPCTypeCheckArgument(request.params[0], UniValue::VNUM);

    CBlockPolicyEstimator& fee_estimator = EnsureFeeEstimator(request.context);

    unsigned int max_target = fee_estimator.HighestTargetTracked(FeeEstimateHorizon::LONG_HALFLIFE);
    unsigned int conf_target = ParseConfirmTarget(request.params[0], max_target);
    double threshold = 0.95;
    if (!request.params[1].isNull()) {
        threshold = request.params[1].get_real();
    }
    if (threshold < 0 || threshold > 1) {
        throw JSONRPCError(RPC_INVALID_PARAMETER, "Invalid threshold");
    }

    UniValue result(UniValue::VOBJ);

    for (const FeeEstimateHorizon horizon : ALL_FEE_ESTIMATE_HORIZONS) {
        CFeeRate feeRate;
        EstimationResult buckets;

        // Only output results for horizons which track the target
        if (conf_target > fee_estimator.HighestTargetTracked(horizon)) continue;

        feeRate = fee_estimator.estimateRawFee(conf_target, threshold, horizon, &buckets);
        UniValue horizon_result(UniValue::VOBJ);
        UniValue errors(UniValue::VARR);
        UniValue passbucket(UniValue::VOBJ);
        passbucket.pushKV("startrange", round(buckets.pass.start));
        passbucket.pushKV("endrange", round(buckets.pass.end));
        passbucket.pushKV("withintarget", round(buckets.pass.withinTarget * 100.0) / 100.0);
        passbucket.pushKV("totalconfirmed", round(buckets.pass.totalConfirmed * 100.0) / 100.0);
        passbucket.pushKV("inmempool", round(buckets.pass.inMempool * 100.0) / 100.0);
        passbucket.pushKV("leftmempool", round(buckets.pass.leftMempool * 100.0) / 100.0);
        UniValue failbucket(UniValue::VOBJ);
        failbucket.pushKV("startrange", round(buckets.fail.start));
        failbucket.pushKV("endrange", round(buckets.fail.end));
        failbucket.pushKV("withintarget", round(buckets.fail.withinTarget * 100.0) / 100.0);
        failbucket.pushKV("totalconfirmed", round(buckets.fail.totalConfirmed * 100.0) / 100.0);
        failbucket.pushKV("inmempool", round(buckets.fail.inMempool * 100.0) / 100.0);
        failbucket.pushKV("leftmempool", round(buckets.fail.leftMempool * 100.0) / 100.0);

        // CFeeRate(0) is used to indicate error as a return value from estimateRawFee
        if (feeRate != CFeeRate(0)) {
            horizon_result.pushKV("feerate", ValueFromAmount(feeRate.GetFeePerK()));
            horizon_result.pushKV("decay", buckets.decay);
            horizon_result.pushKV("scale", (int)buckets.scale);
            horizon_result.pushKV("pass", passbucket);
            // buckets.fail.start == -1 indicates that all buckets passed, there is no fail bucket to output
            if (buckets.fail.start != -1) horizon_result.pushKV("fail", failbucket);
        } else {
            // Output only information that is still meaningful in the event of error
            horizon_result.pushKV("decay", buckets.decay);
            horizon_result.pushKV("scale", (int)buckets.scale);
            horizon_result.pushKV("fail", failbucket);
            errors.push_back("Insufficient data or no feerate found which meets threshold");
            horizon_result.pushKV("errors",errors);
        }
        result.pushKV(StringForFeeEstimateHorizon(horizon), horizon_result);
    }
    return result;
},
    };
}

/* ************************************************************************** */
/* Merge mining.  */

static RPCHelpMan createauxblock()
{
    return RPCHelpMan{"createauxblock",
        "\nCreates a new block and returns information required to"
        " merge-mine it.\n",
        {
            {"address", RPCArg::Type::STR, RPCArg::Optional::NO, "Payout address for the coinbase transaction"},
        },
        RPCResult{
            RPCResult::Type::OBJ, "", "",
            {
                {RPCResult::Type::STR_HEX, "hash", "hash of the created block"},
                {RPCResult::Type::NUM, "chainid", "chain ID for this block"},
                {RPCResult::Type::STR, "algo", "mining algorithm (\"sha256d\")"},
                {RPCResult::Type::STR_HEX, "previousblockhash", "hash of the previous block"},
                {RPCResult::Type::NUM, "coinbasevalue", "value of the block's coinbase"},
                {RPCResult::Type::STR_HEX, "bits", "compressed target of the block"},
                {RPCResult::Type::NUM, "height", "height of the block"},
                {RPCResult::Type::STR_HEX, "_target", "target in reversed byte order, deprecated"},
            },
        },
        RPCExamples{
          HelpExampleCli("createauxblock", "\"address\"")
          + HelpExampleRpc("createauxblock", "\"address\"")
        },
        [&](const RPCHelpMan& self, const JSONRPCRequest& request) -> UniValue
{

    // Check coinbase payout address
    const CTxDestination coinbaseScript
      = DecodeDestination(request.params[0].get_str());
    if (!IsValidDestination(coinbaseScript)) {
        throw JSONRPCError(RPC_INVALID_ADDRESS_OR_KEY,
                           "Error: Invalid coinbase payout address");
    }
    const CScript scriptPubKey = GetScriptForDestination(coinbaseScript);

    return AuxpowMiner::get ().createAuxBlock(request, scriptPubKey);
},
    };
}

static RPCHelpMan submitauxblock()
{
    return RPCHelpMan{"submitauxblock",
        "\nSubmits a solved auxpow for a block that was previously"
        " created by 'createauxblock'.\n",
        {
            {"hash", RPCArg::Type::STR_HEX, RPCArg::Optional::NO, "Hash of the block to submit"},
            {"auxpow", RPCArg::Type::STR_HEX, RPCArg::Optional::NO, "Serialised auxpow found"},
        },
        RPCResult{
            RPCResult::Type::BOOL, "", "whether the submitted block was correct"
        },
        RPCExamples{
            HelpExampleCli("submitauxblock", "\"hash\" \"serialised auxpow\"")
            + HelpExampleRpc("submitauxblock", "\"hash\" \"serialised auxpow\"")
        },
        [&](const RPCHelpMan& self, const JSONRPCRequest& request) -> UniValue
{
    return AuxpowMiner::get ().submitAuxBlock(request,
                                              request.params[0].get_str(),
                                              request.params[1].get_str());
},
    };
}

static RPCHelpMan creatework()
{
    return RPCHelpMan{"creatework",
        "\nCreates a new block and returns information required to mine it stand-alone.\n",
        {
            {"address", RPCArg::Type::STR, RPCArg::Optional::NO, "Payout address for the coinbase transaction"},
        },
        RPCResult{
            RPCResult::Type::OBJ, "", "",
            {
                {RPCResult::Type::STR_HEX, "hash", "hash of the created block"},
                {RPCResult::Type::STR_HEX, "data", "data to solve"},
                {RPCResult::Type::STR, "algo", "mining algorithm (\"neoscrypt\")"},
                {RPCResult::Type::STR_HEX, "previousblockhash", "hash of the previous block"},
                {RPCResult::Type::NUM, "coinbasevalue", "value of the block's coinbase"},
                {RPCResult::Type::STR_HEX, "bits", "compressed target of the block"},
                {RPCResult::Type::NUM, "height", "height of the block"},
                {RPCResult::Type::STR_HEX, "target", "target in reversed byte order, deprecated"},
            },
        },
        RPCExamples{
            HelpExampleCli("creatework", "\"address\"")
          + HelpExampleRpc("creatework", "\"address\"")
        },
        [&](const RPCHelpMan& self, const JSONRPCRequest& request) -> UniValue
{
    // Check coinbase payout address
    const CTxDestination coinbaseScript
      = DecodeDestination(request.params[0].get_str());
    if (!IsValidDestination(coinbaseScript)) {
        throw JSONRPCError(RPC_INVALID_ADDRESS_OR_KEY,
                           "Error: Invalid coinbase payout address");
    }
    const CScript scriptPubKey = GetScriptForDestination(coinbaseScript);

    return AuxpowMiner::get ().createWork(request, scriptPubKey);
},
    };
}

static RPCHelpMan submitwork()
{
    return RPCHelpMan{"submitwork",
        "\nSubmits a solved PoW for a block that was previously created by 'creatework'.\n"
        "\nDEPRECATED: If no hash is given, it will be deduced from the data.  Prefer to add an explicit hash.\n",
        {
            {"hash", RPCArg::Type::STR_HEX, RPCArg::Optional::OMITTED_NAMED_ARG, "Hash of the block to submit"},
            {"data", RPCArg::Type::STR_HEX, RPCArg::Optional::OMITTED_NAMED_ARG, "Solved block header data"},
        },
        RPCResult{
            RPCResult::Type::BOOL, "", "whether the submitted block was correct"
        },
        RPCExamples{
            HelpExampleCli("submitwork", "\"hash\" \"solved data\"")
          + HelpExampleRpc("submitwork", "\"hash\" \"solved data\"")
        },
        [&](const RPCHelpMan& self, const JSONRPCRequest& request) -> UniValue
{
    std::string hashHex;
    std::string dataHex;
    if (request.params.size() == 1)
      dataHex = request.params[0].get_str();
    else if (request.params.size() == 2)
      {
        hashHex = request.params[0].get_str();
        dataHex = request.params[1].get_str();
      }
    else
      throw std::runtime_error(self.ToString ());

    return AuxpowMiner::get().submitWork(request, hashHex, dataHex);
},
    };
}

/* ************************************************************************** */

void RegisterMiningRPCCommands(CRPCTable &t)
{
// clang-format off
static const CRPCCommand commands[] =
{ //  category               actor (function)
  //  ---------------------  -----------------------
    { "mining",              &getnetworkhashps,        },
    { "mining",              &getmininginfo,           },
    { "mining",              &prioritisetransaction,   },
    { "mining",              &getblocktemplate,        },
    { "mining",              &submitblock,             },
    { "mining",              &submitheader,            },

    { "mining",              &createauxblock,          },
    { "mining",              &submitauxblock,          },
    { "mining",              &creatework,              },
    { "mining",              &submitwork,              },

    { "generating",          &generatetoaddress,       },
    { "generating",          &generatetodescriptor,    },
    { "generating",          &generateblock,           },

    { "util",                &estimatesmartfee,        },

    { "hidden",              &estimaterawfee,          },
    { "hidden",              &generate,                },
};
// clang-format on
    for (const auto& c : commands) {
        t.appendCommand(c.name, &c);
    }
}<|MERGE_RESOLUTION|>--- conflicted
+++ resolved
@@ -209,11 +209,7 @@
     UniValue blockHashes(UniValue::VARR);
     while (nHeight < nHeightEnd && !ShutdownRequested())
     {
-<<<<<<< HEAD
-        std::unique_ptr<CBlockTemplate> pblocktemplate(BlockAssembler(mempool, Params()).CreateNewBlock(algo, coinbase_script));
-=======
-        std::unique_ptr<CBlockTemplate> pblocktemplate(BlockAssembler(mempool, Params()).CreateNewBlock(::ChainstateActive(), coinbase_script));
->>>>>>> b75666c1
+        std::unique_ptr<CBlockTemplate> pblocktemplate(BlockAssembler(mempool, Params()).CreateNewBlock(algo, ::ChainstateActive(), coinbase_script));
         if (!pblocktemplate.get())
             throw JSONRPCError(RPC_INTERNAL_ERROR, "Couldn't create new block");
         CBlock *pblock = &pblocktemplate->block;
@@ -425,11 +421,7 @@
         LOCK(cs_main);
 
         CTxMemPool empty_mempool;
-<<<<<<< HEAD
-        std::unique_ptr<CBlockTemplate> blocktemplate(BlockAssembler(empty_mempool, Params()).CreateNewBlock(algo, coinbase_script));
-=======
-        std::unique_ptr<CBlockTemplate> blocktemplate(BlockAssembler(empty_mempool, Params()).CreateNewBlock(::ChainstateActive(), coinbase_script));
->>>>>>> b75666c1
+        std::unique_ptr<CBlockTemplate> blocktemplate(BlockAssembler(empty_mempool, Params()).CreateNewBlock(algo, ::ChainstateActive(), coinbase_script));
         if (!blocktemplate) {
             throw JSONRPCError(RPC_INTERNAL_ERROR, "Couldn't create new block");
         }
@@ -825,11 +817,7 @@
 
         // Create new block
         CScript scriptDummy = CScript() << OP_TRUE;
-<<<<<<< HEAD
-        pblocktemplate = BlockAssembler(mempool, Params()).CreateNewBlock(algo, scriptDummy);
-=======
-        pblocktemplate = BlockAssembler(mempool, Params()).CreateNewBlock(::ChainstateActive(), scriptDummy);
->>>>>>> b75666c1
+        pblocktemplate = BlockAssembler(mempool, Params()).CreateNewBlock(algo, ::ChainstateActive(), scriptDummy);
         if (!pblocktemplate)
             throw JSONRPCError(RPC_OUT_OF_MEMORY, "Out of memory");
 
