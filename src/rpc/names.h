--- conflicted
+++ resolved
@@ -67,7 +67,7 @@
 
   explicit NameInfoHelp ();
 
-  NameInfoHelp& withExpiration ();
+  NameInfoHelp& withHeight ();
 
   /**
    * Adds a new field for the result.
@@ -79,9 +79,6 @@
     return *this;
   }
 
-<<<<<<< HEAD
-  NameInfoHelp& withHeight ();
-=======
   /**
    * Constructs the final RPCResult for all fields added.
    */
@@ -90,7 +87,6 @@
   {
     return RPCResult (RPCResult::Type::OBJ, "", "", fields);
   }
->>>>>>> c667dc1b
 
 };
 
