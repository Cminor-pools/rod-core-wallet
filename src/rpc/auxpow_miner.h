// Copyright (c) 2018-2020 Daniel Kraft
// Distributed under the MIT software license, see the accompanying
// file COPYING or http://www.opensource.org/licenses/mit-license.php.

#ifndef BITCOIN_RPC_AUXPOW_MINER_H
#define BITCOIN_RPC_AUXPOW_MINER_H

#include <miner.h>
<<<<<<< HEAD
#include <powdata.h>
=======
#include <rpc/request.h>
>>>>>>> ebfe1d46
#include <script/script.h>
#include <script/standard.h>
#include <sync.h>
#include <txmempool.h>
#include <uint256.h>
#include <univalue.h>

#include <map>
#include <memory>
#include <string>
#include <utility>
#include <vector>

namespace auxpow_tests
{
class AuxpowMinerForTest;
}

/**
 * This class holds "global" state used to construct blocks for the auxpow
 * mining RPCs and the map of already constructed blocks to look them up
 * in the submitauxblock RPC.
 *
 * It is used as a singleton that is initialised during startup, taking the
 * place of the previously real global and static variables.
 */
class AuxpowMiner
{

private:

  /** The lock used for state in this object.  */
  mutable RecursiveMutex cs;
  /** All currently "active" block templates.  */
  std::vector<std::unique_ptr<CBlockTemplate>> templates;
  /** Maps block hashes to pointers in vTemplates.  Does not own the memory.  */
  std::map<uint256, const CBlock*> blocks;
  /**
   * Maps coinbase script hashes and PoW algorithms to pointers in vTemplates.
   * Does not own the memory.
   */
  std::map<std::pair<PowAlgo, CScriptID>, const CBlock*> curBlocks;

  /** The current extra nonce for block creation.  */
  unsigned extraNonce = 0;

  /* Some data about when the current block (pblock) was constructed.  */
  unsigned txUpdatedLast;
  const CBlockIndex* pindexPrev = nullptr;
  uint64_t startTime;

  /**
   * Constructs a new current block if necessary (checking the current state to
   * see if "enough changed" for this), and returns a pointer to the block
   * that should be returned to a miner for working on at the moment.  Also
   * fills in the difficulty target value.
   */
  const CBlock* getCurrentBlock (PowAlgo algo, const CTxMemPool& mempool,
                                 const CScript& scriptPubKey, uint256& target);

  /**
   * Looks up a previously constructed block by its (hex-encoded) hash.  If the
   * block is found, it is returned.  Otherwise, a JSONRPCError is thrown.
   */
  const CBlock* lookupSavedBlock (const std::string& hashHex) const;

  friend class auxpow_tests::AuxpowMinerForTest;

public:

  AuxpowMiner () = default;

  /**
   * Performs the main work for the "createauxblock" RPC:  Construct a new block
   * to work on with the given address for the block reward and return the
   * necessary information for the miner to construct an auxpow for it.
   */
  UniValue createAuxBlock (const JSONRPCRequest& request,
                           const CScript& scriptPubKey);

  /**
   * Performs the main work for the "submitauxblock" RPC:  Look up the block
   * previously created for the given hash, attach the given auxpow to it
   * and try to submit it.  Returns true if all was successful and the block
   * was accepted.
   */
  bool submitAuxBlock (const JSONRPCRequest& request,
                       const std::string& hashHex,
                       const std::string& auxpowHex) const;

  /**
   * Performs the main logic needed for the "create" form of the "getwork" RPC.
   */
  UniValue createWork (const CScript& scriptPubKey);

  /**
   * Performs the "submit" form of the "getwork" RPC.
   */
  bool submitWork (const std::string& hashHex,
                   const std::string& dataHex) const;

  /**
   * Returns the singleton instance of AuxpowMiner that is used for RPCs.
   */
  static AuxpowMiner& get ();

};

#endif // BITCOIN_RPC_AUXPOW_MINER_H<|MERGE_RESOLUTION|>--- conflicted
+++ resolved
@@ -6,11 +6,8 @@
 #define BITCOIN_RPC_AUXPOW_MINER_H
 
 #include <miner.h>
-<<<<<<< HEAD
 #include <powdata.h>
-=======
 #include <rpc/request.h>
->>>>>>> ebfe1d46
 #include <script/script.h>
 #include <script/standard.h>
 #include <sync.h>
@@ -104,12 +101,14 @@
   /**
    * Performs the main logic needed for the "create" form of the "getwork" RPC.
    */
-  UniValue createWork (const CScript& scriptPubKey);
+  UniValue createWork (const JSONRPCRequest& request,
+                       const CScript& scriptPubKey);
 
   /**
    * Performs the "submit" form of the "getwork" RPC.
    */
-  bool submitWork (const std::string& hashHex,
+  bool submitWork (const JSONRPCRequest& request,
+                   const std::string& hashHex,
                    const std::string& dataHex) const;
 
   /**
