--- conflicted
+++ resolved
@@ -42,11 +42,6 @@
                     {"address", RPCArg::Type::STR, /* opt */ false, /* default_val */ "", "The address to validate"},
                 }}
                 .ToString() +
-<<<<<<< HEAD
-            "\nArguments:\n"
-            "1. \"address\"                    (string, required) The XAYA address to validate\n"
-=======
->>>>>>> f1cd927d
             "\nResult:\n"
             "{\n"
             "  \"isvalid\" : true|false,       (boolean) If the address is valid or not. If not, this is the only property returned.\n"
@@ -158,13 +153,6 @@
                     {"message", RPCArg::Type::STR, /* opt */ false, /* default_val */ "", "The message that was signed."},
                 }}
                 .ToString() +
-<<<<<<< HEAD
-            "\nArguments:\n"
-            "1. \"address\"         (string, required) The XAYA address to use for the signature.\n"
-            "2. \"signature\"       (string, required) The signature provided by the signer in base 64 encoding (see signmessage).\n"
-            "3. \"message\"         (string, required) The message that was signed.\n"
-=======
->>>>>>> f1cd927d
             "\nResult:\n"
             "true|false   (boolean) If the signature is verified or not.\n"
             "\nExamples:\n"
