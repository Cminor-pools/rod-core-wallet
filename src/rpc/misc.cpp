--- conflicted
+++ resolved
@@ -456,21 +456,6 @@
     return request.params;
 }
 
-<<<<<<< HEAD
-static UniValue getinfo_deprecated(const JSONRPCRequest& request)
-{
-    throw JSONRPCError(RPC_METHOD_NOT_FOUND,
-        "getinfo\n"
-        "\nThis call was removed in version 0.16.0. Use the appropriate fields from:\n"
-        "- getblockchaininfo: blocks, difficulty, chain\n"
-        "- getnetworkinfo: version, protocolversion, timeoffset, connections, proxy, relayfee, warnings\n"
-        "- getwalletinfo: balance, keypoololdest, keypoolsize, paytxfee, unlocked_until, walletversion\n"
-        "\nxaya-cli has the option -getinfo to collect and format these in the old format."
-    );
-}
-
-=======
->>>>>>> 3ad782a2
 static const CRPCCommand commands[] =
 { //  category              name                      actor (function)         argNames
   //  --------------------- ------------------------  -----------------------  ----------
