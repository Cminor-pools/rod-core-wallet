--- conflicted
+++ resolved
@@ -640,14 +640,8 @@
      * all inputs are in the mapNextTx array). If sanity-checking is turned off,
      * check does nothing.
      */
-<<<<<<< HEAD
-    void check(ChainstateManager& chainman,
-               const CCoinsViewCache *pcoins) const EXCLUSIVE_LOCKS_REQUIRED(::cs_main);
-    void checkNames(ChainstateManager& chainman,
-                    const CCoinsViewCache *pcoins) const;
-=======
-    void check(CChainState& active_chainstate) const EXCLUSIVE_LOCKS_REQUIRED(::cs_main);
->>>>>>> 77d193bf
+    void check(ChainstateManager& chainman, CChainState& active_chainstate) const EXCLUSIVE_LOCKS_REQUIRED(::cs_main);
+    void checkNames(ChainstateManager& chainman, CChainState& active_chainstate) const EXCLUSIVE_LOCKS_REQUIRED(::cs_main);
 
     // addUnchecked must updated state for all ancestors of a given transaction,
     // to track size/count of descendant transactions.  First version of
