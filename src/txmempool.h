// Copyright (c) 2009-2010 Satoshi Nakamoto
// Copyright (c) 2009-2014 The Bitcoin Core developers
// Distributed under the MIT software license, see the accompanying
// file COPYING or http://www.opensource.org/licenses/mit-license.php.

#ifndef BITCOIN_TXMEMPOOL_H
#define BITCOIN_TXMEMPOOL_H

#include <list>
#include <set>

#include "amount.h"
#include "coins.h"
#include "primitives/transaction.h"
#include "names/main.h"
#include "sync.h"
#include "script/names.h"

#undef foreach
#include "boost/multi_index_container.hpp"
#include "boost/multi_index/ordered_index.hpp"

class CAutoFile;

inline double AllowFreeThreshold()
{
    return COIN * 144 / 250;
}

inline bool AllowFree(double dPriority)
{
    // Large (in bytes) low-priority (new, small-coin) transactions
    // need a fee.
    return dPriority > AllowFreeThreshold();
}

/** Fake height value used in CCoins to signify they are only in the memory pool (since 0.8) */
static const unsigned int MEMPOOL_HEIGHT = 0x7FFFFFFF;

class CTxMemPool;

/** \class CTxMemPoolEntry
 *
 * CTxMemPoolEntry stores data about the correponding transaction, as well
 * as data about all in-mempool transactions that depend on the transaction
 * ("descendant" transactions).
 *
 * When a new entry is added to the mempool, we update the descendant state
 * (nCountWithDescendants, nSizeWithDescendants, and nFeesWithDescendants) for
 * all ancestors of the newly added transaction.
 *
 * If updating the descendant state is skipped, we can mark the entry as
 * "dirty", and set nSizeWithDescendants/nFeesWithDescendants to equal nTxSize/
 * nTxFee. (This can potentially happen during a reorg, where we limit the
 * amount of work we're willing to do to avoid consuming too much CPU.)
 *
 */

class CTxMemPoolEntry
{
private:
    CTransaction tx;
    CAmount nFee; //! Cached to avoid expensive parent-transaction lookups
    size_t nTxSize; //! ... and avoid recomputing tx size
    size_t nModSize; //! ... and modified size for priority
    size_t nUsageSize; //! ... and total memory usage
    int64_t nTime; //! Local time when entering the mempool
    double entryPriority; //! Priority when entering the mempool
    unsigned int entryHeight; //! Chain height when entering the mempool
    bool hadNoDependencies; //! Not dependent on any other txs when it entered the mempool
    CAmount inChainInputValue; //! Sum of all txin values that are already in blockchain
    bool spendsCoinbase; //! keep track of transactions that spend a coinbase
    unsigned int sigOpCount; //! Legacy sig ops plus P2SH sig op count
    int64_t feeDelta; //! Used for determining the priority of the transaction for mining in a block

    // Information about descendants of this transaction that are in the
    // mempool; if we remove this transaction we must remove all of these
    // descendants as well.  if nCountWithDescendants is 0, treat this entry as
    // dirty, and nSizeWithDescendants and nFeesWithDescendants will not be
    // correct.
    uint64_t nCountWithDescendants; //! number of descendant transactions
    uint64_t nSizeWithDescendants;  //! ... and size
    CAmount nFeesWithDescendants;  //! ... and total fees (all including us)

    /* Cache name operation (if any) performed by this tx.  */
    CNameScript nameOp;

public:
    CTxMemPoolEntry(const CTransaction& _tx, const CAmount& _nFee,
                    int64_t _nTime, double _entryPriority, unsigned int _entryHeight,
                    bool poolHasNoInputsOf, CAmount _inChainInputValue, bool spendsCoinbase,
                    unsigned int nSigOps);
    CTxMemPoolEntry(const CTxMemPoolEntry& other);

    const CTransaction& GetTx() const { return this->tx; }
    /**
     * Fast calculation of lower bound of current priority as update
     * from entry priority. Only inputs that were originally in-chain will age.
     */
    double GetPriority(unsigned int currentHeight) const;
    const CAmount& GetFee() const { return nFee; }
    size_t GetTxSize() const { return nTxSize; }
    int64_t GetTime() const { return nTime; }
    unsigned int GetHeight() const { return entryHeight; }
    bool WasClearAtEntry() const { return hadNoDependencies; }
    unsigned int GetSigOpCount() const { return sigOpCount; }
    int64_t GetModifiedFee() const { return nFee + feeDelta; }
    size_t DynamicMemoryUsage() const { return nUsageSize; }

    // Adjusts the descendant state, if this entry is not dirty.
    void UpdateState(int64_t modifySize, CAmount modifyFee, int64_t modifyCount);
    // Updates the fee delta used for mining priority score
    void UpdateFeeDelta(int64_t feeDelta);

    /** We can set the entry to be dirty if doing the full calculation of in-
     *  mempool descendants will be too expensive, which can potentially happen
     *  when re-adding transactions from a block back to the mempool.
     */
    void SetDirty();
    bool IsDirty() const { return nCountWithDescendants == 0; }

    uint64_t GetCountWithDescendants() const { return nCountWithDescendants; }
    uint64_t GetSizeWithDescendants() const { return nSizeWithDescendants; }
    CAmount GetFeesWithDescendants() const { return nFeesWithDescendants; }

<<<<<<< HEAD
    inline bool
    isNameNew() const
    {
        return nameOp.isNameOp() && nameOp.getNameOp() == OP_NAME_NEW;
    }
    inline bool
    isNameRegistration() const
    {
        return nameOp.isNameOp() && nameOp.getNameOp() == OP_NAME_FIRSTUPDATE;
    }
    inline bool
    isNameUpdate() const
    {
        return nameOp.isNameOp() && nameOp.getNameOp() == OP_NAME_UPDATE;
    }
    inline const valtype&
    getNameNewHash() const
    {
        return nameOp.getOpHash();
    }
    inline const valtype&
    getName() const
    {
        return nameOp.getOpName();
    }
=======
    bool GetSpendsCoinbase() const { return spendsCoinbase; }
>>>>>>> bd995025
};

// Helpers for modifying CTxMemPool::mapTx, which is a boost multi_index.
struct update_descendant_state
{
    update_descendant_state(int64_t _modifySize, CAmount _modifyFee, int64_t _modifyCount) :
        modifySize(_modifySize), modifyFee(_modifyFee), modifyCount(_modifyCount)
    {}

    void operator() (CTxMemPoolEntry &e)
        { e.UpdateState(modifySize, modifyFee, modifyCount); }

    private:
        int64_t modifySize;
        CAmount modifyFee;
        int64_t modifyCount;
};

struct set_dirty
{
    void operator() (CTxMemPoolEntry &e)
        { e.SetDirty(); }
};

struct update_fee_delta
{
    update_fee_delta(int64_t _feeDelta) : feeDelta(_feeDelta) { }

    void operator() (CTxMemPoolEntry &e) { e.UpdateFeeDelta(feeDelta); }

private:
    int64_t feeDelta;
};

// extracts a TxMemPoolEntry's transaction hash
struct mempoolentry_txid
{
    typedef uint256 result_type;
    result_type operator() (const CTxMemPoolEntry &entry) const
    {
        return entry.GetTx().GetHash();
    }
};

/** \class CompareTxMemPoolEntryByFee
 *
 *  Sort an entry by max(feerate of entry's tx, feerate with all descendants).
 */
class CompareTxMemPoolEntryByFee
{
public:
    bool operator()(const CTxMemPoolEntry& a, const CTxMemPoolEntry& b)
    {
        bool fUseADescendants = UseDescendantFeeRate(a);
        bool fUseBDescendants = UseDescendantFeeRate(b);

        double aFees = fUseADescendants ? a.GetFeesWithDescendants() : a.GetFee();
        double aSize = fUseADescendants ? a.GetSizeWithDescendants() : a.GetTxSize();

        double bFees = fUseBDescendants ? b.GetFeesWithDescendants() : b.GetFee();
        double bSize = fUseBDescendants ? b.GetSizeWithDescendants() : b.GetTxSize();

        // Avoid division by rewriting (a/b > c/d) as (a*d > c*b).
        double f1 = aFees * bSize;
        double f2 = aSize * bFees;

        if (f1 == f2) {
            return a.GetTime() >= b.GetTime();
        }
        return f1 < f2;
    }

    // Calculate which feerate to use for an entry (avoiding division).
    bool UseDescendantFeeRate(const CTxMemPoolEntry &a)
    {
        double f1 = (double)a.GetFee() * a.GetSizeWithDescendants();
        double f2 = (double)a.GetFeesWithDescendants() * a.GetTxSize();
        return f2 > f1;
    }
};

/** \class CompareTxMemPoolEntryByScore
 *
 *  Sort by score of entry ((fee+delta)/size) in descending order
 */
class CompareTxMemPoolEntryByScore
{
public:
    bool operator()(const CTxMemPoolEntry& a, const CTxMemPoolEntry& b)
    {
        double f1 = (double)a.GetModifiedFee() * b.GetTxSize();
        double f2 = (double)b.GetModifiedFee() * a.GetTxSize();
        if (f1 == f2) {
            return b.GetTx().GetHash() < a.GetTx().GetHash();
        }
        return f1 > f2;
    }
};

class CompareTxMemPoolEntryByEntryTime
{
public:
    bool operator()(const CTxMemPoolEntry& a, const CTxMemPoolEntry& b)
    {
        return a.GetTime() < b.GetTime();
    }
};

class CBlockPolicyEstimator;

/** An inpoint - a combination of a transaction and an index n into its vin */
class CInPoint
{
public:
    const CTransaction* ptx;
    uint32_t n;

    CInPoint() { SetNull(); }
    CInPoint(const CTransaction* ptxIn, uint32_t nIn) { ptx = ptxIn; n = nIn; }
    void SetNull() { ptx = NULL; n = (uint32_t) -1; }
    bool IsNull() const { return (ptx == NULL && n == (uint32_t) -1); }
    size_t DynamicMemoryUsage() const { return 0; }
};

/**
 * CTxMemPool stores valid-according-to-the-current-best-chain
 * transactions that may be included in the next block.
 *
 * Transactions are added when they are seen on the network
 * (or created by the local node), but not all transactions seen
 * are added to the pool: if a new transaction double-spends
 * an input of a transaction in the pool, it is dropped,
 * as are non-standard transactions.
 *
 * CTxMemPool::mapTx, and CTxMemPoolEntry bookkeeping:
 *
 * mapTx is a boost::multi_index that sorts the mempool on 4 criteria:
 * - transaction hash
 * - feerate [we use max(feerate of tx, feerate of tx with all descendants)]
 * - time in mempool
 * - mining score (feerate modified by any fee deltas from PrioritiseTransaction)
 *
 * Note: the term "descendant" refers to in-mempool transactions that depend on
 * this one, while "ancestor" refers to in-mempool transactions that a given
 * transaction depends on.
 *
 * In order for the feerate sort to remain correct, we must update transactions
 * in the mempool when new descendants arrive.  To facilitate this, we track
 * the set of in-mempool direct parents and direct children in mapLinks.  Within
 * each CTxMemPoolEntry, we track the size and fees of all descendants.
 *
 * Usually when a new transaction is added to the mempool, it has no in-mempool
 * children (because any such children would be an orphan).  So in
 * addUnchecked(), we:
 * - update a new entry's setMemPoolParents to include all in-mempool parents
 * - update the new entry's direct parents to include the new tx as a child
 * - update all ancestors of the transaction to include the new tx's size/fee
 *
 * When a transaction is removed from the mempool, we must:
 * - update all in-mempool parents to not track the tx in setMemPoolChildren
 * - update all ancestors to not include the tx's size/fees in descendant state
 * - update all in-mempool children to not include it as a parent
 *
 * These happen in UpdateForRemoveFromMempool().  (Note that when removing a
 * transaction along with its descendants, we must calculate that set of
 * transactions to be removed before doing the removal, or else the mempool can
 * be in an inconsistent state where it's impossible to walk the ancestors of
 * a transaction.)
 *
 * In the event of a reorg, the assumption that a newly added tx has no
 * in-mempool children is false.  In particular, the mempool is in an
 * inconsistent state while new transactions are being added, because there may
 * be descendant transactions of a tx coming from a disconnected block that are
 * unreachable from just looking at transactions in the mempool (the linking
 * transactions may also be in the disconnected block, waiting to be added).
 * Because of this, there's not much benefit in trying to search for in-mempool
 * children in addUnchecked().  Instead, in the special case of transactions
 * being added from a disconnected block, we require the caller to clean up the
 * state, to account for in-mempool, out-of-block descendants for all the
 * in-block transactions by calling UpdateTransactionsFromBlock().  Note that
 * until this is called, the mempool state is not consistent, and in particular
 * mapLinks may not be correct (and therefore functions like
 * CalculateMemPoolAncestors() and CalculateDescendants() that rely
 * on them to walk the mempool are not generally safe to use).
 *
 * Computational limits:
 *
 * Updating all in-mempool ancestors of a newly added transaction can be slow,
 * if no bound exists on how many in-mempool ancestors there may be.
 * CalculateMemPoolAncestors() takes configurable limits that are designed to
 * prevent these calculations from being too CPU intensive.
 *
 * Adding transactions from a disconnected block can be very time consuming,
 * because we don't have a way to limit the number of in-mempool descendants.
 * To bound CPU processing, we limit the amount of work we're willing to do
 * to properly update the descendant information for a tx being added from
 * a disconnected block.  If we would exceed the limit, then we instead mark
 * the entry as "dirty", and set the feerate for sorting purposes to be equal
 * the feerate of the transaction without any descendants.
 *
 */
class CTxMemPool
{
private:
    uint32_t nCheckFrequency; //! Value n means that n times in 2^32 we check.
    unsigned int nTransactionsUpdated;
    CBlockPolicyEstimator* minerPolicyEstimator;

    uint64_t totalTxSize; //! sum of all mempool tx' byte sizes
    uint64_t cachedInnerUsage; //! sum of dynamic memory usage of all the map elements (NOT the maps themselves)

    CFeeRate minReasonableRelayFee;

    mutable int64_t lastRollingFeeUpdate;
    mutable bool blockSinceLastRollingFeeBump;
    mutable double rollingMinimumFeeRate; //! minimum fee to get into the pool, decreases exponentially

    /** Name-related mempool data.  */
    CNameMemPool names;
    /**
     * Whether tx verification is turned off when checking mempool consistency.
     * This is done for Namecoin unit tests.
     */
    bool fCheckInputs;

    void trackPackageRemoved(const CFeeRate& rate);

public:

    static const int ROLLING_FEE_HALFLIFE = 60 * 60 * 12; // public only for testing

    typedef boost::multi_index_container<
        CTxMemPoolEntry,
        boost::multi_index::indexed_by<
            // sorted by txid
            boost::multi_index::ordered_unique<mempoolentry_txid>,
            // sorted by fee rate
            boost::multi_index::ordered_non_unique<
                boost::multi_index::identity<CTxMemPoolEntry>,
                CompareTxMemPoolEntryByFee
            >,
            // sorted by entry time
            boost::multi_index::ordered_non_unique<
                boost::multi_index::identity<CTxMemPoolEntry>,
                CompareTxMemPoolEntryByEntryTime
                >,
            // sorted by score (for mining prioritization)
            boost::multi_index::ordered_unique<
                boost::multi_index::identity<CTxMemPoolEntry>,
                CompareTxMemPoolEntryByScore
            >
        >
    > indexed_transaction_set;

    mutable CCriticalSection cs;
    indexed_transaction_set mapTx;
    typedef indexed_transaction_set::nth_index<0>::type::iterator txiter;
    struct CompareIteratorByHash {
        bool operator()(const txiter &a, const txiter &b) const {
            return a->GetTx().GetHash() < b->GetTx().GetHash();
        }
    };
    typedef std::set<txiter, CompareIteratorByHash> setEntries;

    const setEntries & GetMemPoolParents(txiter entry) const;
    const setEntries & GetMemPoolChildren(txiter entry) const;
private:
    typedef std::map<txiter, setEntries, CompareIteratorByHash> cacheMap;

    struct TxLinks {
        setEntries parents;
        setEntries children;
    };

    typedef std::map<txiter, TxLinks, CompareIteratorByHash> txlinksMap;
    txlinksMap mapLinks;

    void UpdateParent(txiter entry, txiter parent, bool add);
    void UpdateChild(txiter entry, txiter child, bool add);

public:
    std::map<COutPoint, CInPoint> mapNextTx;
    std::map<uint256, std::pair<double, CAmount> > mapDeltas;

    /** Create a new CTxMemPool.
     *  minReasonableRelayFee should be a feerate which is, roughly, somewhere
     *  around what it "costs" to relay a transaction around the network and
     *  below which we would reasonably say a transaction has 0-effective-fee.
     */
    CTxMemPool(const CFeeRate& _minReasonableRelayFee);
    ~CTxMemPool();

    /**
     * If sanity-checking is turned on, check makes sure the pool is
     * consistent (does not contain two transactions that spend the same inputs,
     * all inputs are in the mapNextTx array). If sanity-checking is turned off,
     * check does nothing.
     */
    void check(const CCoinsViewCache *pcoins) const;
    void setSanityCheck(double dFrequency = 1.0, bool _fCheckInputs = true) { nCheckFrequency = dFrequency * 4294967295.0; fCheckInputs = _fCheckInputs; }

    // addUnchecked must updated state for all ancestors of a given transaction,
    // to track size/count of descendant transactions.  First version of
    // addUnchecked can be used to have it call CalculateMemPoolAncestors(), and
    // then invoke the second version.
    bool addUnchecked(const uint256& hash, const CTxMemPoolEntry &entry, bool fCurrentEstimate = true);
    bool addUnchecked(const uint256& hash, const CTxMemPoolEntry &entry, setEntries &setAncestors, bool fCurrentEstimate = true);

    void remove(const CTransaction &tx, std::list<CTransaction>& removed, bool fRecursive = false);
    void removeForReorg(const CCoinsViewCache *pcoins, unsigned int nMemPoolHeight, int flags);
    void removeConflicts(const CTransaction &tx, std::list<CTransaction>& removed);
    void removeForBlock(const std::vector<CTransaction>& vtx, unsigned int nBlockHeight,
                        std::list<CTransaction>& conflicts, bool fCurrentEstimate = true);
    void clear();
    void _clear(); //lock free
    void queryHashes(std::vector<uint256>& vtxid);
    void pruneSpent(const uint256& hash, CCoins &coins);
    unsigned int GetTransactionsUpdated() const;
    void AddTransactionsUpdated(unsigned int n);
    /**
     * Check that none of this transactions inputs are in the mempool, and thus
     * the tx is not dependent on other mempool transactions to be included in a block.
     */
    bool HasNoInputsOf(const CTransaction& tx) const;

    /* Remove entries that conflict with name expirations / unexpirations.  */
    inline void
    removeUnexpireConflicts (const std::set<valtype>& unexpired,
                             std::list<CTransaction>& removed)
    {
        LOCK(cs);
        names.removeUnexpireConflicts (unexpired, removed);
    }
    inline void
    removeExpireConflicts (const std::set<valtype>& expired,
                           std::list<CTransaction>& removed)
    {
        LOCK(cs);
        names.removeExpireConflicts (expired, removed);
    }

    /** Affect CreateNewBlock prioritisation of transactions */
    void PrioritiseTransaction(const uint256 hash, const std::string strHash, double dPriorityDelta, const CAmount& nFeeDelta);
    void ApplyDeltas(const uint256 hash, double &dPriorityDelta, CAmount &nFeeDelta) const;
    void ClearPrioritisation(const uint256 hash);

public:
    /** Remove a set of transactions from the mempool.
     *  If a transaction is in this set, then all in-mempool descendants must
     *  also be in the set.*/
    void RemoveStaged(setEntries &stage);

    /** When adding transactions from a disconnected block back to the mempool,
     *  new mempool entries may have children in the mempool (which is generally
     *  not the case when otherwise adding transactions).
     *  UpdateTransactionsFromBlock() will find child transactions and update the
     *  descendant state for each transaction in hashesToUpdate (excluding any
     *  child transactions present in hashesToUpdate, which are already accounted
     *  for).  Note: hashesToUpdate should be the set of transactions from the
     *  disconnected block that have been accepted back into the mempool.
     */
    void UpdateTransactionsFromBlock(const std::vector<uint256> &hashesToUpdate);

    /** Try to calculate all in-mempool ancestors of entry.
     *  (these are all calculated including the tx itself)
     *  limitAncestorCount = max number of ancestors
     *  limitAncestorSize = max size of ancestors
     *  limitDescendantCount = max number of descendants any ancestor can have
     *  limitDescendantSize = max size of descendants any ancestor can have
     *  errString = populated with error reason if any limits are hit
     *  fSearchForParents = whether to search a tx's vin for in-mempool parents, or
     *    look up parents from mapLinks. Must be true for entries not in the mempool
     */
    bool CalculateMemPoolAncestors(const CTxMemPoolEntry &entry, setEntries &setAncestors, uint64_t limitAncestorCount, uint64_t limitAncestorSize, uint64_t limitDescendantCount, uint64_t limitDescendantSize, std::string &errString, bool fSearchForParents = true);

    /** Populate setDescendants with all in-mempool descendants of hash.
     *  Assumes that setDescendants includes all in-mempool descendants of anything
     *  already in it.  */
    void CalculateDescendants(txiter it, setEntries &setDescendants);

    /** The minimum fee to get into the mempool, which may itself not be enough
      *  for larger-sized transactions.
      *  The minReasonableRelayFee constructor arg is used to bound the time it
      *  takes the fee rate to go back down all the way to 0. When the feerate
      *  would otherwise be half of this, it is set to 0 instead.
      */
    CFeeRate GetMinFee(size_t sizelimit) const;

    /** Remove transactions from the mempool until its dynamic size is <= sizelimit.
      *  pvNoSpendsRemaining, if set, will be populated with the list of transactions
      *  which are not in mempool which no longer have any spends in this mempool.
      */
    void TrimToSize(size_t sizelimit, std::vector<uint256>* pvNoSpendsRemaining=NULL);

    /** Expire all transaction (and their dependencies) in the mempool older than time. Return the number of removed transactions. */
    int Expire(int64_t time);

    unsigned long size()
    {
        LOCK(cs);
        return mapTx.size();
    }

    uint64_t GetTotalTxSize()
    {
        LOCK(cs);
        return totalTxSize;
    }

    bool exists(uint256 hash) const
    {
        LOCK(cs);
        return (mapTx.count(hash) != 0);
    }

    inline bool
    registersName(const valtype& name) const
    {
        AssertLockHeld(cs);
        return names.registersName(name);
    }
    inline bool
    updatesName(const valtype& name) const
    {
        AssertLockHeld(cs);
        return names.updatesName(name);
    }
    inline uint256
    getTxForName (const valtype& name) const
    {
        AssertLockHeld(cs);
        return names.getTxForName(name);
    }

    /**
     * Check if a tx can be added to it according to name criteria.
     * (The non-name criteria are checked in main.cpp and not here, we
     * leave it there for as little changes as possible.)
     * @param tx The tx that should be added.
     * @return True if it doesn't conflict.
     */
    inline bool
    checkNameOps (const CTransaction& tx) const
    {
        AssertLockHeld(cs);
        return names.checkTx (tx);
    }

    bool lookup(uint256 hash, CTransaction& result) const;

    /** Estimate fee rate needed to get into the next nBlocks
     *  If no answer can be given at nBlocks, return an estimate
     *  at the lowest number of blocks where one can be given
     */
    CFeeRate estimateSmartFee(int nBlocks, int *answerFoundAtBlocks = NULL) const;

    /** Estimate fee rate needed to get into the next nBlocks */
    CFeeRate estimateFee(int nBlocks) const;

    /** Estimate priority needed to get into the next nBlocks
     *  If no answer can be given at nBlocks, return an estimate
     *  at the lowest number of blocks where one can be given
     */
    double estimateSmartPriority(int nBlocks, int *answerFoundAtBlocks = NULL) const;

    /** Estimate priority needed to get into the next nBlocks */
    double estimatePriority(int nBlocks) const;
    
    /** Write/Read estimates to disk */
    bool WriteFeeEstimates(CAutoFile& fileout) const;
    bool ReadFeeEstimates(CAutoFile& filein);

    size_t DynamicMemoryUsage() const;

private:
    /** UpdateForDescendants is used by UpdateTransactionsFromBlock to update
     *  the descendants for a single transaction that has been added to the
     *  mempool but may have child transactions in the mempool, eg during a
     *  chain reorg.  setExclude is the set of descendant transactions in the
     *  mempool that must not be accounted for (because any descendants in
     *  setExclude were added to the mempool after the transaction being
     *  updated and hence their state is already reflected in the parent
     *  state).
     *
     *  If updating an entry requires looking at more than maxDescendantsToVisit
     *  transactions, outside of the ones in setExclude, then give up.
     *
     *  cachedDescendants will be updated with the descendants of the transaction
     *  being updated, so that future invocations don't need to walk the
     *  same transaction again, if encountered in another transaction chain.
     */
    bool UpdateForDescendants(txiter updateIt,
            int maxDescendantsToVisit,
            cacheMap &cachedDescendants,
            const std::set<uint256> &setExclude);
    /** Update ancestors of hash to add/remove it as a descendant transaction. */
    void UpdateAncestorsOf(bool add, txiter hash, setEntries &setAncestors);
    /** For each transaction being removed, update ancestors and any direct children. */
    void UpdateForRemoveFromMempool(const setEntries &entriesToRemove);
    /** Sever link between specified transaction and direct children. */
    void UpdateChildrenForRemoval(txiter entry);

    /** Before calling removeUnchecked for a given transaction,
     *  UpdateForRemoveFromMempool must be called on the entire (dependent) set
     *  of transactions being removed at the same time.  We use each
     *  CTxMemPoolEntry's setMemPoolParents in order to walk ancestors of a
     *  given transaction that is removed, so we can't remove intermediate
     *  transactions in a chain before we've updated all the state for the
     *  removal.
     */
    void removeUnchecked(txiter entry);
};

/** 
 * CCoinsView that brings transactions from a memorypool into view.
 * It does not check for spendings by memory pool transactions.
 */
class CCoinsViewMemPool : public CCoinsViewBacked
{
protected:
    CTxMemPool &mempool;

public:
    CCoinsViewMemPool(CCoinsView *baseIn, CTxMemPool &mempoolIn);
    bool GetCoins(const uint256 &txid, CCoins &coins) const;
    bool HaveCoins(const uint256 &txid) const;
};

// We want to sort transactions by coin age priority
typedef std::pair<double, CTxMemPool::txiter> TxCoinAgePriority;

struct TxCoinAgePriorityCompare
{
    bool operator()(const TxCoinAgePriority& a, const TxCoinAgePriority& b)
    {
        if (a.first == b.first)
            return CompareTxMemPoolEntryByScore()(*(b.second), *(a.second)); //Reverse order to make sort less than
        return a.first < b.first;
    }
};

#endif // BITCOIN_TXMEMPOOL_H<|MERGE_RESOLUTION|>--- conflicted
+++ resolved
@@ -123,7 +123,8 @@
     uint64_t GetSizeWithDescendants() const { return nSizeWithDescendants; }
     CAmount GetFeesWithDescendants() const { return nFeesWithDescendants; }
 
-<<<<<<< HEAD
+    bool GetSpendsCoinbase() const { return spendsCoinbase; }
+
     inline bool
     isNameNew() const
     {
@@ -149,9 +150,6 @@
     {
         return nameOp.getOpName();
     }
-=======
-    bool GetSpendsCoinbase() const { return spendsCoinbase; }
->>>>>>> bd995025
 };
 
 // Helpers for modifying CTxMemPool::mapTx, which is a boost multi_index.
@@ -462,9 +460,11 @@
 
     void remove(const CTransaction &tx, std::list<CTransaction>& removed, bool fRecursive = false);
     void removeForReorg(const CCoinsViewCache *pcoins, unsigned int nMemPoolHeight, int flags);
-    void removeConflicts(const CTransaction &tx, std::list<CTransaction>& removed);
+    void removeConflicts(const CTransaction &tx, std::list<CTransaction>& removed, std::list<CTransaction>& removedNames);
     void removeForBlock(const std::vector<CTransaction>& vtx, unsigned int nBlockHeight,
-                        std::list<CTransaction>& conflicts, bool fCurrentEstimate = true);
+                        std::list<CTransaction>& conflicts,
+                        std::list<CTransaction>& nameConflicts,
+                        bool fCurrentEstimate = true);
     void clear();
     void _clear(); //lock free
     void queryHashes(std::vector<uint256>& vtxid);
