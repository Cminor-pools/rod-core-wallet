// Copyright (c) 2010 Satoshi Nakamoto
// Copyright (c) 2009-2020 The Bitcoin Core developers
// Distributed under the MIT software license, see the accompanying
// file COPYING or http://www.opensource.org/licenses/mit-license.php.

#include <node/coinstats.h>

#include <coins.h>
#include <crypto/muhash.h>
#include <hash.h>
#include <serialize.h>
#include <uint256.h>
#include <util/system.h>
#include <validation.h>

#include <map>

static uint64_t GetBogoSize(const CScript& scriptPubKey)
{
    return 32 /* txid */ +
           4 /* vout index */ +
           4 /* height + coinbase */ +
           8 /* amount */ +
           2 /* scriptPubKey len */ +
           scriptPubKey.size() /* scriptPubKey */;
}

<<<<<<< HEAD
namespace
{

/**
 * Applies the output amount to the stats, either as "locked in name"
 * or actual currency output.
 */
void
ApplyOutputToStats (CCoinsStats& stats, const Coin& coin)
{
  const CNameScript nameOp(coin.out.scriptPubKey);
  if (nameOp.isNameOp ())
    stats.nNameAmount += coin.out.nValue;
  else
    stats.nCoinAmount += coin.out.nValue;
}

} // anonymous namespace

static void ApplyStats(CCoinsStats& stats, CHashWriter& ss, const uint256& hash, const std::map<uint32_t, Coin>& outputs)
{
    assert(!outputs.empty());
    ss << hash;
    ss << VARINT(outputs.begin()->second.nHeight * 2 + outputs.begin()->second.fCoinBase ? 1u : 0u);
    stats.nTransactions++;
    for (const auto& output : outputs) {
        ss << VARINT(output.first + 1);
        ss << output.second.out.scriptPubKey;
        ss << VARINT_MODE(output.second.out.nValue, VarIntMode::NONNEGATIVE_SIGNED);
        stats.nTransactionOutputs++;

        ApplyOutputToStats (stats, output.second);
        stats.nBogoSize += GetBogoSize(output.second.out.scriptPubKey);
=======
static void ApplyHash(CCoinsStats& stats, CHashWriter& ss, const uint256& hash, const std::map<uint32_t, Coin>& outputs, std::map<uint32_t, Coin>::const_iterator it)
{
    if (it == outputs.begin()) {
        ss << hash;
        ss << VARINT(it->second.nHeight * 2 + it->second.fCoinBase ? 1u : 0u);
    }

    ss << VARINT(it->first + 1);
    ss << it->second.out.scriptPubKey;
    ss << VARINT_MODE(it->second.out.nValue, VarIntMode::NONNEGATIVE_SIGNED);

    if (it == std::prev(outputs.end())) {
        ss << VARINT(0u);
>>>>>>> ac79600a
    }
}

static void ApplyHash(CCoinsStats& stats, std::nullptr_t, const uint256& hash, const std::map<uint32_t, Coin>& outputs, std::map<uint32_t, Coin>::const_iterator it) {}

static void ApplyHash(CCoinsStats& stats, MuHash3072& muhash, const uint256& hash, const std::map<uint32_t, Coin>& outputs, std::map<uint32_t, Coin>::const_iterator it)
{
    COutPoint outpoint = COutPoint(hash, it->first);
    Coin coin = it->second;

    CDataStream ss(SER_DISK, PROTOCOL_VERSION);
    ss << outpoint;
    ss << static_cast<uint32_t>(coin.nHeight * 2 + coin.fCoinBase);
    ss << coin.out;
    muhash.Insert(MakeUCharSpan(ss));
}

template <typename T>
static void ApplyStats(CCoinsStats& stats, T& hash_obj, const uint256& hash, const std::map<uint32_t, Coin>& outputs)
{
    assert(!outputs.empty());
    stats.nTransactions++;
    for (auto it = outputs.begin(); it != outputs.end(); ++it) {
        ApplyHash(stats, hash_obj, hash, outputs, it);

        stats.nTransactionOutputs++;
<<<<<<< HEAD
        ApplyOutputToStats (stats, output.second);
        stats.nBogoSize += GetBogoSize(output.second.out.scriptPubKey);
=======
        stats.nTotalAmount += it->second.out.nValue;
        stats.nBogoSize += GetBogoSize(it->second.out.scriptPubKey);
>>>>>>> ac79600a
    }
}

//! Calculate statistics about the unspent transaction output set
template <typename T>
static bool GetUTXOStats(CCoinsView* view, CCoinsStats& stats, T hash_obj, const std::function<void()>& interruption_point)
{
    stats = CCoinsStats();
    std::unique_ptr<CCoinsViewCursor> pcursor(view->Cursor());
    assert(pcursor);

    stats.hashBlock = pcursor->GetBestBlock();
    {
        LOCK(cs_main);
        stats.nHeight = g_chainman.m_blockman.LookupBlockIndex(stats.hashBlock)->nHeight;
    }

    PrepareHash(hash_obj, stats);

    uint256 prevkey;
    std::map<uint32_t, Coin> outputs;
    while (pcursor->Valid()) {
        interruption_point();
        COutPoint key;
        Coin coin;
        if (pcursor->GetKey(key) && pcursor->GetValue(coin)) {
            if (!outputs.empty() && key.hash != prevkey) {
                ApplyStats(stats, hash_obj, prevkey, outputs);
                outputs.clear();
            }
            prevkey = key.hash;
            outputs[key.n] = std::move(coin);
            stats.coins_count++;
        } else {
            return error("%s: unable to read value", __func__);
        }
        pcursor->Next();
    }
    if (!outputs.empty()) {
        ApplyStats(stats, hash_obj, prevkey, outputs);
    }

    FinalizeHash(hash_obj, stats);

    stats.nDiskSize = view->EstimateSize();
    return true;
}

bool GetUTXOStats(CCoinsView* view, CCoinsStats& stats, CoinStatsHashType hash_type, const std::function<void()>& interruption_point)
{
    switch (hash_type) {
    case(CoinStatsHashType::HASH_SERIALIZED): {
        CHashWriter ss(SER_GETHASH, PROTOCOL_VERSION);
        return GetUTXOStats(view, stats, ss, interruption_point);
    }
    case(CoinStatsHashType::MUHASH): {
        MuHash3072 muhash;
        return GetUTXOStats(view, stats, muhash, interruption_point);
    }
    case(CoinStatsHashType::NONE): {
        return GetUTXOStats(view, stats, nullptr, interruption_point);
    }
    } // no default case, so the compiler can warn about missing cases
    assert(false);
}

// The legacy hash serializes the hashBlock
static void PrepareHash(CHashWriter& ss, const CCoinsStats& stats)
{
    ss << stats.hashBlock;
}
// MuHash does not need the prepare step
static void PrepareHash(MuHash3072& muhash, CCoinsStats& stats) {}
static void PrepareHash(std::nullptr_t, CCoinsStats& stats) {}

static void FinalizeHash(CHashWriter& ss, CCoinsStats& stats)
{
    stats.hashSerialized = ss.GetHash();
}
static void FinalizeHash(MuHash3072& muhash, CCoinsStats& stats)
{
    uint256 out;
    muhash.Finalize(out);
    stats.hashSerialized = out;
}
static void FinalizeHash(std::nullptr_t, CCoinsStats& stats) {}<|MERGE_RESOLUTION|>--- conflicted
+++ resolved
@@ -25,7 +25,6 @@
            scriptPubKey.size() /* scriptPubKey */;
 }
 
-<<<<<<< HEAD
 namespace
 {
 
@@ -45,21 +44,6 @@
 
 } // anonymous namespace
 
-static void ApplyStats(CCoinsStats& stats, CHashWriter& ss, const uint256& hash, const std::map<uint32_t, Coin>& outputs)
-{
-    assert(!outputs.empty());
-    ss << hash;
-    ss << VARINT(outputs.begin()->second.nHeight * 2 + outputs.begin()->second.fCoinBase ? 1u : 0u);
-    stats.nTransactions++;
-    for (const auto& output : outputs) {
-        ss << VARINT(output.first + 1);
-        ss << output.second.out.scriptPubKey;
-        ss << VARINT_MODE(output.second.out.nValue, VarIntMode::NONNEGATIVE_SIGNED);
-        stats.nTransactionOutputs++;
-
-        ApplyOutputToStats (stats, output.second);
-        stats.nBogoSize += GetBogoSize(output.second.out.scriptPubKey);
-=======
 static void ApplyHash(CCoinsStats& stats, CHashWriter& ss, const uint256& hash, const std::map<uint32_t, Coin>& outputs, std::map<uint32_t, Coin>::const_iterator it)
 {
     if (it == outputs.begin()) {
@@ -73,7 +57,6 @@
 
     if (it == std::prev(outputs.end())) {
         ss << VARINT(0u);
->>>>>>> ac79600a
     }
 }
 
@@ -100,13 +83,8 @@
         ApplyHash(stats, hash_obj, hash, outputs, it);
 
         stats.nTransactionOutputs++;
-<<<<<<< HEAD
-        ApplyOutputToStats (stats, output.second);
-        stats.nBogoSize += GetBogoSize(output.second.out.scriptPubKey);
-=======
-        stats.nTotalAmount += it->second.out.nValue;
+        ApplyOutputToStats (stats, it->second);
         stats.nBogoSize += GetBogoSize(it->second.out.scriptPubKey);
->>>>>>> ac79600a
     }
 }
 
