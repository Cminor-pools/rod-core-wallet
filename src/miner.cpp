// Copyright (c) 2009-2010 Satoshi Nakamoto
// Copyright (c) 2009-2020 The Bitcoin Core developers
// Distributed under the MIT software license, see the accompanying
// file COPYING or http://www.opensource.org/licenses/mit-license.php.

#include <miner.h>

#include <amount.h>
#include <chain.h>
#include <chainparams.h>
#include <coins.h>
#include <consensus/consensus.h>
#include <consensus/merkle.h>
#include <consensus/tx_verify.h>
#include <consensus/validation.h>
#include <deploymentstatus.h>
#include <names/main.h>
#include <policy/feerate.h>
#include <policy/policy.h>
#include <pow.h>
#include <primitives/transaction.h>
#include <timedata.h>
#include <util/moneystr.h>
#include <util/system.h>

#include <algorithm>
#include <utility>

int64_t UpdateTime(CBlockHeader* pblock, const Consensus::Params& consensusParams, const CBlockIndex* pindexPrev)
{
    int64_t nOldTime = pblock->nTime;
    int64_t nNewTime = std::max(pindexPrev->GetMedianTimePast()+1, GetAdjustedTime());

    if (nOldTime < nNewTime)
        pblock->nTime = nNewTime;

    return nNewTime - nOldTime;
}

void RegenerateCommitments(CBlock& block, ChainstateManager& chainman)
{
    CMutableTransaction tx{*block.vtx.at(0)};
    tx.vout.erase(tx.vout.begin() + GetWitnessCommitmentIndex(block));
    block.vtx.at(0) = MakeTransactionRef(tx);

    CBlockIndex* prev_block = WITH_LOCK(::cs_main, return chainman.m_blockman.LookupBlockIndex(block.hashPrevBlock));
    GenerateCoinbaseCommitment(block, prev_block, Params().GetConsensus());

    block.hashMerkleRoot = BlockMerkleRoot(block);
}

BlockAssembler::Options::Options() {
    blockMinFeeRate = CFeeRate(DEFAULT_BLOCK_MIN_TX_FEE);
    nBlockMaxWeight = DEFAULT_BLOCK_MAX_WEIGHT;
}

BlockAssembler::BlockAssembler(CChainState& chainstate, const CTxMemPool& mempool, const CChainParams& params, const Options& options)
    : chainparams(params),
      m_mempool(mempool),
      m_chainstate(chainstate)
{
    blockMinFeeRate = options.blockMinFeeRate;
    // Limit weight to between 4K and MAX_BLOCK_WEIGHT-4K for sanity:
    nBlockMaxWeight = std::max<size_t>(4000, std::min<size_t>(MAX_BLOCK_WEIGHT - 4000, options.nBlockMaxWeight));
}

static BlockAssembler::Options DefaultOptions()
{
    // Block resource limits
    // If -blockmaxweight is not given, limit to DEFAULT_BLOCK_MAX_WEIGHT
    BlockAssembler::Options options;
    options.nBlockMaxWeight = gArgs.GetIntArg("-blockmaxweight", DEFAULT_BLOCK_MAX_WEIGHT);
    if (gArgs.IsArgSet("-blockmintxfee")) {
        std::optional<CAmount> parsed = ParseMoney(gArgs.GetArg("-blockmintxfee", ""));
        options.blockMinFeeRate = CFeeRate{parsed.value_or(DEFAULT_BLOCK_MIN_TX_FEE)};
    } else {
        options.blockMinFeeRate = CFeeRate{DEFAULT_BLOCK_MIN_TX_FEE};
    }
    return options;
}

BlockAssembler::BlockAssembler(CChainState& chainstate, const CTxMemPool& mempool, const CChainParams& params)
    : BlockAssembler(chainstate, mempool, params, DefaultOptions()) {}

void BlockAssembler::resetBlock()
{
    inBlock.clear();

    // Reserve space for coinbase tx
    nBlockWeight = 4000;
    nBlockSigOpsCost = 400;
    fIncludeWitness = false;

    // These counters do not include coinbase tx
    nBlockTx = 0;
    nFees = 0;
}

std::unique_ptr<CBlockTemplate> BlockAssembler::CreateNewBlock(const PowAlgo algo, const CScript& scriptPubKeyIn)
{
    int64_t nTimeStart = GetTimeMicros();

    resetBlock();

    pblocktemplate.reset(new CBlockTemplate());

    if(!pblocktemplate.get())
        return nullptr;
    CBlock* const pblock = &pblocktemplate->block; // pointer for convenience

    // Add dummy coinbase tx as first transaction
    pblock->vtx.emplace_back();
    pblocktemplate->vTxFees.push_back(-1); // updated at end
    pblocktemplate->vTxSigOpsCost.push_back(-1); // updated at end

    LOCK2(cs_main, m_mempool.cs);
    CBlockIndex* pindexPrev = m_chainstate.m_chain.Tip();
    assert(pindexPrev != nullptr);
    nHeight = pindexPrev->nHeight + 1;

    pblock->nVersion = g_versionbitscache.ComputeBlockVersion(pindexPrev, chainparams.GetConsensus());
    // -regtest only: allow overriding block.nVersion with
    // -blockversion=N to test forking scenarios
    if (chainparams.MineBlocksOnDemand())
<<<<<<< HEAD
        pblock->nVersion = gArgs.GetArg("-blockversion", pblock->nVersion);
=======
        pblock->SetBaseVersion(gArgs.GetIntArg("-blockversion", pblock->GetBaseVersion()), nChainId);
>>>>>>> dcce61d7

    pblock->nTime = GetAdjustedTime();
    const int64_t nMedianTimePast = pindexPrev->GetMedianTimePast();

    nLockTimeCutoff = (STANDARD_LOCKTIME_VERIFY_FLAGS & LOCKTIME_MEDIAN_TIME_PAST)
                       ? nMedianTimePast
                       : pblock->GetBlockTime();

    // Decide whether to include witness transactions
    // This is only needed in case the witness softfork activation is reverted
    // (which would require a very deep reorganization).
    // Note that the mempool would accept transactions with witness data before
    // the deployment is active, but we would only ever mine blocks after activation
    // unless there is a massive block reorganization with the witness softfork
    // not activated.
    // TODO: replace this with a call to main to assess validity of a mempool
    // transaction (which in most cases can be a no-op).
    fIncludeWitness = DeploymentActiveAfter(pindexPrev, chainparams.GetConsensus(), Consensus::DEPLOYMENT_SEGWIT);

    int nPackagesSelected = 0;
    int nDescendantsUpdated = 0;
    addPackageTxs(nPackagesSelected, nDescendantsUpdated);

    int64_t nTime1 = GetTimeMicros();

    m_last_block_num_txs = nBlockTx;
    m_last_block_weight = nBlockWeight;

    // Create coinbase transaction.
    CMutableTransaction coinbaseTx;
    coinbaseTx.vin.resize(1);
    coinbaseTx.vin[0].prevout.SetNull();
    coinbaseTx.vout.resize(1);
    coinbaseTx.vout[0].scriptPubKey = scriptPubKeyIn;
    coinbaseTx.vout[0].nValue = nFees + GetBlockSubsidy(nHeight, chainparams.GetConsensus());
    coinbaseTx.vin[0].scriptSig = CScript() << nHeight << OP_0;
    pblock->vtx[0] = MakeTransactionRef(std::move(coinbaseTx));
    pblocktemplate->vchCoinbaseCommitment = GenerateCoinbaseCommitment(*pblock, pindexPrev, chainparams.GetConsensus());
    pblocktemplate->vTxFees[0] = -nFees;

    /* Set an empty fake header in the PoW data, because that is expected when
       serialising the block for the size computation.  If auxpow is used
       instead of a fake header later on, this means that the resulting size
       might be off.  But for now, we do not care about this.  */
    pblock->pow.initFakeHeader (*pblock);

    LogPrintf("CreateNewBlock(): block weight: %u txs: %u fees: %ld sigops %d\n", GetBlockWeight(*pblock), nBlockTx, nFees, nBlockSigOpsCost);

    // Fill in header
    pblock->hashPrevBlock  = pindexPrev->GetBlockHash();
    UpdateTime(pblock, chainparams.GetConsensus(), pindexPrev);
    pblock->nBits          = 0;
    pblock->nNonce         = 0;
    pblock->pow.setCoreAlgo(algo);
    pblock->pow.setBits(GetNextWorkRequired(algo, pindexPrev, chainparams.GetConsensus()));
    pblocktemplate->vTxSigOpsCost[0] = WITNESS_SCALE_FACTOR * GetLegacySigOpCount(*pblock->vtx[0]);

    BlockValidationState state;
    if (!TestBlockValidity(state, chainparams, m_chainstate, *pblock, pindexPrev, false, false, false)) {
        throw std::runtime_error(strprintf("%s: TestBlockValidity failed: %s", __func__, state.ToString()));
    }
    int64_t nTime2 = GetTimeMicros();

    LogPrint(BCLog::BENCH, "CreateNewBlock() packages: %.2fms (%d packages, %d updated descendants), validity: %.2fms (total %.2fms)\n", 0.001 * (nTime1 - nTimeStart), nPackagesSelected, nDescendantsUpdated, 0.001 * (nTime2 - nTime1), 0.001 * (nTime2 - nTimeStart));

    return std::move(pblocktemplate);
}

void BlockAssembler::onlyUnconfirmed(CTxMemPool::setEntries& testSet)
{
    for (CTxMemPool::setEntries::iterator iit = testSet.begin(); iit != testSet.end(); ) {
        // Only test txs not already in the block
        if (inBlock.count(*iit)) {
            testSet.erase(iit++);
        }
        else {
            iit++;
        }
    }
}

bool BlockAssembler::TestPackage(uint64_t packageSize, int64_t packageSigOpsCost) const
{
    // TODO: switch to weight-based accounting for packages instead of vsize-based accounting.
    if (nBlockWeight + WITNESS_SCALE_FACTOR * packageSize >= nBlockMaxWeight)
        return false;
    if (nBlockSigOpsCost + packageSigOpsCost >= MAX_BLOCK_SIGOPS_COST)
        return false;
    return true;
}

// Perform transaction-level checks before adding to block:
// - transaction finality (locktime)
// - premature witness (in case segwit transactions are added to mempool before
//   segwit activation)
bool BlockAssembler::TestPackageTransactions(const CTxMemPool::setEntries& package) const
{
    for (CTxMemPool::txiter it : package) {
        if (!IsFinalTx(it->GetTx(), nHeight, nLockTimeCutoff))
            return false;
        if (!fIncludeWitness && it->GetTx().HasWitness())
            return false;
    }
    return true;
}

void BlockAssembler::AddToBlock(CTxMemPool::txiter iter)
{
    pblocktemplate->block.vtx.emplace_back(iter->GetSharedTx());
    pblocktemplate->vTxFees.push_back(iter->GetFee());
    pblocktemplate->vTxSigOpsCost.push_back(iter->GetSigOpCost());
    nBlockWeight += iter->GetTxWeight();
    ++nBlockTx;
    nBlockSigOpsCost += iter->GetSigOpCost();
    nFees += iter->GetFee();
    inBlock.insert(iter);

    bool fPrintPriority = gArgs.GetBoolArg("-printpriority", DEFAULT_PRINTPRIORITY);
    if (fPrintPriority) {
        LogPrintf("fee rate %s txid %s\n",
                  CFeeRate(iter->GetModifiedFee(), iter->GetTxSize()).ToString(),
                  iter->GetTx().GetHash().ToString());
    }
}

int BlockAssembler::UpdatePackagesForAdded(const CTxMemPool::setEntries& alreadyAdded,
        indexed_modified_transaction_set &mapModifiedTx)
{
    int nDescendantsUpdated = 0;
    for (CTxMemPool::txiter it : alreadyAdded) {
        CTxMemPool::setEntries descendants;
        m_mempool.CalculateDescendants(it, descendants);
        // Insert all descendants (not yet in block) into the modified set
        for (CTxMemPool::txiter desc : descendants) {
            if (alreadyAdded.count(desc))
                continue;
            ++nDescendantsUpdated;
            modtxiter mit = mapModifiedTx.find(desc);
            if (mit == mapModifiedTx.end()) {
                CTxMemPoolModifiedEntry modEntry(desc);
                modEntry.nSizeWithAncestors -= it->GetTxSize();
                modEntry.nModFeesWithAncestors -= it->GetModifiedFee();
                modEntry.nSigOpCostWithAncestors -= it->GetSigOpCost();
                mapModifiedTx.insert(modEntry);
            } else {
                mapModifiedTx.modify(mit, update_for_parent_inclusion(it));
            }
        }
    }
    return nDescendantsUpdated;
}

// Skip entries in mapTx that are already in a block or are present
// in mapModifiedTx (which implies that the mapTx ancestor state is
// stale due to ancestor inclusion in the block)
// Also skip transactions that we've already failed to add. This can happen if
// we consider a transaction in mapModifiedTx and it fails: we can then
// potentially consider it again while walking mapTx.  It's currently
// guaranteed to fail again, but as a belt-and-suspenders check we put it in
// failedTx and avoid re-evaluation, since the re-evaluation would be using
// cached size/sigops/fee values that are not actually correct.
bool BlockAssembler::SkipMapTxEntry(CTxMemPool::txiter it, indexed_modified_transaction_set &mapModifiedTx, CTxMemPool::setEntries &failedTx)
{
    assert(it != m_mempool.mapTx.end());
    return mapModifiedTx.count(it) || inBlock.count(it) || failedTx.count(it);
}

void BlockAssembler::SortForBlock(const CTxMemPool::setEntries& package, std::vector<CTxMemPool::txiter>& sortedEntries)
{
    // Sort package by ancestor count
    // If a transaction A depends on transaction B, then A's ancestor count
    // must be greater than B's.  So this is sufficient to validly order the
    // transactions for block inclusion.
    sortedEntries.clear();
    sortedEntries.insert(sortedEntries.begin(), package.begin(), package.end());
    std::sort(sortedEntries.begin(), sortedEntries.end(), CompareTxIterByAncestorCount());
}

// This transaction selection algorithm orders the mempool based
// on feerate of a transaction including all unconfirmed ancestors.
// Since we don't remove transactions from the mempool as we select them
// for block inclusion, we need an alternate method of updating the feerate
// of a transaction with its not-yet-selected ancestors as we go.
// This is accomplished by walking the in-mempool descendants of selected
// transactions and storing a temporary modified state in mapModifiedTxs.
// Each time through the loop, we compare the best transaction in
// mapModifiedTxs with the next transaction in the mempool to decide what
// transaction package to work on next.
void BlockAssembler::addPackageTxs(int &nPackagesSelected, int &nDescendantsUpdated)
{
    // mapModifiedTx will store sorted packages after they are modified
    // because some of their txs are already in the block
    indexed_modified_transaction_set mapModifiedTx;
    // Keep track of entries that failed inclusion, to avoid duplicate work
    CTxMemPool::setEntries failedTx;

    // Start by adding all descendants of previously added txs to mapModifiedTx
    // and modifying them for their already included ancestors
    UpdatePackagesForAdded(inBlock, mapModifiedTx);

    CTxMemPool::indexed_transaction_set::index<ancestor_score>::type::iterator mi = m_mempool.mapTx.get<ancestor_score>().begin();
    CTxMemPool::txiter iter;

    // Limit the number of attempts to add transactions to the block when it is
    // close to full; this is just a simple heuristic to finish quickly if the
    // mempool has a lot of entries.
    const int64_t MAX_CONSECUTIVE_FAILURES = 1000;
    int64_t nConsecutiveFailed = 0;

    while (mi != m_mempool.mapTx.get<ancestor_score>().end() || !mapModifiedTx.empty()) {
        // First try to find a new transaction in mapTx to evaluate.
        if (mi != m_mempool.mapTx.get<ancestor_score>().end() &&
            SkipMapTxEntry(m_mempool.mapTx.project<0>(mi), mapModifiedTx, failedTx)) {
            ++mi;
            continue;
        }

        // Now that mi is not stale, determine which transaction to evaluate:
        // the next entry from mapTx, or the best from mapModifiedTx?
        bool fUsingModified = false;

        modtxscoreiter modit = mapModifiedTx.get<ancestor_score>().begin();
        if (mi == m_mempool.mapTx.get<ancestor_score>().end()) {
            // We're out of entries in mapTx; use the entry from mapModifiedTx
            iter = modit->iter;
            fUsingModified = true;
        } else {
            // Try to compare the mapTx entry to the mapModifiedTx entry
            iter = m_mempool.mapTx.project<0>(mi);
            if (modit != mapModifiedTx.get<ancestor_score>().end() &&
                    CompareTxMemPoolEntryByAncestorFee()(*modit, CTxMemPoolModifiedEntry(iter))) {
                // The best entry in mapModifiedTx has higher score
                // than the one from mapTx.
                // Switch which transaction (package) to consider
                iter = modit->iter;
                fUsingModified = true;
            } else {
                // Either no entry in mapModifiedTx, or it's worse than mapTx.
                // Increment mi for the next loop iteration.
                ++mi;
            }
        }

        // We skip mapTx entries that are inBlock, and mapModifiedTx shouldn't
        // contain anything that is inBlock.
        assert(!inBlock.count(iter));

        uint64_t packageSize = iter->GetSizeWithAncestors();
        CAmount packageFees = iter->GetModFeesWithAncestors();
        int64_t packageSigOpsCost = iter->GetSigOpCostWithAncestors();
        if (fUsingModified) {
            packageSize = modit->nSizeWithAncestors;
            packageFees = modit->nModFeesWithAncestors;
            packageSigOpsCost = modit->nSigOpCostWithAncestors;
        }

        if (packageFees < blockMinFeeRate.GetFee(packageSize)) {
            // Everything else we might consider has a lower fee rate
            return;
        }

        if (!TestPackage(packageSize, packageSigOpsCost)) {
            if (fUsingModified) {
                // Since we always look at the best entry in mapModifiedTx,
                // we must erase failed entries so that we can consider the
                // next best entry on the next loop iteration
                mapModifiedTx.get<ancestor_score>().erase(modit);
                failedTx.insert(iter);
            }

            ++nConsecutiveFailed;

            if (nConsecutiveFailed > MAX_CONSECUTIVE_FAILURES && nBlockWeight >
                    nBlockMaxWeight - 4000) {
                // Give up if we're close to full and haven't succeeded in a while
                break;
            }
            continue;
        }

        CTxMemPool::setEntries ancestors;
        uint64_t nNoLimit = std::numeric_limits<uint64_t>::max();
        std::string dummy;
        m_mempool.CalculateMemPoolAncestors(*iter, ancestors, nNoLimit, nNoLimit, nNoLimit, nNoLimit, dummy, false);

        onlyUnconfirmed(ancestors);
        ancestors.insert(iter);

        // Test if all tx's are Final
        if (!TestPackageTransactions(ancestors)) {
            if (fUsingModified) {
                mapModifiedTx.get<ancestor_score>().erase(modit);
                failedTx.insert(iter);
            }
            continue;
        }

        // This transaction will make it in; reset the failed counter.
        nConsecutiveFailed = 0;

        // Package can be added. Sort the entries in a valid order.
        std::vector<CTxMemPool::txiter> sortedEntries;
        SortForBlock(ancestors, sortedEntries);

        for (size_t i=0; i<sortedEntries.size(); ++i) {
            AddToBlock(sortedEntries[i]);
            // Erase from the modified set, if present
            mapModifiedTx.erase(sortedEntries[i]);
        }

        ++nPackagesSelected;

        // Update transactions that depend on each of these
        nDescendantsUpdated += UpdatePackagesForAdded(ancestors, mapModifiedTx);
    }
}

void IncrementExtraNonce(CBlock* pblock, const CBlockIndex* pindexPrev, unsigned int& nExtraNonce)
{
    // Update nExtraNonce
    static uint256 hashPrevBlock;
    if (hashPrevBlock != pblock->hashPrevBlock)
    {
        nExtraNonce = 0;
        hashPrevBlock = pblock->hashPrevBlock;
    }
    ++nExtraNonce;
    unsigned int nHeight = pindexPrev->nHeight+1; // Height first in coinbase required for block.version=2
    CMutableTransaction txCoinbase(*pblock->vtx[0]);
    txCoinbase.vin[0].scriptSig = (CScript() << nHeight << CScriptNum(nExtraNonce));
    assert(txCoinbase.vin[0].scriptSig.size() <= 100);

    pblock->vtx[0] = MakeTransactionRef(std::move(txCoinbase));
    pblock->hashMerkleRoot = BlockMerkleRoot(*pblock);
}<|MERGE_RESOLUTION|>--- conflicted
+++ resolved
@@ -122,11 +122,7 @@
     // -regtest only: allow overriding block.nVersion with
     // -blockversion=N to test forking scenarios
     if (chainparams.MineBlocksOnDemand())
-<<<<<<< HEAD
-        pblock->nVersion = gArgs.GetArg("-blockversion", pblock->nVersion);
-=======
-        pblock->SetBaseVersion(gArgs.GetIntArg("-blockversion", pblock->GetBaseVersion()), nChainId);
->>>>>>> dcce61d7
+        pblock->nVersion = gArgs.GetIntArg("-blockversion", pblock->nVersion);
 
     pblock->nTime = GetAdjustedTime();
     const int64_t nMedianTimePast = pindexPrev->GetMedianTimePast();
