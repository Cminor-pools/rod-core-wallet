--- conflicted
+++ resolved
@@ -121,15 +121,12 @@
     assert(pindexPrev != nullptr);
     nHeight = pindexPrev->nHeight + 1;
 
-<<<<<<< HEAD
     const int32_t nChainId = chainparams.GetConsensus ().nAuxpowChainId;
+    const int32_t nVersion = 4;
+    pblock->SetBaseVersion(4, nChainId);
     // FIXME: Active version bits after the always-auxpow fork!
-    //const int32_t nVersion = ComputeBlockVersion(pindexPrev, chainparams.GetConsensus());
-    const int32_t nVersion = 4;
-    pblock->SetBaseVersion(nVersion, nChainId);
-=======
-    pblock->nVersion = g_versionbitscache.ComputeBlockVersion(pindexPrev, chainparams.GetConsensus());
->>>>>>> c609e105
+    //pblock->nVersion = g_versionbitscache.ComputeBlockVersion(pindexPrev, chainparams.GetConsensus());
+
     // -regtest only: allow overriding block.nVersion with
     // -blockversion=N to test forking scenarios
     if (chainparams.MineBlocksOnDemand())
