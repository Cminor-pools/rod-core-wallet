--- conflicted
+++ resolved
@@ -94,11 +94,7 @@
     nFees = 0;
 }
 
-<<<<<<< HEAD
-std::unique_ptr<CBlockTemplate> BlockAssembler::CreateNewBlock(const PowAlgo algo, CChainState& chainstate, const CScript& scriptPubKeyIn)
-=======
-std::unique_ptr<CBlockTemplate> BlockAssembler::CreateNewBlock(const CScript& scriptPubKeyIn)
->>>>>>> b528fe60
+std::unique_ptr<CBlockTemplate> BlockAssembler::CreateNewBlock(const PowAlgo algo, const CScript& scriptPubKeyIn)
 {
     int64_t nTimeStart = GetTimeMicros();
 
@@ -184,13 +180,8 @@
     pblocktemplate->vTxSigOpsCost[0] = WITNESS_SCALE_FACTOR * GetLegacySigOpCount(*pblock->vtx[0]);
 
     BlockValidationState state;
-<<<<<<< HEAD
-    assert(std::addressof(::ChainstateActive()) == std::addressof(chainstate));
-    if (!TestBlockValidity(state, chainparams, chainstate, *pblock, pindexPrev, false, false, false)) {
-=======
     assert(std::addressof(::ChainstateActive()) == std::addressof(m_chainstate));
-    if (!TestBlockValidity(state, chainparams, m_chainstate, *pblock, pindexPrev, false, false)) {
->>>>>>> b528fe60
+    if (!TestBlockValidity(state, chainparams, m_chainstate, *pblock, pindexPrev, false, false, false)) {
         throw std::runtime_error(strprintf("%s: TestBlockValidity failed: %s", __func__, state.ToString()));
     }
     int64_t nTime2 = GetTimeMicros();
