// Copyright (c) 2009-2010 Satoshi Nakamoto
// Copyright (c) 2009-2019 The Bitcoin Core developers
// Distributed under the MIT software license, see the accompanying
// file COPYING or http://www.opensource.org/licenses/mit-license.php.

#include <miner.h>

#include <amount.h>
#include <chain.h>
#include <chainparams.h>
#include <coins.h>
#include <consensus/consensus.h>
#include <consensus/merkle.h>
#include <consensus/tx_verify.h>
#include <consensus/validation.h>
#include <names/main.h>
#include <policy/feerate.h>
#include <policy/policy.h>
#include <pow.h>
#include <primitives/transaction.h>
#include <timedata.h>
#include <util/moneystr.h>
#include <util/system.h>
#include <util/validation.h>

#include <algorithm>
#include <utility>

int64_t UpdateTime(CBlockHeader* pblock, const Consensus::Params& consensusParams, const CBlockIndex* pindexPrev)
{
    int64_t nOldTime = pblock->nTime;
    int64_t nNewTime = std::max(pindexPrev->GetMedianTimePast()+1, GetAdjustedTime());

    if (nOldTime < nNewTime)
        pblock->nTime = nNewTime;

    return nNewTime - nOldTime;
}

BlockAssembler::Options::Options() {
    blockMinFeeRate = CFeeRate(DEFAULT_BLOCK_MIN_TX_FEE);
    nBlockMaxWeight = DEFAULT_BLOCK_MAX_WEIGHT;
}

BlockAssembler::BlockAssembler(const CChainParams& params, const Options& options) : chainparams(params)
{
    blockMinFeeRate = options.blockMinFeeRate;
    // Limit weight to between 4K and MAX_BLOCK_WEIGHT-4K for sanity:
    nBlockMaxWeight = std::max<size_t>(4000, std::min<size_t>(MAX_BLOCK_WEIGHT - 4000, options.nBlockMaxWeight));
}

static BlockAssembler::Options DefaultOptions()
{
    // Block resource limits
    // If -blockmaxweight is not given, limit to DEFAULT_BLOCK_MAX_WEIGHT
    BlockAssembler::Options options;
    options.nBlockMaxWeight = gArgs.GetArg("-blockmaxweight", DEFAULT_BLOCK_MAX_WEIGHT);
    CAmount n = 0;
    if (gArgs.IsArgSet("-blockmintxfee") && ParseMoney(gArgs.GetArg("-blockmintxfee", ""), n)) {
        options.blockMinFeeRate = CFeeRate(n);
    } else {
        options.blockMinFeeRate = CFeeRate(DEFAULT_BLOCK_MIN_TX_FEE);
    }
    return options;
}

BlockAssembler::BlockAssembler(const CChainParams& params) : BlockAssembler(params, DefaultOptions()) {}

void BlockAssembler::resetBlock()
{
    inBlock.clear();

    // Reserve space for coinbase tx
    nBlockWeight = 4000;
    nBlockSigOpsCost = 400;
    fIncludeWitness = false;

    // These counters do not include coinbase tx
    nBlockTx = 0;
    nFees = 0;
}

Optional<int64_t> BlockAssembler::m_last_block_num_txs{nullopt};
Optional<int64_t> BlockAssembler::m_last_block_weight{nullopt};

std::unique_ptr<CBlockTemplate> BlockAssembler::CreateNewBlock(const PowAlgo algo, const CScript& scriptPubKeyIn)
{
    int64_t nTimeStart = GetTimeMicros();

    resetBlock();

    pblocktemplate.reset(new CBlockTemplate());

    if(!pblocktemplate.get())
        return nullptr;
    pblock = &pblocktemplate->block; // pointer for convenience

    // Add dummy coinbase tx as first transaction
    pblock->vtx.emplace_back();
    pblocktemplate->vTxFees.push_back(-1); // updated at end
    pblocktemplate->vTxSigOpsCost.push_back(-1); // updated at end

    LOCK2(cs_main, mempool.cs);
    CBlockIndex* pindexPrev = ::ChainActive().Tip();
    assert(pindexPrev != nullptr);
    nHeight = pindexPrev->nHeight + 1;

    pblock->nVersion = ComputeBlockVersion(pindexPrev, chainparams.GetConsensus());
    // -regtest only: allow overriding block.nVersion with
    // -blockversion=N to test forking scenarios
    if (chainparams.MineBlocksOnDemand())
        pblock->nVersion = gArgs.GetArg("-blockversion", pblock->nVersion);

    pblock->nTime = GetAdjustedTime();
    const int64_t nMedianTimePast = pindexPrev->GetMedianTimePast();

    nLockTimeCutoff = (STANDARD_LOCKTIME_VERIFY_FLAGS & LOCKTIME_MEDIAN_TIME_PAST)
                       ? nMedianTimePast
                       : pblock->GetBlockTime();

    // Decide whether to include witness transactions
    // This is only needed in case the witness softfork activation is reverted
    // (which would require a very deep reorganization).
    // Note that the mempool would accept transactions with witness data before
    // IsWitnessEnabled, but we would only ever mine blocks after IsWitnessEnabled
    // unless there is a massive block reorganization with the witness softfork
    // not activated.
    // TODO: replace this with a call to main to assess validity of a mempool
    // transaction (which in most cases can be a no-op).
    fIncludeWitness = IsWitnessEnabled(pindexPrev, chainparams.GetConsensus());

    int nPackagesSelected = 0;
    int nDescendantsUpdated = 0;
    addPackageTxs(nPackagesSelected, nDescendantsUpdated);

    int64_t nTime1 = GetTimeMicros();

    m_last_block_num_txs = nBlockTx;
    m_last_block_weight = nBlockWeight;

    // Create coinbase transaction.
    CMutableTransaction coinbaseTx;
    coinbaseTx.vin.resize(1);
    coinbaseTx.vin[0].prevout.SetNull();
    coinbaseTx.vout.resize(1);
    coinbaseTx.vout[0].scriptPubKey = scriptPubKeyIn;
    coinbaseTx.vout[0].nValue = nFees + GetBlockSubsidy(nHeight, chainparams.GetConsensus());
    coinbaseTx.vin[0].scriptSig = CScript() << nHeight << OP_0;
    pblock->vtx[0] = MakeTransactionRef(std::move(coinbaseTx));
    pblocktemplate->vchCoinbaseCommitment = GenerateCoinbaseCommitment(*pblock, pindexPrev, chainparams.GetConsensus());
    pblocktemplate->vTxFees[0] = -nFees;

    /* Set an empty fake header in the PoW data, because that is expected when
       serialising the block for the size computation.  If auxpow is used
       instead of a fake header later on, this means that the resulting size
       might be off.  But for now, we do not care about this.  */
    pblock->pow.initFakeHeader (*pblock);

    LogPrintf("CreateNewBlock(): block weight: %u txs: %u fees: %ld sigops %d\n", GetBlockWeight(*pblock), nBlockTx, nFees, nBlockSigOpsCost);

    // Fill in header
    pblock->hashPrevBlock  = pindexPrev->GetBlockHash();
    UpdateTime(pblock, chainparams.GetConsensus(), pindexPrev);
    pblock->nBits          = 0;
    pblock->nNonce         = 0;
    pblock->pow.setCoreAlgo(algo);
    pblock->pow.setBits(GetNextWorkRequired(algo, pindexPrev, chainparams.GetConsensus()));
    pblocktemplate->vTxSigOpsCost[0] = WITNESS_SCALE_FACTOR * GetLegacySigOpCount(*pblock->vtx[0]);

<<<<<<< HEAD
    CValidationState state;
    if (!TestBlockValidity(state, chainparams, *pblock, pindexPrev, false, false, false)) {
=======
    BlockValidationState state;
    if (!TestBlockValidity(state, chainparams, *pblock, pindexPrev, false, false)) {
>>>>>>> 2dd3ee6b
        throw std::runtime_error(strprintf("%s: TestBlockValidity failed: %s", __func__, FormatStateMessage(state)));
    }
    int64_t nTime2 = GetTimeMicros();

    LogPrint(BCLog::BENCH, "CreateNewBlock() packages: %.2fms (%d packages, %d updated descendants), validity: %.2fms (total %.2fms)\n", 0.001 * (nTime1 - nTimeStart), nPackagesSelected, nDescendantsUpdated, 0.001 * (nTime2 - nTime1), 0.001 * (nTime2 - nTimeStart));

    return std::move(pblocktemplate);
}

void BlockAssembler::onlyUnconfirmed(CTxMemPool::setEntries& testSet)
{
    for (CTxMemPool::setEntries::iterator iit = testSet.begin(); iit != testSet.end(); ) {
        // Only test txs not already in the block
        if (inBlock.count(*iit)) {
            testSet.erase(iit++);
        }
        else {
            iit++;
        }
    }
}

bool BlockAssembler::TestPackage(uint64_t packageSize, int64_t packageSigOpsCost) const
{
    // TODO: switch to weight-based accounting for packages instead of vsize-based accounting.
    if (nBlockWeight + WITNESS_SCALE_FACTOR * packageSize >= nBlockMaxWeight)
        return false;
    if (nBlockSigOpsCost + packageSigOpsCost >= MAX_BLOCK_SIGOPS_COST)
        return false;
    return true;
}

// Perform transaction-level checks before adding to block:
// - transaction finality (locktime)
// - premature witness (in case segwit transactions are added to mempool before
//   segwit activation)
bool BlockAssembler::TestPackageTransactions(const CTxMemPool::setEntries& package)
{
    for (CTxMemPool::txiter it : package) {
        if (!IsFinalTx(it->GetTx(), nHeight, nLockTimeCutoff))
            return false;
        if (!fIncludeWitness && it->GetTx().HasWitness())
            return false;
    }
    return true;
}

void BlockAssembler::AddToBlock(CTxMemPool::txiter iter)
{
    pblock->vtx.emplace_back(iter->GetSharedTx());
    pblocktemplate->vTxFees.push_back(iter->GetFee());
    pblocktemplate->vTxSigOpsCost.push_back(iter->GetSigOpCost());
    nBlockWeight += iter->GetTxWeight();
    ++nBlockTx;
    nBlockSigOpsCost += iter->GetSigOpCost();
    nFees += iter->GetFee();
    inBlock.insert(iter);

    bool fPrintPriority = gArgs.GetBoolArg("-printpriority", DEFAULT_PRINTPRIORITY);
    if (fPrintPriority) {
        LogPrintf("fee %s txid %s\n",
                  CFeeRate(iter->GetModifiedFee(), iter->GetTxSize()).ToString(),
                  iter->GetTx().GetHash().ToString());
    }
}

int BlockAssembler::UpdatePackagesForAdded(const CTxMemPool::setEntries& alreadyAdded,
        indexed_modified_transaction_set &mapModifiedTx)
{
    int nDescendantsUpdated = 0;
    for (CTxMemPool::txiter it : alreadyAdded) {
        CTxMemPool::setEntries descendants;
        mempool.CalculateDescendants(it, descendants);
        // Insert all descendants (not yet in block) into the modified set
        for (CTxMemPool::txiter desc : descendants) {
            if (alreadyAdded.count(desc))
                continue;
            ++nDescendantsUpdated;
            modtxiter mit = mapModifiedTx.find(desc);
            if (mit == mapModifiedTx.end()) {
                CTxMemPoolModifiedEntry modEntry(desc);
                modEntry.nSizeWithAncestors -= it->GetTxSize();
                modEntry.nModFeesWithAncestors -= it->GetModifiedFee();
                modEntry.nSigOpCostWithAncestors -= it->GetSigOpCost();
                mapModifiedTx.insert(modEntry);
            } else {
                mapModifiedTx.modify(mit, update_for_parent_inclusion(it));
            }
        }
    }
    return nDescendantsUpdated;
}

// Skip entries in mapTx that are already in a block or are present
// in mapModifiedTx (which implies that the mapTx ancestor state is
// stale due to ancestor inclusion in the block)
// Also skip transactions that we've already failed to add. This can happen if
// we consider a transaction in mapModifiedTx and it fails: we can then
// potentially consider it again while walking mapTx.  It's currently
// guaranteed to fail again, but as a belt-and-suspenders check we put it in
// failedTx and avoid re-evaluation, since the re-evaluation would be using
// cached size/sigops/fee values that are not actually correct.
bool BlockAssembler::SkipMapTxEntry(CTxMemPool::txiter it, indexed_modified_transaction_set &mapModifiedTx, CTxMemPool::setEntries &failedTx)
{
    assert (it != mempool.mapTx.end());
    return mapModifiedTx.count(it) || inBlock.count(it) || failedTx.count(it);
}

void BlockAssembler::SortForBlock(const CTxMemPool::setEntries& package, std::vector<CTxMemPool::txiter>& sortedEntries)
{
    // Sort package by ancestor count
    // If a transaction A depends on transaction B, then A's ancestor count
    // must be greater than B's.  So this is sufficient to validly order the
    // transactions for block inclusion.
    sortedEntries.clear();
    sortedEntries.insert(sortedEntries.begin(), package.begin(), package.end());
    std::sort(sortedEntries.begin(), sortedEntries.end(), CompareTxIterByAncestorCount());
}

// This transaction selection algorithm orders the mempool based
// on feerate of a transaction including all unconfirmed ancestors.
// Since we don't remove transactions from the mempool as we select them
// for block inclusion, we need an alternate method of updating the feerate
// of a transaction with its not-yet-selected ancestors as we go.
// This is accomplished by walking the in-mempool descendants of selected
// transactions and storing a temporary modified state in mapModifiedTxs.
// Each time through the loop, we compare the best transaction in
// mapModifiedTxs with the next transaction in the mempool to decide what
// transaction package to work on next.
void BlockAssembler::addPackageTxs(int &nPackagesSelected, int &nDescendantsUpdated)
{
    // mapModifiedTx will store sorted packages after they are modified
    // because some of their txs are already in the block
    indexed_modified_transaction_set mapModifiedTx;
    // Keep track of entries that failed inclusion, to avoid duplicate work
    CTxMemPool::setEntries failedTx;

    // Start by adding all descendants of previously added txs to mapModifiedTx
    // and modifying them for their already included ancestors
    UpdatePackagesForAdded(inBlock, mapModifiedTx);

    CTxMemPool::indexed_transaction_set::index<ancestor_score>::type::iterator mi = mempool.mapTx.get<ancestor_score>().begin();
    CTxMemPool::txiter iter;

    // Limit the number of attempts to add transactions to the block when it is
    // close to full; this is just a simple heuristic to finish quickly if the
    // mempool has a lot of entries.
    const int64_t MAX_CONSECUTIVE_FAILURES = 1000;
    int64_t nConsecutiveFailed = 0;

    while (mi != mempool.mapTx.get<ancestor_score>().end() || !mapModifiedTx.empty())
    {
        // First try to find a new transaction in mapTx to evaluate.
        if (mi != mempool.mapTx.get<ancestor_score>().end() &&
                SkipMapTxEntry(mempool.mapTx.project<0>(mi), mapModifiedTx, failedTx)) {
            ++mi;
            continue;
        }

        // Now that mi is not stale, determine which transaction to evaluate:
        // the next entry from mapTx, or the best from mapModifiedTx?
        bool fUsingModified = false;

        modtxscoreiter modit = mapModifiedTx.get<ancestor_score>().begin();
        if (mi == mempool.mapTx.get<ancestor_score>().end()) {
            // We're out of entries in mapTx; use the entry from mapModifiedTx
            iter = modit->iter;
            fUsingModified = true;
        } else {
            // Try to compare the mapTx entry to the mapModifiedTx entry
            iter = mempool.mapTx.project<0>(mi);
            if (modit != mapModifiedTx.get<ancestor_score>().end() &&
                    CompareTxMemPoolEntryByAncestorFee()(*modit, CTxMemPoolModifiedEntry(iter))) {
                // The best entry in mapModifiedTx has higher score
                // than the one from mapTx.
                // Switch which transaction (package) to consider
                iter = modit->iter;
                fUsingModified = true;
            } else {
                // Either no entry in mapModifiedTx, or it's worse than mapTx.
                // Increment mi for the next loop iteration.
                ++mi;
            }
        }

        // We skip mapTx entries that are inBlock, and mapModifiedTx shouldn't
        // contain anything that is inBlock.
        assert(!inBlock.count(iter));

        uint64_t packageSize = iter->GetSizeWithAncestors();
        CAmount packageFees = iter->GetModFeesWithAncestors();
        int64_t packageSigOpsCost = iter->GetSigOpCostWithAncestors();
        if (fUsingModified) {
            packageSize = modit->nSizeWithAncestors;
            packageFees = modit->nModFeesWithAncestors;
            packageSigOpsCost = modit->nSigOpCostWithAncestors;
        }

        if (packageFees < blockMinFeeRate.GetFee(packageSize)) {
            // Everything else we might consider has a lower fee rate
            return;
        }

        if (!TestPackage(packageSize, packageSigOpsCost)) {
            if (fUsingModified) {
                // Since we always look at the best entry in mapModifiedTx,
                // we must erase failed entries so that we can consider the
                // next best entry on the next loop iteration
                mapModifiedTx.get<ancestor_score>().erase(modit);
                failedTx.insert(iter);
            }

            ++nConsecutiveFailed;

            if (nConsecutiveFailed > MAX_CONSECUTIVE_FAILURES && nBlockWeight >
                    nBlockMaxWeight - 4000) {
                // Give up if we're close to full and haven't succeeded in a while
                break;
            }
            continue;
        }

        CTxMemPool::setEntries ancestors;
        uint64_t nNoLimit = std::numeric_limits<uint64_t>::max();
        std::string dummy;
        mempool.CalculateMemPoolAncestors(*iter, ancestors, nNoLimit, nNoLimit, nNoLimit, nNoLimit, dummy, false);

        onlyUnconfirmed(ancestors);
        ancestors.insert(iter);

        // Test if all tx's are Final
        if (!TestPackageTransactions(ancestors)) {
            if (fUsingModified) {
                mapModifiedTx.get<ancestor_score>().erase(modit);
                failedTx.insert(iter);
            }
            continue;
        }

        // This transaction will make it in; reset the failed counter.
        nConsecutiveFailed = 0;

        // Package can be added. Sort the entries in a valid order.
        std::vector<CTxMemPool::txiter> sortedEntries;
        SortForBlock(ancestors, sortedEntries);

        for (size_t i=0; i<sortedEntries.size(); ++i) {
            AddToBlock(sortedEntries[i]);
            // Erase from the modified set, if present
            mapModifiedTx.erase(sortedEntries[i]);
        }

        ++nPackagesSelected;

        // Update transactions that depend on each of these
        nDescendantsUpdated += UpdatePackagesForAdded(ancestors, mapModifiedTx);
    }
}

void IncrementExtraNonce(CBlock* pblock, const CBlockIndex* pindexPrev, unsigned int& nExtraNonce)
{
    // Update nExtraNonce
    static uint256 hashPrevBlock;
    if (hashPrevBlock != pblock->hashPrevBlock)
    {
        nExtraNonce = 0;
        hashPrevBlock = pblock->hashPrevBlock;
    }
    ++nExtraNonce;
    unsigned int nHeight = pindexPrev->nHeight+1; // Height first in coinbase required for block.version=2
    CMutableTransaction txCoinbase(*pblock->vtx[0]);
    txCoinbase.vin[0].scriptSig = (CScript() << nHeight << CScriptNum(nExtraNonce)) + COINBASE_FLAGS;
    assert(txCoinbase.vin[0].scriptSig.size() <= 100);

    pblock->vtx[0] = MakeTransactionRef(std::move(txCoinbase));
    pblock->hashMerkleRoot = BlockMerkleRoot(*pblock);
}<|MERGE_RESOLUTION|>--- conflicted
+++ resolved
@@ -167,13 +167,8 @@
     pblock->pow.setBits(GetNextWorkRequired(algo, pindexPrev, chainparams.GetConsensus()));
     pblocktemplate->vTxSigOpsCost[0] = WITNESS_SCALE_FACTOR * GetLegacySigOpCount(*pblock->vtx[0]);
 
-<<<<<<< HEAD
-    CValidationState state;
+    BlockValidationState state;
     if (!TestBlockValidity(state, chainparams, *pblock, pindexPrev, false, false, false)) {
-=======
-    BlockValidationState state;
-    if (!TestBlockValidity(state, chainparams, *pblock, pindexPrev, false, false)) {
->>>>>>> 2dd3ee6b
         throw std::runtime_error(strprintf("%s: TestBlockValidity failed: %s", __func__, FormatStateMessage(state)));
     }
     int64_t nTime2 = GetTimeMicros();
