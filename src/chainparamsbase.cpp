--- conflicted
+++ resolved
@@ -43,26 +43,15 @@
  */
 std::unique_ptr<CBaseChainParams> CreateBaseChainParams(const std::string& chain)
 {
-<<<<<<< HEAD
-    if (chain == CBaseChainParams::MAIN)
-        return MakeUnique<CBaseChainParams>("", 8396, 8394);
-    if (chain == CBaseChainParams::TESTNET)
-        return MakeUnique<CBaseChainParams>("testnet", 18396, 18394);
-    if (chain == CBaseChainParams::SIGNET)
-        return MakeUnique<CBaseChainParams>("signet", 38396, 38394);
-    if (chain == CBaseChainParams::REGTEST)
-        return MakeUnique<CBaseChainParams>("regtest", 18493, 18495);
-=======
     if (chain == CBaseChainParams::MAIN) {
-        return std::make_unique<CBaseChainParams>("", 8336, 8334);
+        return std::make_unique<CBaseChainParams>("", 8396, 8394);
     } else if (chain == CBaseChainParams::TESTNET) {
-        return std::make_unique<CBaseChainParams>("testnet3", 18336, 18334);
+        return std::make_unique<CBaseChainParams>("testnet3", 18396, 18394);
     } else if (chain == CBaseChainParams::SIGNET) {
-        return std::make_unique<CBaseChainParams>("signet", 38336, 38334);
+        return std::make_unique<CBaseChainParams>("signet", 38396, 38394);
     } else if (chain == CBaseChainParams::REGTEST) {
-        return std::make_unique<CBaseChainParams>("regtest", 18443, 18445);
+        return std::make_unique<CBaseChainParams>("regtest", 18493, 18495);
     }
->>>>>>> b75666c1
     throw std::runtime_error(strprintf("%s: Unknown chain %s.", __func__, chain));
 }
 
