--- conflicted
+++ resolved
@@ -42,7 +42,6 @@
     vector<CTxDestination> addresses;
     int nRequired;
 
-<<<<<<< HEAD
     const CNameScript nameOp(scriptPubKey);
     if (nameOp.isNameOp ())
     {
@@ -84,10 +83,7 @@
         out.push_back (Pair("nameOp", jsonOp));
     }
 
-    out.push_back(Pair("asm", scriptPubKey.ToString()));
-=======
     out.push_back(Pair("asm", ScriptToAsmStr(scriptPubKey)));
->>>>>>> 5fd7a899
     if (fIncludeHex)
         out.push_back(Pair("hex", HexStr(scriptPubKey.begin(), scriptPubKey.end())));
 
