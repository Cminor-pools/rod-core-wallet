--- conflicted
+++ resolved
@@ -53,17 +53,7 @@
 /** Default for -whitelistforcerelay. */
 static const bool DEFAULT_WHITELISTFORCERELAY = false;
 /** Default for -minrelaytxfee, minimum relay fee for transactions */
-<<<<<<< HEAD
 static const unsigned int DEFAULT_MIN_RELAY_TX_FEE = COIN / 1000;
-//! -maxtxfee default
-static const CAmount DEFAULT_TRANSACTION_MAXFEE = COIN / 10;
-//! Discourage users to set fees higher than this amount (in satoshis) per kB
-static const CAmount HIGH_TX_FEE_PER_KB = COIN / 100;
-//! -maxtxfee will warn if called with a higher fee than this amount (in satoshis)
-static const CAmount HIGH_MAX_TX_FEE = 100 * HIGH_TX_FEE_PER_KB;
-=======
-static const unsigned int DEFAULT_MIN_RELAY_TX_FEE = 1000;
->>>>>>> 8c3855c9
 /** Default for -limitancestorcount, max number of in-mempool ancestors */
 static const unsigned int DEFAULT_ANCESTOR_LIMIT = 25;
 /** Default for -limitancestorsize, maximum kilobytes of tx + all in-mempool ancestors */
