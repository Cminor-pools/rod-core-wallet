--- conflicted
+++ resolved
@@ -391,11 +391,7 @@
 bool CheckBlock(const CBlock& block, BlockValidationState& state, const Consensus::Params& consensusParams, bool fCheckPOW = true, bool fCheckMerkleRoot = true);
 
 /** Check a block is completely valid from start to finish (only works on top of our current best block) */
-<<<<<<< HEAD
-bool TestBlockValidity(CValidationState& state, const CChainParams& chainparams, const CBlock& block, CBlockIndex* pindexPrev, bool fCheckPOW, bool fCheckBits, bool fCheckMerkleRoot) EXCLUSIVE_LOCKS_REQUIRED(cs_main);
-=======
-bool TestBlockValidity(BlockValidationState& state, const CChainParams& chainparams, const CBlock& block, CBlockIndex* pindexPrev, bool fCheckPOW = true, bool fCheckMerkleRoot = true) EXCLUSIVE_LOCKS_REQUIRED(cs_main);
->>>>>>> 2dd3ee6b
+bool TestBlockValidity(BlockValidationState& state, const CChainParams& chainparams, const CBlock& block, CBlockIndex* pindexPrev, bool fCheckPOW, bool fCheckBits, bool fCheckMerkleRoot) EXCLUSIVE_LOCKS_REQUIRED(cs_main);
 
 /** Check whether witness commitments are required for a block, and whether to enforce NULLDUMMY (BIP 147) rules.
  *  Note that transaction witness validation rules are always enforced when P2SH is enforced. */
@@ -717,13 +713,8 @@
     bool AcceptBlock(const std::shared_ptr<const CBlock>& pblock, BlockValidationState& state, const CChainParams& chainparams, CBlockIndex** ppindex, bool fRequested, const FlatFilePos* dbp, bool* fNewBlock) EXCLUSIVE_LOCKS_REQUIRED(cs_main);
 
     // Block (dis)connection on a given view:
-<<<<<<< HEAD
     DisconnectResult DisconnectBlock(const CBlock& block, const CBlockIndex* pindex, CCoinsViewCache& view);
-    bool ConnectBlock(const CBlock& block, CValidationState& state, CBlockIndex* pindex,
-=======
-    DisconnectResult DisconnectBlock(const CBlock& block, const CBlockIndex* pindex, CCoinsViewCache& view, std::set<valtype>& unexpiredNames);
     bool ConnectBlock(const CBlock& block, BlockValidationState& state, CBlockIndex* pindex,
->>>>>>> 2dd3ee6b
                       CCoinsViewCache& view,
                       const CChainParams& chainparams, bool fJustCheck = false) EXCLUSIVE_LOCKS_REQUIRED(cs_main);
 
