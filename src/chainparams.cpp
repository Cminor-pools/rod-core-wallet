--- conflicted
+++ resolved
@@ -321,14 +321,8 @@
 
         vFixedSeeds.clear();
         vSeeds.clear();
-<<<<<<< HEAD
+        // nodes with support for servicebits filtering should be at the top
         vSeeds.emplace_back("dnsseed.test.namecoin.webbtc.com", false);
-=======
-        // nodes with support for servicebits filtering should be at the top
-        vSeeds.emplace_back("testnet-seed.bitcoin.jonasschnelli.ch", true);
-        vSeeds.emplace_back("seed.tbtc.petertodd.org", true);
-        vSeeds.emplace_back("testnet-seed.bluematt.me", false);
->>>>>>> 987ac8b7
 
         base58Prefixes[PUBKEY_ADDRESS] = std::vector<unsigned char>(1,111);
         base58Prefixes[SCRIPT_ADDRESS] = std::vector<unsigned char>(1,196);
