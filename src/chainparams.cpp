// Copyright (c) 2010 Satoshi Nakamoto
// Copyright (c) 2009-2016 The Bitcoin Core developers
// Distributed under the MIT software license, see the accompanying
// file COPYING or http://www.opensource.org/licenses/mit-license.php.

#include "chainparams.h"
#include "consensus/merkle.h"

#include "tinyformat.h"
#include "util.h"
#include "utilstrencodings.h"

#include <assert.h>

#include "chainparamsseeds.h"

bool CChainParams::IsHistoricBug(const uint256& txid, unsigned nHeight, BugType& type) const
{
    const std::pair<unsigned, uint256> key(nHeight, txid);
    std::map<std::pair<unsigned, uint256>, BugType>::const_iterator mi;

    mi = mapHistoricBugs.find (key);
    if (mi != mapHistoricBugs.end ())
    {
        type = mi->second;
        return true;
    }

    return false;
}

static CBlock CreateGenesisBlock(const CScript& genesisInputScript, const CScript& genesisOutputScript, uint32_t nTime, uint32_t nNonce, uint32_t nBits, int32_t nVersion, const CAmount& genesisReward)
{
    CMutableTransaction txNew;
    txNew.nVersion = 1;
    txNew.vin.resize(1);
    txNew.vout.resize(1);
    txNew.vin[0].scriptSig = genesisInputScript;
    txNew.vout[0].nValue = genesisReward;
    txNew.vout[0].scriptPubKey = genesisOutputScript;

    CBlock genesis;
    genesis.nTime    = nTime;
    genesis.nBits    = nBits;
    genesis.nNonce   = nNonce;
    genesis.nVersion = nVersion;
    genesis.vtx.push_back(MakeTransactionRef(std::move(txNew)));
    genesis.hashPrevBlock.SetNull();
    genesis.hashMerkleRoot = BlockMerkleRoot(genesis);
    return genesis;
}

/**
 * Build the genesis block. Note that the output of its generation
 * transaction cannot be spent since it did not originally exist in the
 * database.
 */
static CBlock CreateGenesisBlock(uint32_t nTime, uint32_t nNonce, uint32_t nBits, int32_t nVersion, const CAmount& genesisReward)
{
    const char* pszTimestamp = "... choose what comes next.  Lives of your own, or a return to chains. -- V";
    const CScript genesisInputScript = CScript() << 0x1c007fff << CScriptNum(522) << std::vector<unsigned char>((const unsigned char*)pszTimestamp, (const unsigned char*)pszTimestamp + strlen(pszTimestamp));
    const CScript genesisOutputScript = CScript() << ParseHex("04b620369050cd899ffbbc4e8ee51e8c4534a855bb463439d63d235d4779685d8b6f4870a238cf365ac94fa13ef9a2a22cd99d0d5ee86dcabcafce36c7acf43ce5") << OP_CHECKSIG;
    return CreateGenesisBlock(genesisInputScript, genesisOutputScript, nTime, nNonce, nBits, nVersion, genesisReward);
}

/**
 * Build genesis block for testnet.  In Namecoin, it has a changed timestamp
 * and output script (it uses Bitcoin's).
 */
static CBlock CreateTestnetGenesisBlock(uint32_t nTime, uint32_t nNonce, uint32_t nBits, int32_t nVersion, const CAmount& genesisReward)
{
    const char* pszTimestamp = "The Times 03/Jan/2009 Chancellor on brink of second bailout for banks";
    const CScript genesisInputScript = CScript() << 0x1d00ffff << CScriptNum(4) << std::vector<unsigned char>((const unsigned char*)pszTimestamp, (const unsigned char*)pszTimestamp + strlen(pszTimestamp));
    const CScript genesisOutputScript = CScript() << ParseHex("04678afdb0fe5548271967f1a67130b7105cd6a828e03909a67962e0ea1f61deb649f6bc3f4cef38c4f35504e51ec112de5c384df7ba0b8d578a4c702b6bf11d5f") << OP_CHECKSIG;
    return CreateGenesisBlock(genesisInputScript, genesisOutputScript, nTime, nNonce, nBits, nVersion, genesisReward);
}

void CChainParams::UpdateVersionBitsParameters(Consensus::DeploymentPos d, int64_t nStartTime, int64_t nTimeout)
{
    consensus.vDeployments[d].nStartTime = nStartTime;
    consensus.vDeployments[d].nTimeout = nTimeout;
}

/**
 * Main network
 */
/**
 * What makes a good checkpoint block?
 * + Is surrounded by blocks with reasonable timestamps
 *   (no blocks before with a timestamp after, none after with
 *    timestamp before)
 * + Contains no strange transactions
 */

class CMainParams : public CChainParams {
public:
    CMainParams() {
        strNetworkID = "main";
        consensus.nSubsidyHalvingInterval = 210000;
        /* Note that these are not the actual activation heights, but blocks
           after them.  They are too deep in the chain to be ever reorged,
           and thus this is also fine.  */
        consensus.BIP34Height = 250000;
        consensus.BIP34Hash = uint256S("0x514ec75480df318ffa7eb4eff82e1c583c961aa64cce71b5922662f01ed1686a");
        consensus.BIP65Height = 335000;
        consensus.BIP66Height = 250000;
        consensus.powLimit = uint256S("00000000ffffffffffffffffffffffffffffffffffffffffffffffffffffffff");
        consensus.nPowTargetTimespan = 14 * 24 * 60 * 60; // two weeks
        consensus.nPowTargetSpacing = 10 * 60;
        consensus.fPowAllowMinDifficultyBlocks = false;
        consensus.fPowNoRetargeting = false;
        consensus.nRuleChangeActivationThreshold = 1916; // 95% of 2016
        consensus.nMinerConfirmationWindow = 2016; // nPowTargetTimespan / nPowTargetSpacing
        consensus.vDeployments[Consensus::DEPLOYMENT_TESTDUMMY].bit = 28;
        consensus.vDeployments[Consensus::DEPLOYMENT_TESTDUMMY].nStartTime = 1199145601; // January 1, 2008
        consensus.vDeployments[Consensus::DEPLOYMENT_TESTDUMMY].nTimeout = 1230767999; // December 31, 2008

        // Deployment of BIP68, BIP112, and BIP113.
        consensus.vDeployments[Consensus::DEPLOYMENT_CSV].bit = 0;
        consensus.vDeployments[Consensus::DEPLOYMENT_CSV].nStartTime = 0;
        consensus.vDeployments[Consensus::DEPLOYMENT_CSV].nTimeout = 0; // Not yet enabled

        // Deployment of SegWit (BIP141, BIP143, and BIP147)
        consensus.vDeployments[Consensus::DEPLOYMENT_SEGWIT].bit = 1;
        consensus.vDeployments[Consensus::DEPLOYMENT_SEGWIT].nStartTime = 0;
        consensus.vDeployments[Consensus::DEPLOYMENT_SEGWIT].nTimeout = 0; // Not yet enabled

        // The best chain should have at least this much work.
        // The value is the chain work of the Namecoin mainnet chain at height
        // 312,290, with best block hash:
        // c98df864dce972b1948314e98e96c8a86d2c0aaa80b421fe651e203f6bab9010
        consensus.nMinimumChainWork = uint256S("0x00000000000000000000000000000000000000000010d441df8a789cb99792b2");

        // By default assume that the signatures in ancestors of this block are valid.
        consensus.defaultAssumeValid = uint256S("0x514ec75480df318ffa7eb4eff82e1c583c961aa64cce71b5922662f01ed1686a"); //250000

        consensus.nAuxpowChainId = 0x0001;
        consensus.nAuxpowStartHeight = 19200;
        consensus.fStrictChainId = true;
        consensus.nLegacyBlocksBefore = 19200;

        consensus.rules.reset(new Consensus::MainNetConsensus());

        /**
         * The message start string is designed to be unlikely to occur in normal data.
         * The characters are rarely used upper ASCII, not valid as UTF-8, and produce
         * a large 32-bit integer with any alignment.
         */
        pchMessageStart[0] = 0xf9;
        pchMessageStart[1] = 0xbe;
        pchMessageStart[2] = 0xb4;
        pchMessageStart[3] = 0xfe;
        nDefaultPort = 8334;
        nPruneAfterHeight = 100000;

        genesis = CreateGenesisBlock(1303000001, 0xa21ea192u, 0x1c007fff, 1, 50 * COIN);
        consensus.hashGenesisBlock = genesis.GetHash();
        assert(consensus.hashGenesisBlock == uint256S("0x000000000062b72c5e2ceb45fbc8587e807c155b0da735e6483dfba2f0a9c770"));
        assert(genesis.hashMerkleRoot == uint256S("0x41c62dbd9068c89a449525e3cd5ac61b20ece28c3c38b3f35b2161f0e6d3cb0d"));

        // Note that of those with the service bits flag, most only support a subset of possible options
<<<<<<< HEAD
        vSeeds.push_back(CDNSSeedData("digi-masters.com", "namecoindnsseed.digi-masters.com"));
        vSeeds.push_back(CDNSSeedData("digi-masters.uk", "namecoindnsseed.digi-masters.uk"));
        vSeeds.push_back(CDNSSeedData("quisquis.de", "nmc.seed.quisquis.de"));
        vSeeds.push_back(CDNSSeedData("webbtc.com", "dnsseed.namecoin.webbtc.com"));

        base58Prefixes[PUBKEY_ADDRESS] = std::vector<unsigned char>(1,52);
        base58Prefixes[SCRIPT_ADDRESS] = std::vector<unsigned char>(1,13);
        base58Prefixes[SECRET_KEY] =     std::vector<unsigned char>(1,180);
        /* FIXME: Update these below.  */
=======
        vSeeds.emplace_back("seed.bitcoin.sipa.be", true); // Pieter Wuille, only supports x1, x5, x9, and xd
        vSeeds.emplace_back("dnsseed.bluematt.me", true); // Matt Corallo, only supports x9
        vSeeds.emplace_back("dnsseed.bitcoin.dashjr.org", false); // Luke Dashjr
        vSeeds.emplace_back("seed.bitcoinstats.com", true); // Christian Decker, supports x1 - xf
        vSeeds.emplace_back("seed.bitcoin.jonasschnelli.ch", true); // Jonas Schnelli, only supports x1, x5, x9, and xd
        vSeeds.emplace_back("seed.btc.petertodd.org", true); // Peter Todd, only supports x1, x5, x9, and xd

        base58Prefixes[PUBKEY_ADDRESS] = std::vector<unsigned char>(1,0);
        base58Prefixes[SCRIPT_ADDRESS] = std::vector<unsigned char>(1,5);
        base58Prefixes[SECRET_KEY] =     std::vector<unsigned char>(1,128);
>>>>>>> 30be0bfb
        base58Prefixes[EXT_PUBLIC_KEY] = {0x04, 0x88, 0xB2, 0x1E};
        base58Prefixes[EXT_SECRET_KEY] = {0x04, 0x88, 0xAD, 0xE4};

        vFixedSeeds = std::vector<SeedSpec6>(pnSeed6_main, pnSeed6_main + ARRAYLEN(pnSeed6_main));

        fDefaultConsistencyChecks = false;
        fRequireStandard = true;
        fMineBlocksOnDemand = false;

        checkpointData = (CCheckpointData) {
            {
                {  2016, uint256S("0000000000660bad0d9fbde55ba7ee14ddf766ed5f527e3fbca523ac11460b92")},
                {  4032, uint256S("0000000000493b5696ad482deb79da835fe2385304b841beef1938655ddbc411")},
                {  6048, uint256S("000000000027939a2e1d8bb63f36c47da858e56d570f143e67e85068943470c9")},
                {  8064, uint256S("000000000003a01f708da7396e54d081701ea406ed163e519589717d8b7c95a5")},
                { 10080, uint256S("00000000000fed3899f818b2228b4f01b9a0a7eeee907abd172852df71c64b06")},
                { 12096, uint256S("0000000000006c06988ff361f124314f9f4bb45b6997d90a7ee4cedf434c670f")},
                { 14112, uint256S("00000000000045d95e0588c47c17d593c7b5cb4fb1e56213d1b3843c1773df2b")},
                { 16128, uint256S("000000000001d9964f9483f9096cf9d6c6c2886ed1e5dec95ad2aeec3ce72fa9")},
                { 18940, uint256S("00000000000087f7fc0c8085217503ba86f796fa4984f7e5a08b6c4c12906c05")},
                { 30240, uint256S("e1c8c862ff342358384d4c22fa6ea5f669f3e1cdcf34111f8017371c3c0be1da")},
                { 57000, uint256S("aa3ec60168a0200799e362e2b572ee01f3c3852030d07d036e0aa884ec61f203")},
                {112896, uint256S("73f880e78a04dd6a31efc8abf7ca5db4e262c4ae130d559730d6ccb8808095bf")},
                {182000, uint256S("d47b4a8fd282f635d66ce34ebbeb26ffd64c35b41f286646598abfd813cba6d9")},
                {193000, uint256S("3b85e70ba7f5433049cfbcf0ae35ed869496dbedcd1c0fafadb0284ec81d7b58")},
                {250000, uint256S("514ec75480df318ffa7eb4eff82e1c583c961aa64cce71b5922662f01ed1686a")},
            }
        };

        chainTxData = ChainTxData{
            // Data as of block 00000000000000000166d612d5595e2b1cd88d71d695fc580af64d8da8658c23 (height 446482).
            1442977054, // * UNIX timestamp of last known number of transactions
            3000785,    // * total number of transactions between genesis and that timestamp
                        //   (the tx=... number in the SetBestChain debug.log lines)
            0.0189      // * estimated number of transactions per second after checkpoint
        };

        /* See also doc/NamecoinBugs.txt for more explanation on the
           historical bugs added below.  */

        /* These transactions have name outputs but a non-Namecoin tx version.
           They contain NAME_NEWs, which are fine, and also NAME_FIRSTUPDATE.
           The latter are not interpreted by namecoind, thus also ignore
           them for us here.  */
        addBug(98423, "bff3ed6873e5698b97bf0c28c29302b59588590b747787c7d1ef32decdabe0d1", BUG_FULLY_IGNORE);
        addBug(98424, "e9b211007e5cac471769212ca0f47bb066b81966a8e541d44acf0f8a1bd24976", BUG_FULLY_IGNORE);
        addBug(98425, "8aa2b0fc7d1033de28e0192526765a72e9df0c635f7305bdc57cb451ed01a4ca", BUG_FULLY_IGNORE);

        /* These are non-Namecoin tx that contain just NAME_NEWs.  Those were
           handled with a special rule previously, but now they are fully
           disallowed and we handle the few exceptions here.  It is fine to
           "ignore" them, as their outputs need no special Namecoin handling
           before they are reused in a NAME_FIRSTUPDATE.  */
        addBug(98318, "0ae5e958ff05ad8e273222656d98d076097def6d36f781a627c584b859f4727b", BUG_FULLY_IGNORE);
        addBug(98321, "aca8ce46da1bbb9bb8e563880efcd9d6dd18342c446d6f0e3d4b964a990d1c27", BUG_FULLY_IGNORE);
        addBug(98424, "c29b0d9d478411462a8ac29946bf6fdeca358a77b4be15cd921567eb66852180", BUG_FULLY_IGNORE);
        addBug(98425, "221719b360f0c83fa5b1c26fb6b67c5e74e4e7c6aa3dce55025da6759f5f7060", BUG_FULLY_IGNORE);
        addBug(193518, "597370b632efb35d5ed554c634c7af44affa6066f2a87a88046532d4057b46f8", BUG_FULLY_IGNORE);
        addBug(195605, "0bb8c7807a9756aefe62c271770b313b31dee73151f515b1ac2066c50eaeeb91", BUG_FULLY_IGNORE);
        addBug(195639, "3181930765b970fc43cd31d53fc6fc1da9439a28257d9067c3b5912d23eab01c", BUG_FULLY_IGNORE);
        addBug(195639, "e815e7d774937d96a4b265ed4866b7e3dc8d9f2acb8563402e216aba6edd1e9e", BUG_FULLY_IGNORE);
        addBug(195639, "cdfe6eda068e09fe760a70bec201feb041b8c660d0e98cbc05c8aa4106eae6ab", BUG_FULLY_IGNORE);
        addBug(195641, "1e29e937b2a9e1f18af500371b8714157cf5ac7c95461913e08ce402de64ae75", BUG_FULLY_IGNORE);
        addBug(195648, "d44ed6c0fac251931465f9123ada8459ec954cc6c7b648a56c9326ff7b13f552", BUG_FULLY_IGNORE);
        addBug(197711, "dd77aea50a189935d0ef36a04856805cd74600a53193c539eb90c1e1c0f9ecac", BUG_FULLY_IGNORE);
        addBug(204151, "f31875dfaf94bd3a93cfbed0e22d405d1f2e49b4d0750cb13812adc5e57f1e47", BUG_FULLY_IGNORE);

        /* This transaction has both a NAME_NEW and a NAME_FIRSTUPDATE as
           inputs.  This was accepted due to the "argument concatenation" bug.
           It is fine to accept it as valid and just process the NAME_UPDATE
           output that builds on the NAME_FIRSTUPDATE input.  (NAME_NEW has no
           special side-effect in applying anyway.)  */
        addBug(99381, "774d4c446cecfc40b1c02fdc5a13be6d2007233f9d91daefab6b3c2e70042f05", BUG_FULLY_APPLY);

        /* These were libcoin's name stealing bugs.  */
        addBug(139872, "2f034f2499c136a2c5a922ca4be65c1292815c753bbb100a2a26d5ad532c3919", BUG_IN_UTXO);
        addBug(139936, "c3e76d5384139228221cce60250397d1b87adf7366086bc8d6b5e6eee03c55c7", BUG_FULLY_IGNORE);
    }

    int DefaultCheckNameDB () const
    {
        return -1;
    }
};

/**
 * Testnet (v3)
 */
class CTestNetParams : public CChainParams {
public:
    CTestNetParams() {
        strNetworkID = "test";
        consensus.nSubsidyHalvingInterval = 210000;
        /* As before, these are not the actual activation heights but some
           blocks after them.  */
        consensus.BIP34Height = 130000;
        consensus.BIP34Hash = uint256S("0xe0a05455d89a54bb7c1b5bb785d6b1b7c5bda42ed4ce8dc19d68652ba8835954");
        consensus.BIP65Height = 130000;
        consensus.BIP66Height = 130000;
        consensus.powLimit = uint256S("0000000fffffffffffffffffffffffffffffffffffffffffffffffffffffffff");
        consensus.nPowTargetTimespan = 14 * 24 * 60 * 60; // two weeks
        consensus.nPowTargetSpacing = 10 * 60;
        consensus.fPowAllowMinDifficultyBlocks = true;
        consensus.nMinDifficultySince = 1394838000; // 15 Mar 2014
        consensus.fPowNoRetargeting = false;
        consensus.nRuleChangeActivationThreshold = 1512; // 75% for testchains
        consensus.nMinerConfirmationWindow = 2016; // nPowTargetTimespan / nPowTargetSpacing
        consensus.vDeployments[Consensus::DEPLOYMENT_TESTDUMMY].bit = 28;
        consensus.vDeployments[Consensus::DEPLOYMENT_TESTDUMMY].nStartTime = 1199145601; // January 1, 2008
        consensus.vDeployments[Consensus::DEPLOYMENT_TESTDUMMY].nTimeout = 1230767999; // December 31, 2008

        // Deployment of BIP68, BIP112, and BIP113.
        consensus.vDeployments[Consensus::DEPLOYMENT_CSV].bit = 0;
        consensus.vDeployments[Consensus::DEPLOYMENT_CSV].nStartTime = 0;
        consensus.vDeployments[Consensus::DEPLOYMENT_CSV].nTimeout = 0; // Not yet enabled

        // Deployment of SegWit (BIP141, BIP143, and BIP147)
        consensus.vDeployments[Consensus::DEPLOYMENT_SEGWIT].bit = 1;
        consensus.vDeployments[Consensus::DEPLOYMENT_SEGWIT].nStartTime = 0;
        consensus.vDeployments[Consensus::DEPLOYMENT_SEGWIT].nTimeout = 0; // Not yet enabled

        // The best chain should have at least this much work.
        // The value is the chain work of the Namecoin testnet chain at height
        // 158,460, with best block hash:
        // cebebb916288ed48cd8a359576d900c550203883bf69fc8d5ed92c5d778a1e32
        consensus.nMinimumChainWork = uint256S("0x0000000000000000000000000000000000000000000000005cfea5e7ee2dd9d9");

        // By default assume that the signatures in ancestors of this block are valid.
        consensus.defaultAssumeValid = uint256S("0xe0a05455d89a54bb7c1b5bb785d6b1b7c5bda42ed4ce8dc19d68652ba8835954"); //130000

        consensus.nAuxpowStartHeight = 0;
        consensus.nAuxpowChainId = 0x0001;
        consensus.fStrictChainId = false;
        consensus.nLegacyBlocksBefore = -1;

        consensus.rules.reset(new Consensus::TestNetConsensus());

        pchMessageStart[0] = 0xfa;
        pchMessageStart[1] = 0xbf;
        pchMessageStart[2] = 0xb5;
        pchMessageStart[3] = 0xfe;
        nDefaultPort = 18334;
        nPruneAfterHeight = 1000;

        genesis = CreateTestnetGenesisBlock(1296688602, 0x16ec0bff, 0x1d07fff8, 1, 50 * COIN);
        consensus.hashGenesisBlock = genesis.GetHash();
        assert(consensus.hashGenesisBlock == uint256S("00000007199508e34a9ff81e6ec0c477a4cccff2a4767a8eee39c11db367b008"));
        assert(genesis.hashMerkleRoot == uint256S("4a5e1e4baab89f3a32518a88c31bc87f618f76673e2cc77ab2127b7afdeda33b"));

        vFixedSeeds.clear();
        vSeeds.clear();
<<<<<<< HEAD
        vSeeds.push_back(CDNSSeedData("webbtc.com", "dnsseed.test.namecoin.webbtc.com"));
=======
        // nodes with support for servicebits filtering should be at the top
        vSeeds.emplace_back("testnet-seed.bitcoin.jonasschnelli.ch", true);
        vSeeds.emplace_back("seed.tbtc.petertodd.org", true);
        vSeeds.emplace_back("testnet-seed.bluematt.me", false);
        vSeeds.emplace_back("testnet-seed.bitcoin.schildbach.de", false);
>>>>>>> 30be0bfb

        base58Prefixes[PUBKEY_ADDRESS] = std::vector<unsigned char>(1,111);
        base58Prefixes[SCRIPT_ADDRESS] = std::vector<unsigned char>(1,196);
        base58Prefixes[SECRET_KEY] =     std::vector<unsigned char>(1,239);
        /* FIXME: Update these below.  */
        base58Prefixes[EXT_PUBLIC_KEY] = {0x04, 0x35, 0x87, 0xCF};
        base58Prefixes[EXT_SECRET_KEY] = {0x04, 0x35, 0x83, 0x94};

        vFixedSeeds = std::vector<SeedSpec6>(pnSeed6_test, pnSeed6_test + ARRAYLEN(pnSeed6_test));

        fDefaultConsistencyChecks = false;
        fRequireStandard = false;
        fMineBlocksOnDemand = false;


        checkpointData = (CCheckpointData) {
            {
                {  2016, uint256S("00000000b9e4132e1a803114bc88df3e49184a3c794c01a6eac334f12f4ccadb")},
                {  4032, uint256S("00000003fbc13a48b8de5c8742044c84b800edeabff8b39f7f23ac572c6d80ce")},
                {  8064, uint256S("f594a75db40244bc7baa808a695f796ba81cae5bb48fa920e367cdd31dbfb0e3")},
                { 10080, uint256S("398d44a1a6e58dce3f7463217f677c2532e42a83696dcc5d4d97329c00a10891")},
                { 12096, uint256S("22c9278493cda563565fc2a4250eff48bd68ed40cb5fb30029ca08ea6120ddab")},
                { 14112, uint256S("83bade3e3d88845eb52de90311a8017b1cdf725b15d19bc89c47a568f7b4e08c")},
                { 16128, uint256S("f456354835623f733bb928ed77d97ae06b96ad6c40aba63f51f94f06e905effc")},
                { 18144, uint256S("c0ec570117822ca3c76abd1d10449b283d8ad39c64290d6abafe2bed23917886")},
                { 34715, uint256S("0000000580cf4342f869e278d94d7e67d2ac8cae4a411082e0fd518a8091ebf2")},
                { 48384, uint256S("00000001d528af69dce584f882e3bdb36127104988607b726591cc5e62287922")},
                { 60480, uint256S("d3af823c32e890ca589dd4277aa4d27b8cd290396b7e0eeeee5121481fd43ca5")},
                {130000, uint256S("e0a05455d89a54bb7c1b5bb785d6b1b7c5bda42ed4ce8dc19d68652ba8835954")},
            }
        };

        chainTxData = ChainTxData{
            1464247300,
            173446,
            0.0027
        };

        assert(mapHistoricBugs.empty());
    }

    int DefaultCheckNameDB () const
    {
        return -1;
    }
};

/**
 * Regression test
 */
class CRegTestParams : public CChainParams {
public:
    CRegTestParams() {
        strNetworkID = "regtest";
        consensus.nSubsidyHalvingInterval = 150;
        consensus.BIP34Height = 100000000; // BIP34 has not activated on regtest (far in the future so block v1 are not rejected in tests)
        consensus.BIP34Hash = uint256();
        consensus.BIP65Height = 1351; // BIP65 activated on regtest (Used in rpc activation tests)
        consensus.BIP66Height = 1251; // BIP66 activated on regtest (Used in rpc activation tests)
        consensus.powLimit = uint256S("7fffffffffffffffffffffffffffffffffffffffffffffffffffffffffffffff");
        consensus.nPowTargetTimespan = 14 * 24 * 60 * 60; // two weeks
        consensus.nPowTargetSpacing = 10 * 60;
        consensus.fPowAllowMinDifficultyBlocks = true;
        consensus.nMinDifficultySince = 0;
        consensus.fPowNoRetargeting = true;
        consensus.nRuleChangeActivationThreshold = 108; // 75% for testchains
        consensus.nMinerConfirmationWindow = 144; // Faster than normal for regtest (144 instead of 2016)
        consensus.vDeployments[Consensus::DEPLOYMENT_TESTDUMMY].bit = 28;
        consensus.vDeployments[Consensus::DEPLOYMENT_TESTDUMMY].nStartTime = 0;
        consensus.vDeployments[Consensus::DEPLOYMENT_TESTDUMMY].nTimeout = 999999999999ULL;
        consensus.vDeployments[Consensus::DEPLOYMENT_CSV].bit = 0;
        consensus.vDeployments[Consensus::DEPLOYMENT_CSV].nStartTime = 0;
        consensus.vDeployments[Consensus::DEPLOYMENT_CSV].nTimeout = 999999999999ULL;
        consensus.vDeployments[Consensus::DEPLOYMENT_SEGWIT].bit = 1;
        consensus.vDeployments[Consensus::DEPLOYMENT_SEGWIT].nStartTime = 0;
        consensus.vDeployments[Consensus::DEPLOYMENT_SEGWIT].nTimeout = 999999999999ULL;

        // The best chain should have at least this much work.
        consensus.nMinimumChainWork = uint256S("0x00");

        // By default assume that the signatures in ancestors of this block are valid.
        consensus.defaultAssumeValid = uint256S("0x00");

        consensus.nAuxpowStartHeight = 0;
        consensus.nAuxpowChainId = 0x0001;
        consensus.fStrictChainId = true;
        consensus.nLegacyBlocksBefore = 0;

        consensus.rules.reset(new Consensus::RegTestConsensus());

        pchMessageStart[0] = 0xfa;
        pchMessageStart[1] = 0xbf;
        pchMessageStart[2] = 0xb5;
        pchMessageStart[3] = 0xda;
        nDefaultPort = 18445;
        nPruneAfterHeight = 1000;

        genesis = CreateTestnetGenesisBlock(1296688602, 2, 0x207fffff, 1, 50 * COIN);
        consensus.hashGenesisBlock = genesis.GetHash();
        assert(consensus.hashGenesisBlock == uint256S("0x0f9188f13cb7b2c71f2a335e3a4fc328bf5beb436012afca590b1a11466e2206"));
        assert(genesis.hashMerkleRoot == uint256S("0x4a5e1e4baab89f3a32518a88c31bc87f618f76673e2cc77ab2127b7afdeda33b"));

        vFixedSeeds.clear(); //!< Regtest mode doesn't have any fixed seeds.
        vSeeds.clear();      //!< Regtest mode doesn't have any DNS seeds.

        fDefaultConsistencyChecks = true;
        fRequireStandard = false;
        fMineBlocksOnDemand = true;

        checkpointData = (CCheckpointData) {
            {
                {0, uint256S("5287b3809b71433729402429b7d909a853cfac5ed40f09117b242c275e6b2d63")},
            }
        };

        chainTxData = ChainTxData{
            0,
            0,
            0
        };

        base58Prefixes[PUBKEY_ADDRESS] = std::vector<unsigned char>(1,111);
        base58Prefixes[SCRIPT_ADDRESS] = std::vector<unsigned char>(1,196);
        base58Prefixes[SECRET_KEY] =     std::vector<unsigned char>(1,239);
        base58Prefixes[EXT_PUBLIC_KEY] = {0x04, 0x35, 0x87, 0xCF};
        base58Prefixes[EXT_SECRET_KEY] = {0x04, 0x35, 0x83, 0x94};

        assert(mapHistoricBugs.empty());
    }

    int DefaultCheckNameDB () const
    {
        return 0;
    }
};

static std::unique_ptr<CChainParams> globalChainParams;

const CChainParams &Params() {
    assert(globalChainParams);
    return *globalChainParams;
}

std::unique_ptr<CChainParams> CreateChainParams(const std::string& chain)
{
    if (chain == CBaseChainParams::MAIN)
        return std::unique_ptr<CChainParams>(new CMainParams());
    else if (chain == CBaseChainParams::TESTNET)
        return std::unique_ptr<CChainParams>(new CTestNetParams());
    else if (chain == CBaseChainParams::REGTEST)
        return std::unique_ptr<CChainParams>(new CRegTestParams());
    throw std::runtime_error(strprintf("%s: Unknown chain %s.", __func__, chain));
}

void SelectParams(const std::string& network)
{
    SelectBaseParams(network);
    globalChainParams = CreateChainParams(network);
}

void UpdateVersionBitsParameters(Consensus::DeploymentPos d, int64_t nStartTime, int64_t nTimeout)
{
    globalChainParams->UpdateVersionBitsParameters(d, nStartTime, nTimeout);
}<|MERGE_RESOLUTION|>--- conflicted
+++ resolved
@@ -159,28 +159,15 @@
         assert(genesis.hashMerkleRoot == uint256S("0x41c62dbd9068c89a449525e3cd5ac61b20ece28c3c38b3f35b2161f0e6d3cb0d"));
 
         // Note that of those with the service bits flag, most only support a subset of possible options
-<<<<<<< HEAD
-        vSeeds.push_back(CDNSSeedData("digi-masters.com", "namecoindnsseed.digi-masters.com"));
-        vSeeds.push_back(CDNSSeedData("digi-masters.uk", "namecoindnsseed.digi-masters.uk"));
-        vSeeds.push_back(CDNSSeedData("quisquis.de", "nmc.seed.quisquis.de"));
-        vSeeds.push_back(CDNSSeedData("webbtc.com", "dnsseed.namecoin.webbtc.com"));
+        vSeeds.emplace_back("namecoindnsseed.digi-masters.com", false);
+        vSeeds.emplace_back("namecoindnsseed.digi-masters.uk", false);
+        vSeeds.emplace_back("nmc.seed.quisquis.de", false);
+        vSeeds.emplace_back("dnsseed.namecoin.webbtc.com", false);
 
         base58Prefixes[PUBKEY_ADDRESS] = std::vector<unsigned char>(1,52);
         base58Prefixes[SCRIPT_ADDRESS] = std::vector<unsigned char>(1,13);
         base58Prefixes[SECRET_KEY] =     std::vector<unsigned char>(1,180);
         /* FIXME: Update these below.  */
-=======
-        vSeeds.emplace_back("seed.bitcoin.sipa.be", true); // Pieter Wuille, only supports x1, x5, x9, and xd
-        vSeeds.emplace_back("dnsseed.bluematt.me", true); // Matt Corallo, only supports x9
-        vSeeds.emplace_back("dnsseed.bitcoin.dashjr.org", false); // Luke Dashjr
-        vSeeds.emplace_back("seed.bitcoinstats.com", true); // Christian Decker, supports x1 - xf
-        vSeeds.emplace_back("seed.bitcoin.jonasschnelli.ch", true); // Jonas Schnelli, only supports x1, x5, x9, and xd
-        vSeeds.emplace_back("seed.btc.petertodd.org", true); // Peter Todd, only supports x1, x5, x9, and xd
-
-        base58Prefixes[PUBKEY_ADDRESS] = std::vector<unsigned char>(1,0);
-        base58Prefixes[SCRIPT_ADDRESS] = std::vector<unsigned char>(1,5);
-        base58Prefixes[SECRET_KEY] =     std::vector<unsigned char>(1,128);
->>>>>>> 30be0bfb
         base58Prefixes[EXT_PUBLIC_KEY] = {0x04, 0x88, 0xB2, 0x1E};
         base58Prefixes[EXT_SECRET_KEY] = {0x04, 0x88, 0xAD, 0xE4};
 
@@ -332,15 +319,7 @@
 
         vFixedSeeds.clear();
         vSeeds.clear();
-<<<<<<< HEAD
-        vSeeds.push_back(CDNSSeedData("webbtc.com", "dnsseed.test.namecoin.webbtc.com"));
-=======
-        // nodes with support for servicebits filtering should be at the top
-        vSeeds.emplace_back("testnet-seed.bitcoin.jonasschnelli.ch", true);
-        vSeeds.emplace_back("seed.tbtc.petertodd.org", true);
-        vSeeds.emplace_back("testnet-seed.bluematt.me", false);
-        vSeeds.emplace_back("testnet-seed.bitcoin.schildbach.de", false);
->>>>>>> 30be0bfb
+        vSeeds.emplace_back("dnsseed.test.namecoin.webbtc.com", false);
 
         base58Prefixes[PUBKEY_ADDRESS] = std::vector<unsigned char>(1,111);
         base58Prefixes[SCRIPT_ADDRESS] = std::vector<unsigned char>(1,196);
