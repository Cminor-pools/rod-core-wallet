--- conflicted
+++ resolved
@@ -116,19 +116,12 @@
         consensus.vDeployments[Consensus::DEPLOYMENT_TAPROOT].nTimeout = Consensus::BIP9Deployment::NO_TIMEOUT;
         consensus.vDeployments[Consensus::DEPLOYMENT_TAPROOT].min_activation_height = 0; // No activation delay
 
-<<<<<<< HEAD
         // The best chain should have at least this much work.
         // The value is the chain work of the Namecoin mainnet chain at height
-        // 530'000, with best block hash:
-        // 992d2364a40f7ecc57e518655b99254ca98806a950e6227ad022618c95a75e88
-        consensus.nMinimumChainWork = uint256S("0x0000000000000000000000000000000000000000112dfaade470b8d8a00d2ea4");
-
-        // By default assume that the signatures in ancestors of this block are valid.
-        consensus.defaultAssumeValid = uint256S("0x992d2364a40f7ecc57e518655b99254ca98806a950e6227ad022618c95a75e88"); // 530'000
-=======
-        consensus.nMinimumChainWork = uint256S("0x00000000000000000000000000000000000000001fa4663bbbe19f82de910280");
-        consensus.defaultAssumeValid = uint256S("0x00000000000000000008a89e854d57e5667df88f1cdef6fde2fbca1de5b639ad"); // 691719
->>>>>>> 7add154a
+        // 565'000, with best block hash:
+        // c01bef3777cd3198da32d646a46b772f65f1f891f9c763213f6b2215ed102e3e
+        consensus.nMinimumChainWork = uint256S("0x000000000000000000000000000000000000000017d9893c1637fb054df5d60b");
+        consensus.defaultAssumeValid = uint256S("0xc01bef3777cd3198da32d646a46b772f65f1f891f9c763213f6b2215ed102e3e"); // 565'000
 
         consensus.nAuxpowChainId = 0x0001;
         consensus.nAuxpowStartHeight = 19200;
@@ -148,13 +141,8 @@
         pchMessageStart[3] = 0xfe;
         nDefaultPort = 8334;
         nPruneAfterHeight = 100000;
-<<<<<<< HEAD
         m_assumed_blockchain_size = 7;
         m_assumed_chain_state_size = 1;
-=======
-        m_assumed_blockchain_size = 420;
-        m_assumed_chain_state_size = 6;
->>>>>>> 7add154a
 
         genesis = CreateGenesisBlock(1303000001, 0xa21ea192u, 0x1c007fff, 1, 50 * COIN);
         consensus.hashGenesisBlock = genesis.GetHash();
@@ -213,17 +201,10 @@
         };
 
         chainTxData = ChainTxData{
-<<<<<<< HEAD
-            // Data from RPC: getchaintxstats 4096 992d2364a40f7ecc57e518655b99254ca98806a950e6227ad022618c95a75e88
-            /* nTime    */ 1603561382,
-            /* nTxCount */ 5454542,
-            /* dTxRate  */ 0.006425929433975592,
-=======
-            // Data from RPC: getchaintxstats 4096 00000000000000000008a89e854d57e5667df88f1cdef6fde2fbca1de5b639ad
-            /* nTime    */ 1626697539,
-            /* nTxCount */ 656509474,
-            /* dTxRate  */ 2.424920418708139,
->>>>>>> 7add154a
+            // Data from RPC: getchaintxstats 4096 c01bef3777cd3198da32d646a46b772f65f1f891f9c763213f6b2215ed102e3e
+            /* nTime    */ 1624836702,
+            /* nTxCount */ 5629591,
+            /* dTxRate  */ 0.006507489988980306,
         };
 
         /* See also doc/NamecoinBugs.txt for more explanation on the
@@ -313,19 +294,12 @@
         consensus.vDeployments[Consensus::DEPLOYMENT_TAPROOT].nTimeout = Consensus::BIP9Deployment::NO_TIMEOUT;
         consensus.vDeployments[Consensus::DEPLOYMENT_TAPROOT].min_activation_height = 0; // No activation delay
 
-<<<<<<< HEAD
         // The best chain should have at least this much work.
         // The value is the chain work of the Namecoin testnet chain at height
         // 233,000, with best block hash:
         // bc66fc22b8a2988bdc519c4c6aa431bb57201e5102ad8b8272fcde2937b4d2f7
         consensus.nMinimumChainWork = uint256S("0x000000000000000000000000000000000000000000000000ed17e3004a583c4f");
-
-        // By default assume that the signatures in ancestors of this block are valid.
         consensus.defaultAssumeValid = uint256S("0xbc66fc22b8a2988bdc519c4c6aa431bb57201e5102ad8b8272fcde2937b4d2f7"); // 233,100
-=======
-        consensus.nMinimumChainWork = uint256S("0x0000000000000000000000000000000000000000000005180c3bd8290da33a1a");
-        consensus.defaultAssumeValid = uint256S("0x0000000000004ae2f3896ca8ecd41c460a35bf6184e145d91558cece1c688a76"); // 2010000
->>>>>>> 7add154a
 
         consensus.nAuxpowStartHeight = 0;
         consensus.nAuxpowChainId = 0x0001;
@@ -396,17 +370,10 @@
         };
 
         chainTxData = ChainTxData{
-<<<<<<< HEAD
             // Data from RPC: getchaintxstats 4096 bc66fc22b8a2988bdc519c4c6aa431bb57201e5102ad8b8272fcde2937b4d2f7
             /* nTime    */ 1573859059,
             /* nTxCount */ 276907,
             /* dTxRate  */ 0.0002269357829851853,
-=======
-            // Data from RPC: getchaintxstats 4096 0000000000004ae2f3896ca8ecd41c460a35bf6184e145d91558cece1c688a76
-            /* nTime    */ 1625727096,
-            /* nTxCount */ 60408943,
-            /* dTxRate  */ 0.08379062270367649,
->>>>>>> 7add154a
         };
 
         assert(mapHistoricBugs.empty());
