// Copyright (c) 2010 Satoshi Nakamoto
// Copyright (c) 2009-2014 The Bitcoin Core developers
// Distributed under the MIT software license, see the accompanying
// file COPYING or http://www.opensource.org/licenses/mit-license.php.

#include "chainparams.h"

#include "util.h"
#include "utilstrencodings.h"

#include <assert.h>

#include <boost/assign/list_of.hpp>

#include "chainparamsseeds.h"

bool CChainParams::IsHistoricBug(const uint256& txid, unsigned nHeight, BugType& type) const
{
    const std::pair<unsigned, uint256> key(nHeight, txid);
    std::map<std::pair<unsigned, uint256>, BugType>::const_iterator mi;

    mi = mapHistoricBugs.find (key);
    if (mi != mapHistoricBugs.end ())
    {
        type = mi->second;
        return true;
    }

    return false;
}

static CBlock CreateGenesisBlock(const CScript& genesisInputScript, const CScript& genesisOutputScript, uint32_t nTime, uint32_t nNonce, uint32_t nBits, int32_t nVersion, const CAmount& genesisReward)
{
    CMutableTransaction txNew;
    txNew.nVersion = 1;
    txNew.vin.resize(1);
    txNew.vout.resize(1);
    txNew.vin[0].scriptSig = genesisInputScript;
    txNew.vout[0].nValue = genesisReward;
    txNew.vout[0].scriptPubKey = genesisOutputScript;

    CBlock genesis;
    genesis.nTime    = nTime;
    genesis.nBits    = nBits;
    genesis.nNonce   = nNonce;
    genesis.nVersion.SetGenesisVersion(nVersion);
    genesis.vtx.push_back(txNew);
    genesis.hashPrevBlock.SetNull();
    genesis.hashMerkleRoot = genesis.ComputeMerkleRoot();
    return genesis;
}

/**
 * Build the genesis block. Note that the output of its generation
 * transaction cannot be spent since it did not originally exist in the
 * database.
 */
static CBlock CreateGenesisBlock(uint32_t nTime, uint32_t nNonce, uint32_t nBits, int32_t nVersion, const CAmount& genesisReward)
{
    const char* pszTimestamp = "... choose what comes next.  Lives of your own, or a return to chains. -- V";
    const CScript genesisInputScript = CScript() << 0x1c007fff << CScriptNum(522) << std::vector<unsigned char>((const unsigned char*)pszTimestamp, (const unsigned char*)pszTimestamp + strlen(pszTimestamp));
    const CScript genesisOutputScript = CScript() << ParseHex("04b620369050cd899ffbbc4e8ee51e8c4534a855bb463439d63d235d4779685d8b6f4870a238cf365ac94fa13ef9a2a22cd99d0d5ee86dcabcafce36c7acf43ce5") << OP_CHECKSIG;
    return CreateGenesisBlock(genesisInputScript, genesisOutputScript, nTime, nNonce, nBits, nVersion, genesisReward);
}

/**
 * Build genesis block for testnet.  In Namecoin, it has a changed timestamp
 * and output script (it uses Bitcoin's).
 */
static CBlock CreateTestnetGenesisBlock(uint32_t nTime, uint32_t nNonce, uint32_t nBits, int32_t nVersion, const CAmount& genesisReward)
{
    const char* pszTimestamp = "The Times 03/Jan/2009 Chancellor on brink of second bailout for banks";
    const CScript genesisInputScript = CScript() << 0x1d00ffff << CScriptNum(4) << std::vector<unsigned char>((const unsigned char*)pszTimestamp, (const unsigned char*)pszTimestamp + strlen(pszTimestamp));
    const CScript genesisOutputScript = CScript() << ParseHex("04678afdb0fe5548271967f1a67130b7105cd6a828e03909a67962e0ea1f61deb649f6bc3f4cef38c4f35504e51ec112de5c384df7ba0b8d578a4c702b6bf11d5f") << OP_CHECKSIG;
    return CreateGenesisBlock(genesisInputScript, genesisOutputScript, nTime, nNonce, nBits, nVersion, genesisReward);
}

/**
 * Main network
 */
/**
 * What makes a good checkpoint block?
 * + Is surrounded by blocks with reasonable timestamps
 *   (no blocks before with a timestamp after, none after with
 *    timestamp before)
 * + Contains no strange transactions
 */

class CMainParams : public CChainParams {
public:
    CMainParams() {
        strNetworkID = "main";
        consensus.nSubsidyHalvingInterval = 210000;
        consensus.nMajorityEnforceBlockUpgrade = 750;
        consensus.nMajorityRejectBlockOutdated = 950;
        consensus.nMajorityWindow = 1000;
        consensus.powLimit = uint256S("00000000ffffffffffffffffffffffffffffffffffffffffffffffffffffffff");
        consensus.nPowTargetTimespan = 14 * 24 * 60 * 60; // two weeks
        consensus.nPowTargetSpacing = 10 * 60;
        consensus.fPowAllowMinDifficultyBlocks = false;
        consensus.fPowNoRetargeting = false;

        consensus.nAuxpowChainId = 0x0001;
        consensus.nAuxpowStartHeight = 19200;
        consensus.fStrictChainId = true;
        consensus.nLegacyBlocksBefore = 19200;

        consensus.rules.reset(new Consensus::MainNetConsensus());

        /** 
         * The message start string is designed to be unlikely to occur in normal data.
         * The characters are rarely used upper ASCII, not valid as UTF-8, and produce
         * a large 32-bit integer with any alignment.
         */
        pchMessageStart[0] = 0xf9;
        pchMessageStart[1] = 0xbe;
        pchMessageStart[2] = 0xb4;
        pchMessageStart[3] = 0xfe;
        vAlertPubKey = ParseHex("04ba207043c1575208f08ea6ac27ed2aedd4f84e70b874db129acb08e6109a3bbb7c479ae22565973ebf0ac0391514511a22cb9345bdb772be20cfbd38be578b0c");
        nDefaultPort = 8334;
        nMaxTipAge = 24 * 60 * 60;
        nPruneAfterHeight = 100000;

        genesis = CreateGenesisBlock(1303000001, 0xa21ea192u, 0x1c007fff, 1, 50 * COIN);
        consensus.hashGenesisBlock = genesis.GetHash();
        assert(consensus.hashGenesisBlock == uint256S("0x000000000062b72c5e2ceb45fbc8587e807c155b0da735e6483dfba2f0a9c770"));
        assert(genesis.hashMerkleRoot == uint256S("0x41c62dbd9068c89a449525e3cd5ac61b20ece28c3c38b3f35b2161f0e6d3cb0d"));

        vSeeds.push_back(CDNSSeedData("digi-masters.com", "namecoindnsseed.digi-masters.com"));
        vSeeds.push_back(CDNSSeedData("digi-masters.uk", "namecoindnsseed.digi-masters.uk"));
        vSeeds.push_back(CDNSSeedData("domob.eu", "seed.namecoin.domob.eu"));
        vSeeds.push_back(CDNSSeedData("quisquis.de", "nmc.seed.quisquis.de"));
        vSeeds.push_back(CDNSSeedData("webbtc.com", "dnsseed.namecoin.webbtc.com"));

        base58Prefixes[PUBKEY_ADDRESS] = std::vector<unsigned char>(1,52);
        base58Prefixes[SCRIPT_ADDRESS] = std::vector<unsigned char>(1,13);
        base58Prefixes[SECRET_KEY] =     std::vector<unsigned char>(1,180);
        /* FIXME: Update these below.  */
        base58Prefixes[EXT_PUBLIC_KEY] = boost::assign::list_of(0x04)(0x88)(0xB2)(0x1E).convert_to_container<std::vector<unsigned char> >();
        base58Prefixes[EXT_SECRET_KEY] = boost::assign::list_of(0x04)(0x88)(0xAD)(0xE4).convert_to_container<std::vector<unsigned char> >();

        /* FIXME: fixed seeds?  */
        //vFixedSeeds = std::vector<SeedSpec6>(pnSeed6_main, pnSeed6_main + ARRAYLEN(pnSeed6_main));

        fMiningRequiresPeers = true;
        fDefaultConsistencyChecks = false;
        fRequireStandard = true;
        fMineBlocksOnDemand = false;
        fTestnetToBeDeprecatedFieldRPC = false;

        checkpointData = (CCheckpointData) {
            boost::assign::map_list_of
            (  2016, uint256S("0000000000660bad0d9fbde55ba7ee14ddf766ed5f527e3fbca523ac11460b92"))
            (  4032, uint256S("0000000000493b5696ad482deb79da835fe2385304b841beef1938655ddbc411"))
            (  6048, uint256S("000000000027939a2e1d8bb63f36c47da858e56d570f143e67e85068943470c9"))
            (  8064, uint256S("000000000003a01f708da7396e54d081701ea406ed163e519589717d8b7c95a5"))
            ( 10080, uint256S("00000000000fed3899f818b2228b4f01b9a0a7eeee907abd172852df71c64b06"))
            ( 12096, uint256S("0000000000006c06988ff361f124314f9f4bb45b6997d90a7ee4cedf434c670f"))
            ( 14112, uint256S("00000000000045d95e0588c47c17d593c7b5cb4fb1e56213d1b3843c1773df2b"))
            ( 16128, uint256S("000000000001d9964f9483f9096cf9d6c6c2886ed1e5dec95ad2aeec3ce72fa9"))
            ( 18940, uint256S("00000000000087f7fc0c8085217503ba86f796fa4984f7e5a08b6c4c12906c05"))
            ( 30240, uint256S("e1c8c862ff342358384d4c22fa6ea5f669f3e1cdcf34111f8017371c3c0be1da"))
            ( 57000, uint256S("aa3ec60168a0200799e362e2b572ee01f3c3852030d07d036e0aa884ec61f203"))
            (112896, uint256S("73f880e78a04dd6a31efc8abf7ca5db4e262c4ae130d559730d6ccb8808095bf"))
            (182000, uint256S("d47b4a8fd282f635d66ce34ebbeb26ffd64c35b41f286646598abfd813cba6d9"))
            (193000, uint256S("3b85e70ba7f5433049cfbcf0ae35ed869496dbedcd1c0fafadb0284ec81d7b58")),
            1409050213, // * UNIX timestamp of last checkpoint block
            1441814,    // * total number of transactions between genesis and last checkpoint
                        //   (the tx=... number in the SetBestChain debug.log lines)
            1635.0      // * estimated number of transactions per day after checkpoint
        };

        /* See also doc/NamecoinBugs.txt for more explanation on the
           historical bugs added below.  */

        /* These transactions have name outputs but a non-Namecoin tx version.
           They contain NAME_NEWs, which are fine, and also NAME_FIRSTUPDATE.
           The latter are not interpreted by namecoind, thus also ignore
           them for us here.  */
        addBug(98423, "bff3ed6873e5698b97bf0c28c29302b59588590b747787c7d1ef32decdabe0d1", BUG_FULLY_IGNORE);
        addBug(98424, "e9b211007e5cac471769212ca0f47bb066b81966a8e541d44acf0f8a1bd24976", BUG_FULLY_IGNORE);
        addBug(98425, "8aa2b0fc7d1033de28e0192526765a72e9df0c635f7305bdc57cb451ed01a4ca", BUG_FULLY_IGNORE);

        /* These are non-Namecoin tx that contain just NAME_NEWs.  Those were
           handled with a special rule previously, but now they are fully
           disallowed and we handle the few exceptions here.  It is fine to
           "ignore" them, as their outputs need no special Namecoin handling
           before they are reused in a NAME_FIRSTUPDATE.  */
        addBug(98318, "0ae5e958ff05ad8e273222656d98d076097def6d36f781a627c584b859f4727b", BUG_FULLY_IGNORE);
        addBug(98321, "aca8ce46da1bbb9bb8e563880efcd9d6dd18342c446d6f0e3d4b964a990d1c27", BUG_FULLY_IGNORE);
        addBug(98424, "c29b0d9d478411462a8ac29946bf6fdeca358a77b4be15cd921567eb66852180", BUG_FULLY_IGNORE);
        addBug(98425, "221719b360f0c83fa5b1c26fb6b67c5e74e4e7c6aa3dce55025da6759f5f7060", BUG_FULLY_IGNORE);
        addBug(193518, "597370b632efb35d5ed554c634c7af44affa6066f2a87a88046532d4057b46f8", BUG_FULLY_IGNORE);
        addBug(195605, "0bb8c7807a9756aefe62c271770b313b31dee73151f515b1ac2066c50eaeeb91", BUG_FULLY_IGNORE);
        addBug(195639, "3181930765b970fc43cd31d53fc6fc1da9439a28257d9067c3b5912d23eab01c", BUG_FULLY_IGNORE);
        addBug(195639, "e815e7d774937d96a4b265ed4866b7e3dc8d9f2acb8563402e216aba6edd1e9e", BUG_FULLY_IGNORE);
        addBug(195639, "cdfe6eda068e09fe760a70bec201feb041b8c660d0e98cbc05c8aa4106eae6ab", BUG_FULLY_IGNORE);
        addBug(195641, "1e29e937b2a9e1f18af500371b8714157cf5ac7c95461913e08ce402de64ae75", BUG_FULLY_IGNORE);
        addBug(195648, "d44ed6c0fac251931465f9123ada8459ec954cc6c7b648a56c9326ff7b13f552", BUG_FULLY_IGNORE);
        addBug(197711, "dd77aea50a189935d0ef36a04856805cd74600a53193c539eb90c1e1c0f9ecac", BUG_FULLY_IGNORE);
        addBug(204151, "f31875dfaf94bd3a93cfbed0e22d405d1f2e49b4d0750cb13812adc5e57f1e47", BUG_FULLY_IGNORE);

        /* This transaction has both a NAME_NEW and a NAME_FIRSTUPDATE as
           inputs.  This was accepted due to the "argument concatenation" bug.
           It is fine to accept it as valid and just process the NAME_UPDATE
           output that builds on the NAME_FIRSTUPDATE input.  (NAME_NEW has no
           special side-effect in applying anyway.)  */
        addBug(99381, "774d4c446cecfc40b1c02fdc5a13be6d2007233f9d91daefab6b3c2e70042f05", BUG_FULLY_APPLY);

        /* These were libcoin's name stealing bugs.  */
        addBug(139872, "2f034f2499c136a2c5a922ca4be65c1292815c753bbb100a2a26d5ad532c3919", BUG_IN_UTXO);
        addBug(139936, "c3e76d5384139228221cce60250397d1b87adf7366086bc8d6b5e6eee03c55c7", BUG_FULLY_IGNORE);
    }

    int DefaultCheckNameDB () const
    {
        return -1;
    }
};
static CMainParams mainParams;

/**
 * Testnet (v3)
 */
class CTestNetParams : public CChainParams {
public:
    CTestNetParams() {
        strNetworkID = "test";
        consensus.nSubsidyHalvingInterval = 210000;
        consensus.nMajorityEnforceBlockUpgrade = 51;
        consensus.nMajorityRejectBlockOutdated = 75;
        consensus.nMajorityWindow = 100;
        consensus.powLimit = uint256S("0000000fffffffffffffffffffffffffffffffffffffffffffffffffffffffff");
        consensus.nPowTargetTimespan = 14 * 24 * 60 * 60; // two weeks
        consensus.nPowTargetSpacing = 10 * 60;
        consensus.fPowAllowMinDifficultyBlocks = true;
<<<<<<< HEAD
        consensus.nMinDifficultySince = 1394838000; // 15 Mar 2014
=======
        consensus.fPowNoRetargeting = false;
>>>>>>> 2da6e186

        consensus.nAuxpowStartHeight = 0;
        consensus.nAuxpowChainId = 0x0001;
        consensus.fStrictChainId = false;
        consensus.nLegacyBlocksBefore = -1;

        consensus.rules.reset(new Consensus::TestNetConsensus());

        pchMessageStart[0] = 0xfa;
        pchMessageStart[1] = 0xbf;
        pchMessageStart[2] = 0xb5;
        pchMessageStart[3] = 0xfe;
        vAlertPubKey = ParseHex("04fc9702847840aaf195de8442ebecedf5b095cdbb9bc716bda9110971b28a49e0ead8564ff0db22209e0374782c093bb899692d524e9d6a6956e7c5ecbcd68284");
        nDefaultPort = 18334;
        nMaxTipAge = 0x7fffffff;
        nPruneAfterHeight = 1000;

        genesis = CreateTestnetGenesisBlock(1296688602, 0x16ec0bff, 0x1d07fff8, 1, 50 * COIN);
        consensus.hashGenesisBlock = genesis.GetHash();
        assert(consensus.hashGenesisBlock == uint256S("00000007199508e34a9ff81e6ec0c477a4cccff2a4767a8eee39c11db367b008"));
        assert(genesis.hashMerkleRoot == uint256S("4a5e1e4baab89f3a32518a88c31bc87f618f76673e2cc77ab2127b7afdeda33b"));

        vFixedSeeds.clear();
        vSeeds.clear();
        vSeeds.push_back(CDNSSeedData("webbtc.com", "dnsseed.test.namecoin.webbtc.com"));

        base58Prefixes[PUBKEY_ADDRESS] = std::vector<unsigned char>(1,111);
        base58Prefixes[SCRIPT_ADDRESS] = std::vector<unsigned char>(1,196);
        base58Prefixes[SECRET_KEY] =     std::vector<unsigned char>(1,239);
        /* FIXME: Update these below.  */
        base58Prefixes[EXT_PUBLIC_KEY] = boost::assign::list_of(0x04)(0x35)(0x87)(0xCF).convert_to_container<std::vector<unsigned char> >();
        base58Prefixes[EXT_SECRET_KEY] = boost::assign::list_of(0x04)(0x35)(0x83)(0x94).convert_to_container<std::vector<unsigned char> >();

        /* FIXME: fixed seeds?  */
        //vFixedSeeds = std::vector<SeedSpec6>(pnSeed6_test, pnSeed6_test + ARRAYLEN(pnSeed6_test));

        fMiningRequiresPeers = true;
        fDefaultConsistencyChecks = false;
        fRequireStandard = false;
        fMineBlocksOnDemand = false;
        fTestnetToBeDeprecatedFieldRPC = true;

        checkpointData = (CCheckpointData) {
            boost::assign::map_list_of
            (  2016, uint256S("00000000b9e4132e1a803114bc88df3e49184a3c794c01a6eac334f12f4ccadb"))
            (  4032, uint256S("00000003fbc13a48b8de5c8742044c84b800edeabff8b39f7f23ac572c6d80ce"))
            (  8064, uint256S("f594a75db40244bc7baa808a695f796ba81cae5bb48fa920e367cdd31dbfb0e3"))
            ( 10080, uint256S("398d44a1a6e58dce3f7463217f677c2532e42a83696dcc5d4d97329c00a10891"))
            ( 12096, uint256S("22c9278493cda563565fc2a4250eff48bd68ed40cb5fb30029ca08ea6120ddab"))
            ( 14112, uint256S("83bade3e3d88845eb52de90311a8017b1cdf725b15d19bc89c47a568f7b4e08c"))
            ( 16128, uint256S("f456354835623f733bb928ed77d97ae06b96ad6c40aba63f51f94f06e905effc"))
            ( 18144, uint256S("c0ec570117822ca3c76abd1d10449b283d8ad39c64290d6abafe2bed23917886"))
            ( 34715, uint256S("0000000580cf4342f869e278d94d7e67d2ac8cae4a411082e0fd518a8091ebf2"))
            ( 48384, uint256S("00000001d528af69dce584f882e3bdb36127104988607b726591cc5e62287922"))
            ( 60480, uint256S("d3af823c32e890ca589dd4277aa4d27b8cd290396b7e0eeeee5121481fd43ca5")),
            1407617760,
            93107,
            230
        };

        assert(mapHistoricBugs.empty());
    }

    int DefaultCheckNameDB () const
    {
        return -1;
    }
};
static CTestNetParams testNetParams;

/**
 * Regression test
 */
class CRegTestParams : public CChainParams {
public:
    CRegTestParams() {
        strNetworkID = "regtest";
        consensus.nSubsidyHalvingInterval = 150;
        consensus.nMajorityEnforceBlockUpgrade = 750;
        consensus.nMajorityRejectBlockOutdated = 950;
        consensus.nMajorityWindow = 1000;
        consensus.powLimit = uint256S("7fffffffffffffffffffffffffffffffffffffffffffffffffffffffffffffff");
        consensus.nPowTargetTimespan = 14 * 24 * 60 * 60; // two weeks
        consensus.nPowTargetSpacing = 10 * 60;
        consensus.fPowAllowMinDifficultyBlocks = true;
<<<<<<< HEAD
        consensus.nMinDifficultySince = 0;
=======
        consensus.fPowNoRetargeting = true;
>>>>>>> 2da6e186

        consensus.nAuxpowStartHeight = 0;
        consensus.nAuxpowChainId = 0x0001;
        consensus.fStrictChainId = true;
        consensus.nLegacyBlocksBefore = 0;

        consensus.rules.reset(new Consensus::RegTestConsensus());

        pchMessageStart[0] = 0xfa;
        pchMessageStart[1] = 0xbf;
        pchMessageStart[2] = 0xb5;
        pchMessageStart[3] = 0xda;
        nMaxTipAge = 24 * 60 * 60;
        nDefaultPort = 18445;
        nPruneAfterHeight = 1000;

        genesis = CreateTestnetGenesisBlock(1296688602, 2, 0x207fffff, 1, 50 * COIN);
        consensus.hashGenesisBlock = genesis.GetHash();
        assert(consensus.hashGenesisBlock == uint256S("0x0f9188f13cb7b2c71f2a335e3a4fc328bf5beb436012afca590b1a11466e2206"));
        assert(genesis.hashMerkleRoot == uint256S("0x4a5e1e4baab89f3a32518a88c31bc87f618f76673e2cc77ab2127b7afdeda33b"));

        vFixedSeeds.clear(); //! Regtest mode doesn't have any fixed seeds.
        vSeeds.clear();  //! Regtest mode doesn't have any DNS seeds.

        fMiningRequiresPeers = false;
        fDefaultConsistencyChecks = true;
        fRequireStandard = false;
        fMineBlocksOnDemand = true;
        fTestnetToBeDeprecatedFieldRPC = false;

        checkpointData = (CCheckpointData){
            boost::assign::map_list_of
            ( 0, uint256S("5287b3809b71433729402429b7d909a853cfac5ed40f09117b242c275e6b2d63")),
            0,
            0,
            0
        };
        base58Prefixes[PUBKEY_ADDRESS] = std::vector<unsigned char>(1,111);
        base58Prefixes[SCRIPT_ADDRESS] = std::vector<unsigned char>(1,196);
        base58Prefixes[SECRET_KEY] =     std::vector<unsigned char>(1,239);
        base58Prefixes[EXT_PUBLIC_KEY] = boost::assign::list_of(0x04)(0x35)(0x87)(0xCF).convert_to_container<std::vector<unsigned char> >();
        base58Prefixes[EXT_SECRET_KEY] = boost::assign::list_of(0x04)(0x35)(0x83)(0x94).convert_to_container<std::vector<unsigned char> >();

        assert(mapHistoricBugs.empty());
    }

    int DefaultCheckNameDB () const
    {
        return 0;
    }
};
static CRegTestParams regTestParams;

static CChainParams *pCurrentParams = 0;

const CChainParams &Params() {
    assert(pCurrentParams);
    return *pCurrentParams;
}

CChainParams &Params(CBaseChainParams::Network network) {
    switch (network) {
        case CBaseChainParams::MAIN:
            return mainParams;
        case CBaseChainParams::TESTNET:
            return testNetParams;
        case CBaseChainParams::REGTEST:
            return regTestParams;
        default:
            assert(false && "Unimplemented network");
            return mainParams;
    }
}

void SelectParams(CBaseChainParams::Network network) {
    SelectBaseParams(network);
    pCurrentParams = &Params(network);
}

bool SelectParamsFromCommandLine()
{
    CBaseChainParams::Network network = NetworkIdFromCommandLine();
    if (network == CBaseChainParams::MAX_NETWORK_TYPES)
        return false;

    SelectParams(network);
    return true;
}<|MERGE_RESOLUTION|>--- conflicted
+++ resolved
@@ -234,11 +234,8 @@
         consensus.nPowTargetTimespan = 14 * 24 * 60 * 60; // two weeks
         consensus.nPowTargetSpacing = 10 * 60;
         consensus.fPowAllowMinDifficultyBlocks = true;
-<<<<<<< HEAD
         consensus.nMinDifficultySince = 1394838000; // 15 Mar 2014
-=======
         consensus.fPowNoRetargeting = false;
->>>>>>> 2da6e186
 
         consensus.nAuxpowStartHeight = 0;
         consensus.nAuxpowChainId = 0x0001;
@@ -324,11 +321,8 @@
         consensus.nPowTargetTimespan = 14 * 24 * 60 * 60; // two weeks
         consensus.nPowTargetSpacing = 10 * 60;
         consensus.fPowAllowMinDifficultyBlocks = true;
-<<<<<<< HEAD
         consensus.nMinDifficultySince = 0;
-=======
         consensus.fPowNoRetargeting = true;
->>>>>>> 2da6e186
 
         consensus.nAuxpowStartHeight = 0;
         consensus.nAuxpowChainId = 0x0001;
