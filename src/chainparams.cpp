--- conflicted
+++ resolved
@@ -196,10 +196,6 @@
             /* nTxCount */ 4787155,
             /* dTxRate  */ 0.0058,
         };
-<<<<<<< HEAD
-
-        /* disable fallback fee on mainnet */
-        m_fallback_fee_enabled = false;
 
         /* See also doc/NamecoinBugs.txt for more explanation on the
            historical bugs added below.  */
@@ -246,8 +242,6 @@
     int DefaultCheckNameDB () const
     {
         return -1;
-=======
->>>>>>> 48093401
     }
 };
 
@@ -354,10 +348,6 @@
             173446,
             0.0027
         };
-<<<<<<< HEAD
-
-        /* enable fallback fee on testnet */
-        m_fallback_fee_enabled = true;
 
         assert(mapHistoricBugs.empty());
     }
@@ -365,8 +355,6 @@
     int DefaultCheckNameDB () const
     {
         return -1;
-=======
->>>>>>> 48093401
     }
 };
 
@@ -448,11 +436,7 @@
         base58Prefixes[EXT_PUBLIC_KEY] = {0x04, 0x35, 0x87, 0xCF};
         base58Prefixes[EXT_SECRET_KEY] = {0x04, 0x35, 0x83, 0x94};
 
-<<<<<<< HEAD
         bech32_hrp = "ncrt";
-
-        /* enable fallback fee on regtest */
-        m_fallback_fee_enabled = true;
 
         assert(mapHistoricBugs.empty());
     }
@@ -460,9 +444,6 @@
     int DefaultCheckNameDB () const
     {
         return 0;
-=======
-        bech32_hrp = "bcrt";
->>>>>>> 48093401
     }
 
     /**
