--- conflicted
+++ resolved
@@ -565,11 +565,7 @@
         m_assumeutxo_data = MapAssumeutxo{
             {
                 110,
-<<<<<<< HEAD
-                {uint256S("0xeae8514d05e697ce60a588456a6733b6663e12c6de1b5b65f9541beb524a8f97"), 110},
-=======
-                {uint256S("0xa6692e681f4819b0e21ca3b28d01fdc16045769359d14a9c4f558ca1b30736b7"), 110},
->>>>>>> c4e306ff
+                {uint256S("0xdc81af66a58085fe977c6aab56b49630d87b84521fc5a8a5c53f2f4b23c8d6d5"), 110},
             },
             {
                 210,
