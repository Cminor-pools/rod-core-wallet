--- conflicted
+++ resolved
@@ -336,14 +336,10 @@
 
         bech32_hrp = "tn";
 
-<<<<<<< HEAD
         // FIXME: Namecoin has no fixed seeds for testnet, so that the line
         // below errors out.  Use it once we have testnet seeds.
-        //vFixedSeeds = std::vector<SeedSpec6>(std::begin(pnSeed6_test), std::end(pnSeed6_test));
+        //vFixedSeeds = std::vector<uint8_t>(std::begin(chainparams_seed_test), std::end(chainparams_seed_test));
         vFixedSeeds.clear();
-=======
-        vFixedSeeds = std::vector<uint8_t>(std::begin(chainparams_seed_test), std::end(chainparams_seed_test));
->>>>>>> 9f8b6852
 
         fDefaultConsistencyChecks = false;
         fRequireStandard = false;
@@ -583,11 +579,7 @@
         m_assumeutxo_data = MapAssumeutxo{
             {
                 110,
-<<<<<<< HEAD
-                {uint256S("0x313082d66de67a8b79eb456728252c95acfe2f5844ae652c5da025f577fc89ab"), 110},
-=======
-                {uint256S("0x162681de9f290aaeb9137f1fd70842cfff8307903fb19660a4e4428581d21d60"), 110},
->>>>>>> 9f8b6852
+                {uint256S("0xa6692e681f4819b0e21ca3b28d01fdc16045769359d14a9c4f558ca1b30736b7"), 110},
             },
             {
                 210,
