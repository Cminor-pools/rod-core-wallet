--- conflicted
+++ resolved
@@ -5,16 +5,7 @@
 #include <bench/bench.h>
 #include <consensus/validation.h>
 #include <crypto/sha256.h>
-<<<<<<< HEAD
-#include <miner.h>
-#include <policy/policy.h>
-#include <pow.h>
-#include <powdata.h>
-#include <scheduler.h>
-#include <txdb.h>
-=======
 #include <test/util.h>
->>>>>>> 2e687f89
 #include <txmempool.h>
 #include <validation.h>
 
@@ -22,40 +13,6 @@
 #include <list>
 #include <vector>
 
-<<<<<<< HEAD
-static std::shared_ptr<CBlock> PrepareBlock(const CScript& coinbase_scriptPubKey)
-{
-    auto block = std::make_shared<CBlock>(
-        BlockAssembler{Params()}
-            .CreateNewBlock(PowAlgo::NEOSCRYPT, coinbase_scriptPubKey)
-            ->block);
-
-    block->nTime = ::chainActive.Tip()->GetMedianTimePast() + 1;
-    block->hashMerkleRoot = BlockMerkleRoot(*block);
-
-    return block;
-}
-
-
-static CTxIn MineBlock(const CScript& coinbase_scriptPubKey)
-{
-    auto block = PrepareBlock(coinbase_scriptPubKey);
-
-    auto& fakeHeader = block->pow.initFakeHeader (*block);
-    while (!block->pow.checkProofOfWork(fakeHeader, Params().GetConsensus())) {
-        ++fakeHeader.nNonce;
-        assert(fakeHeader.nNonce);
-    }
-
-    bool processed{ProcessNewBlock(Params(), block, true, nullptr)};
-    assert(processed);
-
-    return CTxIn{block->vtx[0]->GetHash(), 0};
-}
-
-
-=======
->>>>>>> 2e687f89
 static void AssembleBlock(benchmark::State& state)
 {
     const std::vector<unsigned char> op_true{OP_TRUE};
