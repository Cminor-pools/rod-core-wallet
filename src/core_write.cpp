// Copyright (c) 2009-2017 The Bitcoin Core developers
// Distributed under the MIT software license, see the accompanying
// file COPYING or http://www.opensource.org/licenses/mit-license.php.

#include <core_io.h>

#include <consensus/consensus.h>
#include <consensus/validation.h>
#include <key_io.h>
#include <names/encoding.h>
#include <script/names.h>
#include <script/script.h>
#include <script/standard.h>
#include <serialize.h>
#include <streams.h>
#include <univalue.h>
#include <util.h>
#include <utilmoneystr.h>
#include <utilstrencodings.h>

UniValue ValueFromAmount(const CAmount& amount)
{
    bool sign = amount < 0;
    int64_t n_abs = (sign ? -amount : amount);
    int64_t quotient = n_abs / COIN;
    int64_t remainder = n_abs % COIN;
    return UniValue(UniValue::VNUM,
            strprintf("%s%d.%08d", sign ? "-" : "", quotient, remainder));
}

std::string FormatScript(const CScript& script)
{
    std::string ret;
    CScript::const_iterator it = script.begin();
    opcodetype op;
    while (it != script.end()) {
        CScript::const_iterator it2 = it;
        std::vector<unsigned char> vch;
        if (script.GetOp(it, op, vch)) {
            if (op == OP_0) {
                ret += "0 ";
                continue;
            } else if ((op >= OP_1 && op <= OP_16) || op == OP_1NEGATE) {
                ret += strprintf("%i ", op - OP_1NEGATE - 1);
                continue;
            } else if (op >= OP_NOP && op <= OP_NOP10) {
                std::string str(GetOpName(op));
                if (str.substr(0, 3) == std::string("OP_")) {
                    ret += str.substr(3, std::string::npos) + " ";
                    continue;
                }
            }
            if (vch.size() > 0) {
                ret += strprintf("0x%x 0x%x ", HexStr(it2, it - vch.size()), HexStr(it - vch.size(), it));
            } else {
                ret += strprintf("0x%x ", HexStr(it2, it));
            }
            continue;
        }
        ret += strprintf("0x%x ", HexStr(it2, script.end()));
        break;
    }
    return ret.substr(0, ret.size() - 1);
}

const std::map<unsigned char, std::string> mapSigHashTypes = {
    {static_cast<unsigned char>(SIGHASH_ALL), std::string("ALL")},
    {static_cast<unsigned char>(SIGHASH_ALL|SIGHASH_ANYONECANPAY), std::string("ALL|ANYONECANPAY")},
    {static_cast<unsigned char>(SIGHASH_NONE), std::string("NONE")},
    {static_cast<unsigned char>(SIGHASH_NONE|SIGHASH_ANYONECANPAY), std::string("NONE|ANYONECANPAY")},
    {static_cast<unsigned char>(SIGHASH_SINGLE), std::string("SINGLE")},
    {static_cast<unsigned char>(SIGHASH_SINGLE|SIGHASH_ANYONECANPAY), std::string("SINGLE|ANYONECANPAY")},
};

std::string SighashToStr(unsigned char sighash_type)
{
    const auto& it = mapSigHashTypes.find(sighash_type);
    if (it == mapSigHashTypes.end()) return "";
    return it->second;
}

/**
 * Create the assembly string representation of a CScript object.
 * @param[in] script    CScript object to convert into the asm string representation.
 * @param[in] fAttemptSighashDecode    Whether to attempt to decode sighash types on data within the script that matches the format
 *                                     of a signature. Only pass true for scripts you believe could contain signatures. For example,
 *                                     pass false, or omit the this argument (defaults to false), for scriptPubKeys.
 */
std::string ScriptToAsmStr(const CScript& script, const bool fAttemptSighashDecode)
{
    std::string str;
    opcodetype opcode;
    opcodetype lastOpcode = OP_0;
    std::vector<unsigned char> vch;
    CScript::const_iterator pc = script.begin();
    while (pc < script.end()) {
        if (!str.empty()) {
            str += " ";
        }
        if (!script.GetOp(pc, opcode, vch)) {
            str += "[error]";
            return str;
        }
        if (0 <= opcode && opcode <= OP_PUSHDATA4) {
            if (vch.size() <= static_cast<std::vector<unsigned char>::size_type>(4)) {
                if ((lastOpcode == OP_NAME_REGISTER
                      || lastOpcode == OP_NAME_UPDATE)
                    && !vch.empty()) {
                      str += HexStr(vch);
                } else {
                    str += strprintf("%d", CScriptNum(vch, false).getint());
                }
            } else {
                // the IsUnspendable check makes sure not to try to decode OP_RETURN data that may match the format of a signature
                if (fAttemptSighashDecode && !script.IsUnspendable()) {
                    std::string strSigHashDecode;
                    // goal: only attempt to decode a defined sighash type from data that looks like a signature within a scriptSig.
                    // this won't decode correctly formatted public keys in Pubkey or Multisig scripts due to
                    // the restrictions on the pubkey formats (see IsCompressedOrUncompressedPubKey) being incongruous with the
                    // checks in CheckSignatureEncoding.
                    if (CheckSignatureEncoding(vch, SCRIPT_VERIFY_STRICTENC, nullptr)) {
                        const unsigned char chSigHashType = vch.back();
                        if (mapSigHashTypes.count(chSigHashType)) {
                            strSigHashDecode = "[" + mapSigHashTypes.find(chSigHashType)->second + "]";
                            vch.pop_back(); // remove the sighash type byte. it will be replaced by the decode.
                        }
                    }
                    str += HexStr(vch) + strSigHashDecode;
                } else {
                    str += HexStr(vch);
                }
            }
        } else {
            str += GetOpName(opcode);
        }
        lastOpcode = opcode;
    }
    return str;
}

std::string EncodeHexTx(const CTransaction& tx, const int serializeFlags)
{
    CDataStream ssTx(SER_NETWORK, PROTOCOL_VERSION | serializeFlags);
    ssTx << tx;
    return HexStr(ssTx.begin(), ssTx.end());
}

void ScriptToUniv(const CScript& script, UniValue& out, bool include_address)
{
    out.pushKV("asm", ScriptToAsmStr(script));
    out.pushKV("hex", HexStr(script.begin(), script.end()));

    std::vector<std::vector<unsigned char>> solns;
    txnouttype type;
    Solver(script, type, solns);
    out.pushKV("type", GetTxnOutputType(type));

    CTxDestination address;
    if (include_address && ExtractDestination(script, address)) {
        out.pushKV("address", EncodeDestination(address));
    }
}

void ScriptPubKeyToUniv(const CScript& scriptPubKey,
                        UniValue& out, bool fIncludeHex)
{
    txnouttype type;
    std::vector<CTxDestination> addresses;
    int nRequired;

    const CNameScript nameOp(scriptPubKey);
    if (nameOp.isNameOp ())
        out.pushKV ("nameOp", NameOpToUniv (nameOp));

    out.pushKV("asm", ScriptToAsmStr(scriptPubKey));
    if (fIncludeHex)
        out.pushKV("hex", HexStr(scriptPubKey.begin(), scriptPubKey.end()));

    if (!ExtractDestinations(scriptPubKey, type, addresses, nRequired)) {
        out.pushKV("type", GetTxnOutputType(type));
        return;
    }

    out.pushKV("reqSigs", nRequired);
    out.pushKV("type", GetTxnOutputType(type));

    UniValue a(UniValue::VARR);
    for (const CTxDestination& addr : addresses) {
        a.push_back(EncodeDestination(addr));
    }
    out.pushKV("addresses", a);
}

void TxToUniv(const CTransaction& tx, const uint256& hashBlock, UniValue& entry, bool include_hex, int serialize_flags)
{
    entry.pushKV("txid", tx.GetHash().GetHex());
    entry.pushKV("hash", tx.GetWitnessHash().GetHex());
    entry.pushKV("version", tx.nVersion);
    entry.pushKV("size", (int)::GetSerializeSize(tx, SER_NETWORK, PROTOCOL_VERSION));
    entry.pushKV("vsize", (GetTransactionWeight(tx) + WITNESS_SCALE_FACTOR - 1) / WITNESS_SCALE_FACTOR);
    entry.pushKV("weight", GetTransactionWeight(tx));
    entry.pushKV("locktime", (int64_t)tx.nLockTime);

    UniValue vin(UniValue::VARR);
    for (unsigned int i = 0; i < tx.vin.size(); i++) {
        const CTxIn& txin = tx.vin[i];
        UniValue in(UniValue::VOBJ);
        if (tx.IsCoinBase())
            in.pushKV("coinbase", HexStr(txin.scriptSig.begin(), txin.scriptSig.end()));
        else {
            in.pushKV("txid", txin.prevout.hash.GetHex());
            in.pushKV("vout", (int64_t)txin.prevout.n);
            UniValue o(UniValue::VOBJ);
            o.pushKV("asm", ScriptToAsmStr(txin.scriptSig, true));
            o.pushKV("hex", HexStr(txin.scriptSig.begin(), txin.scriptSig.end()));
            in.pushKV("scriptSig", o);
            if (!tx.vin[i].scriptWitness.IsNull()) {
                UniValue txinwitness(UniValue::VARR);
                for (const auto& item : tx.vin[i].scriptWitness.stack) {
                    txinwitness.push_back(HexStr(item.begin(), item.end()));
                }
                in.pushKV("txinwitness", txinwitness);
            }
        }
        in.pushKV("sequence", (int64_t)txin.nSequence);
        vin.push_back(in);
    }
    entry.pushKV("vin", vin);

    UniValue vout(UniValue::VARR);
    for (unsigned int i = 0; i < tx.vout.size(); i++) {
        const CTxOut& txout = tx.vout[i];

        UniValue out(UniValue::VOBJ);

        out.pushKV("value", ValueFromAmount(txout.nValue));
        out.pushKV("n", (int64_t)i);

        UniValue o(UniValue::VOBJ);
        ScriptPubKeyToUniv(txout.scriptPubKey, o, true);
        out.pushKV("scriptPubKey", o);
        vout.push_back(out);
    }
    entry.pushKV("vout", vout);

    if (!hashBlock.IsNull())
        entry.pushKV("blockhash", hashBlock.GetHex());

    if (include_hex) {
        entry.pushKV("hex", EncodeHexTx(tx, serialize_flags)); // The hex-encoded transaction. Used the name "hex" to be consistent with the verbose output of "getrawtransaction".
    }
}

UniValue NameOpToUniv (const CNameScript& nameOp)
{
  assert (nameOp.isNameOp ());

  const std::string name = ValtypeToString (nameOp.getOpName ());
  const std::string value = ValtypeToString (nameOp.getOpValue ());
  UniValue result(UniValue::VOBJ);
  result.pushKV ("name", name);
  result.pushKV ("value", value);
  switch (nameOp.getNameOp ())
<<<<<<< HEAD
  {
  case OP_NAME_REGISTER:
      result.pushKV ("op", "name_register");
      break;
  case OP_NAME_UPDATE:
      result.pushKV ("op", "name_update");
      break;
  default:
      assert (false);
  }
=======
    {
      case OP_NAME_NEW:
        result.pushKV ("op", "name_new");
        result.pushKV ("hash", HexStr (nameOp.getOpHash ()));
        break;

      case OP_NAME_FIRSTUPDATE:
        result.pushKV ("op", "name_firstupdate");
        AddEncodedNameToUniv (result, "name", nameOp.getOpName (),
                              ConfiguredNameEncoding ());
        AddEncodedNameToUniv (result, "value", nameOp.getOpValue (),
                              ConfiguredValueEncoding ());
        result.pushKV ("rand", HexStr (nameOp.getOpRand ()));
        break;

      case OP_NAME_UPDATE:
        result.pushKV ("op", "name_update");
        AddEncodedNameToUniv (result, "name", nameOp.getOpName (),
                              ConfiguredNameEncoding ());
        AddEncodedNameToUniv (result, "value", nameOp.getOpValue (),
                              ConfiguredValueEncoding ());
        break;

      default:
        assert (false);
    }
>>>>>>> a439016b

  return result;
}<|MERGE_RESOLUTION|>--- conflicted
+++ resolved
@@ -255,13 +255,8 @@
 {
   assert (nameOp.isNameOp ());
 
-  const std::string name = ValtypeToString (nameOp.getOpName ());
-  const std::string value = ValtypeToString (nameOp.getOpValue ());
   UniValue result(UniValue::VOBJ);
-  result.pushKV ("name", name);
-  result.pushKV ("value", value);
   switch (nameOp.getNameOp ())
-<<<<<<< HEAD
   {
   case OP_NAME_REGISTER:
       result.pushKV ("op", "name_register");
@@ -272,34 +267,11 @@
   default:
       assert (false);
   }
-=======
-    {
-      case OP_NAME_NEW:
-        result.pushKV ("op", "name_new");
-        result.pushKV ("hash", HexStr (nameOp.getOpHash ()));
-        break;
-
-      case OP_NAME_FIRSTUPDATE:
-        result.pushKV ("op", "name_firstupdate");
-        AddEncodedNameToUniv (result, "name", nameOp.getOpName (),
-                              ConfiguredNameEncoding ());
-        AddEncodedNameToUniv (result, "value", nameOp.getOpValue (),
-                              ConfiguredValueEncoding ());
-        result.pushKV ("rand", HexStr (nameOp.getOpRand ()));
-        break;
-
-      case OP_NAME_UPDATE:
-        result.pushKV ("op", "name_update");
-        AddEncodedNameToUniv (result, "name", nameOp.getOpName (),
-                              ConfiguredNameEncoding ());
-        AddEncodedNameToUniv (result, "value", nameOp.getOpValue (),
-                              ConfiguredValueEncoding ());
-        break;
-
-      default:
-        assert (false);
-    }
->>>>>>> a439016b
+
+  AddEncodedNameToUniv (result, "name", nameOp.getOpName (),
+                        ConfiguredNameEncoding ());
+  AddEncodedNameToUniv (result, "value", nameOp.getOpValue (),
+                        ConfiguredValueEncoding ());
 
   return result;
 }