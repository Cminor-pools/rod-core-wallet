// Copyright (c) 2009-2010 Satoshi Nakamoto
// Copyright (c) 2009-2015 The Bitcoin Core developers
// Distributed under the MIT software license, see the accompanying
// file COPYING or http://www.opensource.org/licenses/mit-license.php.

#ifndef BITCOIN_VALIDATIONINTERFACE_H
#define BITCOIN_VALIDATIONINTERFACE_H

#include <boost/signals2/signal.hpp>
#include <boost/shared_ptr.hpp>

class CBlock;
class CBlockIndex;
struct CBlockLocator;
class CBlockIndex;
class CReserveScript;
class CTransaction;
class CValidationInterface;
class CValidationState;
class uint256;

// These functions dispatch to one or all registered wallets

/** Register a wallet to receive updates from core */
void RegisterValidationInterface(CValidationInterface* pwalletIn);
/** Unregister a wallet from core */
void UnregisterValidationInterface(CValidationInterface* pwalletIn);
/** Unregister all wallets from core */
void UnregisterAllValidationInterfaces();
/** Push an updated transaction to all registered wallets */
<<<<<<< HEAD
void SyncWithWallets(const CTransaction& tx, const CBlockIndex *pindex, const CBlock* pblock = NULL);
/** Notify about a name conflict.  */
void NameConflict(const CTransaction& tx, const uint256& hashBlock);
=======
void SyncWithWallets(const CTransaction& tx, const CBlockIndex *pindex, int posInBlock = -1);
>>>>>>> e54f2875

class CValidationInterface {
protected:
    virtual void UpdatedBlockTip(const CBlockIndex *pindex) {}
    virtual void SyncTransaction(const CTransaction &tx, const CBlockIndex *pindex, int posInBlock) {}
    virtual void SetBestChain(const CBlockLocator &locator) {}
    virtual void UpdatedTransaction(const uint256 &hash) {}
    virtual void Inventory(const uint256 &hash) {}
    virtual void ResendWalletTransactions(int64_t nBestBlockTime) {}
    virtual void BlockChecked(const CBlock&, const CValidationState&) {}
    virtual void GetScriptForMining(boost::shared_ptr<CReserveScript>&) {};
    virtual void ResetRequestCount(const uint256 &hash) {};
    virtual void NameConflict(const CTransaction &tx, const uint256& hashBlock) {}
    friend void ::RegisterValidationInterface(CValidationInterface*);
    friend void ::UnregisterValidationInterface(CValidationInterface*);
    friend void ::UnregisterAllValidationInterfaces();
};

struct CMainSignals {
    /** Notifies listeners of updated block chain tip */
    boost::signals2::signal<void (const CBlockIndex *)> UpdatedBlockTip;
    /** Notifies listeners of updated transaction data (transaction, and optionally the block it is found in. */
<<<<<<< HEAD
    boost::signals2::signal<void (const CTransaction &, const CBlockIndex *pindex, const CBlock *)> SyncTransaction;
    /** Notifies listeners of name operation conflicts due to expired/unexpired names.  */
    boost::signals2::signal<void (const CTransaction &, const uint256 &)> NameConflict;
=======
    boost::signals2::signal<void (const CTransaction &, const CBlockIndex *pindex, int posInBlock)> SyncTransaction;
>>>>>>> e54f2875
    /** Notifies listeners of an updated transaction without new data (for now: a coinbase potentially becoming visible). */
    boost::signals2::signal<void (const uint256 &)> UpdatedTransaction;
    /** Notifies listeners of a new active block chain. */
    boost::signals2::signal<void (const CBlockLocator &)> SetBestChain;
    /** Notifies listeners about an inventory item being seen on the network. */
    boost::signals2::signal<void (const uint256 &)> Inventory;
    /** Tells listeners to broadcast their data. */
    boost::signals2::signal<void (int64_t nBestBlockTime)> Broadcast;
    /** Notifies listeners of a block validation result */
    boost::signals2::signal<void (const CBlock&, const CValidationState&)> BlockChecked;
    /** Notifies listeners that a key for mining is required (coinbase) */
    boost::signals2::signal<void (boost::shared_ptr<CReserveScript>&)> ScriptForMining;
    /** Notifies listeners that a block has been successfully mined */
    boost::signals2::signal<void (const uint256 &)> BlockFound;
};

CMainSignals& GetMainSignals();

#endif // BITCOIN_VALIDATIONINTERFACE_H<|MERGE_RESOLUTION|>--- conflicted
+++ resolved
@@ -28,13 +28,9 @@
 /** Unregister all wallets from core */
 void UnregisterAllValidationInterfaces();
 /** Push an updated transaction to all registered wallets */
-<<<<<<< HEAD
-void SyncWithWallets(const CTransaction& tx, const CBlockIndex *pindex, const CBlock* pblock = NULL);
+void SyncWithWallets(const CTransaction& tx, const CBlockIndex *pindex, int posInBlock = -1);
 /** Notify about a name conflict.  */
 void NameConflict(const CTransaction& tx, const uint256& hashBlock);
-=======
-void SyncWithWallets(const CTransaction& tx, const CBlockIndex *pindex, int posInBlock = -1);
->>>>>>> e54f2875
 
 class CValidationInterface {
 protected:
@@ -57,13 +53,9 @@
     /** Notifies listeners of updated block chain tip */
     boost::signals2::signal<void (const CBlockIndex *)> UpdatedBlockTip;
     /** Notifies listeners of updated transaction data (transaction, and optionally the block it is found in. */
-<<<<<<< HEAD
-    boost::signals2::signal<void (const CTransaction &, const CBlockIndex *pindex, const CBlock *)> SyncTransaction;
+    boost::signals2::signal<void (const CTransaction &, const CBlockIndex *pindex, int posInBlock)> SyncTransaction;
     /** Notifies listeners of name operation conflicts due to expired/unexpired names.  */
     boost::signals2::signal<void (const CTransaction &, const uint256 &)> NameConflict;
-=======
-    boost::signals2::signal<void (const CTransaction &, const CBlockIndex *pindex, int posInBlock)> SyncTransaction;
->>>>>>> e54f2875
     /** Notifies listeners of an updated transaction without new data (for now: a coinbase potentially becoming visible). */
     boost::signals2::signal<void (const uint256 &)> UpdatedTransaction;
     /** Notifies listeners of a new active block chain. */
