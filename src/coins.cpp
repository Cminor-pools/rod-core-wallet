--- conflicted
+++ resolved
@@ -12,57 +12,8 @@
 
 #include <assert.h>
 
-<<<<<<< HEAD
-/**
- * calculate number of bytes for the bitmask, and its number of non-zero bytes
- * each bit in the bitmask represents the availability of one output, but the
- * availabilities of the first two outputs are encoded separately
- */
-void CCoins::CalcMaskSize(unsigned int &nBytes, unsigned int &nNonzeroBytes) const {
-    unsigned int nLastUsedByte = 0;
-    for (unsigned int b = 0; 2+b*8 < vout.size(); b++) {
-        bool fZero = true;
-        for (unsigned int i = 0; i < 8 && 2+b*8+i < vout.size(); i++) {
-            if (!vout[2+b*8+i].IsNull()) {
-                fZero = false;
-                continue;
-            }
-        }
-        if (!fZero) {
-            nLastUsedByte = b + 1;
-            nNonzeroBytes++;
-        }
-    }
-    nBytes += nLastUsedByte;
-}
-
-bool CCoins::Spend(uint32_t nPos, CTxInUndo* undo)
-{
-    if (nPos >= vout.size() || vout[nPos].IsNull())
-        return false;
-
-    if (undo)
-        *undo = CTxInUndo(vout[nPos]);
-
-    vout[nPos].SetNull();
-    Cleanup();
-
-    if (undo && vout.empty())
-    {
-        undo->nHeight = nHeight;
-        undo->fCoinBase = fCoinBase;
-        undo->nVersion = nVersion;
-    }
-
-    return true;
-}
-
-bool CCoinsView::GetCoins(const uint256 &txid, CCoins &coins) const { return false; }
-bool CCoinsView::HaveCoins(const uint256 &txid) const { return false; }
-=======
 bool CCoinsView::GetCoin(const COutPoint &outpoint, Coin &coin) const { return false; }
 bool CCoinsView::HaveCoin(const COutPoint &outpoint) const { return false; }
->>>>>>> e2b1b3bb
 uint256 CCoinsView::GetBestBlock() const { return uint256(); }
 bool CCoinsView::GetName(const valtype &name, CNameData &data) const { return false; }
 bool CCoinsView::GetNameHistory(const valtype &name, CNameHistory &data) const { return false; }
@@ -84,11 +35,8 @@
 void CCoinsViewBacked::SetBackend(CCoinsView &viewIn) { base = &viewIn; }
 bool CCoinsViewBacked::BatchWrite(CCoinsMap &mapCoins, const uint256 &hashBlock, const CNameCache &names) { return base->BatchWrite(mapCoins, hashBlock, names); }
 CCoinsViewCursor *CCoinsViewBacked::Cursor() const { return base->Cursor(); }
-<<<<<<< HEAD
+size_t CCoinsViewBacked::EstimateSize() const { return base->EstimateSize(); }
 bool CCoinsViewBacked::ValidateNameDB() const { return base->ValidateNameDB(); }
-=======
-size_t CCoinsViewBacked::EstimateSize() const { return base->EstimateSize(); }
->>>>>>> e2b1b3bb
 
 SaltedOutpointHasher::SaltedOutpointHasher() : k0(GetRand(std::numeric_limits<uint64_t>::max())), k1(GetRand(std::numeric_limits<uint64_t>::max())) {}
 
@@ -201,7 +149,6 @@
     hashBlock = hashBlockIn;
 }
 
-<<<<<<< HEAD
 bool CCoinsViewCache::GetName(const valtype &name, CNameData& data) const {
     if (cacheNames.isDeleted(name))
         return false;
@@ -297,10 +244,6 @@
 }
 
 bool CCoinsViewCache::BatchWrite(CCoinsMap &mapCoins, const uint256 &hashBlockIn, const CNameCache &names) {
-    assert(!hasModifier);
-=======
-bool CCoinsViewCache::BatchWrite(CCoinsMap &mapCoins, const uint256 &hashBlockIn) {
->>>>>>> e2b1b3bb
     for (CCoinsMap::iterator it = mapCoins.begin(); it != mapCoins.end();) {
         if (it->second.flags & CCoinsCacheEntry::DIRTY) { // Ignore non-dirty entries (optimization).
             CCoinsMap::iterator itUs = cacheCoins.find(it->first);
