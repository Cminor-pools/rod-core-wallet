// Copyright (c) 2009-2010 Satoshi Nakamoto
// Copyright (c) 2009-2018 The Bitcoin Core developers
// Distributed under the MIT software license, see the accompanying
// file COPYING or http://www.opensource.org/licenses/mit-license.php.

#ifndef BITCOIN_CHAINPARAMS_H
#define BITCOIN_CHAINPARAMS_H

#include <chainparamsbase.h>
#include <consensus/params.h>
#include <primitives/block.h>
#include <protocol.h>

#include <map>
#include <memory>
#include <vector>
#include <utility>

struct SeedSpec6 {
    uint8_t addr[16];
    uint16_t port;
};

typedef std::map<int, uint256> MapCheckpoints;

struct CCheckpointData {
    MapCheckpoints mapCheckpoints;
};

/**
 * Holds various statistics on transactions within a chain. Used to estimate
 * verification progress during chain sync.
 *
 * See also: CChainParams::TxData, GuessVerificationProgress.
 */
struct ChainTxData {
    int64_t nTime;    //!< UNIX timestamp of last known number of transactions
    int64_t nTxCount; //!< total number of transactions between genesis and that timestamp
    double dTxRate;   //!< estimated number of transactions per second after that timestamp
};

/**
 * CChainParams defines various tweakable parameters of a given instance of the
 * Bitcoin system. There are three: the main network on which people trade goods
 * and services, the public test network which gets reset from time to time and
 * a regression test mode which is intended for private networks only. It has
 * minimal difficulty to ensure that blocks can be found instantly.
 */
class CChainParams
{
public:
    enum Base58Type {
        PUBKEY_ADDRESS,
        SCRIPT_ADDRESS,
        SECRET_KEY,
        EXT_PUBLIC_KEY,
        EXT_SECRET_KEY,

        MAX_BASE58_TYPES
    };

    enum BugType {
        /* Tx is valid and all nameops should be performed.  */
        BUG_FULLY_APPLY,
        /* Don't apply the name operations but put the names into the UTXO
           set.  This is done for libcoin's "d/bitcoin" stealing.  It is
           then used as input into the "d/wav" stealing, thus needs to be in
           the UTXO set.  We don't want the name to show up in the name
           database, though.  */
        BUG_IN_UTXO,
        /* Don't apply the name operations and don't put the names into the
           UTXO set.  They are immediately unspendable.  This is used for the
           "d/wav" stealing output (which is not used later on) and also
           for the NAME_FIRSTUPDATE's that are in non-Namecoin tx.  */
        BUG_FULLY_IGNORE,
    };

    const Consensus::Params& GetConsensus() const { return consensus; }
    const CMessageHeader::MessageStartChars& MessageStart() const { return pchMessageStart; }
    int GetDefaultPort() const { return nDefaultPort; }

    const CBlock& GenesisBlock() const { return genesis; }
    /** Default value for -checkmempool and -checkblockindex argument */
    bool DefaultConsistencyChecks() const { return fDefaultConsistencyChecks; }
    /** Default value for -checknamedb argument */
    virtual int DefaultCheckNameDB() const = 0;
    /** Policy: Filter transactions that do not match well-defined patterns */
    bool RequireStandard() const { return fRequireStandard; }
    /** If this chain is exclusively used for testing */
    bool IsTestChain() const { return m_is_test_chain; }
    uint64_t PruneAfterHeight() const { return nPruneAfterHeight; }
    /** Minimum free space (in GB) needed for data directory */
    uint64_t AssumedBlockchainSize() const { return m_assumed_blockchain_size; }
    /** Minimum free space (in GB) needed for data directory when pruned; Does not include prune target*/
    uint64_t AssumedChainStateSize() const { return m_assumed_chain_state_size; }
    /** Whether it is possible to mine blocks on demand (no retargeting) */
    bool MineBlocksOnDemand() const { return consensus.fPowNoRetargeting; }
    /** Return the BIP70 network string (main, test or regtest) */
    std::string NetworkIDString() const { return strNetworkID; }
    /** Return the list of hostnames to look up for DNS seeds */
    const std::vector<std::string>& DNSSeeds() const { return vSeeds; }
    const std::vector<unsigned char>& Base58Prefix(Base58Type type) const { return base58Prefixes[type]; }
    const std::string& Bech32HRP() const { return bech32_hrp; }
    const std::vector<SeedSpec6>& FixedSeeds() const { return vFixedSeeds; }
    const CCheckpointData& Checkpoints() const { return checkpointData; }
    const ChainTxData& TxData() const { return chainTxData; }
    void TurnOffSegwitForUnitTests();

    /* Check whether the given tx is a "historic relic" for which to
       skip the validity check.  Return also the "type" of the bug,
       which determines further actions.  */
    /* FIXME: Move to consensus params!  */
    bool IsHistoricBug(const uint256& txid, unsigned nHeight, BugType& type) const;

protected:
    CChainParams() {}

    Consensus::Params consensus;
    CMessageHeader::MessageStartChars pchMessageStart;
    int nDefaultPort;
    uint64_t nPruneAfterHeight;
    uint64_t m_assumed_blockchain_size;
    uint64_t m_assumed_chain_state_size;
    std::vector<std::string> vSeeds;
    std::vector<unsigned char> base58Prefixes[MAX_BASE58_TYPES];
    std::string bech32_hrp;
    std::string strNetworkID;
    CBlock genesis;
    std::vector<SeedSpec6> vFixedSeeds;
    bool fDefaultConsistencyChecks;
    bool fRequireStandard;
    bool m_is_test_chain;
    CCheckpointData checkpointData;
    ChainTxData chainTxData;
<<<<<<< HEAD
    bool m_fallback_fee_enabled;

    /* Map (block height, txid) pairs for buggy transactions onto their
       bug type value.  */
    std::map<std::pair<unsigned, uint256>, BugType> mapHistoricBugs;

    /* Utility routine to insert into historic bug map.  */
    inline void addBug(unsigned nHeight, const char* txid, BugType type)
    {
        std::pair<unsigned, uint256> key(nHeight, uint256S(txid));
        mapHistoricBugs.insert(std::make_pair(key, type));
    }
=======
>>>>>>> 48093401
};

/**
 * Creates and returns a std::unique_ptr<CChainParams> of the chosen chain.
 * @returns a CChainParams* of the chosen chain.
 * @throws a std::runtime_error if the chain is not supported.
 */
std::unique_ptr<const CChainParams> CreateChainParams(const std::string& chain);

/**
 * Return the currently selected parameters. This won't change after app
 * startup, except for unit tests.
 */
const CChainParams &Params();

/**
 * Sets the params returned by Params() to those for the given BIP70 chain name.
 * @throws std::runtime_error when the chain is not supported.
 */
void SelectParams(const std::string& chain);

/**
 * Allows turning off segwit for unit tests.
 */
void TurnOffSegwitForUnitTests();

#endif // BITCOIN_CHAINPARAMS_H<|MERGE_RESOLUTION|>--- conflicted
+++ resolved
@@ -132,8 +132,6 @@
     bool m_is_test_chain;
     CCheckpointData checkpointData;
     ChainTxData chainTxData;
-<<<<<<< HEAD
-    bool m_fallback_fee_enabled;
 
     /* Map (block height, txid) pairs for buggy transactions onto their
        bug type value.  */
@@ -145,8 +143,6 @@
         std::pair<unsigned, uint256> key(nHeight, uint256S(txid));
         mapHistoricBugs.insert(std::make_pair(key, type));
     }
-=======
->>>>>>> 48093401
 };
 
 /**
