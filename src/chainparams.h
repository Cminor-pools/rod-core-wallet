// Copyright (c) 2009-2010 Satoshi Nakamoto
// Copyright (c) 2009-2017 The Bitcoin Core developers
// Distributed under the MIT software license, see the accompanying
// file COPYING or http://www.opensource.org/licenses/mit-license.php.

#ifndef BITCOIN_CHAINPARAMS_H
#define BITCOIN_CHAINPARAMS_H

#include <chainparamsbase.h>
#include <consensus/params.h>
#include <primitives/block.h>
#include <protocol.h>

#include <map>
#include <memory>
#include <vector>
#include <utility>

struct SeedSpec6 {
    uint8_t addr[16];
    uint16_t port;
};

typedef std::map<int, uint256> MapCheckpoints;

struct CCheckpointData {
    MapCheckpoints mapCheckpoints;
};

struct ChainTxData {
    int64_t nTime;
    int64_t nTxCount;
    double dTxRate;
};

/**
 * CChainParams defines various tweakable parameters of a given instance of the
 * Bitcoin system. There are three: the main network on which people trade goods
 * and services, the public test network which gets reset from time to time and
 * a regression test mode which is intended for private networks only. It has
 * minimal difficulty to ensure that blocks can be found instantly.
 */
class CChainParams
{
public:
    enum Base58Type {
        PUBKEY_ADDRESS,
        SCRIPT_ADDRESS,
        SECRET_KEY,
        EXT_PUBLIC_KEY,
        EXT_SECRET_KEY,

        MAX_BASE58_TYPES
    };

    enum BugType {
        /* Tx is valid and all nameops should be performed.  */
        BUG_FULLY_APPLY,
        /* Don't apply the name operations but put the names into the UTXO
           set.  This is done for libcoin's "d/bitcoin" stealing.  It is
           then used as input into the "d/wav" stealing, thus needs to be in
           the UTXO set.  We don't want the name to show up in the name
           database, though.  */
        BUG_IN_UTXO,
        /* Don't apply the name operations and don't put the names into the
           UTXO set.  They are immediately unspendable.  This is used for the
           "d/wav" stealing output (which is not used later on) and also
           for the NAME_FIRSTUPDATE's that are in non-Namecoin tx.  */
        BUG_FULLY_IGNORE,
    };

    const Consensus::Params& GetConsensus() const { return consensus; }
    const CMessageHeader::MessageStartChars& MessageStart() const { return pchMessageStart; }
    int GetDefaultPort() const { return nDefaultPort; }

    const CBlock& GenesisBlock() const { return genesis; }
    /** Default value for -checkmempool and -checkblockindex argument */
    bool DefaultConsistencyChecks() const { return fDefaultConsistencyChecks; }
    /** Default value for -checknamedb argument */
    virtual int DefaultCheckNameDB() const = 0;
    /** Policy: Filter transactions that do not match well-defined patterns */
    bool RequireStandard() const { return fRequireStandard; }
    uint64_t PruneAfterHeight() const { return nPruneAfterHeight; }
    /** Make miner stop after a block is found. In RPC, don't return until nGenProcLimit blocks are generated */
    bool MineBlocksOnDemand() const { return fMineBlocksOnDemand; }
    /** Return the BIP70 network string (main, test or regtest) */
    std::string NetworkIDString() const { return strNetworkID; }
    /** Return true if the fallback fee is by default enabled for this network */
    bool IsFallbackFeeEnabled() const { return m_fallback_fee_enabled; }
    /** Return the list of hostnames to look up for DNS seeds */
    const std::vector<std::string>& DNSSeeds() const { return vSeeds; }
    const std::vector<unsigned char>& Base58Prefix(Base58Type type) const { return base58Prefixes[type]; }
    const std::string& Bech32HRP() const { return bech32_hrp; }
    const std::vector<SeedSpec6>& FixedSeeds() const { return vFixedSeeds; }
    const CCheckpointData& Checkpoints() const { return checkpointData; }
    const ChainTxData& TxData() const { return chainTxData; }
    void UpdateVersionBitsParameters(Consensus::DeploymentPos d, int64_t nStartTime, int64_t nTimeout);
<<<<<<< HEAD

    /* Check whether the given tx is a "historic relic" for which to
       skip the validity check.  Return also the "type" of the bug,
       which determines further actions.  */
    /* FIXME: Move to consensus params!  */
    bool IsHistoricBug(const uint256& txid, unsigned nHeight, BugType& type) const;

=======
    void TurnOffSegwitForUnitTests();
>>>>>>> 4cf6ddbf
protected:
    CChainParams() {}

    Consensus::Params consensus;
    CMessageHeader::MessageStartChars pchMessageStart;
    int nDefaultPort;
    uint64_t nPruneAfterHeight;
    std::vector<std::string> vSeeds;
    std::vector<unsigned char> base58Prefixes[MAX_BASE58_TYPES];
    std::string bech32_hrp;
    std::string strNetworkID;
    CBlock genesis;
    std::vector<SeedSpec6> vFixedSeeds;
    bool fDefaultConsistencyChecks;
    bool fRequireStandard;
    bool fMineBlocksOnDemand;
    CCheckpointData checkpointData;
    ChainTxData chainTxData;
    bool m_fallback_fee_enabled;

    /* Map (block height, txid) pairs for buggy transactions onto their
       bug type value.  */
    std::map<std::pair<unsigned, uint256>, BugType> mapHistoricBugs;

    /* Utility routine to insert into historic bug map.  */
    inline void addBug(unsigned nHeight, const char* txid, BugType type)
    {
        std::pair<unsigned, uint256> key(nHeight, uint256S(txid));
        mapHistoricBugs.insert(std::make_pair(key, type));
    }
};

/**
 * Creates and returns a std::unique_ptr<CChainParams> of the chosen chain.
 * @returns a CChainParams* of the chosen chain.
 * @throws a std::runtime_error if the chain is not supported.
 */
std::unique_ptr<CChainParams> CreateChainParams(const std::string& chain);

/**
 * Return the currently selected parameters. This won't change after app
 * startup, except for unit tests.
 */
const CChainParams &Params();

/**
 * Sets the params returned by Params() to those for the given BIP70 chain name.
 * @throws std::runtime_error when the chain is not supported.
 */
void SelectParams(const std::string& chain);

/**
 * Allows modifying the Version Bits regtest parameters.
 */
void UpdateVersionBitsParameters(Consensus::DeploymentPos d, int64_t nStartTime, int64_t nTimeout);

/**
 * Allows turning off segwit for unit tests.
 */
void TurnOffSegwitForUnitTests();

#endif // BITCOIN_CHAINPARAMS_H<|MERGE_RESOLUTION|>--- conflicted
+++ resolved
@@ -95,7 +95,7 @@
     const CCheckpointData& Checkpoints() const { return checkpointData; }
     const ChainTxData& TxData() const { return chainTxData; }
     void UpdateVersionBitsParameters(Consensus::DeploymentPos d, int64_t nStartTime, int64_t nTimeout);
-<<<<<<< HEAD
+    void TurnOffSegwitForUnitTests();
 
     /* Check whether the given tx is a "historic relic" for which to
        skip the validity check.  Return also the "type" of the bug,
@@ -103,9 +103,6 @@
     /* FIXME: Move to consensus params!  */
     bool IsHistoricBug(const uint256& txid, unsigned nHeight, BugType& type) const;
 
-=======
-    void TurnOffSegwitForUnitTests();
->>>>>>> 4cf6ddbf
 protected:
     CChainParams() {}
 
