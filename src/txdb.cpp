--- conflicted
+++ resolved
@@ -169,13 +169,9 @@
     if (!hashBlock.IsNull())
         batch.Write(DB_BEST_BLOCK, hashBlock);
 
-<<<<<<< HEAD
     names.writeBatch(batch);
 
-    LogPrint("coindb", "Committing %u changed transactions (out of %u) to coin database...\n", (unsigned int)changed, (unsigned int)count);
-=======
     LogPrint(BCLog::COINDB, "Committing %u changed transactions (out of %u) to coin database...\n", (unsigned int)changed, (unsigned int)count);
->>>>>>> 8029ced6
     return db.WriteBatch(batch);
 }
 
