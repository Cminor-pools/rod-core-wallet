// Copyright (c) 2009-2010 Satoshi Nakamoto
// Copyright (c) 2009-2021 The Bitcoin Core developers
// Distributed under the MIT software license, see the accompanying
// file COPYING or http://www.opensource.org/licenses/mit-license.php.

#include <txdb.h>

#include <chain.h>
#include <node/ui_interface.h>
#include <pow.h>
#include <random.h>
#include <shutdown.h>
#include <uint256.h>
#include <util/system.h>
#include <util/translation.h>
#include <util/vector.h>

#include <stdint.h>

static constexpr uint8_t DB_COIN{'C'};
static constexpr uint8_t DB_COINS{'c'};
static constexpr uint8_t DB_BLOCK_FILES{'f'};
static constexpr uint8_t DB_BLOCK_INDEX{'b'};

static constexpr uint8_t DB_BEST_BLOCK{'B'};
static constexpr uint8_t DB_HEAD_BLOCKS{'H'};
static constexpr uint8_t DB_FLAG{'F'};
static constexpr uint8_t DB_REINDEX_FLAG{'R'};
static constexpr uint8_t DB_LAST_BLOCK{'l'};

// Keys used in previous version that might still be found in the DB:
static constexpr uint8_t DB_TXINDEX_BLOCK{'T'};
//               uint8_t DB_TXINDEX{'t'}

std::optional<bilingual_str> CheckLegacyTxindex(CBlockTreeDB& block_tree_db)
{
    CBlockLocator ignored{};
    if (block_tree_db.Read(DB_TXINDEX_BLOCK, ignored)) {
        return _("The -txindex upgrade started by a previous version can not be completed. Restart with the previous version or run a full -reindex.");
    }
    bool txindex_legacy_flag{false};
    block_tree_db.ReadFlag("txindex", txindex_legacy_flag);
    if (txindex_legacy_flag) {
        // Disable legacy txindex and warn once about occupied disk space
        if (!block_tree_db.WriteFlag("txindex", false)) {
            return Untranslated("Failed to write block index db flag 'txindex'='0'");
        }
        return _("The block index db contains a legacy 'txindex'. To clear the occupied disk space, run a full -reindex, otherwise ignore this error. This error message will not be displayed again.");
    }
    return std::nullopt;
}

namespace {

struct CoinEntry {
    COutPoint* outpoint;
    uint8_t key;
    explicit CoinEntry(const COutPoint* ptr) : outpoint(const_cast<COutPoint*>(ptr)), key(DB_COIN)  {}

    SERIALIZE_METHODS(CoinEntry, obj) { READWRITE(obj.key, obj.outpoint->hash, VARINT(obj.outpoint->n)); }
};

}

CCoinsViewDB::CCoinsViewDB(fs::path ldb_path, size_t nCacheSize, bool fMemory, bool fWipe) :
    m_db(std::make_unique<CDBWrapper>(ldb_path, nCacheSize, fMemory, fWipe, true)),
    m_ldb_path(ldb_path),
    m_is_memory(fMemory) { }

void CCoinsViewDB::ResizeCache(size_t new_cache_size)
{
    // We can't do this operation with an in-memory DB since we'll lose all the coins upon
    // reset.
    if (!m_is_memory) {
        // Have to do a reset first to get the original `m_db` state to release its
        // filesystem lock.
        m_db.reset();
        m_db = std::make_unique<CDBWrapper>(
            m_ldb_path, new_cache_size, m_is_memory, /*fWipe*/ false, /*obfuscate*/ true);
    }
}

bool CCoinsViewDB::GetCoin(const COutPoint &outpoint, Coin &coin) const {
    return m_db->Read(CoinEntry(&outpoint), coin);
}

bool CCoinsViewDB::HaveCoin(const COutPoint &outpoint) const {
    return m_db->Exists(CoinEntry(&outpoint));
}

uint256 CCoinsViewDB::GetBestBlock() const {
    uint256 hashBestChain;
    if (!m_db->Read(DB_BEST_BLOCK, hashBestChain))
        return uint256();
    return hashBestChain;
}

std::vector<uint256> CCoinsViewDB::GetHeadBlocks() const {
    std::vector<uint256> vhashHeadBlocks;
    if (!m_db->Read(DB_HEAD_BLOCKS, vhashHeadBlocks)) {
        return std::vector<uint256>();
    }
    return vhashHeadBlocks;
}

bool CCoinsViewDB::BatchWrite(CCoinsMap &mapCoins, const uint256 &hashBlock) {
    CDBBatch batch(*m_db);
    size_t count = 0;
    size_t changed = 0;
    size_t batch_size = (size_t)gArgs.GetIntArg("-dbbatchsize", nDefaultDbBatchSize);
    int crash_simulate = gArgs.GetIntArg("-dbcrashratio", 0);
    assert(!hashBlock.IsNull());

    uint256 old_tip = GetBestBlock();
    if (old_tip.IsNull()) {
        // We may be in the middle of replaying.
        std::vector<uint256> old_heads = GetHeadBlocks();
        if (old_heads.size() == 2) {
            assert(old_heads[0] == hashBlock);
            old_tip = old_heads[1];
        }
    }

    // In the first batch, mark the database as being in the middle of a
    // transition from old_tip to hashBlock.
    // A vector is used for future extensibility, as we may want to support
    // interrupting after partial writes from multiple independent reorgs.
    batch.Erase(DB_BEST_BLOCK);
    batch.Write(DB_HEAD_BLOCKS, Vector(hashBlock, old_tip));

    for (CCoinsMap::iterator it = mapCoins.begin(); it != mapCoins.end();) {
        if (it->second.flags & CCoinsCacheEntry::DIRTY) {
            CoinEntry entry(&it->first);
            if (it->second.coin.IsSpent())
                batch.Erase(entry);
            else
                batch.Write(entry, it->second.coin);
            changed++;
        }
        count++;
        CCoinsMap::iterator itOld = it++;
        mapCoins.erase(itOld);
        if (batch.SizeEstimate() > batch_size) {
            LogPrint(BCLog::COINDB, "Writing partial batch of %.2f MiB\n", batch.SizeEstimate() * (1.0 / 1048576.0));
            m_db->WriteBatch(batch);
            batch.Clear();
            if (crash_simulate) {
                static FastRandomContext rng;
                if (rng.randrange(crash_simulate) == 0) {
                    LogPrintf("Simulating a crash. Goodbye.\n");
                    _Exit(0);
                }
            }
        }
    }

    // In the last batch, mark the database as consistent with hashBlock again.
    batch.Erase(DB_HEAD_BLOCKS);
    batch.Write(DB_BEST_BLOCK, hashBlock);

    LogPrint(BCLog::COINDB, "Writing final batch of %.2f MiB\n", batch.SizeEstimate() * (1.0 / 1048576.0));
    bool ret = m_db->WriteBatch(batch);
    LogPrint(BCLog::COINDB, "Committed %u changed transaction outputs (out of %u) to coin database...\n", (unsigned int)changed, (unsigned int)count);
    return ret;
}

size_t CCoinsViewDB::EstimateSize() const
{
    return m_db->EstimateSize(DB_COIN, uint8_t(DB_COIN + 1));
}

CBlockTreeDB::CBlockTreeDB(size_t nCacheSize, bool fMemory, bool fWipe) : CDBWrapper(gArgs.GetDataDirNet() / "blocks" / "index", nCacheSize, fMemory, fWipe) {
}

bool CBlockTreeDB::ReadBlockFileInfo(int nFile, CBlockFileInfo &info) {
    return Read(std::make_pair(DB_BLOCK_FILES, nFile), info);
}

bool CBlockTreeDB::WriteReindexing(bool fReindexing) {
    if (fReindexing)
        return Write(DB_REINDEX_FLAG, uint8_t{'1'});
    else
        return Erase(DB_REINDEX_FLAG);
}

void CBlockTreeDB::ReadReindexing(bool &fReindexing) {
    fReindexing = Exists(DB_REINDEX_FLAG);
}

bool CBlockTreeDB::ReadLastBlockFile(int &nFile) {
    return Read(DB_LAST_BLOCK, nFile);
}

/** Specialization of CCoinsViewCursor to iterate over a CCoinsViewDB */
class CCoinsViewDBCursor: public CCoinsViewCursor
{
public:
    // Prefer using CCoinsViewDB::Cursor() since we want to perform some
    // cache warmup on instantiation.
    CCoinsViewDBCursor(CDBIterator* pcursorIn, const uint256&hashBlockIn):
        CCoinsViewCursor(hashBlockIn), pcursor(pcursorIn) {}
    ~CCoinsViewDBCursor() {}

    bool GetKey(COutPoint &key) const override;
    bool GetValue(Coin &coin) const override;
    unsigned int GetValueSize() const override;

    bool Valid() const override;
    void Next() override;

private:
    std::unique_ptr<CDBIterator> pcursor;
    std::pair<char, COutPoint> keyTmp;

    friend class CCoinsViewDB;
};

std::unique_ptr<CCoinsViewCursor> CCoinsViewDB::Cursor() const
{
    auto i = std::make_unique<CCoinsViewDBCursor>(
        const_cast<CDBWrapper&>(*m_db).NewIterator(), GetBestBlock());
    /* It seems that there are no "const iterators" for LevelDB.  Since we
       only need read operations on it, use a const-cast to get around
       that restriction.  */
    i->pcursor->Seek(DB_COIN);
    // Cache key of first record
    if (i->pcursor->Valid()) {
        CoinEntry entry(&i->keyTmp.second);
        i->pcursor->GetKey(entry);
        i->keyTmp.first = entry.key;
    } else {
        i->keyTmp.first = 0; // Make sure Valid() and GetKey() return false
    }
    return i;
}

bool CCoinsViewDBCursor::GetKey(COutPoint &key) const
{
    // Return cached key
    if (keyTmp.first == DB_COIN) {
        key = keyTmp.second;
        return true;
    }
    return false;
}

bool CCoinsViewDBCursor::GetValue(Coin &coin) const
{
    return pcursor->GetValue(coin);
}

unsigned int CCoinsViewDBCursor::GetValueSize() const
{
    return pcursor->GetValueSize();
}

bool CCoinsViewDBCursor::Valid() const
{
    return keyTmp.first == DB_COIN;
}

void CCoinsViewDBCursor::Next()
{
    pcursor->Next();
    CoinEntry entry(&keyTmp.second);
    if (!pcursor->Valid() || !pcursor->GetKey(entry)) {
        keyTmp.first = 0; // Invalidate cached key after last record so that Valid() and GetKey() return false
    } else {
        keyTmp.first = entry.key;
    }
}

bool CBlockTreeDB::WriteBatchSync(const std::vector<std::pair<int, const CBlockFileInfo*> >& fileInfo, int nLastFile, const std::vector<const CBlockIndex*>& blockinfo) {
    CDBBatch batch(*this);
    for (std::vector<std::pair<int, const CBlockFileInfo*> >::const_iterator it=fileInfo.begin(); it != fileInfo.end(); it++) {
        batch.Write(std::make_pair(DB_BLOCK_FILES, it->first), *it->second);
    }
    batch.Write(DB_LAST_BLOCK, nLastFile);
    for (std::vector<const CBlockIndex*>::const_iterator it=blockinfo.begin(); it != blockinfo.end(); it++) {
        batch.Write(std::make_pair(DB_BLOCK_INDEX, (*it)->GetBlockHash()), CDiskBlockIndex(*it));
    }
    return WriteBatch(batch, true);
}

bool CBlockTreeDB::WriteFlag(const std::string &name, bool fValue) {
    return Write(std::make_pair(DB_FLAG, name), fValue ? uint8_t{'1'} : uint8_t{'0'});
}

bool CBlockTreeDB::ReadFlag(const std::string &name, bool &fValue) {
    uint8_t ch;
    if (!Read(std::make_pair(DB_FLAG, name), ch))
        return false;
    fValue = ch == uint8_t{'1'};
    return true;
}

bool CBlockTreeDB::LoadBlockIndexGuts(const Consensus::Params& consensusParams, std::function<CBlockIndex*(const uint256&)> insertBlockIndex)
{
    std::unique_ptr<CDBIterator> pcursor(NewIterator());

    pcursor->Seek(std::make_pair(DB_BLOCK_INDEX, uint256()));

    // Load m_block_index
    while (pcursor->Valid()) {
        if (ShutdownRequested()) return false;
        std::pair<uint8_t, uint256> key;
        if (pcursor->GetKey(key) && key.first == DB_BLOCK_INDEX) {
            CDiskBlockIndex diskindex;
            if (pcursor->GetValue(diskindex)) {
                // Construct block index object
                CBlockIndex* pindexNew = insertBlockIndex(diskindex.GetBlockHash());
                pindexNew->pprev          = insertBlockIndex(diskindex.hashPrev);
                pindexNew->nHeight        = diskindex.nHeight;
                pindexNew->nVersion       = diskindex.nVersion;
                pindexNew->hashMerkleRoot = diskindex.hashMerkleRoot;
                pindexNew->nTime          = diskindex.nTime;
                pindexNew->nBits          = diskindex.nBits;
                pindexNew->nNonce         = diskindex.nNonce;
                pindexNew->nTx            = diskindex.nTx;
                {
                    LOCK(::cs_main);
                    pindexNew->nFile = diskindex.nFile;
                    pindexNew->nDataPos = diskindex.nDataPos;
                    pindexNew->nUndoPos = diskindex.nUndoPos;
                    pindexNew->nStatus = diskindex.nStatus;
                }

<<<<<<< HEAD
                /* Bitcoin checks the PoW here.  We don't do this because
                   the CDiskBlockIndex does not contain the auxpow.
                   This check isn't important, since the data on disk should
                   already be valid and can be trusted.  */
=======
                if (!CheckProofOfWork(pindexNew->GetBlockHash(), pindexNew->nBits, consensusParams)) {
                    return error("%s: CheckProofOfWork failed: %s", __func__, pindexNew->ToString());
                }
>>>>>>> 5b4b8f76

                pcursor->Next();
            } else {
                return error("%s: failed to read value", __func__);
            }
        } else {
            break;
        }
    }

    return true;
}

namespace {

//! Legacy class to deserialize pre-pertxout database entries without reindex.
class CCoins
{
public:
    //! whether transaction is a coinbase
    bool fCoinBase;

    //! unspent transaction outputs; spent outputs are .IsNull(); spent outputs at the end of the array are dropped
    std::vector<CTxOut> vout;

    //! at which height this transaction was included in the active block chain
    int nHeight;

    //! empty constructor
    CCoins() : fCoinBase(false), vout(0), nHeight(0) { }

    template<typename Stream>
    void Unserialize(Stream &s) {
        unsigned int nCode = 0;
        // version
        unsigned int nVersionDummy;
        ::Unserialize(s, VARINT(nVersionDummy));
        // header code
        ::Unserialize(s, VARINT(nCode));
        fCoinBase = nCode & 1;
        std::vector<bool> vAvail(2, false);
        vAvail[0] = (nCode & 2) != 0;
        vAvail[1] = (nCode & 4) != 0;
        unsigned int nMaskCode = (nCode / 8) + ((nCode & 6) != 0 ? 0 : 1);
        // spentness bitmask
        while (nMaskCode > 0) {
            unsigned char chAvail = 0;
            ::Unserialize(s, chAvail);
            for (unsigned int p = 0; p < 8; p++) {
                bool f = (chAvail & (1 << p)) != 0;
                vAvail.push_back(f);
            }
            if (chAvail != 0)
                nMaskCode--;
        }
        // txouts themself
        vout.assign(vAvail.size(), CTxOut());
        for (unsigned int i = 0; i < vAvail.size(); i++) {
            if (vAvail[i])
                ::Unserialize(s, Using<TxOutCompression>(vout[i]));
        }
        // coinbase height
        ::Unserialize(s, VARINT_MODE(nHeight, VarIntMode::NONNEGATIVE_SIGNED));
    }
};

}

/** Upgrade the database from older formats.
 *
 * Currently implemented: from the per-tx utxo model (0.8..0.14.x) to per-txout.
 */
bool CCoinsViewDB::Upgrade() {
    std::unique_ptr<CDBIterator> pcursor(m_db->NewIterator());
    pcursor->Seek(std::make_pair(DB_COINS, uint256()));
    if (!pcursor->Valid()) {
        return true;
    }

    int64_t count = 0;
    LogPrintf("Upgrading utxo-set database...\n");
    LogPrintf("[0%%]..."); /* Continued */
    uiInterface.ShowProgress(_("Upgrading UTXO database").translated, 0, true);
    size_t batch_size = 1 << 24;
    CDBBatch batch(*m_db);
    int reportDone = 0;
    std::pair<unsigned char, uint256> key;
    std::pair<unsigned char, uint256> prev_key = {DB_COINS, uint256()};
    while (pcursor->Valid()) {
        if (ShutdownRequested()) {
            break;
        }
        if (pcursor->GetKey(key) && key.first == DB_COINS) {
            if (count++ % 256 == 0) {
                uint32_t high = 0x100 * *key.second.begin() + *(key.second.begin() + 1);
                int percentageDone = (int)(high * 100.0 / 65536.0 + 0.5);
                uiInterface.ShowProgress(_("Upgrading UTXO database").translated, percentageDone, true);
                if (reportDone < percentageDone/10) {
                    // report max. every 10% step
                    LogPrintf("[%d%%]...", percentageDone); /* Continued */
                    reportDone = percentageDone/10;
                }
            }
            CCoins old_coins;
            if (!pcursor->GetValue(old_coins)) {
                return error("%s: cannot parse CCoins record", __func__);
            }
            COutPoint outpoint(key.second, 0);
            for (size_t i = 0; i < old_coins.vout.size(); ++i) {
                if (!old_coins.vout[i].IsNull() && !old_coins.vout[i].scriptPubKey.IsUnspendable()) {
                    Coin newcoin(std::move(old_coins.vout[i]), old_coins.nHeight, old_coins.fCoinBase);
                    outpoint.n = i;
                    CoinEntry entry(&outpoint);
                    batch.Write(entry, newcoin);
                }
            }
            batch.Erase(key);
            if (batch.SizeEstimate() > batch_size) {
                m_db->WriteBatch(batch);
                batch.Clear();
                m_db->CompactRange(prev_key, key);
                prev_key = key;
            }
            pcursor->Next();
        } else {
            break;
        }
    }
    m_db->WriteBatch(batch);
    m_db->CompactRange({DB_COINS, uint256()}, key);
    uiInterface.ShowProgress("", 100, false);
    LogPrintf("[%s].\n", ShutdownRequested() ? "CANCELLED" : "DONE");
    return !ShutdownRequested();
}<|MERGE_RESOLUTION|>--- conflicted
+++ resolved
@@ -325,16 +325,10 @@
                     pindexNew->nStatus = diskindex.nStatus;
                 }
 
-<<<<<<< HEAD
                 /* Bitcoin checks the PoW here.  We don't do this because
                    the CDiskBlockIndex does not contain the auxpow.
                    This check isn't important, since the data on disk should
                    already be valid and can be trusted.  */
-=======
-                if (!CheckProofOfWork(pindexNew->GetBlockHash(), pindexNew->nBits, consensusParams)) {
-                    return error("%s: CheckProofOfWork failed: %s", __func__, pindexNew->ToString());
-                }
->>>>>>> 5b4b8f76
 
                 pcursor->Next();
             } else {
