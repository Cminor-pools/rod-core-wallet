--- conflicted
+++ resolved
@@ -518,10 +518,7 @@
                 pindexNew->nBits          = diskindex.nBits;
                 pindexNew->nNonce         = diskindex.nNonce;
                 pindexNew->nStatus        = diskindex.nStatus;
-<<<<<<< HEAD
                 pindexNew->algo           = diskindex.algo;
-=======
->>>>>>> 8085186e
                 pindexNew->nTx            = diskindex.nTx;
 
                 /* Bitcoin checks the PoW here.  We don't do this because
