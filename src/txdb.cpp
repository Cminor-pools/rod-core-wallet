--- conflicted
+++ resolved
@@ -5,11 +5,8 @@
 
 #include <txdb.h>
 
-<<<<<<< HEAD
+#include <chain.h>
 #include <names/encoding.h>
-=======
-#include <chain.h>
->>>>>>> c7169182
 #include <node/ui_interface.h>
 #include <pow.h>
 #include <random.h>
