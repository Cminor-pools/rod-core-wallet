// Copyright (c) 2009-2010 Satoshi Nakamoto
// Copyright (c) 2009-2020 The Bitcoin Core developers
// Distributed under the MIT software license, see the accompanying
// file COPYING or http://www.opensource.org/licenses/mit-license.php.

#ifndef BITCOIN_COINS_H
#define BITCOIN_COINS_H

#include <compressor.h>
#include <core_memusage.h>
#include <memusage.h>
#include <names/common.h>
#include <primitives/transaction.h>
#include <serialize.h>
#include <uint256.h>
#include <util/hasher.h>

#include <assert.h>
#include <stdint.h>

#include <functional>
#include <unordered_map>

class CChainState;

/**
 * A UTXO entry.
 *
 * Serialized format:
 * - VARINT((coinbase ? 1 : 0) | (height << 1))
 * - the non-spent CTxOut (via TxOutCompression)
 */
class Coin
{
public:
    //! unspent transaction output
    CTxOut out;

    //! whether containing transaction was a coinbase
    unsigned int fCoinBase : 1;

    //! at which height this containing transaction was included in the active block chain
    uint32_t nHeight : 31;

    //! construct a Coin from a CTxOut and height/coinbase information.
    Coin(CTxOut&& outIn, int nHeightIn, bool fCoinBaseIn) : out(std::move(outIn)), fCoinBase(fCoinBaseIn), nHeight(nHeightIn) {}
    Coin(const CTxOut& outIn, int nHeightIn, bool fCoinBaseIn) : out(outIn), fCoinBase(fCoinBaseIn),nHeight(nHeightIn) {}

    void Clear() {
        out.SetNull();
        fCoinBase = false;
        nHeight = 0;
    }

    //! empty constructor
    Coin() : fCoinBase(false), nHeight(0) { }

    bool IsCoinBase() const {
        return fCoinBase;
    }

    template<typename Stream>
    void Serialize(Stream &s) const {
        assert(!IsSpent());
        uint32_t code = nHeight * uint32_t{2} + fCoinBase;
        ::Serialize(s, VARINT(code));
        ::Serialize(s, Using<TxOutCompression>(out));
    }

    template<typename Stream>
    void Unserialize(Stream &s) {
        uint32_t code = 0;
        ::Unserialize(s, VARINT(code));
        nHeight = code >> 1;
        fCoinBase = code & 1;
        ::Unserialize(s, Using<TxOutCompression>(out));
    }

    /** Either this coin never existed (see e.g. coinEmpty in coins.cpp), or it
      * did exist and has been spent.
      */
    bool IsSpent() const {
        return out.IsNull();
    }

    size_t DynamicMemoryUsage() const {
        return memusage::DynamicUsage(out.scriptPubKey);
    }
};

/**
 * A Coin in one level of the coins database caching hierarchy.
 *
 * A coin can either be:
 * - unspent or spent (in which case the Coin object will be nulled out - see Coin.Clear())
 * - DIRTY or not DIRTY
 * - FRESH or not FRESH
 *
 * Out of these 2^3 = 8 states, only some combinations are valid:
 * - unspent, FRESH, DIRTY (e.g. a new coin created in the cache)
 * - unspent, not FRESH, DIRTY (e.g. a coin changed in the cache during a reorg)
 * - unspent, not FRESH, not DIRTY (e.g. an unspent coin fetched from the parent cache)
 * - spent, FRESH, not DIRTY (e.g. a spent coin fetched from the parent cache)
 * - spent, not FRESH, DIRTY (e.g. a coin is spent and spentness needs to be flushed to the parent)
 */
struct CCoinsCacheEntry
{
    Coin coin; // The actual cached data.
    unsigned char flags;

    enum Flags {
        /**
         * DIRTY means the CCoinsCacheEntry is potentially different from the
         * version in the parent cache. Failure to mark a coin as DIRTY when
         * it is potentially different from the parent cache will cause a
         * consensus failure, since the coin's state won't get written to the
         * parent when the cache is flushed.
         */
        DIRTY = (1 << 0),
        /**
         * FRESH means the parent cache does not have this coin or that it is a
         * spent coin in the parent cache. If a FRESH coin in the cache is
         * later spent, it can be deleted entirely and doesn't ever need to be
         * flushed to the parent. This is a performance optimization. Marking a
         * coin as FRESH when it exists unspent in the parent cache will cause a
         * consensus failure, since it might not be deleted from the parent
         * when this cache is flushed.
         */
        FRESH = (1 << 1),
    };

    CCoinsCacheEntry() : flags(0) {}
    explicit CCoinsCacheEntry(Coin&& coin_) : coin(std::move(coin_)), flags(0) {}
    CCoinsCacheEntry(Coin&& coin_, unsigned char flag) : coin(std::move(coin_)), flags(flag) {}
};

typedef std::unordered_map<COutPoint, CCoinsCacheEntry, SaltedOutpointHasher> CCoinsMap;

/** Cursor for iterating over CoinsView state */
class CCoinsViewCursor
{
public:
    CCoinsViewCursor(const uint256 &hashBlockIn): hashBlock(hashBlockIn) {}
    virtual ~CCoinsViewCursor() {}

    virtual bool GetKey(COutPoint &key) const = 0;
    virtual bool GetValue(Coin &coin) const = 0;
    virtual unsigned int GetValueSize() const = 0;

    virtual bool Valid() const = 0;
    virtual void Next() = 0;

    //! Get best block at the time this cursor was created
    const uint256 &GetBestBlock() const { return hashBlock; }
private:
    uint256 hashBlock;
};

/** Abstract view on the open txout dataset. */
class CCoinsView
{
public:
    /** Retrieve the Coin (unspent transaction output) for a given outpoint.
     *  Returns true only when an unspent coin was found, which is returned in coin.
     *  When false is returned, coin's value is unspecified.
     */
    virtual bool GetCoin(const COutPoint &outpoint, Coin &coin) const;

    //! Just check whether a given outpoint is unspent.
    virtual bool HaveCoin(const COutPoint &outpoint) const;

    //! Retrieve the block hash whose state this CCoinsView currently represents
    virtual uint256 GetBestBlock() const;

    //! Retrieve the range of blocks that may have been only partially written.
    //! If the database is in a consistent state, the result is the empty vector.
    //! Otherwise, a two-element vector is returned consisting of the new and
    //! the old block hash, in that order.
    virtual std::vector<uint256> GetHeadBlocks() const;

    // Get a name (if it exists)
    virtual bool GetName(const valtype& name, CNameData& data) const;

    // Get a name's history (if it exists)
    virtual bool GetNameHistory(const valtype& name, CNameHistory& data) const;

    // Query for names that were updated at the given height
    virtual bool GetNamesForHeight(unsigned nHeight, std::set<valtype>& names) const;

    // Get a name iterator.
    virtual CNameIterator* IterateNames() const;

    //! Do a bulk modification (multiple Coin changes + BestBlock change).
    //! The passed mapCoins can be modified.
    virtual bool BatchWrite(CCoinsMap &mapCoins, const uint256 &hashBlock, const CNameCache &names);

    //! Get a cursor to iterate over the whole state
    virtual std::unique_ptr<CCoinsViewCursor> Cursor() const;

    // Validate the name database.
    virtual bool ValidateNameDB(const CChainState& chainState, const std::function<void()>& interruption_point) const;

    //! As we use CCoinsViews polymorphically, have a virtual destructor
    virtual ~CCoinsView() {}

    //! Estimate database size (0 if not implemented)
    virtual size_t EstimateSize() const { return 0; }
};


/** CCoinsView backed by another CCoinsView */
class CCoinsViewBacked : public CCoinsView
{
protected:
    CCoinsView *base;

public:
    CCoinsViewBacked(CCoinsView *viewIn);
    bool GetCoin(const COutPoint &outpoint, Coin &coin) const override;
    bool HaveCoin(const COutPoint &outpoint) const override;
    uint256 GetBestBlock() const override;
    std::vector<uint256> GetHeadBlocks() const override;
    bool GetName(const valtype& name, CNameData& data) const override;
    bool GetNameHistory(const valtype& name, CNameHistory& data) const override;
    bool GetNamesForHeight(unsigned nHeight, std::set<valtype>& names) const override;
    CNameIterator* IterateNames() const override;
    void SetBackend(CCoinsView &viewIn);
<<<<<<< HEAD
    bool BatchWrite(CCoinsMap &mapCoins, const uint256 &hashBlock, const CNameCache &names) override;
    CCoinsViewCursor *Cursor() const override;
=======
    bool BatchWrite(CCoinsMap &mapCoins, const uint256 &hashBlock) override;
    std::unique_ptr<CCoinsViewCursor> Cursor() const override;
>>>>>>> 63a6701e
    size_t EstimateSize() const override;
    bool ValidateNameDB(const CChainState& chainState, const std::function<void()>& interruption_point) const override;
};


/** CCoinsView that adds a memory cache for transactions to another CCoinsView */
class CCoinsViewCache : public CCoinsViewBacked
{
protected:
    /**
     * Make mutable so that we can "fill the cache" even from Get-methods
     * declared as "const".
     */
    mutable uint256 hashBlock;
    mutable CCoinsMap cacheCoins;

    /* Cached dynamic memory usage for the inner Coin objects. */
    /* TODO: Sum up also name cache usage.  */
    mutable size_t cachedCoinsUsage;

    /** Name changes cache.  */
    CNameCache cacheNames;

public:
    CCoinsViewCache(CCoinsView *baseIn);

    /**
     * By deleting the copy constructor, we prevent accidentally using it when one intends to create a cache on top of a base cache.
     */
    CCoinsViewCache(const CCoinsViewCache &) = delete;

    // Standard CCoinsView methods
    bool GetCoin(const COutPoint &outpoint, Coin &coin) const override;
    bool HaveCoin(const COutPoint &outpoint) const override;
    uint256 GetBestBlock() const override;
    void SetBestBlock(const uint256 &hashBlock);
<<<<<<< HEAD
    bool GetName(const valtype &name, CNameData &data) const override;
    bool GetNameHistory(const valtype &name, CNameHistory &data) const override;
    bool GetNamesForHeight(unsigned nHeight, std::set<valtype>& names) const override;
    CNameIterator* IterateNames() const override;
    bool BatchWrite(CCoinsMap &mapCoins, const uint256 &hashBlock, const CNameCache &names) override;
    CCoinsViewCursor* Cursor() const override {
=======
    bool BatchWrite(CCoinsMap &mapCoins, const uint256 &hashBlock) override;
    std::unique_ptr<CCoinsViewCursor> Cursor() const override {
>>>>>>> 63a6701e
        throw std::logic_error("CCoinsViewCache cursor iteration not supported.");
    }

    /* Changes to the name database.  */
    void SetName(const valtype &name, const CNameData &data, bool undo);
    void DeleteName(const valtype &name);

    /**
     * Check if we have the given utxo already loaded in this cache.
     * The semantics are the same as HaveCoin(), but no calls to
     * the backing CCoinsView are made.
     */
    bool HaveCoinInCache(const COutPoint &outpoint) const;

    /**
     * Return a reference to Coin in the cache, or coinEmpty if not found. This is
     * more efficient than GetCoin.
     *
     * Generally, do not hold the reference returned for more than a short scope.
     * While the current implementation allows for modifications to the contents
     * of the cache while holding the reference, this behavior should not be relied
     * on! To be safe, best to not hold the returned reference through any other
     * calls to this cache.
     */
    const Coin& AccessCoin(const COutPoint &output) const;

    /**
     * Add a coin. Set possible_overwrite to true if an unspent version may
     * already exist in the cache.
     */
    void AddCoin(const COutPoint& outpoint, Coin&& coin, bool possible_overwrite);

    /**
     * Emplace a coin into cacheCoins without performing any checks, marking
     * the emplaced coin as dirty.
     *
     * NOT FOR GENERAL USE. Used only when loading coins from a UTXO snapshot.
     * @sa ChainstateManager::PopulateAndValidateSnapshot()
     */
    void EmplaceCoinInternalDANGER(COutPoint&& outpoint, Coin&& coin);

    /**
     * Spend a coin. Pass moveto in order to get the deleted data.
     * If no unspent output exists for the passed outpoint, this call
     * has no effect.
     */
    bool SpendCoin(const COutPoint &outpoint, Coin* moveto = nullptr);

    /**
     * Push the modifications applied to this cache to its base.
     * Failure to call this method before destruction will cause the changes to be forgotten.
     * If false is returned, the state of this cache (and its backing view) will be undefined.
     */
    bool Flush();

    /**
     * Removes the UTXO with the given outpoint from the cache, if it is
     * not modified.
     */
    void Uncache(const COutPoint &outpoint);

    //! Calculate the size of the cache (in number of transaction outputs)
    unsigned int GetCacheSize() const;

    //! Calculate the size of the cache (in bytes)
    size_t DynamicMemoryUsage() const;

    //! Check whether all prevouts of the transaction are present in the UTXO set represented by this view
    bool HaveInputs(const CTransaction& tx) const;

    //! Force a reallocation of the cache map. This is required when downsizing
    //! the cache because the map's allocator may be hanging onto a lot of
    //! memory despite having called .clear().
    //!
    //! See: https://stackoverflow.com/questions/42114044/how-to-release-unordered-map-memory
    void ReallocateCache();

private:
    /**
     * @note this is marked const, but may actually append to `cacheCoins`, increasing
     * memory usage.
     */
    CCoinsMap::iterator FetchCoin(const COutPoint &outpoint) const;
};

//! Utility function to add all of a transaction's outputs to a cache.
//! When check is false, this assumes that overwrites are only possible for coinbase transactions.
//! When check is true, the underlying view may be queried to determine whether an addition is
//! an overwrite.
// TODO: pass in a boolean to limit these possible overwrites to known
// (pre-BIP34) cases.
void AddCoins(CCoinsViewCache& cache, const CTransaction& tx, int nHeight, bool check = false);

//! Utility function to find any unspent output with a given txid.
//! This function can be quite expensive because in the event of a transaction
//! which is not found in the cache, it can cause up to MAX_OUTPUTS_PER_BLOCK
//! lookups to database, so it should be used with care.
const Coin& AccessByTxid(const CCoinsViewCache& cache, const uint256& txid);

/**
 * This is a minimally invasive approach to shutdown on LevelDB read errors from the
 * chainstate, while keeping user interface out of the common library, which is shared
 * between bitcoind, and bitcoin-qt and non-server tools.
 *
 * Writes do not need similar protection, as failure to write is handled by the caller.
*/
class CCoinsViewErrorCatcher final : public CCoinsViewBacked
{
public:
    explicit CCoinsViewErrorCatcher(CCoinsView* view) : CCoinsViewBacked(view) {}

    void AddReadErrCallback(std::function<void()> f) {
        m_err_callbacks.emplace_back(std::move(f));
    }

    bool GetCoin(const COutPoint &outpoint, Coin &coin) const override;

private:
    /** A list of callbacks to execute upon leveldb read error. */
    std::vector<std::function<void()>> m_err_callbacks;

};

#endif // BITCOIN_COINS_H<|MERGE_RESOLUTION|>--- conflicted
+++ resolved
@@ -225,13 +225,8 @@
     bool GetNamesForHeight(unsigned nHeight, std::set<valtype>& names) const override;
     CNameIterator* IterateNames() const override;
     void SetBackend(CCoinsView &viewIn);
-<<<<<<< HEAD
     bool BatchWrite(CCoinsMap &mapCoins, const uint256 &hashBlock, const CNameCache &names) override;
-    CCoinsViewCursor *Cursor() const override;
-=======
-    bool BatchWrite(CCoinsMap &mapCoins, const uint256 &hashBlock) override;
     std::unique_ptr<CCoinsViewCursor> Cursor() const override;
->>>>>>> 63a6701e
     size_t EstimateSize() const override;
     bool ValidateNameDB(const CChainState& chainState, const std::function<void()>& interruption_point) const override;
 };
@@ -268,17 +263,12 @@
     bool HaveCoin(const COutPoint &outpoint) const override;
     uint256 GetBestBlock() const override;
     void SetBestBlock(const uint256 &hashBlock);
-<<<<<<< HEAD
     bool GetName(const valtype &name, CNameData &data) const override;
     bool GetNameHistory(const valtype &name, CNameHistory &data) const override;
     bool GetNamesForHeight(unsigned nHeight, std::set<valtype>& names) const override;
     CNameIterator* IterateNames() const override;
     bool BatchWrite(CCoinsMap &mapCoins, const uint256 &hashBlock, const CNameCache &names) override;
-    CCoinsViewCursor* Cursor() const override {
-=======
-    bool BatchWrite(CCoinsMap &mapCoins, const uint256 &hashBlock) override;
     std::unique_ptr<CCoinsViewCursor> Cursor() const override {
->>>>>>> 63a6701e
         throw std::logic_error("CCoinsViewCache cursor iteration not supported.");
     }
 
