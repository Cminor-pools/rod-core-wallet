// Copyright (c) 2009-2010 Satoshi Nakamoto
// Copyright (c) 2009-2014 The Bitcoin Core developers
// Distributed under the MIT software license, see the accompanying
// file COPYING or http://www.opensource.org/licenses/mit-license.php.

#include "txmempool.h"

#include "clientversion.h"
#include "consensus/consensus.h"
#include "consensus/validation.h"
#include "main.h"
#include "policy/fees.h"
#include "streams.h"
#include "util.h"
#include "utilmoneystr.h"
#include "version.h"

using namespace std;

CTxMemPoolEntry::CTxMemPoolEntry():
<<<<<<< HEAD
    nFee(0), nTxSize(0), nModSize(0), nTime(0), dPriority(0.0), hadNoDependencies(false),
    nameOp()
=======
    nFee(0), nTxSize(0), nModSize(0), nUsageSize(0), nTime(0), dPriority(0.0), hadNoDependencies(false)
>>>>>>> 6537dca5
{
    nHeight = MEMPOOL_HEIGHT;
}

CTxMemPoolEntry::CTxMemPoolEntry(const CTransaction& _tx, const CAmount& _nFee,
                                 int64_t _nTime, double _dPriority,
                                 unsigned int _nHeight, bool poolHasNoInputsOf):
    tx(_tx), nFee(_nFee), nTime(_nTime), dPriority(_dPriority), nHeight(_nHeight),
    hadNoDependencies(poolHasNoInputsOf),
    nameOp()
{
    nTxSize = ::GetSerializeSize(tx, SER_NETWORK, PROTOCOL_VERSION);
    nModSize = tx.CalculateModifiedSize(nTxSize);
<<<<<<< HEAD

    if (tx.IsNamecoin())
    {
        BOOST_FOREACH(const CTxOut& txout, tx.vout)
        {
            const CNameScript curNameOp(txout.scriptPubKey);
            if (!curNameOp.isNameOp())
                continue;

            assert(!nameOp.isNameOp());
            nameOp = curNameOp;
        }

        assert(nameOp.isNameOp());
    }
=======
    nUsageSize = tx.DynamicMemoryUsage();
>>>>>>> 6537dca5
}

CTxMemPoolEntry::CTxMemPoolEntry(const CTxMemPoolEntry& other)
{
    *this = other;
}

double
CTxMemPoolEntry::GetPriority(unsigned int currentHeight) const
{
    CAmount nValueIn = tx.GetValueOut()+nFee;
    double deltaPriority = ((double)(currentHeight-nHeight)*nValueIn)/nModSize;
    double dResult = dPriority + deltaPriority;
    return dResult;
}

CTxMemPool::CTxMemPool(const CFeeRate& _minRelayFee) :
    nTransactionsUpdated(0),
    names(*this), fCheckInputs(true)
{
    // Sanity checks off by default for performance, because otherwise
    // accepting transactions becomes O(N^2) where N is the number
    // of transactions in the pool
    fSanityCheck = false;

    minerPolicyEstimator = new CBlockPolicyEstimator(_minRelayFee);
}

CTxMemPool::~CTxMemPool()
{
    delete minerPolicyEstimator;
}

void CTxMemPool::pruneSpent(const uint256 &hashTx, CCoins &coins)
{
    LOCK(cs);

    std::map<COutPoint, CInPoint>::iterator it = mapNextTx.lower_bound(COutPoint(hashTx, 0));

    // iterate over all COutPoints in mapNextTx whose hash equals the provided hashTx
    while (it != mapNextTx.end() && it->first.hash == hashTx) {
        coins.Spend(it->first.n); // and remove those outputs from coins
        it++;
    }
}

unsigned int CTxMemPool::GetTransactionsUpdated() const
{
    LOCK(cs);
    return nTransactionsUpdated;
}

void CTxMemPool::AddTransactionsUpdated(unsigned int n)
{
    LOCK(cs);
    nTransactionsUpdated += n;
}


bool CTxMemPool::addUnchecked(const uint256& hash, const CTxMemPoolEntry &entry, bool fCurrentEstimate)
{
    // Add to memory pool without checking anything.
    // Used by main.cpp AcceptToMemoryPool(), which DOES do
    // all the appropriate checks.
    LOCK(cs);
    mapTx[hash] = entry;
    const CTransaction& tx = mapTx[hash].GetTx();
    for (unsigned int i = 0; i < tx.vin.size(); i++)
        mapNextTx[tx.vin[i].prevout] = CInPoint(&tx, i);
    nTransactionsUpdated++;
    totalTxSize += entry.GetTxSize();
    cachedInnerUsage += entry.DynamicMemoryUsage();
    minerPolicyEstimator->processTransaction(entry, fCurrentEstimate);
    names.addUnchecked (hash, entry);
    return true;
}


void CTxMemPool::remove(const CTransaction &origTx, std::list<CTransaction>& removed, bool fRecursive)
{
    // Remove transaction from memory pool
    {
        LOCK(cs);
        std::deque<uint256> txToRemove;
        txToRemove.push_back(origTx.GetHash());
        if (fRecursive && !mapTx.count(origTx.GetHash())) {
            // If recursively removing but origTx isn't in the mempool
            // be sure to remove any children that are in the pool. This can
            // happen during chain re-orgs if origTx isn't re-accepted into
            // the mempool for any reason.
            for (unsigned int i = 0; i < origTx.vout.size(); i++) {
                std::map<COutPoint, CInPoint>::iterator it = mapNextTx.find(COutPoint(origTx.GetHash(), i));
                if (it == mapNextTx.end())
                    continue;
                txToRemove.push_back(it->second.ptx->GetHash());
            }
        }
        while (!txToRemove.empty())
        {
            uint256 hash = txToRemove.front();
            txToRemove.pop_front();
            if (!mapTx.count(hash))
                continue;
            const CTransaction& tx = mapTx[hash].GetTx();
            if (fRecursive) {
                for (unsigned int i = 0; i < tx.vout.size(); i++) {
                    std::map<COutPoint, CInPoint>::iterator it = mapNextTx.find(COutPoint(hash, i));
                    if (it == mapNextTx.end())
                        continue;
                    txToRemove.push_back(it->second.ptx->GetHash());
                }
            }
            BOOST_FOREACH(const CTxIn& txin, tx.vin)
                mapNextTx.erase(txin.prevout);

            removed.push_back(tx);
            totalTxSize -= mapTx[hash].GetTxSize();
<<<<<<< HEAD

            names.remove (mapTx[hash]);
=======
            cachedInnerUsage -= mapTx[hash].DynamicMemoryUsage();
>>>>>>> 6537dca5
            mapTx.erase(hash);
            nTransactionsUpdated++;
            minerPolicyEstimator->removeTx(hash);
        }
    }
}

void CTxMemPool::removeCoinbaseSpends(const CCoinsViewCache *pcoins, unsigned int nMemPoolHeight)
{
    // Remove transactions spending a coinbase which are now immature
    LOCK(cs);
    list<CTransaction> transactionsToRemove;
    for (std::map<uint256, CTxMemPoolEntry>::const_iterator it = mapTx.begin(); it != mapTx.end(); it++) {
        const CTransaction& tx = it->second.GetTx();
        BOOST_FOREACH(const CTxIn& txin, tx.vin) {
            std::map<uint256, CTxMemPoolEntry>::const_iterator it2 = mapTx.find(txin.prevout.hash);
            if (it2 != mapTx.end())
                continue;
            const CCoins *coins = pcoins->AccessCoins(txin.prevout.hash);
            if (fSanityCheck) assert(coins);
            if (!coins || (coins->IsCoinBase() && ((signed long)nMemPoolHeight) - coins->nHeight < COINBASE_MATURITY)) {
                transactionsToRemove.push_back(tx);
                break;
            }
        }
    }
    BOOST_FOREACH(const CTransaction& tx, transactionsToRemove) {
        list<CTransaction> removed;
        remove(tx, removed, true);
    }
}

void CTxMemPool::removeConflicts(const CTransaction &tx, std::list<CTransaction>& removed)
{
    // Remove transactions which depend on inputs of tx, recursively
    list<CTransaction> result;
    LOCK(cs);
    BOOST_FOREACH(const CTxIn &txin, tx.vin) {
        std::map<COutPoint, CInPoint>::iterator it = mapNextTx.find(txin.prevout);
        if (it != mapNextTx.end()) {
            const CTransaction &txConflict = *it->second.ptx;
            if (txConflict != tx)
            {
                remove(txConflict, removed, true);
            }
        }
    }

    /* Remove conflicting name registrations.  */
    names.removeConflicts (tx, removed);
}

/**
 * Called when a block is connected. Removes from mempool and updates the miner fee estimator.
 */
void CTxMemPool::removeForBlock(const std::vector<CTransaction>& vtx, unsigned int nBlockHeight,
                                std::list<CTransaction>& conflicts, bool fCurrentEstimate)
{
    LOCK(cs);
    std::vector<CTxMemPoolEntry> entries;
    BOOST_FOREACH(const CTransaction& tx, vtx)
    {
        uint256 hash = tx.GetHash();
        if (mapTx.count(hash))
            entries.push_back(mapTx[hash]);
    }
    BOOST_FOREACH(const CTransaction& tx, vtx)
    {
        std::list<CTransaction> dummy;
        remove(tx, dummy, false);
        removeConflicts(tx, conflicts);
        ClearPrioritisation(tx.GetHash());
    }
    // After the txs in the new block have been removed from the mempool, update policy estimates
    minerPolicyEstimator->processBlock(nBlockHeight, entries, fCurrentEstimate);
}

void CTxMemPool::clear()
{
    LOCK(cs);
    mapTx.clear();
    mapNextTx.clear();
    names.clear();
    totalTxSize = 0;
    cachedInnerUsage = 0;
    ++nTransactionsUpdated;
}

void CTxMemPool::check(const CCoinsViewCache *pcoins) const
{
    if (!fSanityCheck)
        return;

    LogPrint("mempool", "Checking mempool with %u transactions and %u inputs\n", (unsigned int)mapTx.size(), (unsigned int)mapNextTx.size());

    uint64_t checkTotal = 0;
    uint64_t innerUsage = 0;

    CCoinsViewCache mempoolDuplicate(const_cast<CCoinsViewCache*>(pcoins));

    LOCK(cs);
    list<const CTxMemPoolEntry*> waitingOnDependants;
    for (std::map<uint256, CTxMemPoolEntry>::const_iterator it = mapTx.begin(); it != mapTx.end(); it++) {
        unsigned int i = 0;
        checkTotal += it->second.GetTxSize();
        innerUsage += it->second.DynamicMemoryUsage();
        const CTransaction& tx = it->second.GetTx();
        bool fDependsWait = false;
        BOOST_FOREACH(const CTxIn &txin, tx.vin) {
            // Check that every mempool transaction's inputs refer to available coins, or other mempool tx's.
            std::map<uint256, CTxMemPoolEntry>::const_iterator it2 = mapTx.find(txin.prevout.hash);
            if (it2 != mapTx.end()) {
                const CTransaction& tx2 = it2->second.GetTx();
                assert(tx2.vout.size() > txin.prevout.n && !tx2.vout[txin.prevout.n].IsNull());
                fDependsWait = true;
            } else {
                const CCoins* coins = pcoins->AccessCoins(txin.prevout.hash);
                assert(coins && coins->IsAvailable(txin.prevout.n));
            }
            // Check whether its inputs are marked in mapNextTx.
            std::map<COutPoint, CInPoint>::const_iterator it3 = mapNextTx.find(txin.prevout);
            assert(it3 != mapNextTx.end());
            assert(it3->second.ptx == &tx);
            assert(it3->second.n == i);
            i++;
        }
        if (fDependsWait)
            waitingOnDependants.push_back(&it->second);
        else {
            CValidationState state;
            assert(!fCheckInputs || CheckInputs(tx, state, mempoolDuplicate, false, SCRIPT_VERIFY_NAMES_MEMPOOL, false, NULL));
            UpdateCoins(tx, state, mempoolDuplicate, 1000000);
        }
    }
    unsigned int stepsSinceLastRemove = 0;
    while (!waitingOnDependants.empty()) {
        const CTxMemPoolEntry* entry = waitingOnDependants.front();
        waitingOnDependants.pop_front();
        CValidationState state;
        if (!mempoolDuplicate.HaveInputs(entry->GetTx())) {
            waitingOnDependants.push_back(entry);
            stepsSinceLastRemove++;
            assert(stepsSinceLastRemove < waitingOnDependants.size());
        } else {
            assert(!fCheckInputs || CheckInputs(entry->GetTx(), state, mempoolDuplicate, false, SCRIPT_VERIFY_NAMES_MEMPOOL, false, NULL));
            UpdateCoins(entry->GetTx(), state, mempoolDuplicate, 1000000);
            stepsSinceLastRemove = 0;
        }
    }
    for (std::map<COutPoint, CInPoint>::const_iterator it = mapNextTx.begin(); it != mapNextTx.end(); it++) {
        uint256 hash = it->second.ptx->GetHash();
        map<uint256, CTxMemPoolEntry>::const_iterator it2 = mapTx.find(hash);
        const CTransaction& tx = it2->second.GetTx();
        assert(it2 != mapTx.end());
        assert(&tx == it->second.ptx);
        assert(tx.vin.size() > it->second.n);
        assert(it->first == it->second.ptx->vin[it->second.n].prevout);
    }

    assert(totalTxSize == checkTotal);
<<<<<<< HEAD

    names.check (*pcoins);
=======
    assert(innerUsage == cachedInnerUsage);
>>>>>>> 6537dca5
}

void CTxMemPool::queryHashes(vector<uint256>& vtxid)
{
    vtxid.clear();

    LOCK(cs);
    vtxid.reserve(mapTx.size());
    for (map<uint256, CTxMemPoolEntry>::iterator mi = mapTx.begin(); mi != mapTx.end(); ++mi)
        vtxid.push_back((*mi).first);
}

bool CTxMemPool::lookup(uint256 hash, CTransaction& result) const
{
    LOCK(cs);
    map<uint256, CTxMemPoolEntry>::const_iterator i = mapTx.find(hash);
    if (i == mapTx.end()) return false;
    result = i->second.GetTx();
    return true;
}

CFeeRate CTxMemPool::estimateFee(int nBlocks) const
{
    LOCK(cs);
    return minerPolicyEstimator->estimateFee(nBlocks);
}
double CTxMemPool::estimatePriority(int nBlocks) const
{
    LOCK(cs);
    return minerPolicyEstimator->estimatePriority(nBlocks);
}

bool
CTxMemPool::WriteFeeEstimates(CAutoFile& fileout) const
{
    try {
        LOCK(cs);
        fileout << 109900; // version required to read: 0.10.99 or later
        fileout << CLIENT_VERSION; // version that wrote the file
        minerPolicyEstimator->Write(fileout);
    }
    catch (const std::exception&) {
        LogPrintf("CTxMemPool::WriteFeeEstimates(): unable to write policy estimator data (non-fatal)");
        return false;
    }
    return true;
}

bool
CTxMemPool::ReadFeeEstimates(CAutoFile& filein)
{
    try {
        int nVersionRequired, nVersionThatWrote;
        filein >> nVersionRequired >> nVersionThatWrote;
        if (nVersionRequired > CLIENT_VERSION)
            return error("CTxMemPool::ReadFeeEstimates(): up-version (%d) fee estimate file", nVersionRequired);

        LOCK(cs);
        minerPolicyEstimator->Read(filein);
    }
    catch (const std::exception&) {
        LogPrintf("CTxMemPool::ReadFeeEstimates(): unable to read policy estimator data (non-fatal)");
        return false;
    }
    return true;
}

void CTxMemPool::PrioritiseTransaction(const uint256 hash, const string strHash, double dPriorityDelta, const CAmount& nFeeDelta)
{
    {
        LOCK(cs);
        std::pair<double, CAmount> &deltas = mapDeltas[hash];
        deltas.first += dPriorityDelta;
        deltas.second += nFeeDelta;
    }
    LogPrintf("PrioritiseTransaction: %s priority += %f, fee += %d\n", strHash, dPriorityDelta, FormatMoney(nFeeDelta));
}

void CTxMemPool::ApplyDeltas(const uint256 hash, double &dPriorityDelta, CAmount &nFeeDelta)
{
    LOCK(cs);
    std::map<uint256, std::pair<double, CAmount> >::iterator pos = mapDeltas.find(hash);
    if (pos == mapDeltas.end())
        return;
    const std::pair<double, CAmount> &deltas = pos->second;
    dPriorityDelta += deltas.first;
    nFeeDelta += deltas.second;
}

void CTxMemPool::ClearPrioritisation(const uint256 hash)
{
    LOCK(cs);
    mapDeltas.erase(hash);
}

bool CTxMemPool::HasNoInputsOf(const CTransaction &tx) const
{
    for (unsigned int i = 0; i < tx.vin.size(); i++)
        if (exists(tx.vin[i].prevout.hash))
            return false;
    return true;
}

CCoinsViewMemPool::CCoinsViewMemPool(CCoinsView *baseIn, CTxMemPool &mempoolIn) : CCoinsViewBacked(baseIn), mempool(mempoolIn) { }

bool CCoinsViewMemPool::GetCoins(const uint256 &txid, CCoins &coins) const {
    // If an entry in the mempool exists, always return that one, as it's guaranteed to never
    // conflict with the underlying cache, and it cannot have pruned entries (as it contains full)
    // transactions. First checking the underlying cache risks returning a pruned entry instead.
    CTransaction tx;
    if (mempool.lookup(txid, tx)) {
        coins = CCoins(tx, MEMPOOL_HEIGHT);
        return true;
    }
    return (base->GetCoins(txid, coins) && !coins.IsPruned());
}

bool CCoinsViewMemPool::HaveCoins(const uint256 &txid) const {
    return mempool.exists(txid) || base->HaveCoins(txid);
}

size_t CTxMemPool::DynamicMemoryUsage() const {
    LOCK(cs);
    return memusage::DynamicUsage(mapTx) + memusage::DynamicUsage(mapNextTx) + memusage::DynamicUsage(mapDeltas) + cachedInnerUsage;
}<|MERGE_RESOLUTION|>--- conflicted
+++ resolved
@@ -18,12 +18,8 @@
 using namespace std;
 
 CTxMemPoolEntry::CTxMemPoolEntry():
-<<<<<<< HEAD
-    nFee(0), nTxSize(0), nModSize(0), nTime(0), dPriority(0.0), hadNoDependencies(false),
+    nFee(0), nTxSize(0), nModSize(0), nUsageSize(0), nTime(0), dPriority(0.0), hadNoDependencies(false),
     nameOp()
-=======
-    nFee(0), nTxSize(0), nModSize(0), nUsageSize(0), nTime(0), dPriority(0.0), hadNoDependencies(false)
->>>>>>> 6537dca5
 {
     nHeight = MEMPOOL_HEIGHT;
 }
@@ -37,7 +33,7 @@
 {
     nTxSize = ::GetSerializeSize(tx, SER_NETWORK, PROTOCOL_VERSION);
     nModSize = tx.CalculateModifiedSize(nTxSize);
-<<<<<<< HEAD
+    nUsageSize = tx.DynamicMemoryUsage();
 
     if (tx.IsNamecoin())
     {
@@ -53,9 +49,6 @@
 
         assert(nameOp.isNameOp());
     }
-=======
-    nUsageSize = tx.DynamicMemoryUsage();
->>>>>>> 6537dca5
 }
 
 CTxMemPoolEntry::CTxMemPoolEntry(const CTxMemPoolEntry& other)
@@ -173,12 +166,9 @@
 
             removed.push_back(tx);
             totalTxSize -= mapTx[hash].GetTxSize();
-<<<<<<< HEAD
+            cachedInnerUsage -= mapTx[hash].DynamicMemoryUsage();
 
             names.remove (mapTx[hash]);
-=======
-            cachedInnerUsage -= mapTx[hash].DynamicMemoryUsage();
->>>>>>> 6537dca5
             mapTx.erase(hash);
             nTransactionsUpdated++;
             minerPolicyEstimator->removeTx(hash);
@@ -339,12 +329,9 @@
     }
 
     assert(totalTxSize == checkTotal);
-<<<<<<< HEAD
+    assert(innerUsage == cachedInnerUsage);
 
     names.check (*pcoins);
-=======
-    assert(innerUsage == cachedInnerUsage);
->>>>>>> 6537dca5
 }
 
 void CTxMemPool::queryHashes(vector<uint256>& vtxid)
