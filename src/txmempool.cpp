// Copyright (c) 2009-2010 Satoshi Nakamoto
// Copyright (c) 2009-2020 The Bitcoin Core developers
// Distributed under the MIT software license, see the accompanying
// file COPYING or http://www.opensource.org/licenses/mit-license.php.

#include <txmempool.h>

#include <consensus/consensus.h>
#include <consensus/tx_verify.h>
#include <consensus/validation.h>
#include <optional.h>
#include <validation.h>
#include <policy/policy.h>
#include <policy/fees.h>
#include <policy/settings.h>
#include <reverse_iterator.h>
#include <script/interpreter.h>
#include <util/system.h>
#include <util/moneystr.h>
#include <util/time.h>
#include <validationinterface.h>

CTxMemPoolEntry::CTxMemPoolEntry(const CTransactionRef& _tx, const CAmount& _nFee,
                                 int64_t _nTime, unsigned int _entryHeight,
                                 bool _spendsCoinbase, int64_t _sigOpsCost, LockPoints lp)
    : tx(_tx), nFee(_nFee), nTxWeight(GetTransactionWeight(*tx)), nUsageSize(RecursiveDynamicUsage(tx)), nTime(_nTime), entryHeight(_entryHeight),
    spendsCoinbase(_spendsCoinbase), sigOpCost(_sigOpsCost), lockPoints(lp), m_epoch(0),
    nameOp()
{
    nCountWithDescendants = 1;
    nSizeWithDescendants = GetTxSize();
    nModFeesWithDescendants = nFee;

    feeDelta = 0;

    nCountWithAncestors = 1;
    nSizeWithAncestors = GetTxSize();
    nModFeesWithAncestors = nFee;
    nSigOpCostWithAncestors = sigOpCost;

    if (_tx->IsNamecoin())
    {
        for (const auto& txOut : _tx->vout)
        {
            const CNameScript curNameOp(txOut.scriptPubKey);
            if (!curNameOp.isNameOp())
                continue;

            assert(!nameOp.isNameOp());
            nameOp = curNameOp;
        }

        assert(nameOp.isNameOp());
    }
}

void CTxMemPoolEntry::UpdateFeeDelta(int64_t newFeeDelta)
{
    nModFeesWithDescendants += newFeeDelta - feeDelta;
    nModFeesWithAncestors += newFeeDelta - feeDelta;
    feeDelta = newFeeDelta;
}

void CTxMemPoolEntry::UpdateLockPoints(const LockPoints& lp)
{
    lockPoints = lp;
}

size_t CTxMemPoolEntry::GetTxSize() const
{
    return GetVirtualTransactionSize(nTxWeight, sigOpCost);
}

// Update the given tx for any in-mempool descendants.
// Assumes that CTxMemPool::m_children is correct for the given tx and all
// descendants.
void CTxMemPool::UpdateForDescendants(txiter updateIt, cacheMap &cachedDescendants, const std::set<uint256> &setExclude)
{
    CTxMemPoolEntry::Children stageEntries, descendants;
    stageEntries = updateIt->GetMemPoolChildrenConst();

    while (!stageEntries.empty()) {
        const CTxMemPoolEntry& descendant = *stageEntries.begin();
        descendants.insert(descendant);
        stageEntries.erase(descendant);
        const CTxMemPoolEntry::Children& children = descendant.GetMemPoolChildrenConst();
        for (const CTxMemPoolEntry& childEntry : children) {
            cacheMap::iterator cacheIt = cachedDescendants.find(mapTx.iterator_to(childEntry));
            if (cacheIt != cachedDescendants.end()) {
                // We've already calculated this one, just add the entries for this set
                // but don't traverse again.
                for (txiter cacheEntry : cacheIt->second) {
                    descendants.insert(*cacheEntry);
                }
            } else if (!descendants.count(childEntry)) {
                // Schedule for later processing
                stageEntries.insert(childEntry);
            }
        }
    }
    // descendants now contains all in-mempool descendants of updateIt.
    // Update and add to cached descendant map
    int64_t modifySize = 0;
    CAmount modifyFee = 0;
    int64_t modifyCount = 0;
    for (const CTxMemPoolEntry& descendant : descendants) {
        if (!setExclude.count(descendant.GetTx().GetHash())) {
            modifySize += descendant.GetTxSize();
            modifyFee += descendant.GetModifiedFee();
            modifyCount++;
            cachedDescendants[updateIt].insert(mapTx.iterator_to(descendant));
            // Update ancestor state for each descendant
            mapTx.modify(mapTx.iterator_to(descendant), update_ancestor_state(updateIt->GetTxSize(), updateIt->GetModifiedFee(), 1, updateIt->GetSigOpCost()));
        }
    }
    mapTx.modify(updateIt, update_descendant_state(modifySize, modifyFee, modifyCount));
}

// vHashesToUpdate is the set of transaction hashes from a disconnected block
// which has been re-added to the mempool.
// for each entry, look for descendants that are outside vHashesToUpdate, and
// add fee/size information for such descendants to the parent.
// for each such descendant, also update the ancestor state to include the parent.
void CTxMemPool::UpdateTransactionsFromBlock(const std::vector<uint256> &vHashesToUpdate)
{
    AssertLockHeld(cs);
    // For each entry in vHashesToUpdate, store the set of in-mempool, but not
    // in-vHashesToUpdate transactions, so that we don't have to recalculate
    // descendants when we come across a previously seen entry.
    cacheMap mapMemPoolDescendantsToUpdate;

    // Use a set for lookups into vHashesToUpdate (these entries are already
    // accounted for in the state of their ancestors)
    std::set<uint256> setAlreadyIncluded(vHashesToUpdate.begin(), vHashesToUpdate.end());

    // Iterate in reverse, so that whenever we are looking at a transaction
    // we are sure that all in-mempool descendants have already been processed.
    // This maximizes the benefit of the descendant cache and guarantees that
    // CTxMemPool::m_children will be updated, an assumption made in
    // UpdateForDescendants.
    for (const uint256 &hash : reverse_iterate(vHashesToUpdate)) {
        // calculate children from mapNextTx
        txiter it = mapTx.find(hash);
        if (it == mapTx.end()) {
            continue;
        }
        auto iter = mapNextTx.lower_bound(COutPoint(hash, 0));
        // First calculate the children, and update CTxMemPool::m_children to
        // include them, and update their CTxMemPoolEntry::m_parents to include this tx.
        // we cache the in-mempool children to avoid duplicate updates
        {
            const auto epoch = GetFreshEpoch();
            for (; iter != mapNextTx.end() && iter->first->hash == hash; ++iter) {
                const uint256 &childHash = iter->second->GetHash();
                txiter childIter = mapTx.find(childHash);
                assert(childIter != mapTx.end());
                // We can skip updating entries we've encountered before or that
                // are in the block (which are already accounted for).
                if (!visited(childIter) && !setAlreadyIncluded.count(childHash)) {
                    UpdateChild(it, childIter, true);
                    UpdateParent(childIter, it, true);
                }
            }
        } // release epoch guard for UpdateForDescendants
        UpdateForDescendants(it, mapMemPoolDescendantsToUpdate, setAlreadyIncluded);
    }
}

bool CTxMemPool::CalculateMemPoolAncestors(const CTxMemPoolEntry &entry, setEntries &setAncestors, uint64_t limitAncestorCount, uint64_t limitAncestorSize, uint64_t limitDescendantCount, uint64_t limitDescendantSize, std::string &errString, bool fSearchForParents /* = true */) const
{
    CTxMemPoolEntry::Parents staged_ancestors;
    const CTransaction &tx = entry.GetTx();

    if (fSearchForParents) {
        // Get parents of this transaction that are in the mempool
        // GetMemPoolParents() is only valid for entries in the mempool, so we
        // iterate mapTx to find parents.
        for (unsigned int i = 0; i < tx.vin.size(); i++) {
            Optional<txiter> piter = GetIter(tx.vin[i].prevout.hash);
            if (piter) {
                staged_ancestors.insert(**piter);
                if (staged_ancestors.size() + 1 > limitAncestorCount) {
                    errString = strprintf("too many unconfirmed parents [limit: %u]", limitAncestorCount);
                    return false;
                }
            }
        }
    } else {
        // If we're not searching for parents, we require this to be an
        // entry in the mempool already.
        txiter it = mapTx.iterator_to(entry);
        staged_ancestors = it->GetMemPoolParentsConst();
    }

    size_t totalSizeWithAncestors = entry.GetTxSize();

    while (!staged_ancestors.empty()) {
        const CTxMemPoolEntry& stage = staged_ancestors.begin()->get();
        txiter stageit = mapTx.iterator_to(stage);

        setAncestors.insert(stageit);
        staged_ancestors.erase(stage);
        totalSizeWithAncestors += stageit->GetTxSize();

        if (stageit->GetSizeWithDescendants() + entry.GetTxSize() > limitDescendantSize) {
            errString = strprintf("exceeds descendant size limit for tx %s [limit: %u]", stageit->GetTx().GetHash().ToString(), limitDescendantSize);
            return false;
        } else if (stageit->GetCountWithDescendants() + 1 > limitDescendantCount) {
            errString = strprintf("too many descendants for tx %s [limit: %u]", stageit->GetTx().GetHash().ToString(), limitDescendantCount);
            return false;
        } else if (totalSizeWithAncestors > limitAncestorSize) {
            errString = strprintf("exceeds ancestor size limit [limit: %u]", limitAncestorSize);
            return false;
        }

        const CTxMemPoolEntry::Parents& parents = stageit->GetMemPoolParentsConst();
        for (const CTxMemPoolEntry& parent : parents) {
            txiter parent_it = mapTx.iterator_to(parent);

            // If this is a new ancestor, add it.
            if (setAncestors.count(parent_it) == 0) {
                staged_ancestors.insert(parent);
            }
            if (staged_ancestors.size() + setAncestors.size() + 1 > limitAncestorCount) {
                errString = strprintf("too many unconfirmed ancestors [limit: %u]", limitAncestorCount);
                return false;
            }
        }
    }

    return true;
}

void CTxMemPool::UpdateAncestorsOf(bool add, txiter it, setEntries &setAncestors)
{
    CTxMemPoolEntry::Parents parents = it->GetMemPoolParents();
    // add or remove this tx as a child of each parent
    for (const CTxMemPoolEntry& parent : parents) {
        UpdateChild(mapTx.iterator_to(parent), it, add);
    }
    const int64_t updateCount = (add ? 1 : -1);
    const int64_t updateSize = updateCount * it->GetTxSize();
    const CAmount updateFee = updateCount * it->GetModifiedFee();
    for (txiter ancestorIt : setAncestors) {
        mapTx.modify(ancestorIt, update_descendant_state(updateSize, updateFee, updateCount));
    }
}

void CTxMemPool::UpdateEntryForAncestors(txiter it, const setEntries &setAncestors)
{
    int64_t updateCount = setAncestors.size();
    int64_t updateSize = 0;
    CAmount updateFee = 0;
    int64_t updateSigOpsCost = 0;
    for (txiter ancestorIt : setAncestors) {
        updateSize += ancestorIt->GetTxSize();
        updateFee += ancestorIt->GetModifiedFee();
        updateSigOpsCost += ancestorIt->GetSigOpCost();
    }
    mapTx.modify(it, update_ancestor_state(updateSize, updateFee, updateCount, updateSigOpsCost));
}

void CTxMemPool::UpdateChildrenForRemoval(txiter it)
{
    const CTxMemPoolEntry::Children& children = it->GetMemPoolChildrenConst();
    for (const CTxMemPoolEntry& updateIt : children) {
        UpdateParent(mapTx.iterator_to(updateIt), it, false);
    }
}

void CTxMemPool::UpdateForRemoveFromMempool(const setEntries &entriesToRemove, bool updateDescendants)
{
    // For each entry, walk back all ancestors and decrement size associated with this
    // transaction
    const uint64_t nNoLimit = std::numeric_limits<uint64_t>::max();
    if (updateDescendants) {
        // updateDescendants should be true whenever we're not recursively
        // removing a tx and all its descendants, eg when a transaction is
        // confirmed in a block.
        // Here we only update statistics and not data in CTxMemPool::Parents
        // and CTxMemPoolEntry::Children (which we need to preserve until we're
        // finished with all operations that need to traverse the mempool).
        for (txiter removeIt : entriesToRemove) {
            setEntries setDescendants;
            CalculateDescendants(removeIt, setDescendants);
            setDescendants.erase(removeIt); // don't update state for self
            int64_t modifySize = -((int64_t)removeIt->GetTxSize());
            CAmount modifyFee = -removeIt->GetModifiedFee();
            int modifySigOps = -removeIt->GetSigOpCost();
            for (txiter dit : setDescendants) {
                mapTx.modify(dit, update_ancestor_state(modifySize, modifyFee, -1, modifySigOps));
            }
        }
    }
    for (txiter removeIt : entriesToRemove) {
        setEntries setAncestors;
        const CTxMemPoolEntry &entry = *removeIt;
        std::string dummy;
        // Since this is a tx that is already in the mempool, we can call CMPA
        // with fSearchForParents = false.  If the mempool is in a consistent
        // state, then using true or false should both be correct, though false
        // should be a bit faster.
        // However, if we happen to be in the middle of processing a reorg, then
        // the mempool can be in an inconsistent state.  In this case, the set
        // of ancestors reachable via GetMemPoolParents()/GetMemPoolChildren()
        // will be the same as the set of ancestors whose packages include this
        // transaction, because when we add a new transaction to the mempool in
        // addUnchecked(), we assume it has no children, and in the case of a
        // reorg where that assumption is false, the in-mempool children aren't
        // linked to the in-block tx's until UpdateTransactionsFromBlock() is
        // called.
        // So if we're being called during a reorg, ie before
        // UpdateTransactionsFromBlock() has been called, then
        // GetMemPoolParents()/GetMemPoolChildren() will differ from the set of
        // mempool parents we'd calculate by searching, and it's important that
        // we use the cached notion of ancestor transactions as the set of
        // things to update for removal.
        CalculateMemPoolAncestors(entry, setAncestors, nNoLimit, nNoLimit, nNoLimit, nNoLimit, dummy, false);
        // Note that UpdateAncestorsOf severs the child links that point to
        // removeIt in the entries for the parents of removeIt.
        UpdateAncestorsOf(false, removeIt, setAncestors);
    }
    // After updating all the ancestor sizes, we can now sever the link between each
    // transaction being removed and any mempool children (ie, update CTxMemPoolEntry::m_parents
    // for each direct child of a transaction being removed).
    for (txiter removeIt : entriesToRemove) {
        UpdateChildrenForRemoval(removeIt);
    }
}

void CTxMemPoolEntry::UpdateDescendantState(int64_t modifySize, CAmount modifyFee, int64_t modifyCount)
{
    nSizeWithDescendants += modifySize;
    assert(int64_t(nSizeWithDescendants) > 0);
    nModFeesWithDescendants += modifyFee;
    nCountWithDescendants += modifyCount;
    assert(int64_t(nCountWithDescendants) > 0);
}

void CTxMemPoolEntry::UpdateAncestorState(int64_t modifySize, CAmount modifyFee, int64_t modifyCount, int64_t modifySigOps)
{
    nSizeWithAncestors += modifySize;
    assert(int64_t(nSizeWithAncestors) > 0);
    nModFeesWithAncestors += modifyFee;
    nCountWithAncestors += modifyCount;
    assert(int64_t(nCountWithAncestors) > 0);
    nSigOpCostWithAncestors += modifySigOps;
    assert(int(nSigOpCostWithAncestors) >= 0);
}

CTxMemPool::CTxMemPool(CBlockPolicyEstimator* estimator)
    : nTransactionsUpdated(0), minerPolicyEstimator(estimator), m_epoch(0), m_has_epoch_guard(false),
      names(*this)
{
    _clear(); //lock free clear

    // Sanity checks off by default for performance, because otherwise
    // accepting transactions becomes O(N^2) where N is the number
    // of transactions in the pool
    nCheckFrequency = 0;
}

bool CTxMemPool::isSpent(const COutPoint& outpoint) const
{
    LOCK(cs);
    return mapNextTx.count(outpoint);
}

unsigned int CTxMemPool::GetTransactionsUpdated() const
{
    return nTransactionsUpdated;
}

void CTxMemPool::AddTransactionsUpdated(unsigned int n)
{
    nTransactionsUpdated += n;
}

void CTxMemPool::addUnchecked(const CTxMemPoolEntry &entry, setEntries &setAncestors, bool validFeeEstimate)
{
    // Add to memory pool without checking anything.
    // Used by AcceptToMemoryPool(), which DOES do
    // all the appropriate checks.
    indexed_transaction_set::iterator newit = mapTx.insert(entry).first;

    // Update transaction for any feeDelta created by PrioritiseTransaction
    // TODO: refactor so that the fee delta is calculated before inserting
    // into mapTx.
    CAmount delta{0};
    ApplyDelta(entry.GetTx().GetHash(), delta);
    if (delta) {
            mapTx.modify(newit, update_fee_delta(delta));
    }

    // Update cachedInnerUsage to include contained transaction's usage.
    // (When we update the entry for in-mempool parents, memory usage will be
    // further updated.)
    cachedInnerUsage += entry.DynamicMemoryUsage();

    const CTransaction& tx = newit->GetTx();
    std::set<uint256> setParentTransactions;
    for (unsigned int i = 0; i < tx.vin.size(); i++) {
        mapNextTx.insert(std::make_pair(&tx.vin[i].prevout, &tx));
        setParentTransactions.insert(tx.vin[i].prevout.hash);
    }
    // Don't bother worrying about child transactions of this one.
    // Normal case of a new transaction arriving is that there can't be any
    // children, because such children would be orphans.
    // An exception to that is if a transaction enters that used to be in a block.
    // In that case, our disconnect block logic will call UpdateTransactionsFromBlock
    // to clean up the mess we're leaving here.

    // Update ancestors with information about this tx
    for (const auto& pit : GetIterSet(setParentTransactions)) {
            UpdateParent(newit, pit, true);
    }
    UpdateAncestorsOf(true, newit, setAncestors);
    UpdateEntryForAncestors(newit, setAncestors);

    nTransactionsUpdated++;
    totalTxSize += entry.GetTxSize();
    if (minerPolicyEstimator) {minerPolicyEstimator->processTransaction(entry, validFeeEstimate);}
    names.addUnchecked (entry);

    vTxHashes.emplace_back(tx.GetWitnessHash(), newit);
    newit->vTxHashesIdx = vTxHashes.size() - 1;
}

void CTxMemPool::removeUnchecked(txiter it, MemPoolRemovalReason reason)
{
<<<<<<< HEAD
    names.remove (*it);
=======
    // We increment mempool sequence value no matter removal reason
    // even if not directly reported below.
    uint64_t mempool_sequence = GetAndIncrementSequence();
>>>>>>> 0e77b03a

    if (reason != MemPoolRemovalReason::BLOCK) {
        // Notify clients that a transaction has been removed from the mempool
        // for any reason except being included in a block. Clients interested
        // in transactions included in blocks can subscribe to the BlockConnected
        // notification.
        GetMainSignals().TransactionRemovedFromMempool(it->GetSharedTx(), reason, mempool_sequence);
    }

    const uint256 hash = it->GetTx().GetHash();
    for (const CTxIn& txin : it->GetTx().vin)
        mapNextTx.erase(txin.prevout);

    RemoveUnbroadcastTx(hash, true /* add logging because unchecked */ );

    if (vTxHashes.size() > 1) {
        vTxHashes[it->vTxHashesIdx] = std::move(vTxHashes.back());
        vTxHashes[it->vTxHashesIdx].second->vTxHashesIdx = it->vTxHashesIdx;
        vTxHashes.pop_back();
        if (vTxHashes.size() * 2 < vTxHashes.capacity())
            vTxHashes.shrink_to_fit();
    } else
        vTxHashes.clear();

    totalTxSize -= it->GetTxSize();
    cachedInnerUsage -= it->DynamicMemoryUsage();
    cachedInnerUsage -= memusage::DynamicUsage(it->GetMemPoolParentsConst()) + memusage::DynamicUsage(it->GetMemPoolChildrenConst());
    mapTx.erase(it);
    nTransactionsUpdated++;
    if (minerPolicyEstimator) {minerPolicyEstimator->removeTx(hash, false);}
}

// Calculates descendants of entry that are not already in setDescendants, and adds to
// setDescendants. Assumes entryit is already a tx in the mempool and CTxMemPoolEntry::m_children
// is correct for tx and all descendants.
// Also assumes that if an entry is in setDescendants already, then all
// in-mempool descendants of it are already in setDescendants as well, so that we
// can save time by not iterating over those entries.
void CTxMemPool::CalculateDescendants(txiter entryit, setEntries& setDescendants) const
{
    setEntries stage;
    if (setDescendants.count(entryit) == 0) {
        stage.insert(entryit);
    }
    // Traverse down the children of entry, only adding children that are not
    // accounted for in setDescendants already (because those children have either
    // already been walked, or will be walked in this iteration).
    while (!stage.empty()) {
        txiter it = *stage.begin();
        setDescendants.insert(it);
        stage.erase(it);

        const CTxMemPoolEntry::Children& children = it->GetMemPoolChildrenConst();
        for (const CTxMemPoolEntry& child : children) {
            txiter childiter = mapTx.iterator_to(child);
            if (!setDescendants.count(childiter)) {
                stage.insert(childiter);
            }
        }
    }
}

void CTxMemPool::removeRecursive(const CTransaction &origTx, MemPoolRemovalReason reason)
{
    // Remove transaction from memory pool
    AssertLockHeld(cs);
        setEntries txToRemove;
        txiter origit = mapTx.find(origTx.GetHash());
        if (origit != mapTx.end()) {
            txToRemove.insert(origit);
        } else {
            // When recursively removing but origTx isn't in the mempool
            // be sure to remove any children that are in the pool. This can
            // happen during chain re-orgs if origTx isn't re-accepted into
            // the mempool for any reason.
            for (unsigned int i = 0; i < origTx.vout.size(); i++) {
                auto it = mapNextTx.find(COutPoint(origTx.GetHash(), i));
                if (it == mapNextTx.end())
                    continue;
                txiter nextit = mapTx.find(it->second->GetHash());
                assert(nextit != mapTx.end());
                txToRemove.insert(nextit);
            }
        }
        setEntries setAllRemoves;
        for (txiter it : txToRemove) {
            CalculateDescendants(it, setAllRemoves);
        }

        RemoveStaged(setAllRemoves, false, reason);
}

void CTxMemPool::removeForReorg(const CCoinsViewCache *pcoins, unsigned int nMemPoolHeight, int flags)
{
    // Remove transactions spending a coinbase which are now immature and no-longer-final transactions
    AssertLockHeld(cs);
    setEntries txToRemove;
    for (indexed_transaction_set::const_iterator it = mapTx.begin(); it != mapTx.end(); it++) {
        const CTransaction& tx = it->GetTx();
        LockPoints lp = it->GetLockPoints();
        bool validLP =  TestLockPointValidity(&lp);
        if (!CheckFinalTx(tx, flags) || !CheckSequenceLocks(*this, tx, flags, &lp, validLP)) {
            // Note if CheckSequenceLocks fails the LockPoints may still be invalid
            // So it's critical that we remove the tx and not depend on the LockPoints.
            txToRemove.insert(it);
        } else if (it->GetSpendsCoinbase()) {
            for (const CTxIn& txin : tx.vin) {
                indexed_transaction_set::const_iterator it2 = mapTx.find(txin.prevout.hash);
                if (it2 != mapTx.end())
                    continue;
                const Coin &coin = pcoins->AccessCoin(txin.prevout);
                if (nCheckFrequency != 0) assert(!coin.IsSpent());
                if (coin.IsSpent() || (coin.IsCoinBase() && ((signed long)nMemPoolHeight) - coin.nHeight < COINBASE_MATURITY)) {
                    txToRemove.insert(it);
                    break;
                }
            }
        }
        if (!validLP) {
            mapTx.modify(it, update_lock_points(lp));
        }
    }
    setEntries setAllRemoves;
    for (txiter it : txToRemove) {
        CalculateDescendants(it, setAllRemoves);
    }
    RemoveStaged(setAllRemoves, false, MemPoolRemovalReason::REORG);
}

void CTxMemPool::removeConflicts(const CTransaction &tx)
{
    // Remove transactions which depend on inputs of tx, recursively
    AssertLockHeld(cs);
    for (const CTxIn &txin : tx.vin) {
        auto it = mapNextTx.find(txin.prevout);
        if (it != mapNextTx.end()) {
            const CTransaction &txConflict = *it->second;
            if (txConflict != tx)
            {
                ClearPrioritisation(txConflict.GetHash());
                removeRecursive(txConflict, MemPoolRemovalReason::CONFLICT);
            }
        }
    }

    /* Remove conflicting name registrations.  */
    names.removeConflicts (tx);
}

/**
 * Called when a block is connected. Removes from mempool and updates the miner fee estimator.
 */
void CTxMemPool::removeForBlock(const std::vector<CTransactionRef>& vtx, unsigned int nBlockHeight)
{
    AssertLockHeld(cs);
    std::vector<const CTxMemPoolEntry*> entries;
    for (const auto& tx : vtx)
    {
        uint256 hash = tx->GetHash();

        indexed_transaction_set::iterator i = mapTx.find(hash);
        if (i != mapTx.end())
            entries.push_back(&*i);
    }
    // Before the txs in the new block have been removed from the mempool, update policy estimates
    if (minerPolicyEstimator) {minerPolicyEstimator->processBlock(nBlockHeight, entries);}
    for (const auto& tx : vtx)
    {
        txiter it = mapTx.find(tx->GetHash());
        if (it != mapTx.end()) {
            setEntries stage;
            stage.insert(it);
            RemoveStaged(stage, true, MemPoolRemovalReason::BLOCK);
        }
        removeConflicts(*tx);
        ClearPrioritisation(tx->GetHash());
    }
    lastRollingFeeUpdate = GetTime();
    blockSinceLastRollingFeeBump = true;
}

void CTxMemPool::_clear()
{
    mapTx.clear();
    mapNextTx.clear();
    names.clear();
    totalTxSize = 0;
    cachedInnerUsage = 0;
    lastRollingFeeUpdate = GetTime();
    blockSinceLastRollingFeeBump = false;
    rollingMinimumFeeRate = 0;
    ++nTransactionsUpdated;
}

void CTxMemPool::clear()
{
    LOCK(cs);
    _clear();
}

static void CheckInputsAndUpdateCoins(const CTransaction& tx, CCoinsViewCache& mempoolDuplicate, const int64_t spendheight)
{
    TxValidationState dummy_state; // Not used. CheckTxInputs() should always pass
    CAmount txfee = 0;
    bool fCheckResult = tx.IsCoinBase() || Consensus::CheckTxInputs(tx, dummy_state, mempoolDuplicate, spendheight, SCRIPT_VERIFY_NAMES_MEMPOOL, txfee);
    assert(fCheckResult);
    UpdateCoins(tx, mempoolDuplicate, std::numeric_limits<int>::max());
}

void CTxMemPool::check(ChainstateManager& chainman,
                       const CCoinsViewCache *pcoins) const
{
    LOCK(cs);
    if (nCheckFrequency == 0)
        return;

    if (GetRand(std::numeric_limits<uint32_t>::max()) >= nCheckFrequency)
        return;

    LogPrint(BCLog::MEMPOOL, "Checking mempool with %u transactions and %u inputs\n", (unsigned int)mapTx.size(), (unsigned int)mapNextTx.size());

    uint64_t checkTotal = 0;
    uint64_t innerUsage = 0;

    CCoinsViewCache mempoolDuplicate(const_cast<CCoinsViewCache*>(pcoins));
    const int64_t spendheight = GetSpendHeight(mempoolDuplicate);

    std::list<const CTxMemPoolEntry*> waitingOnDependants;
    for (indexed_transaction_set::const_iterator it = mapTx.begin(); it != mapTx.end(); it++) {
        unsigned int i = 0;
        checkTotal += it->GetTxSize();
        innerUsage += it->DynamicMemoryUsage();
        const CTransaction& tx = it->GetTx();
        innerUsage += memusage::DynamicUsage(it->GetMemPoolParentsConst()) + memusage::DynamicUsage(it->GetMemPoolChildrenConst());
        bool fDependsWait = false;
        CTxMemPoolEntry::Parents setParentCheck;
        for (const CTxIn &txin : tx.vin) {
            // Check that every mempool transaction's inputs refer to available coins, or other mempool tx's.
            indexed_transaction_set::const_iterator it2 = mapTx.find(txin.prevout.hash);
            if (it2 != mapTx.end()) {
                const CTransaction& tx2 = it2->GetTx();
                assert(tx2.vout.size() > txin.prevout.n && !tx2.vout[txin.prevout.n].IsNull());
                fDependsWait = true;
                setParentCheck.insert(*it2);
            } else {
                assert(pcoins->HaveCoin(txin.prevout));
            }
            // Check whether its inputs are marked in mapNextTx.
            auto it3 = mapNextTx.find(txin.prevout);
            assert(it3 != mapNextTx.end());
            assert(it3->first == &txin.prevout);
            assert(it3->second == &tx);
            i++;
        }
        auto comp = [](const CTxMemPoolEntry& a, const CTxMemPoolEntry& b) -> bool {
            return a.GetTx().GetHash() == b.GetTx().GetHash();
        };
        assert(setParentCheck.size() == it->GetMemPoolParentsConst().size());
        assert(std::equal(setParentCheck.begin(), setParentCheck.end(), it->GetMemPoolParentsConst().begin(), comp));
        // Verify ancestor state is correct.
        setEntries setAncestors;
        uint64_t nNoLimit = std::numeric_limits<uint64_t>::max();
        std::string dummy;
        CalculateMemPoolAncestors(*it, setAncestors, nNoLimit, nNoLimit, nNoLimit, nNoLimit, dummy);
        uint64_t nCountCheck = setAncestors.size() + 1;
        uint64_t nSizeCheck = it->GetTxSize();
        CAmount nFeesCheck = it->GetModifiedFee();
        int64_t nSigOpCheck = it->GetSigOpCost();

        for (txiter ancestorIt : setAncestors) {
            nSizeCheck += ancestorIt->GetTxSize();
            nFeesCheck += ancestorIt->GetModifiedFee();
            nSigOpCheck += ancestorIt->GetSigOpCost();
        }

        assert(it->GetCountWithAncestors() == nCountCheck);
        assert(it->GetSizeWithAncestors() == nSizeCheck);
        assert(it->GetSigOpCostWithAncestors() == nSigOpCheck);
        assert(it->GetModFeesWithAncestors() == nFeesCheck);

        // Check children against mapNextTx
        CTxMemPoolEntry::Children setChildrenCheck;
        auto iter = mapNextTx.lower_bound(COutPoint(it->GetTx().GetHash(), 0));
        uint64_t child_sizes = 0;
        for (; iter != mapNextTx.end() && iter->first->hash == it->GetTx().GetHash(); ++iter) {
            txiter childit = mapTx.find(iter->second->GetHash());
            assert(childit != mapTx.end()); // mapNextTx points to in-mempool transactions
            if (setChildrenCheck.insert(*childit).second) {
                child_sizes += childit->GetTxSize();
            }
        }
        assert(setChildrenCheck.size() == it->GetMemPoolChildrenConst().size());
        assert(std::equal(setChildrenCheck.begin(), setChildrenCheck.end(), it->GetMemPoolChildrenConst().begin(), comp));
        // Also check to make sure size is greater than sum with immediate children.
        // just a sanity check, not definitive that this calc is correct...
        assert(it->GetSizeWithDescendants() >= child_sizes + it->GetTxSize());

        if (fDependsWait)
            waitingOnDependants.push_back(&(*it));
        else {
            CheckInputsAndUpdateCoins(tx, mempoolDuplicate, spendheight);
        }
    }
    unsigned int stepsSinceLastRemove = 0;
    while (!waitingOnDependants.empty()) {
        const CTxMemPoolEntry* entry = waitingOnDependants.front();
        waitingOnDependants.pop_front();
        if (!mempoolDuplicate.HaveInputs(entry->GetTx())) {
            waitingOnDependants.push_back(entry);
            stepsSinceLastRemove++;
            assert(stepsSinceLastRemove < waitingOnDependants.size());
        } else {
            CheckInputsAndUpdateCoins(entry->GetTx(), mempoolDuplicate, spendheight);
            stepsSinceLastRemove = 0;
        }
    }
    for (auto it = mapNextTx.cbegin(); it != mapNextTx.cend(); it++) {
        uint256 hash = it->second->GetHash();
        indexed_transaction_set::const_iterator it2 = mapTx.find(hash);
        const CTransaction& tx = it2->GetTx();
        assert(it2 != mapTx.end());
        assert(&tx == it->second);
    }

    assert(totalTxSize == checkTotal);
    assert(innerUsage == cachedInnerUsage);

    checkNames(chainman, pcoins);
}

void CTxMemPool::checkNames(ChainstateManager& chainman,
                            const CCoinsViewCache *pcoins) const
{
    names.check (chainman, *pcoins);
}

bool CTxMemPool::CompareDepthAndScore(const uint256& hasha, const uint256& hashb, bool wtxid)
{
    LOCK(cs);
    indexed_transaction_set::const_iterator i = wtxid ? get_iter_from_wtxid(hasha) : mapTx.find(hasha);
    if (i == mapTx.end()) return false;
    indexed_transaction_set::const_iterator j = wtxid ? get_iter_from_wtxid(hashb) : mapTx.find(hashb);
    if (j == mapTx.end()) return true;
    uint64_t counta = i->GetCountWithAncestors();
    uint64_t countb = j->GetCountWithAncestors();
    if (counta == countb) {
        return CompareTxMemPoolEntryByScore()(*i, *j);
    }
    return counta < countb;
}

namespace {
class DepthAndScoreComparator
{
public:
    bool operator()(const CTxMemPool::indexed_transaction_set::const_iterator& a, const CTxMemPool::indexed_transaction_set::const_iterator& b)
    {
        uint64_t counta = a->GetCountWithAncestors();
        uint64_t countb = b->GetCountWithAncestors();
        if (counta == countb) {
            return CompareTxMemPoolEntryByScore()(*a, *b);
        }
        return counta < countb;
    }
};
} // namespace

std::vector<CTxMemPool::indexed_transaction_set::const_iterator> CTxMemPool::GetSortedDepthAndScore() const
{
    std::vector<indexed_transaction_set::const_iterator> iters;
    AssertLockHeld(cs);

    iters.reserve(mapTx.size());

    for (indexed_transaction_set::iterator mi = mapTx.begin(); mi != mapTx.end(); ++mi) {
        iters.push_back(mi);
    }
    std::sort(iters.begin(), iters.end(), DepthAndScoreComparator());
    return iters;
}

void CTxMemPool::queryHashes(std::vector<uint256>& vtxid) const
{
    LOCK(cs);
    auto iters = GetSortedDepthAndScore();

    vtxid.clear();
    vtxid.reserve(mapTx.size());

    for (auto it : iters) {
        vtxid.push_back(it->GetTx().GetHash());
    }
}

static TxMempoolInfo GetInfo(CTxMemPool::indexed_transaction_set::const_iterator it) {
    return TxMempoolInfo{it->GetSharedTx(), it->GetTime(), it->GetFee(), it->GetTxSize(), it->GetModifiedFee() - it->GetFee()};
}

std::vector<TxMempoolInfo> CTxMemPool::infoAll() const
{
    LOCK(cs);
    auto iters = GetSortedDepthAndScore();

    std::vector<TxMempoolInfo> ret;
    ret.reserve(mapTx.size());
    for (auto it : iters) {
        ret.push_back(GetInfo(it));
    }

    return ret;
}

CTransactionRef CTxMemPool::get(const uint256& hash) const
{
    LOCK(cs);
    indexed_transaction_set::const_iterator i = mapTx.find(hash);
    if (i == mapTx.end())
        return nullptr;
    return i->GetSharedTx();
}

TxMempoolInfo CTxMemPool::info(const GenTxid& gtxid) const
{
    LOCK(cs);
    indexed_transaction_set::const_iterator i = (gtxid.IsWtxid() ? get_iter_from_wtxid(gtxid.GetHash()) : mapTx.find(gtxid.GetHash()));
    if (i == mapTx.end())
        return TxMempoolInfo();
    return GetInfo(i);
}

TxMempoolInfo CTxMemPool::info(const uint256& txid) const { return info(GenTxid{false, txid}); }

void CTxMemPool::PrioritiseTransaction(const uint256& hash, const CAmount& nFeeDelta)
{
    {
        LOCK(cs);
        CAmount &delta = mapDeltas[hash];
        delta += nFeeDelta;
        txiter it = mapTx.find(hash);
        if (it != mapTx.end()) {
            mapTx.modify(it, update_fee_delta(delta));
            // Now update all ancestors' modified fees with descendants
            setEntries setAncestors;
            uint64_t nNoLimit = std::numeric_limits<uint64_t>::max();
            std::string dummy;
            CalculateMemPoolAncestors(*it, setAncestors, nNoLimit, nNoLimit, nNoLimit, nNoLimit, dummy, false);
            for (txiter ancestorIt : setAncestors) {
                mapTx.modify(ancestorIt, update_descendant_state(0, nFeeDelta, 0));
            }
            // Now update all descendants' modified fees with ancestors
            setEntries setDescendants;
            CalculateDescendants(it, setDescendants);
            setDescendants.erase(it);
            for (txiter descendantIt : setDescendants) {
                mapTx.modify(descendantIt, update_ancestor_state(0, nFeeDelta, 0, 0));
            }
            ++nTransactionsUpdated;
        }
    }
    LogPrintf("PrioritiseTransaction: %s feerate += %s\n", hash.ToString(), FormatMoney(nFeeDelta));
}

void CTxMemPool::ApplyDelta(const uint256& hash, CAmount &nFeeDelta) const
{
    AssertLockHeld(cs);
    std::map<uint256, CAmount>::const_iterator pos = mapDeltas.find(hash);
    if (pos == mapDeltas.end())
        return;
    const CAmount &delta = pos->second;
    nFeeDelta += delta;
}

void CTxMemPool::ClearPrioritisation(const uint256& hash)
{
    AssertLockHeld(cs);
    mapDeltas.erase(hash);
}

const CTransaction* CTxMemPool::GetConflictTx(const COutPoint& prevout) const
{
    const auto it = mapNextTx.find(prevout);
    return it == mapNextTx.end() ? nullptr : it->second;
}

Optional<CTxMemPool::txiter> CTxMemPool::GetIter(const uint256& txid) const
{
    auto it = mapTx.find(txid);
    if (it != mapTx.end()) return it;
    return Optional<txiter>{};
}

CTxMemPool::setEntries CTxMemPool::GetIterSet(const std::set<uint256>& hashes) const
{
    CTxMemPool::setEntries ret;
    for (const auto& h : hashes) {
        const auto mi = GetIter(h);
        if (mi) ret.insert(*mi);
    }
    return ret;
}

bool CTxMemPool::HasNoInputsOf(const CTransaction &tx) const
{
    for (unsigned int i = 0; i < tx.vin.size(); i++)
        if (exists(tx.vin[i].prevout.hash))
            return false;
    return true;
}

CCoinsViewMemPool::CCoinsViewMemPool(CCoinsView* baseIn, const CTxMemPool& mempoolIn) : CCoinsViewBacked(baseIn), mempool(mempoolIn) { }

bool CCoinsViewMemPool::GetCoin(const COutPoint &outpoint, Coin &coin) const {
    // If an entry in the mempool exists, always return that one, as it's guaranteed to never
    // conflict with the underlying cache, and it cannot have pruned entries (as it contains full)
    // transactions. First checking the underlying cache risks returning a pruned entry instead.
    CTransactionRef ptx = mempool.get(outpoint.hash);
    if (ptx) {
        if (outpoint.n < ptx->vout.size()) {
            coin = Coin(ptx->vout[outpoint.n], MEMPOOL_HEIGHT, false);
            return true;
        } else {
            return false;
        }
    }
    return base->GetCoin(outpoint, coin);
}

size_t CTxMemPool::DynamicMemoryUsage() const {
    LOCK(cs);
    // Estimate the overhead of mapTx to be 15 pointers + an allocation, as no exact formula for boost::multi_index_contained is implemented.
    return memusage::MallocUsage(sizeof(CTxMemPoolEntry) + 15 * sizeof(void*)) * mapTx.size() + memusage::DynamicUsage(mapNextTx) + memusage::DynamicUsage(mapDeltas) + memusage::DynamicUsage(vTxHashes) + cachedInnerUsage;
}

void CTxMemPool::RemoveUnbroadcastTx(const uint256& txid, const bool unchecked) {
    LOCK(cs);

    if (m_unbroadcast_txids.erase(txid))
    {
        LogPrint(BCLog::MEMPOOL, "Removed %i from set of unbroadcast txns%s\n", txid.GetHex(), (unchecked ? " before confirmation that txn was sent out" : ""));
    }
}

void CTxMemPool::RemoveStaged(setEntries &stage, bool updateDescendants, MemPoolRemovalReason reason) {
    AssertLockHeld(cs);
    UpdateForRemoveFromMempool(stage, updateDescendants);
    for (txiter it : stage) {
        removeUnchecked(it, reason);
    }
}

int CTxMemPool::Expire(std::chrono::seconds time)
{
    AssertLockHeld(cs);
    indexed_transaction_set::index<entry_time>::type::iterator it = mapTx.get<entry_time>().begin();
    setEntries toremove;
    while (it != mapTx.get<entry_time>().end() && it->GetTime() < time) {
        toremove.insert(mapTx.project<0>(it));
        it++;
    }
    setEntries stage;
    for (txiter removeit : toremove) {
        CalculateDescendants(removeit, stage);
    }
    RemoveStaged(stage, false, MemPoolRemovalReason::EXPIRY);
    return stage.size();
}

void CTxMemPool::addUnchecked(const CTxMemPoolEntry &entry, bool validFeeEstimate)
{
    setEntries setAncestors;
    uint64_t nNoLimit = std::numeric_limits<uint64_t>::max();
    std::string dummy;
    CalculateMemPoolAncestors(entry, setAncestors, nNoLimit, nNoLimit, nNoLimit, nNoLimit, dummy);
    return addUnchecked(entry, setAncestors, validFeeEstimate);
}

void CTxMemPool::UpdateChild(txiter entry, txiter child, bool add)
{
    AssertLockHeld(cs);
    CTxMemPoolEntry::Children s;
    if (add && entry->GetMemPoolChildren().insert(*child).second) {
        cachedInnerUsage += memusage::IncrementalDynamicUsage(s);
    } else if (!add && entry->GetMemPoolChildren().erase(*child)) {
        cachedInnerUsage -= memusage::IncrementalDynamicUsage(s);
    }
}

void CTxMemPool::UpdateParent(txiter entry, txiter parent, bool add)
{
    AssertLockHeld(cs);
    CTxMemPoolEntry::Parents s;
    if (add && entry->GetMemPoolParents().insert(*parent).second) {
        cachedInnerUsage += memusage::IncrementalDynamicUsage(s);
    } else if (!add && entry->GetMemPoolParents().erase(*parent)) {
        cachedInnerUsage -= memusage::IncrementalDynamicUsage(s);
    }
}

CFeeRate CTxMemPool::GetMinFee(size_t sizelimit) const {
    LOCK(cs);
    if (!blockSinceLastRollingFeeBump || rollingMinimumFeeRate == 0)
        return CFeeRate(llround(rollingMinimumFeeRate));

    int64_t time = GetTime();
    if (time > lastRollingFeeUpdate + 10) {
        double halflife = ROLLING_FEE_HALFLIFE;
        if (DynamicMemoryUsage() < sizelimit / 4)
            halflife /= 4;
        else if (DynamicMemoryUsage() < sizelimit / 2)
            halflife /= 2;

        rollingMinimumFeeRate = rollingMinimumFeeRate / pow(2.0, (time - lastRollingFeeUpdate) / halflife);
        lastRollingFeeUpdate = time;

        if (rollingMinimumFeeRate < (double)incrementalRelayFee.GetFeePerK() / 2) {
            rollingMinimumFeeRate = 0;
            return CFeeRate(0);
        }
    }
    return std::max(CFeeRate(llround(rollingMinimumFeeRate)), incrementalRelayFee);
}

void CTxMemPool::trackPackageRemoved(const CFeeRate& rate) {
    AssertLockHeld(cs);
    if (rate.GetFeePerK() > rollingMinimumFeeRate) {
        rollingMinimumFeeRate = rate.GetFeePerK();
        blockSinceLastRollingFeeBump = false;
    }
}

void CTxMemPool::TrimToSize(size_t sizelimit, std::vector<COutPoint>* pvNoSpendsRemaining) {
    AssertLockHeld(cs);

    unsigned nTxnRemoved = 0;
    CFeeRate maxFeeRateRemoved(0);
    while (!mapTx.empty() && DynamicMemoryUsage() > sizelimit) {
        indexed_transaction_set::index<descendant_score>::type::iterator it = mapTx.get<descendant_score>().begin();

        // We set the new mempool min fee to the feerate of the removed set, plus the
        // "minimum reasonable fee rate" (ie some value under which we consider txn
        // to have 0 fee). This way, we don't allow txn to enter mempool with feerate
        // equal to txn which were removed with no block in between.
        CFeeRate removed(it->GetModFeesWithDescendants(), it->GetSizeWithDescendants());
        removed += incrementalRelayFee;
        trackPackageRemoved(removed);
        maxFeeRateRemoved = std::max(maxFeeRateRemoved, removed);

        setEntries stage;
        CalculateDescendants(mapTx.project<0>(it), stage);
        nTxnRemoved += stage.size();

        std::vector<CTransaction> txn;
        if (pvNoSpendsRemaining) {
            txn.reserve(stage.size());
            for (txiter iter : stage)
                txn.push_back(iter->GetTx());
        }
        RemoveStaged(stage, false, MemPoolRemovalReason::SIZELIMIT);
        if (pvNoSpendsRemaining) {
            for (const CTransaction& tx : txn) {
                for (const CTxIn& txin : tx.vin) {
                    if (exists(txin.prevout.hash)) continue;
                    pvNoSpendsRemaining->push_back(txin.prevout);
                }
            }
        }
    }

    if (maxFeeRateRemoved > CFeeRate(0)) {
        LogPrint(BCLog::MEMPOOL, "Removed %u txn, rolling minimum fee bumped to %s\n", nTxnRemoved, maxFeeRateRemoved.ToString());
    }
}

uint64_t CTxMemPool::CalculateDescendantMaximum(txiter entry) const {
    // find parent with highest descendant count
    std::vector<txiter> candidates;
    setEntries counted;
    candidates.push_back(entry);
    uint64_t maximum = 0;
    while (candidates.size()) {
        txiter candidate = candidates.back();
        candidates.pop_back();
        if (!counted.insert(candidate).second) continue;
        const CTxMemPoolEntry::Parents& parents = candidate->GetMemPoolParentsConst();
        if (parents.size() == 0) {
            maximum = std::max(maximum, candidate->GetCountWithDescendants());
        } else {
            for (const CTxMemPoolEntry& i : parents) {
                candidates.push_back(mapTx.iterator_to(i));
            }
        }
    }
    return maximum;
}

void CTxMemPool::GetTransactionAncestry(const uint256& txid, size_t& ancestors, size_t& descendants) const {
    LOCK(cs);
    auto it = mapTx.find(txid);
    ancestors = descendants = 0;
    if (it != mapTx.end()) {
        ancestors = it->GetCountWithAncestors();
        descendants = CalculateDescendantMaximum(it);
    }
}

bool CTxMemPool::IsLoaded() const
{
    LOCK(cs);
    return m_is_loaded;
}

void CTxMemPool::SetIsLoaded(bool loaded)
{
    LOCK(cs);
    m_is_loaded = loaded;
}


CTxMemPool::EpochGuard CTxMemPool::GetFreshEpoch() const
{
    return EpochGuard(*this);
}
CTxMemPool::EpochGuard::EpochGuard(const CTxMemPool& in) : pool(in)
{
    assert(!pool.m_has_epoch_guard);
    ++pool.m_epoch;
    pool.m_has_epoch_guard = true;
}

CTxMemPool::EpochGuard::~EpochGuard()
{
    // prevents stale results being used
    ++pool.m_epoch;
    pool.m_has_epoch_guard = false;
}

SaltedTxidHasher::SaltedTxidHasher() : k0(GetRand(std::numeric_limits<uint64_t>::max())), k1(GetRand(std::numeric_limits<uint64_t>::max())) {}<|MERGE_RESOLUTION|>--- conflicted
+++ resolved
@@ -428,13 +428,11 @@
 
 void CTxMemPool::removeUnchecked(txiter it, MemPoolRemovalReason reason)
 {
-<<<<<<< HEAD
     names.remove (*it);
-=======
+
     // We increment mempool sequence value no matter removal reason
     // even if not directly reported below.
     uint64_t mempool_sequence = GetAndIncrementSequence();
->>>>>>> 0e77b03a
 
     if (reason != MemPoolRemovalReason::BLOCK) {
         // Notify clients that a transaction has been removed from the mempool
