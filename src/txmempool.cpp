--- conflicted
+++ resolved
@@ -21,41 +21,6 @@
 #include <cmath>
 #include <optional>
 
-<<<<<<< HEAD
-CTxMemPoolEntry::CTxMemPoolEntry(const CTransactionRef& _tx, const CAmount& _nFee,
-                                 int64_t _nTime, unsigned int _entryHeight,
-                                 bool _spendsCoinbase, int64_t _sigOpsCost, LockPoints lp)
-    : tx(_tx), nFee(_nFee), nTxWeight(GetTransactionWeight(*tx)), nUsageSize(RecursiveDynamicUsage(tx)), nTime(_nTime), entryHeight(_entryHeight),
-    spendsCoinbase(_spendsCoinbase), sigOpCost(_sigOpsCost), lockPoints(lp),
-    nameOp()
-{
-    nCountWithDescendants = 1;
-    nSizeWithDescendants = GetTxSize();
-    nModFeesWithDescendants = nFee;
-
-    feeDelta = 0;
-
-    nCountWithAncestors = 1;
-    nSizeWithAncestors = GetTxSize();
-    nModFeesWithAncestors = nFee;
-    nSigOpCostWithAncestors = sigOpCost;
-
-    if (_tx->IsNamecoin())
-    {
-        for (const auto& txOut : _tx->vout)
-        {
-            const CNameScript curNameOp(txOut.scriptPubKey);
-            if (!curNameOp.isNameOp())
-                continue;
-
-            assert(!nameOp.isNameOp());
-            nameOp = curNameOp;
-        }
-
-        assert(nameOp.isNameOp());
-    }
-}
-=======
 CTxMemPoolEntry::CTxMemPoolEntry(const CTransactionRef& tx, CAmount fee,
                                  int64_t time, unsigned int entry_height,
                                  bool spends_coinbase, int64_t sigops_cost, LockPoints lp)
@@ -72,8 +37,23 @@
       nModFeesWithDescendants{nFee},
       nSizeWithAncestors{GetTxSize()},
       nModFeesWithAncestors{nFee},
-      nSigOpCostWithAncestors{sigOpCost} {}
->>>>>>> b376182a
+      nSigOpCostWithAncestors{sigOpCost}
+{
+    if (tx->IsNamecoin())
+    {
+        for (const auto& txOut : tx->vout)
+        {
+            const CNameScript curNameOp(txOut.scriptPubKey);
+            if (!curNameOp.isNameOp())
+                continue;
+
+            assert(!nameOp.isNameOp());
+            nameOp = curNameOp;
+        }
+
+        assert(nameOp.isNameOp());
+    }
+}
 
 void CTxMemPoolEntry::UpdateFeeDelta(int64_t newFeeDelta)
 {
