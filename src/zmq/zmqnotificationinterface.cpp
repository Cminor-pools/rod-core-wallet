// Copyright (c) 2015-2019 The Bitcoin Core developers
// Distributed under the MIT software license, see the accompanying
// file COPYING or http://www.opensource.org/licenses/mit-license.php.

#include <zmq/zmqnotificationinterface.h>

#include <zmq/zmqpublishnotifier.h>

#include <validation.h>
#include <util/system.h>

void zmqError(const char *str)
{
    LogPrint(BCLog::ZMQ, "zmq: Error: %s, errno=%s\n", str, zmq_strerror(errno));
}

CZMQNotificationInterface::CZMQNotificationInterface() : pcontext(nullptr)
{
}

CZMQNotificationInterface::~CZMQNotificationInterface()
{
    Shutdown();

    for (std::list<CZMQAbstractNotifier*>::iterator i=notifiers.begin(); i!=notifiers.end(); ++i)
    {
        delete *i;
    }
}

std::list<const CZMQAbstractNotifier*> CZMQNotificationInterface::GetActiveNotifiers() const
{
    std::list<const CZMQAbstractNotifier*> result;
    for (const auto* n : notifiers) {
        result.push_back(n);
    }
    return result;
}

CZMQNotificationInterface* CZMQNotificationInterface::Create()
{
    CZMQNotificationInterface* notificationInterface = nullptr;
    std::map<std::string, CZMQNotifierFactory> factories;
    std::list<CZMQAbstractNotifier*> notifiers;

    factories["pubhashblock"] = CZMQAbstractNotifier::Create<CZMQPublishHashBlockNotifier>;
    factories["pubhashtx"] = CZMQAbstractNotifier::Create<CZMQPublishHashTransactionNotifier>;
    factories["pubrawblock"] = CZMQAbstractNotifier::Create<CZMQPublishRawBlockNotifier>;
    factories["pubrawtx"] = CZMQAbstractNotifier::Create<CZMQPublishRawTransactionNotifier>;

    const std::vector<std::string> vTrackedGames = gArgs.GetArgs("-trackgame");
    std::unique_ptr<TrackedGames> trackedGames(new TrackedGames(vTrackedGames));

    ZMQGameBlocksNotifier* gameBlocksNotifier = nullptr;
    factories["pubgameblocks"] = [&trackedGames, &gameBlocksNotifier]() {
        assert (gameBlocksNotifier == nullptr);
        gameBlocksNotifier = new ZMQGameBlocksNotifier(*trackedGames);
        return gameBlocksNotifier;
    };

    factories["pubgamepending"] = [&trackedGames]() {
        return new ZMQGamePendingNotifier(*trackedGames);
    };

    for (const auto& entry : factories)
    {
        std::string arg("-zmq" + entry.first);
        if (gArgs.IsArgSet(arg))
        {
            CZMQNotifierFactory factory = entry.second;
            std::string address = gArgs.GetArg(arg, "");
            CZMQAbstractNotifier *notifier = factory();
            notifier->SetType(entry.first);
            notifier->SetAddress(address);
            notifier->SetOutboundMessageHighWaterMark(static_cast<int>(gArgs.GetArg(arg + "hwm", CZMQAbstractNotifier::DEFAULT_ZMQ_SNDHWM)));
            notifiers.push_back(notifier);
        }
    }

    if (!notifiers.empty())
    {
        notificationInterface = new CZMQNotificationInterface();
        notificationInterface->trackedGames = std::move(trackedGames);
        notificationInterface->notifiers = notifiers;
        notificationInterface->gameBlocksNotifier = gameBlocksNotifier;

        if (!notificationInterface->Initialize())
        {
            delete notificationInterface;
            notificationInterface = nullptr;
        }
    }

    return notificationInterface;
}

// Called at startup to conditionally set up ZMQ socket(s)
bool CZMQNotificationInterface::Initialize()
{
    int major = 0, minor = 0, patch = 0;
    zmq_version(&major, &minor, &patch);
    LogPrint(BCLog::ZMQ, "zmq: version %d.%d.%d\n", major, minor, patch);

    LogPrint(BCLog::ZMQ, "zmq: Initialize notification interface\n");
    assert(!pcontext);

    pcontext = zmq_ctx_new();

    if (!pcontext)
    {
        zmqError("Unable to initialize context");
        return false;
    }

    std::list<CZMQAbstractNotifier*>::iterator i=notifiers.begin();
    for (; i!=notifiers.end(); ++i)
    {
        CZMQAbstractNotifier *notifier = *i;
        if (notifier->Initialize(pcontext))
        {
            LogPrint(BCLog::ZMQ, "zmq: Notifier %s ready (address = %s)\n", notifier->GetType(), notifier->GetAddress());
        }
        else
        {
            LogPrint(BCLog::ZMQ, "zmq: Notifier %s failed (address = %s)\n", notifier->GetType(), notifier->GetAddress());
            break;
        }
    }

    if (i!=notifiers.end())
    {
        return false;
    }

    return true;
}

// Called during shutdown sequence
void CZMQNotificationInterface::Shutdown()
{
    LogPrint(BCLog::ZMQ, "zmq: Shutdown notification interface\n");
    if (pcontext)
    {
        for (std::list<CZMQAbstractNotifier*>::iterator i=notifiers.begin(); i!=notifiers.end(); ++i)
        {
            CZMQAbstractNotifier *notifier = *i;
            LogPrint(BCLog::ZMQ, "zmq: Shutdown notifier %s at %s\n", notifier->GetType(), notifier->GetAddress());
            notifier->Shutdown();
        }
        zmq_ctx_term(pcontext);

        pcontext = nullptr;
    }
}

void CZMQNotificationInterface::UpdatedBlockTip(const CBlockIndex *pindexNew, const CBlockIndex *pindexFork, bool fInitialDownload)
{
    if (fInitialDownload || pindexNew == pindexFork) // In IBD or blocks were disconnected without any new ones
        return;

    for (std::list<CZMQAbstractNotifier*>::iterator i = notifiers.begin(); i!=notifiers.end(); )
    {
        CZMQAbstractNotifier *notifier = *i;
        if (notifier->NotifyBlock(pindexNew))
        {
            i++;
        }
        else
        {
            notifier->Shutdown();
            i = notifiers.erase(i);
        }
    }
}

void CZMQNotificationInterface::NotifyTransaction(const CTransactionRef& ptx)
{
    const CTransaction& tx = *ptx;

    for (std::list<CZMQAbstractNotifier*>::iterator i = notifiers.begin(); i!=notifiers.end(); )
    {
        CZMQAbstractNotifier *notifier = *i;
        if (notifier->NotifyTransaction(tx))
        {
            i++;
        }
        else
        {
            notifier->Shutdown();
            i = notifiers.erase(i);
        }
    }
}

<<<<<<< HEAD
void CZMQNotificationInterface::TransactionAddedToMempool(const CTransactionRef& ptx)
{
    NotifyTransaction(ptx);

    for (std::list<CZMQAbstractNotifier*>::iterator i = notifiers.begin(); i!=notifiers.end(); )
    {
        CZMQAbstractNotifier *notifier = *i;
        if (notifier->NotifyPendingTx(*ptx))
        {
            i++;
        }
        else
        {
            notifier->Shutdown();
            i = notifiers.erase(i);
        }
    }
}

void CZMQNotificationInterface::BlockConnected(const std::shared_ptr<const CBlock>& pblock, const CBlockIndex* pindexConnected, const std::vector<CTransactionRef>& vtxConflicted, const std::vector<CTransactionRef>& vNameConflicts)
=======
void CZMQNotificationInterface::BlockConnected(const std::shared_ptr<const CBlock>& pblock, const CBlockIndex* pindexConnected)
>>>>>>> b1294f75
{
    for (const CTransactionRef& ptx : pblock->vtx) {
        // Do a normal notify for each transaction added in the block
        NotifyTransaction(ptx);
    }


    for (std::list<CZMQAbstractNotifier*>::iterator i = notifiers.begin(); i!=notifiers.end(); )
    {
        CZMQAbstractNotifier *notifier = *i;
        if (notifier->NotifyBlockAttached(*pblock))
        {
            i++;
        }
        else
        {
            notifier->Shutdown();
            i = notifiers.erase(i);
        }
    }
}

void CZMQNotificationInterface::BlockDisconnected(const std::shared_ptr<const CBlock>& pblock, const CBlockIndex* pindexDisconnected)
{
    for (std::list<CZMQAbstractNotifier*>::iterator i = notifiers.begin(); i!=notifiers.end(); )
    {
        CZMQAbstractNotifier *notifier = *i;
        if (notifier->NotifyBlockDetached(*pblock))
        {
            i++;
        }
        else
        {
            notifier->Shutdown();
            i = notifiers.erase(i);
        }
    }

    for (const CTransactionRef& ptx : pblock->vtx) {
        // Do a normal notify for each transaction removed in block disconnection.
        //
        // Note that we want notifications for those transactions as "pending",
        // but those will (typically) be generated anyway from re-adding to
        // the mempool, which then also fires TransactionAddedToMempool.
        NotifyTransaction(ptx);
    }
}

CZMQNotificationInterface* g_zmq_notification_interface = nullptr;<|MERGE_RESOLUTION|>--- conflicted
+++ resolved
@@ -192,7 +192,6 @@
     }
 }
 
-<<<<<<< HEAD
 void CZMQNotificationInterface::TransactionAddedToMempool(const CTransactionRef& ptx)
 {
     NotifyTransaction(ptx);
@@ -212,10 +211,7 @@
     }
 }
 
-void CZMQNotificationInterface::BlockConnected(const std::shared_ptr<const CBlock>& pblock, const CBlockIndex* pindexConnected, const std::vector<CTransactionRef>& vtxConflicted, const std::vector<CTransactionRef>& vNameConflicts)
-=======
 void CZMQNotificationInterface::BlockConnected(const std::shared_ptr<const CBlock>& pblock, const CBlockIndex* pindexConnected)
->>>>>>> b1294f75
 {
     for (const CTransactionRef& ptx : pblock->vtx) {
         // Do a normal notify for each transaction added in the block
