--- conflicted
+++ resolved
@@ -38,24 +38,22 @@
     factories["pubrawblock"] = CZMQAbstractNotifier::Create<CZMQPublishRawBlockNotifier>;
     factories["pubrawtx"] = CZMQAbstractNotifier::Create<CZMQPublishRawTransactionNotifier>;
 
-<<<<<<< HEAD
     const std::vector<std::string> vTrackedGames = gArgs.GetArgs("-trackgame");
     std::unique_ptr<TrackedGames> trackedGames(new TrackedGames(vTrackedGames));
 
     ZMQGameBlocksNotifier* gameBlocksNotifier = nullptr;
     factories["pubgameblocks"] = [&trackedGames, &gameBlocksNotifier]() {
         assert (gameBlocksNotifier == nullptr);
-        gameBlocksNotifier = new ZMQGameBlocksNotifier(*trackedGames);
-        return gameBlocksNotifier;
+        auto res = MakeUnique<ZMQGameBlocksNotifier>(*trackedGames);
+        gameBlocksNotifier = res.get();
+        return res;
     };
 
     factories["pubgamepending"] = [&trackedGames]() {
-        return new ZMQGamePendingNotifier(*trackedGames);
+        return MakeUnique<ZMQGamePendingNotifier>(*trackedGames);
     };
 
-=======
     std::list<std::unique_ptr<CZMQAbstractNotifier>> notifiers;
->>>>>>> 3e69dd10
     for (const auto& entry : factories)
     {
         std::string arg("-zmq" + entry.first);
@@ -73,15 +71,10 @@
 
     if (!notifiers.empty())
     {
-<<<<<<< HEAD
-        notificationInterface = new CZMQNotificationInterface();
+        std::unique_ptr<CZMQNotificationInterface> notificationInterface(new CZMQNotificationInterface());
         notificationInterface->trackedGames = std::move(trackedGames);
-        notificationInterface->notifiers = notifiers;
+        notificationInterface->notifiers = std::move(notifiers);
         notificationInterface->gameBlocksNotifier = gameBlocksNotifier;
-=======
-        std::unique_ptr<CZMQNotificationInterface> notificationInterface(new CZMQNotificationInterface());
-        notificationInterface->notifiers = std::move(notifiers);
->>>>>>> 3e69dd10
 
         if (notificationInterface->Initialize()) {
             return notificationInterface.release();
@@ -153,9 +146,6 @@
     }
 }
 
-<<<<<<< HEAD
-void CZMQNotificationInterface::NotifyTransaction(const CTransactionRef& ptx)
-=======
 } // anonymous namespace
 
 void CZMQNotificationInterface::UpdatedBlockTip(const CBlockIndex *pindexNew, const CBlockIndex *pindexFork, bool fInitialDownload)
@@ -168,33 +158,20 @@
     });
 }
 
+void CZMQNotificationInterface::NotifyTransaction(const CTransactionRef& ptx)
+{
+    TryForEachAndRemoveFailed(notifiers, [&ptx](CZMQAbstractNotifier* notifier) {
+        return notifier->NotifyTransaction(*ptx);
+    });
+}
+
 void CZMQNotificationInterface::TransactionAddedToMempool(const CTransactionRef& ptx)
->>>>>>> 3e69dd10
-{
-    const CTransaction& tx = *ptx;
-
-    TryForEachAndRemoveFailed(notifiers, [&tx](CZMQAbstractNotifier* notifier) {
-        return notifier->NotifyTransaction(tx);
-    });
-}
-
-void CZMQNotificationInterface::TransactionAddedToMempool(const CTransactionRef& ptx)
 {
     NotifyTransaction(ptx);
 
-    for (std::list<CZMQAbstractNotifier*>::iterator i = notifiers.begin(); i!=notifiers.end(); )
-    {
-        CZMQAbstractNotifier *notifier = *i;
-        if (notifier->NotifyPendingTx(*ptx))
-        {
-            i++;
-        }
-        else
-        {
-            notifier->Shutdown();
-            i = notifiers.erase(i);
-        }
-    }
+    TryForEachAndRemoveFailed(notifiers, [&ptx](CZMQAbstractNotifier* notifier) {
+        return notifier->NotifyPendingTx(*ptx);
+    });
 }
 
 void CZMQNotificationInterface::BlockConnected(const std::shared_ptr<const CBlock>& pblock, const CBlockIndex* pindexConnected)
@@ -204,37 +181,16 @@
         NotifyTransaction(ptx);
     }
 
-
-    for (std::list<CZMQAbstractNotifier*>::iterator i = notifiers.begin(); i!=notifiers.end(); )
-    {
-        CZMQAbstractNotifier *notifier = *i;
-        if (notifier->NotifyBlockAttached(*pblock))
-        {
-            i++;
-        }
-        else
-        {
-            notifier->Shutdown();
-            i = notifiers.erase(i);
-        }
-    }
+    TryForEachAndRemoveFailed(notifiers, [&pblock](CZMQAbstractNotifier* notifier) {
+        return notifier->NotifyBlockAttached(*pblock);
+    });
 }
 
 void CZMQNotificationInterface::BlockDisconnected(const std::shared_ptr<const CBlock>& pblock, const CBlockIndex* pindexDisconnected)
 {
-    for (std::list<CZMQAbstractNotifier*>::iterator i = notifiers.begin(); i!=notifiers.end(); )
-    {
-        CZMQAbstractNotifier *notifier = *i;
-        if (notifier->NotifyBlockDetached(*pblock))
-        {
-            i++;
-        }
-        else
-        {
-            notifier->Shutdown();
-            i = notifiers.erase(i);
-        }
-    }
+    TryForEachAndRemoveFailed(notifiers, [&pblock](CZMQAbstractNotifier* notifier) {
+        return notifier->NotifyBlockDetached(*pblock);
+    });
 
     for (const CTransactionRef& ptx : pblock->vtx) {
         // Do a normal notify for each transaction removed in block disconnection.
