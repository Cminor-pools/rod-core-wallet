--- conflicted
+++ resolved
@@ -185,11 +185,7 @@
     }
 }
 
-<<<<<<< HEAD
-void CZMQNotificationInterface::BlockDisconnected(const std::shared_ptr<const CBlock>& pblock, const std::vector<CTransactionRef>& vNameConflicts)
-=======
-void CZMQNotificationInterface::BlockDisconnected(const std::shared_ptr<const CBlock>& pblock, const CBlockIndex* pindexDisconnected)
->>>>>>> 7233eca7
+void CZMQNotificationInterface::BlockDisconnected(const std::shared_ptr<const CBlock>& pblock, const CBlockIndex* pindexDisconnected, const std::vector<CTransactionRef>& vNameConflicts)
 {
     for (const CTransactionRef& ptx : pblock->vtx) {
         // Do a normal notify for each transaction removed in block disconnection
