// Copyright (c) 2009-2010 Satoshi Nakamoto
// Copyright (c) 2009-2018 The Bitcoin Core developers
// Distributed under the MIT software license, see the accompanying
// file COPYING or http://www.opensource.org/licenses/mit-license.php.

#if defined(HAVE_CONFIG_H)
#include <config/bitcoin-config.h>
#endif

#include <init.h>

#include <addrman.h>
#include <amount.h>
#include <banman.h>
#include <blockfilter.h>
#include <chain.h>
#include <chainparams.h>
#include <compat/sanity.h>
#include <consensus/validation.h>
#include <fs.h>
#include <httpserver.h>
#include <httprpc.h>
#include <index/blockfilterindex.h>
#include <interfaces/chain.h>
#include <index/txindex.h>
#include <key.h>
#include <validation.h>
#include <miner.h>
#include <names/encoding.h>
#include <netbase.h>
#include <net.h>
#include <net_processing.h>
#include <policy/feerate.h>
#include <policy/fees.h>
#include <policy/policy.h>
#include <policy/settings.h>
#include <rpc/auxpow_miner.h>
#include <rpc/game.h>
#include <rpc/server.h>
#include <rpc/register.h>
#include <rpc/blockchain.h>
#include <rpc/util.h>
#include <script/standard.h>
#include <script/sigcache.h>
#include <scheduler.h>
#include <shutdown.h>
#include <timedata.h>
#include <txdb.h>
#include <txmempool.h>
#include <torcontrol.h>
#include <ui_interface.h>
#include <util/system.h>
#include <util/moneystr.h>
#include <util/validation.h>
#include <validationinterface.h>
#include <warnings.h>
#include <walletinitinterface.h>
#include <stdint.h>
#include <stdio.h>

#ifndef WIN32
#include <attributes.h>
#include <cerrno>
#include <signal.h>
#include <sys/stat.h>
#endif

#include <boost/algorithm/string/classification.hpp>
#include <boost/algorithm/string/replace.hpp>
#include <boost/algorithm/string/split.hpp>
#include <boost/thread.hpp>
#include <openssl/crypto.h>

#if ENABLE_ZMQ
#include <zmq/zmqabstractnotifier.h>
#include <zmq/zmqnotificationinterface.h>
#include <zmq/zmqrpc.h>
#endif

bool fFeeEstimatesInitialized = false;
static const bool DEFAULT_PROXYRANDOMIZE = true;
static const bool DEFAULT_REST_ENABLE = false;
static const bool DEFAULT_STOPAFTERBLOCKIMPORT = false;

// Dump addresses to banlist.dat every 15 minutes (900s)
static constexpr int DUMP_BANS_INTERVAL = 60 * 15;

std::unique_ptr<CConnman> g_connman;
std::unique_ptr<PeerLogicValidation> peerLogic;
std::unique_ptr<BanMan> g_banman;

#ifdef WIN32
// Win32 LevelDB doesn't use filedescriptors, and the ones used for
// accessing block files don't count towards the fd_set size limit
// anyway.
#define MIN_CORE_FILEDESCRIPTORS 0
#else
#define MIN_CORE_FILEDESCRIPTORS 150
#endif

static const char* FEE_ESTIMATES_FILENAME="fee_estimates.dat";

/**
 * The PID file facilities.
 */
static const char* BITCOIN_PID_FILENAME = "xayad.pid";

static fs::path GetPidFile()
{
    return AbsPathForConfigVal(fs::path(gArgs.GetArg("-pid", BITCOIN_PID_FILENAME)));
}

NODISCARD static bool CreatePidFile()
{
    FILE* file = fsbridge::fopen(GetPidFile(), "w");
    if (file) {
#ifdef WIN32
        fprintf(file, "%d\n", GetCurrentProcessId());
#else
        fprintf(file, "%d\n", getpid());
#endif
        fclose(file);
        return true;
    } else {
        return InitError(strprintf(_("Unable to create the PID file '%s': %s"), GetPidFile().string(), std::strerror(errno)));
    }
}

//////////////////////////////////////////////////////////////////////////////
//
// Shutdown
//

//
// Thread management and startup/shutdown:
//
// The network-processing threads are all part of a thread group
// created by AppInit() or the Qt main() function.
//
// A clean exit happens when StartShutdown() or the SIGTERM
// signal handler sets ShutdownRequested(), which makes main thread's
// WaitForShutdown() interrupts the thread group.
// And then, WaitForShutdown() makes all other on-going threads
// in the thread group join the main thread.
// Shutdown() is then called to clean up database connections, and stop other
// threads that should only be stopped after the main network-processing
// threads have exited.
//
// Shutdown for Qt is very similar, only it uses a QTimer to detect
// ShutdownRequested() getting set, and then does the normal Qt
// shutdown thing.
//

/**
 * This is a minimally invasive approach to shutdown on LevelDB read errors from the
 * chainstate, while keeping user interface out of the common library, which is shared
 * between bitcoind, and bitcoin-qt and non-server tools.
*/
class CCoinsViewErrorCatcher final : public CCoinsViewBacked
{
public:
    explicit CCoinsViewErrorCatcher(CCoinsView* view) : CCoinsViewBacked(view) {}
    bool GetCoin(const COutPoint &outpoint, Coin &coin) const override {
        try {
            return CCoinsViewBacked::GetCoin(outpoint, coin);
        } catch(const std::runtime_error& e) {
            uiInterface.ThreadSafeMessageBox(_("Error reading from database, shutting down."), "", CClientUIInterface::MSG_ERROR);
            LogPrintf("Error reading from database: %s\n", e.what());
            // Starting the shutdown sequence and returning false to the caller would be
            // interpreted as 'entry not found' (as opposed to unable to read data), and
            // could lead to invalid interpretation. Just exit immediately, as we can't
            // continue anyway, and all writes should be atomic.
            abort();
        }
    }
    // Writes do not need similar protection, as failure to write is handled by the caller.
};

static std::unique_ptr<CCoinsViewErrorCatcher> pcoinscatcher;
static std::unique_ptr<ECCVerifyHandle> globalVerifyHandle;

static boost::thread_group threadGroup;
static CScheduler scheduler;

void Interrupt()
{
    InterruptHTTPServer();
    InterruptHTTPRPC();
    InterruptRPC();
    InterruptREST();
    InterruptTorControl();
    InterruptMapPort();
    if (g_connman)
        g_connman->Interrupt();
    if (g_txindex) {
        g_txindex->Interrupt();
    }
<<<<<<< HEAD
    if (g_send_updates_worker != nullptr) {
        g_send_updates_worker->interrupt();
    }
=======
    ForEachBlockFilterIndex([](BlockFilterIndex& index) { index.Interrupt(); });
>>>>>>> 2e687f89
}

void Shutdown(InitInterfaces& interfaces)
{
    LogPrintf("%s: In progress...\n", __func__);
    static CCriticalSection cs_Shutdown;
    TRY_LOCK(cs_Shutdown, lockShutdown);
    if (!lockShutdown)
        return;

    /// Note: Shutdown() must be able to handle cases in which initialization failed part of the way,
    /// for example if the data directory was found to be locked.
    /// Be sure that anything that writes files or flushes caches only does this if the respective
    /// module was initialized.
    RenameThread("xaya-shutoff");
    mempool.AddTransactionsUpdated(1);

    StopHTTPRPC();
    StopREST();
    StopRPC();
    StopHTTPServer();
    for (const auto& client : interfaces.chain_clients) {
        client->flush();
    }
    StopMapPort();
    if (g_send_updates_worker != nullptr) {
        g_send_updates_worker.reset ();
    }

    // Because these depend on each-other, we make sure that neither can be
    // using the other before destroying them.
    if (peerLogic) UnregisterValidationInterface(peerLogic.get());
    if (g_connman) g_connman->Stop();
    if (g_txindex) g_txindex->Stop();
    ForEachBlockFilterIndex([](BlockFilterIndex& index) { index.Stop(); });

    StopTorControl();

    // After everything has been shut down, but before things get flushed, stop the
    // CScheduler/checkqueue threadGroup
    threadGroup.interrupt_all();
    threadGroup.join_all();

    // After the threads that potentially access these pointers have been stopped,
    // destruct and reset all to nullptr.
    peerLogic.reset();
    g_connman.reset();
    g_banman.reset();
    g_txindex.reset();
    DestroyAllBlockFilterIndexes();

    if (g_is_mempool_loaded && gArgs.GetArg("-persistmempool", DEFAULT_PERSIST_MEMPOOL)) {
        DumpMempool();
    }

    if (fFeeEstimatesInitialized)
    {
        ::feeEstimator.FlushUnconfirmed();
        fs::path est_path = GetDataDir() / FEE_ESTIMATES_FILENAME;
        CAutoFile est_fileout(fsbridge::fopen(est_path, "wb"), SER_DISK, CLIENT_VERSION);
        if (!est_fileout.IsNull())
            ::feeEstimator.Write(est_fileout);
        else
            LogPrintf("%s: Failed to write fee estimates to %s\n", __func__, est_path.string());
        fFeeEstimatesInitialized = false;
    }

    // FlushStateToDisk generates a ChainStateFlushed callback, which we should avoid missing
    if (pcoinsTip != nullptr) {
        FlushStateToDisk();
    }

    // After there are no more peers/RPC left to give us new data which may generate
    // CValidationInterface callbacks, flush them...
    GetMainSignals().FlushBackgroundCallbacks();

    // Any future callbacks will be dropped. This should absolutely be safe - if
    // missing a callback results in an unrecoverable situation, unclean shutdown
    // would too. The only reason to do the above flushes is to let the wallet catch
    // up with our current chain to avoid any strange pruning edge cases and make
    // next startup faster by avoiding rescan.

    {
        LOCK(cs_main);
        if (pcoinsTip != nullptr) {
            FlushStateToDisk();
        }
        pcoinsTip.reset();
        pcoinscatcher.reset();
        pcoinsdbview.reset();
        pblocktree.reset();
    }
    for (const auto& client : interfaces.chain_clients) {
        client->stop();
    }

#if ENABLE_ZMQ
    if (g_zmq_notification_interface) {
        UnregisterValidationInterface(g_zmq_notification_interface);
        delete g_zmq_notification_interface;
        g_zmq_notification_interface = nullptr;
    }
#endif

    try {
        if (!fs::remove(GetPidFile())) {
            LogPrintf("%s: Unable to remove PID file: File does not exist\n", __func__);
        }
    } catch (const fs::filesystem_error& e) {
        LogPrintf("%s: Unable to remove PID file: %s\n", __func__, fsbridge::get_filesystem_error_message(e));
    }
    interfaces.chain_clients.clear();
    UnregisterAllValidationInterfaces();
    GetMainSignals().UnregisterBackgroundSignalScheduler();
    GetMainSignals().UnregisterWithMempoolSignals(mempool);
    globalVerifyHandle.reset();
    ECC_Stop();
    LogPrintf("%s: done\n", __func__);
}

/**
 * Signal handlers are very limited in what they are allowed to do.
 * The execution context the handler is invoked in is not guaranteed,
 * so we restrict handler operations to just touching variables:
 */
#ifndef WIN32
static void HandleSIGTERM(int)
{
    StartShutdown();
}

static void HandleSIGHUP(int)
{
    LogInstance().m_reopen_file = true;
}
#else
static BOOL WINAPI consoleCtrlHandler(DWORD dwCtrlType)
{
    StartShutdown();
    Sleep(INFINITE);
    return true;
}
#endif

#ifndef WIN32
static void registerSignalHandler(int signal, void(*handler)(int))
{
    struct sigaction sa;
    sa.sa_handler = handler;
    sigemptyset(&sa.sa_mask);
    sa.sa_flags = 0;
    sigaction(signal, &sa, nullptr);
}
#endif

static void OnRPCStarted()
{
    uiInterface.NotifyBlockTip_connect(&RPCNotifyBlockChange);
}

static void OnRPCStopped()
{
    uiInterface.NotifyBlockTip_disconnect(&RPCNotifyBlockChange);
    RPCNotifyBlockChange(false, nullptr);
    g_best_block_cv.notify_all();
    LogPrint(BCLog::RPC, "RPC stopped.\n");
}

void SetupServerArgs()
{
    SetupHelpOptions(gArgs);
    gArgs.AddArg("-help-debug", "Print help message with debugging options and exit", false, OptionsCategory::DEBUG_TEST); // server-only for now

    const auto defaultBaseParams = CreateBaseChainParams(CBaseChainParams::MAIN);
    const auto testnetBaseParams = CreateBaseChainParams(CBaseChainParams::TESTNET);
    const auto regtestBaseParams = CreateBaseChainParams(CBaseChainParams::REGTEST);
    const auto defaultChainParams = CreateChainParams(CBaseChainParams::MAIN);
    const auto testnetChainParams = CreateChainParams(CBaseChainParams::TESTNET);
    const auto regtestChainParams = CreateChainParams(CBaseChainParams::REGTEST);

    // Hidden Options
    std::vector<std::string> hidden_args = {
        "-dbcrashratio", "-forcecompactdb",
        // GUI args. These will be overwritten by SetupUIArgs for the GUI
        "-allowselfsignedrootcertificates", "-choosedatadir", "-lang=<lang>", "-min", "-resetguisettings", "-rootcertificates=<file>", "-splash", "-uiplatform"};

    gArgs.AddArg("-version", "Print version and exit", false, OptionsCategory::OPTIONS);
    gArgs.AddArg("-alertnotify=<cmd>", "Execute command when a relevant alert is received or we see a really long fork (%s in cmd is replaced by message)", false, OptionsCategory::OPTIONS);
    gArgs.AddArg("-assumevalid=<hex>", strprintf("If this block is in the chain assume that it and its ancestors are valid and potentially skip their script verification (0 to verify all, default: %s, testnet: %s)", defaultChainParams->GetConsensus().defaultAssumeValid.GetHex(), testnetChainParams->GetConsensus().defaultAssumeValid.GetHex()), false, OptionsCategory::OPTIONS);
    gArgs.AddArg("-blocksdir=<dir>", "Specify blocks directory (default: <datadir>/blocks)", false, OptionsCategory::OPTIONS);
    gArgs.AddArg("-blocknotify=<cmd>", "Execute command when the best block changes (%s in cmd is replaced by block hash)", false, OptionsCategory::OPTIONS);
    gArgs.AddArg("-blockreconstructionextratxn=<n>", strprintf("Extra transactions to keep in memory for compact block reconstructions (default: %u)", DEFAULT_BLOCK_RECONSTRUCTION_EXTRA_TXN), false, OptionsCategory::OPTIONS);
    gArgs.AddArg("-blocksonly", strprintf("Whether to operate in a blocks only mode (default: %u)", DEFAULT_BLOCKSONLY), true, OptionsCategory::OPTIONS);
    gArgs.AddArg("-conf=<file>", strprintf("Specify configuration file. Relative paths will be prefixed by datadir location. (default: %s)", BITCOIN_CONF_FILENAME), false, OptionsCategory::OPTIONS);
    gArgs.AddArg("-datadir=<dir>", "Specify data directory", false, OptionsCategory::OPTIONS);
    gArgs.AddArg("-dbbatchsize", strprintf("Maximum database write batch size in bytes (default: %u)", nDefaultDbBatchSize), true, OptionsCategory::OPTIONS);
    gArgs.AddArg("-dbcache=<n>", strprintf("Maximum database cache size <n> MiB (%d to %d, default: %d). In addition, unused mempool memory is shared for this cache (see -maxmempool).", nMinDbCache, nMaxDbCache, nDefaultDbCache), false, OptionsCategory::OPTIONS);
    gArgs.AddArg("-debuglogfile=<file>", strprintf("Specify location of debug log file. Relative paths will be prefixed by a net-specific datadir location. (-nodebuglogfile to disable; default: %s)", DEFAULT_DEBUGLOGFILE), false, OptionsCategory::OPTIONS);
    gArgs.AddArg("-feefilter", strprintf("Tell other nodes to filter invs to us by our mempool min fee (default: %u)", DEFAULT_FEEFILTER), true, OptionsCategory::OPTIONS);
    gArgs.AddArg("-includeconf=<file>", "Specify additional configuration file, relative to the -datadir path (only useable from configuration file, not command line)", false, OptionsCategory::OPTIONS);
    gArgs.AddArg("-loadblock=<file>", "Imports blocks from external blk000??.dat file on startup", false, OptionsCategory::OPTIONS);
    gArgs.AddArg("-maxmempool=<n>", strprintf("Keep the transaction memory pool below <n> megabytes (default: %u)", DEFAULT_MAX_MEMPOOL_SIZE), false, OptionsCategory::OPTIONS);
    gArgs.AddArg("-maxorphantx=<n>", strprintf("Keep at most <n> unconnectable transactions in memory (default: %u)", DEFAULT_MAX_ORPHAN_TRANSACTIONS), false, OptionsCategory::OPTIONS);
    gArgs.AddArg("-mempoolexpiry=<n>", strprintf("Do not keep transactions in the mempool longer than <n> hours (default: %u)", DEFAULT_MEMPOOL_EXPIRY), false, OptionsCategory::OPTIONS);
    gArgs.AddArg("-minimumchainwork=<hex>", strprintf("Minimum work assumed to exist on a valid chain in hex (default: %s, testnet: %s)", defaultChainParams->GetConsensus().nMinimumChainWork.GetHex(), testnetChainParams->GetConsensus().nMinimumChainWork.GetHex()), true, OptionsCategory::OPTIONS);
    gArgs.AddArg("-par=<n>", strprintf("Set the number of script verification threads (%u to %d, 0 = auto, <0 = leave that many cores free, default: %d)",
        -GetNumCores(), MAX_SCRIPTCHECK_THREADS, DEFAULT_SCRIPTCHECK_THREADS), false, OptionsCategory::OPTIONS);
    gArgs.AddArg("-persistmempool", strprintf("Whether to save the mempool on shutdown and load on restart (default: %u)", DEFAULT_PERSIST_MEMPOOL), false, OptionsCategory::OPTIONS);
    gArgs.AddArg("-pid=<file>", strprintf("Specify pid file. Relative paths will be prefixed by a net-specific datadir location. (default: %s)", BITCOIN_PID_FILENAME), false, OptionsCategory::OPTIONS);
    gArgs.AddArg("-prune=<n>", strprintf("Reduce storage requirements by enabling pruning (deleting) of old blocks. This allows the pruneblockchain RPC to be called to delete specific blocks, and enables automatic pruning of old blocks if a target size in MiB is provided. This mode is incompatible with -txindex and -rescan. "
            "Warning: Reverting this setting requires re-downloading the entire blockchain. "
            "(default: 0 = disable pruning blocks, 1 = allow manual pruning via RPC, >=%u = automatically prune block files to stay under the specified target size in MiB)", MIN_DISK_SPACE_FOR_BLOCK_FILES / 1024 / 1024), false, OptionsCategory::OPTIONS);
    gArgs.AddArg("-reindex", "Rebuild chain state and block index from the blk*.dat files on disk", false, OptionsCategory::OPTIONS);
    gArgs.AddArg("-reindex-chainstate", "Rebuild chain state from the currently indexed blocks. When in pruning mode or if blocks on disk might be corrupted, use full -reindex instead.", false, OptionsCategory::OPTIONS);
#ifndef WIN32
    gArgs.AddArg("-sysperms", "Create new files with system default permissions, instead of umask 077 (only effective with disabled wallet functionality)", false, OptionsCategory::OPTIONS);
#else
    hidden_args.emplace_back("-sysperms");
#endif
    gArgs.AddArg("-txindex", strprintf("Maintain a full transaction index, used by the getrawtransaction rpc call (default: %u)", DEFAULT_TXINDEX), false, OptionsCategory::OPTIONS);
    gArgs.AddArg("-blockfilterindex=<type>",
                 strprintf("Maintain an index of compact filters by block (default: %s, values: %s).", DEFAULT_BLOCKFILTERINDEX, ListBlockFilterTypes()) +
                 " If <type> is not supplied or if <type> = 1, indexes for all known types are enabled.",
                 false, OptionsCategory::OPTIONS);
    gArgs.AddArg("-namehistory", strprintf("Keep track of the full name history (default: %u)", 0), false, OptionsCategory::OPTIONS);

    gArgs.AddArg("-addnode=<ip>", "Add a node to connect to and attempt to keep the connection open (see the `addnode` RPC command help for more info). This option can be specified multiple times to add multiple nodes.", false, OptionsCategory::CONNECTION);
    gArgs.AddArg("-banscore=<n>", strprintf("Threshold for disconnecting misbehaving peers (default: %u)", DEFAULT_BANSCORE_THRESHOLD), false, OptionsCategory::CONNECTION);
    gArgs.AddArg("-bantime=<n>", strprintf("Number of seconds to keep misbehaving peers from reconnecting (default: %u)", DEFAULT_MISBEHAVING_BANTIME), false, OptionsCategory::CONNECTION);
    gArgs.AddArg("-bind=<addr>", "Bind to given address and always listen on it. Use [host]:port notation for IPv6", false, OptionsCategory::CONNECTION);
    gArgs.AddArg("-connect=<ip>", "Connect only to the specified node; -noconnect disables automatic connections (the rules for this peer are the same as for -addnode). This option can be specified multiple times to connect to multiple nodes.", false, OptionsCategory::CONNECTION);
    gArgs.AddArg("-discover", "Discover own IP addresses (default: 1 when listening and no -externalip or -proxy)", false, OptionsCategory::CONNECTION);
    gArgs.AddArg("-dns", strprintf("Allow DNS lookups for -addnode, -seednode and -connect (default: %u)", DEFAULT_NAME_LOOKUP), false, OptionsCategory::CONNECTION);
    gArgs.AddArg("-dnsseed", "Query for peer addresses via DNS lookup, if low on addresses (default: 1 unless -connect used)", false, OptionsCategory::CONNECTION);
    gArgs.AddArg("-enablebip61", strprintf("Send reject messages per BIP61 (default: %u)", DEFAULT_ENABLE_BIP61), false, OptionsCategory::CONNECTION);
    gArgs.AddArg("-externalip=<ip>", "Specify your own public address", false, OptionsCategory::CONNECTION);
    gArgs.AddArg("-forcednsseed", strprintf("Always query for peer addresses via DNS lookup (default: %u)", DEFAULT_FORCEDNSSEED), false, OptionsCategory::CONNECTION);
    gArgs.AddArg("-listen", "Accept connections from outside (default: 1 if no -proxy or -connect)", false, OptionsCategory::CONNECTION);
    gArgs.AddArg("-listenonion", strprintf("Automatically create Tor hidden service (default: %d)", DEFAULT_LISTEN_ONION), false, OptionsCategory::CONNECTION);
    gArgs.AddArg("-maxconnections=<n>", strprintf("Maintain at most <n> connections to peers (default: %u)", DEFAULT_MAX_PEER_CONNECTIONS), false, OptionsCategory::CONNECTION);
    gArgs.AddArg("-maxreceivebuffer=<n>", strprintf("Maximum per-connection receive buffer, <n>*1000 bytes (default: %u)", DEFAULT_MAXRECEIVEBUFFER), false, OptionsCategory::CONNECTION);
    gArgs.AddArg("-maxsendbuffer=<n>", strprintf("Maximum per-connection send buffer, <n>*1000 bytes (default: %u)", DEFAULT_MAXSENDBUFFER), false, OptionsCategory::CONNECTION);
    gArgs.AddArg("-maxtimeadjustment", strprintf("Maximum allowed median peer time offset adjustment. Local perspective of time may be influenced by peers forward or backward by this amount. (default: %u seconds)", DEFAULT_MAX_TIME_ADJUSTMENT), false, OptionsCategory::CONNECTION);
    gArgs.AddArg("-maxuploadtarget=<n>", strprintf("Tries to keep outbound traffic under the given target (in MiB per 24h), 0 = no limit (default: %d)", DEFAULT_MAX_UPLOAD_TARGET), false, OptionsCategory::CONNECTION);
    gArgs.AddArg("-onion=<ip:port>", "Use separate SOCKS5 proxy to reach peers via Tor hidden services, set -noonion to disable (default: -proxy)", false, OptionsCategory::CONNECTION);
    gArgs.AddArg("-onlynet=<net>", "Make outgoing connections only through network <net> (ipv4, ipv6 or onion). Incoming connections are not affected by this option. This option can be specified multiple times to allow multiple networks.", false, OptionsCategory::CONNECTION);
    gArgs.AddArg("-peerbloomfilters", strprintf("Support filtering of blocks and transaction with bloom filters (default: %u)", DEFAULT_PEERBLOOMFILTERS), false, OptionsCategory::CONNECTION);
    gArgs.AddArg("-permitbaremultisig", strprintf("Relay non-P2SH multisig (default: %u)", DEFAULT_PERMIT_BAREMULTISIG), false, OptionsCategory::CONNECTION);
    gArgs.AddArg("-port=<port>", strprintf("Listen for connections on <port> (default: %u, testnet: %u, regtest: %u)", defaultChainParams->GetDefaultPort(), testnetChainParams->GetDefaultPort(), regtestChainParams->GetDefaultPort()), false, OptionsCategory::CONNECTION);
    gArgs.AddArg("-proxy=<ip:port>", "Connect through SOCKS5 proxy, set -noproxy to disable (default: disabled)", false, OptionsCategory::CONNECTION);
    gArgs.AddArg("-proxyrandomize", strprintf("Randomize credentials for every proxy connection. This enables Tor stream isolation (default: %u)", DEFAULT_PROXYRANDOMIZE), false, OptionsCategory::CONNECTION);
    gArgs.AddArg("-seednode=<ip>", "Connect to a node to retrieve peer addresses, and disconnect. This option can be specified multiple times to connect to multiple nodes.", false, OptionsCategory::CONNECTION);
    gArgs.AddArg("-timeout=<n>", strprintf("Specify connection timeout in milliseconds (minimum: 1, default: %d)", DEFAULT_CONNECT_TIMEOUT), false, OptionsCategory::CONNECTION);
    gArgs.AddArg("-peertimeout=<n>", strprintf("Specify p2p connection timeout in seconds. This option determines the amount of time a peer may be inactive before the connection to it is dropped. (minimum: 1, default: %d)", DEFAULT_PEER_CONNECT_TIMEOUT), true, OptionsCategory::CONNECTION);
    gArgs.AddArg("-torcontrol=<ip>:<port>", strprintf("Tor control port to use if onion listening enabled (default: %s)", DEFAULT_TOR_CONTROL), false, OptionsCategory::CONNECTION);
    gArgs.AddArg("-torpassword=<pass>", "Tor control port password (default: empty)", false, OptionsCategory::CONNECTION);
#ifdef USE_UPNP
#if USE_UPNP
    gArgs.AddArg("-upnp", "Use UPnP to map the listening port (default: 1 when listening and no -proxy)", false, OptionsCategory::CONNECTION);
#else
    gArgs.AddArg("-upnp", strprintf("Use UPnP to map the listening port (default: %u)", 0), false, OptionsCategory::CONNECTION);
#endif
#else
    hidden_args.emplace_back("-upnp");
#endif
    gArgs.AddArg("-whitebind=<addr>", "Bind to given address and whitelist peers connecting to it. Use [host]:port notation for IPv6", false, OptionsCategory::CONNECTION);
    gArgs.AddArg("-whitelist=<IP address or network>", "Whitelist peers connecting from the given IP address (e.g. 1.2.3.4) or CIDR notated network (e.g. 1.2.3.0/24). Can be specified multiple times."
        " Whitelisted peers cannot be DoS banned and their transactions are always relayed, even if they are already in the mempool, useful e.g. for a gateway", false, OptionsCategory::CONNECTION);

    g_wallet_init_interface.AddWalletOptions();

#if ENABLE_ZMQ
    gArgs.AddArg("-zmqpubhashblock=<address>", "Enable publish hash block in <address>", false, OptionsCategory::ZMQ);
    gArgs.AddArg("-zmqpubhashtx=<address>", "Enable publish hash transaction in <address>", false, OptionsCategory::ZMQ);
    gArgs.AddArg("-zmqpubrawblock=<address>", "Enable publish raw block in <address>", false, OptionsCategory::ZMQ);
    gArgs.AddArg("-zmqpubrawtx=<address>", "Enable publish raw transaction in <address>", false, OptionsCategory::ZMQ);
    gArgs.AddArg("-zmqpubhashblockhwm=<n>", strprintf("Set publish hash block outbound message high water mark (default: %d)", CZMQAbstractNotifier::DEFAULT_ZMQ_SNDHWM), false, OptionsCategory::ZMQ);
    gArgs.AddArg("-zmqpubhashtxhwm=<n>", strprintf("Set publish hash transaction outbound message high water mark (default: %d)", CZMQAbstractNotifier::DEFAULT_ZMQ_SNDHWM), false, OptionsCategory::ZMQ);
    gArgs.AddArg("-zmqpubrawblockhwm=<n>", strprintf("Set publish raw block outbound message high water mark (default: %d)", CZMQAbstractNotifier::DEFAULT_ZMQ_SNDHWM), false, OptionsCategory::ZMQ);
    gArgs.AddArg("-zmqpubrawtxhwm=<n>", strprintf("Set publish raw transaction outbound message high water mark (default: %d)", CZMQAbstractNotifier::DEFAULT_ZMQ_SNDHWM), false, OptionsCategory::ZMQ);
    gArgs.AddArg("-zmqpubgameblocks=<address>", "Enable publication of game data for block attach/detach events in <address>", false, OptionsCategory::ZMQ);
    gArgs.AddArg("-trackgame=<game>", "Enable tracking of the listed game for the Xaya game interface", false, OptionsCategory::ZMQ);
#else
    hidden_args.emplace_back("-zmqpubhashblock=<address>");
    hidden_args.emplace_back("-zmqpubhashtx=<address>");
    hidden_args.emplace_back("-zmqpubrawblock=<address>");
    hidden_args.emplace_back("-zmqpubrawtx=<address>");
    hidden_args.emplace_back("-zmqpubhashblockhwm=<n>");
    hidden_args.emplace_back("-zmqpubhashtxhwm=<n>");
    hidden_args.emplace_back("-zmqpubrawblockhwm=<n>");
    hidden_args.emplace_back("-zmqpubrawtxhwm=<n>");
    hidden_args.emplace_back("-zmqpubgameblocks=<address>");
    hidden_args.emplace_back("-trackgame=<game>");
#endif

    gArgs.AddArg("-checkblocks=<n>", strprintf("How many blocks to check at startup (default: %u, 0 = all)", DEFAULT_CHECKBLOCKS), true, OptionsCategory::DEBUG_TEST);
    gArgs.AddArg("-checklevel=<n>", strprintf("How thorough the block verification of -checkblocks is: "
        "level 0 reads the blocks from disk, "
        "level 1 verifies block validity, "
        "level 2 verifies undo data, "
        "level 3 checks disconnection of tip blocks, "
        "and level 4 tries to reconnect the blocks, "
        "each level includes the checks of the previous levels "
        "(0-4, default: %u)", DEFAULT_CHECKLEVEL), true, OptionsCategory::DEBUG_TEST);
    gArgs.AddArg("-checkblockindex", strprintf("Do a full consistency check for mapBlockIndex, setBlockIndexCandidates, chainActive and mapBlocksUnlinked occasionally. (default: %u, regtest: %u)", defaultChainParams->DefaultConsistencyChecks(), regtestChainParams->DefaultConsistencyChecks()), true, OptionsCategory::DEBUG_TEST);
    gArgs.AddArg("-checkmempool=<n>", strprintf("Run checks every <n> transactions (default: %u, regtest: %u)", defaultChainParams->DefaultConsistencyChecks(), regtestChainParams->DefaultConsistencyChecks()), true, OptionsCategory::DEBUG_TEST);
    gArgs.AddArg("-checkpoints", strprintf("Disable expensive verification for known chain history (default: %u)", DEFAULT_CHECKPOINTS_ENABLED), true, OptionsCategory::DEBUG_TEST);
    gArgs.AddArg("-deprecatedrpc=<method>", "Allows deprecated RPC method(s) to be used", true, OptionsCategory::DEBUG_TEST);
    gArgs.AddArg("-dropmessagestest=<n>", "Randomly drop 1 of every <n> network messages", true, OptionsCategory::DEBUG_TEST);
    gArgs.AddArg("-stopafterblockimport", strprintf("Stop running after importing blocks from disk (default: %u)", DEFAULT_STOPAFTERBLOCKIMPORT), true, OptionsCategory::DEBUG_TEST);
    gArgs.AddArg("-stopatheight", strprintf("Stop running after reaching the given height in the main chain (default: %u)", DEFAULT_STOPATHEIGHT), true, OptionsCategory::DEBUG_TEST);
    gArgs.AddArg("-limitancestorcount=<n>", strprintf("Do not accept transactions if number of in-mempool ancestors is <n> or more (default: %u)", DEFAULT_ANCESTOR_LIMIT), true, OptionsCategory::DEBUG_TEST);
    gArgs.AddArg("-limitancestorsize=<n>", strprintf("Do not accept transactions whose size with all in-mempool ancestors exceeds <n> kilobytes (default: %u)", DEFAULT_ANCESTOR_SIZE_LIMIT), true, OptionsCategory::DEBUG_TEST);
    gArgs.AddArg("-limitdescendantcount=<n>", strprintf("Do not accept transactions if any ancestor would have <n> or more in-mempool descendants (default: %u)", DEFAULT_DESCENDANT_LIMIT), true, OptionsCategory::DEBUG_TEST);
    gArgs.AddArg("-limitdescendantsize=<n>", strprintf("Do not accept transactions if any ancestor would have more than <n> kilobytes of in-mempool descendants (default: %u).", DEFAULT_DESCENDANT_SIZE_LIMIT), true, OptionsCategory::DEBUG_TEST);
    gArgs.AddArg("-addrmantest", "Allows to test address relay on localhost", true, OptionsCategory::DEBUG_TEST);
    gArgs.AddArg("-debug=<category>", "Output debugging information (default: -nodebug, supplying <category> is optional). "
        "If <category> is not supplied or if <category> = 1, output all debugging information. <category> can be: " + ListLogCategories() + ".", false, OptionsCategory::DEBUG_TEST);
    gArgs.AddArg("-debugexclude=<category>", strprintf("Exclude debugging information for a category. Can be used in conjunction with -debug=1 to output debug logs for all categories except one or more specified categories."), false, OptionsCategory::DEBUG_TEST);
    gArgs.AddArg("-logips", strprintf("Include IP addresses in debug output (default: %u)", DEFAULT_LOGIPS), false, OptionsCategory::DEBUG_TEST);
    gArgs.AddArg("-logtimestamps", strprintf("Prepend debug output with timestamp (default: %u)", DEFAULT_LOGTIMESTAMPS), false, OptionsCategory::DEBUG_TEST);
    gArgs.AddArg("-logtimemicros", strprintf("Add microsecond precision to debug timestamps (default: %u)", DEFAULT_LOGTIMEMICROS), true, OptionsCategory::DEBUG_TEST);
    gArgs.AddArg("-mocktime=<n>", "Replace actual time with <n> seconds since epoch (default: 0)", true, OptionsCategory::DEBUG_TEST);
    gArgs.AddArg("-maxsigcachesize=<n>", strprintf("Limit sum of signature cache and script execution cache sizes to <n> MiB (default: %u)", DEFAULT_MAX_SIG_CACHE_SIZE), true, OptionsCategory::DEBUG_TEST);
    gArgs.AddArg("-maxtipage=<n>", strprintf("Maximum tip age in seconds to consider node in initial block download (default: %u)", DEFAULT_MAX_TIP_AGE), true, OptionsCategory::DEBUG_TEST);
    gArgs.AddArg("-maxtxfee=<amt>", strprintf("Maximum total fees (in %s) to use in a single wallet transaction; setting this too low may abort large transactions (default: %s)", // TODO move setting to wallet
        CURRENCY_UNIT, FormatMoney(DEFAULT_TRANSACTION_MAXFEE)), false, OptionsCategory::DEBUG_TEST);
    gArgs.AddArg("-printpriority", strprintf("Log transaction fee per kB when mining blocks (default: %u)", DEFAULT_PRINTPRIORITY), true, OptionsCategory::DEBUG_TEST);
    gArgs.AddArg("-printtoconsole", "Send trace/debug info to console (default: 1 when no -daemon. To disable logging to file, set -nodebuglogfile)", false, OptionsCategory::DEBUG_TEST);
    gArgs.AddArg("-shrinkdebugfile", "Shrink debug.log file on client startup (default: 1 when no -debug)", false, OptionsCategory::DEBUG_TEST);
    gArgs.AddArg("-uacomment=<cmt>", "Append comment to the user agent string", false, OptionsCategory::DEBUG_TEST);

    SetupChainParamsBaseOptions();

    gArgs.AddArg("-acceptnonstdtxn", strprintf("Relay and mine \"non-standard\" transactions (%sdefault: %u)", "testnet/regtest only; ", !testnetChainParams->RequireStandard()), true, OptionsCategory::NODE_RELAY);
    gArgs.AddArg("-incrementalrelayfee=<amt>", strprintf("Fee rate (in %s/kB) used to define cost of relay, used for mempool limiting and BIP 125 replacement. (default: %s)", CURRENCY_UNIT, FormatMoney(DEFAULT_INCREMENTAL_RELAY_FEE)), true, OptionsCategory::NODE_RELAY);
    gArgs.AddArg("-dustrelayfee=<amt>", strprintf("Fee rate (in %s/kB) used to defined dust, the value of an output such that it will cost more than its value in fees at this fee rate to spend it. (default: %s)", CURRENCY_UNIT, FormatMoney(DUST_RELAY_TX_FEE)), true, OptionsCategory::NODE_RELAY);
    gArgs.AddArg("-bytespersigop", strprintf("Equivalent bytes per sigop in transactions for relay and mining (default: %u)", DEFAULT_BYTES_PER_SIGOP), false, OptionsCategory::NODE_RELAY);
    gArgs.AddArg("-datacarrier", strprintf("Relay and mine data carrier transactions (default: %u)", DEFAULT_ACCEPT_DATACARRIER), false, OptionsCategory::NODE_RELAY);
    gArgs.AddArg("-datacarriersize", strprintf("Maximum size of data in data carrier transactions we relay and mine (default: %u)", MAX_OP_RETURN_RELAY), false, OptionsCategory::NODE_RELAY);
    gArgs.AddArg("-mempoolreplacement", strprintf("Enable transaction replacement in the memory pool (default: %u)", DEFAULT_ENABLE_REPLACEMENT), false, OptionsCategory::NODE_RELAY);
    gArgs.AddArg("-minrelaytxfee=<amt>", strprintf("Fees (in %s/kB) smaller than this are considered zero fee for relaying, mining and transaction creation (default: %s)",
        CURRENCY_UNIT, FormatMoney(DEFAULT_MIN_RELAY_TX_FEE)), false, OptionsCategory::NODE_RELAY);
    gArgs.AddArg("-whitelistforcerelay", strprintf("Force relay of transactions from whitelisted peers even if they violate local relay policy (default: %d)", DEFAULT_WHITELISTFORCERELAY), false, OptionsCategory::NODE_RELAY);
    gArgs.AddArg("-whitelistrelay", strprintf("Accept relayed transactions received from whitelisted peers even when not relaying transactions (default: %d)", DEFAULT_WHITELISTRELAY), false, OptionsCategory::NODE_RELAY);


    gArgs.AddArg("-blockmaxweight=<n>", strprintf("Set maximum BIP141 block weight (default: %d)", DEFAULT_BLOCK_MAX_WEIGHT), false, OptionsCategory::BLOCK_CREATION);
    gArgs.AddArg("-blockmintxfee=<amt>", strprintf("Set lowest fee rate (in %s/kB) for transactions to be included in block creation. (default: %s)", CURRENCY_UNIT, FormatMoney(DEFAULT_BLOCK_MIN_TX_FEE)), false, OptionsCategory::BLOCK_CREATION);
    gArgs.AddArg("-blockversion=<n>", "Override block version to test forking scenarios", true, OptionsCategory::BLOCK_CREATION);

    gArgs.AddArg("-rest", strprintf("Accept public REST requests (default: %u)", DEFAULT_REST_ENABLE), false, OptionsCategory::RPC);
    gArgs.AddArg("-rpcallowip=<ip>", "Allow JSON-RPC connections from specified source. Valid for <ip> are a single IP (e.g. 1.2.3.4), a network/netmask (e.g. 1.2.3.4/255.255.255.0) or a network/CIDR (e.g. 1.2.3.4/24). This option can be specified multiple times", false, OptionsCategory::RPC);
    gArgs.AddArg("-rpcauth=<userpw>", "Username and HMAC-SHA-256 hashed password for JSON-RPC connections. The field <userpw> comes in the format: <USERNAME>:<SALT>$<HASH>. A canonical python script is included in share/rpcauth. The client then connects normally using the rpcuser=<USERNAME>/rpcpassword=<PASSWORD> pair of arguments. This option can be specified multiple times", false, OptionsCategory::RPC);
    gArgs.AddArg("-rpcbind=<addr>[:port]", "Bind to given address to listen for JSON-RPC connections. Do not expose the RPC server to untrusted networks such as the public internet! This option is ignored unless -rpcallowip is also passed. Port is optional and overrides -rpcport. Use [host]:port notation for IPv6. This option can be specified multiple times (default: 127.0.0.1 and ::1 i.e., localhost)", false, OptionsCategory::RPC);
    gArgs.AddArg("-rpccookiefile=<loc>", "Location of the auth cookie. Relative paths will be prefixed by a net-specific datadir location. (default: data dir)", false, OptionsCategory::RPC);
    gArgs.AddArg("-rpcpassword=<pw>", "Password for JSON-RPC connections", false, OptionsCategory::RPC);
    gArgs.AddArg("-rpcport=<port>", strprintf("Listen for JSON-RPC connections on <port> (default: %u, testnet: %u, regtest: %u)", defaultBaseParams->RPCPort(), testnetBaseParams->RPCPort(), regtestBaseParams->RPCPort()), false, OptionsCategory::RPC);
    gArgs.AddArg("-rpcserialversion", strprintf("Sets the serialization of raw transaction or block hex returned in non-verbose mode, non-segwit(0) or segwit(1) (default: %d)", DEFAULT_RPC_SERIALIZE_VERSION), false, OptionsCategory::RPC);
    gArgs.AddArg("-rpcservertimeout=<n>", strprintf("Timeout during HTTP requests (default: %d)", DEFAULT_HTTP_SERVER_TIMEOUT), true, OptionsCategory::RPC);
    gArgs.AddArg("-rpcthreads=<n>", strprintf("Set the number of threads to service RPC calls (default: %d)", DEFAULT_HTTP_THREADS), false, OptionsCategory::RPC);
    gArgs.AddArg("-rpcuser=<user>", "Username for JSON-RPC connections", false, OptionsCategory::RPC);
    gArgs.AddArg("-rpcworkqueue=<n>", strprintf("Set the depth of the work queue to service RPC calls (default: %d)", DEFAULT_HTTP_WORKQUEUE), true, OptionsCategory::RPC);
    gArgs.AddArg("-server", "Accept command line and JSON-RPC commands", false, OptionsCategory::RPC);

    gArgs.AddArg("-nameencoding=<enc>", strprintf("Sets the default encoding used for names in the RPC interface (default: %s)", EncodingToString(DEFAULT_NAME_ENCODING)), false, OptionsCategory::RPC);
    gArgs.AddArg("-valueencoding=<enc>", strprintf("Sets the default encoding used for values in the RPC interface (default: %s)", EncodingToString(DEFAULT_VALUE_ENCODING)), false, OptionsCategory::RPC);

    gArgs.AddArg("-maxgameblockattaches=<n>", strprintf("Sets the maximum number of attach steps sent for a single game_sendupdates request (default: %d)", DEFAULT_MAX_GAME_BLOCK_ATTACHES), false, OptionsCategory::RPC);

#if HAVE_DECL_DAEMON
    gArgs.AddArg("-daemon", "Run in the background as a daemon and accept commands", false, OptionsCategory::OPTIONS);
#else
    hidden_args.emplace_back("-daemon");
#endif

    // Add the hidden options
    gArgs.AddHiddenArgs(hidden_args);
}

std::string LicenseInfo()
{
    const std::string URL_SOURCE_CODE = "<https://github.com/xaya/xaya>";
    const std::string URL_WEBSITE = "<https://xaya.io/>";
    // todo: remove urls from translations on next change
    return CopyrightHolders(strprintf(_("Copyright (C) %i-%i"), 2009, COPYRIGHT_YEAR) + " ") + "\n" +
           "\n" +
           strprintf(_("Please contribute if you find %s useful. "
                       "Visit %s for further information about the software."),
               PACKAGE_NAME, URL_WEBSITE) +
           "\n" +
           strprintf(_("The source code is available from %s."),
               URL_SOURCE_CODE) +
           "\n" +
           "\n" +
           _("This is experimental software.") + "\n" +
           strprintf(_("Distributed under the MIT software license, see the accompanying file %s or %s"), "COPYING", "<https://opensource.org/licenses/MIT>") + "\n" +
           "\n" +
           strprintf(_("This product includes software developed by the OpenSSL Project for use in the OpenSSL Toolkit %s and cryptographic software written by Eric Young and UPnP software written by Thomas Bernard."), "<https://www.openssl.org>") +
           "\n";
}

static void BlockNotifyCallback(bool initialSync, const CBlockIndex *pBlockIndex)
{
    if (initialSync || !pBlockIndex)
        return;

    std::string strCmd = gArgs.GetArg("-blocknotify", "");
    if (!strCmd.empty()) {
        boost::replace_all(strCmd, "%s", pBlockIndex->GetBlockHash().GetHex());
        std::thread t(runCommand, strCmd);
        t.detach(); // thread runs free
    }
}

static bool fHaveGenesis = false;
static Mutex g_genesis_wait_mutex;
static std::condition_variable g_genesis_wait_cv;

static void BlockNotifyGenesisWait(bool, const CBlockIndex *pBlockIndex)
{
    if (pBlockIndex != nullptr) {
        {
            LOCK(g_genesis_wait_mutex);
            fHaveGenesis = true;
        }
        g_genesis_wait_cv.notify_all();
    }
}

struct CImportingNow
{
    CImportingNow() {
        assert(fImporting == false);
        fImporting = true;
    }

    ~CImportingNow() {
        assert(fImporting == true);
        fImporting = false;
    }
};


// If we're using -prune with -reindex, then delete block files that will be ignored by the
// reindex.  Since reindexing works by starting at block file 0 and looping until a blockfile
// is missing, do the same here to delete any later block files after a gap.  Also delete all
// rev files since they'll be rewritten by the reindex anyway.  This ensures that vinfoBlockFile
// is in sync with what's actually on disk by the time we start downloading, so that pruning
// works correctly.
static void CleanupBlockRevFiles()
{
    std::map<std::string, fs::path> mapBlockFiles;

    // Glob all blk?????.dat and rev?????.dat files from the blocks directory.
    // Remove the rev files immediately and insert the blk file paths into an
    // ordered map keyed by block file index.
    LogPrintf("Removing unusable blk?????.dat and rev?????.dat files for -reindex with -prune\n");
    fs::path blocksdir = GetBlocksDir();
    for (fs::directory_iterator it(blocksdir); it != fs::directory_iterator(); it++) {
        if (fs::is_regular_file(*it) &&
            it->path().filename().string().length() == 12 &&
            it->path().filename().string().substr(8,4) == ".dat")
        {
            if (it->path().filename().string().substr(0,3) == "blk")
                mapBlockFiles[it->path().filename().string().substr(3,5)] = it->path();
            else if (it->path().filename().string().substr(0,3) == "rev")
                remove(it->path());
        }
    }

    // Remove all block files that aren't part of a contiguous set starting at
    // zero by walking the ordered map (keys are block file indices) by
    // keeping a separate counter.  Once we hit a gap (or if 0 doesn't exist)
    // start removing block files.
    int nContigCounter = 0;
    for (const std::pair<const std::string, fs::path>& item : mapBlockFiles) {
        if (atoi(item.first) == nContigCounter) {
            nContigCounter++;
            continue;
        }
        remove(item.second);
    }
}

static void ThreadImport(std::vector<fs::path> vImportFiles)
{
    const CChainParams& chainparams = Params();
    RenameThread("xaya-loadblk");
    ScheduleBatchPriority();

    {
    CImportingNow imp;

    // -reindex
    if (fReindex) {
        int nFile = 0;
        while (true) {
            FlatFilePos pos(nFile, 0);
            if (!fs::exists(GetBlockPosFilename(pos)))
                break; // No block files left to reindex
            FILE *file = OpenBlockFile(pos, true);
            if (!file)
                break; // This error is logged in OpenBlockFile
            LogPrintf("Reindexing block file blk%05u.dat...\n", (unsigned int)nFile);
            LoadExternalBlockFile(chainparams, file, &pos);
            nFile++;
        }
        pblocktree->WriteReindexing(false);
        fReindex = false;
        LogPrintf("Reindexing finished\n");
        // To avoid ending up in a situation without genesis block, re-try initializing (no-op if reindexing worked):
        LoadGenesisBlock(chainparams);
    }

    // hardcoded $DATADIR/bootstrap.dat
    fs::path pathBootstrap = GetDataDir() / "bootstrap.dat";
    if (fs::exists(pathBootstrap)) {
        FILE *file = fsbridge::fopen(pathBootstrap, "rb");
        if (file) {
            fs::path pathBootstrapOld = GetDataDir() / "bootstrap.dat.old";
            LogPrintf("Importing bootstrap.dat...\n");
            LoadExternalBlockFile(chainparams, file);
            RenameOver(pathBootstrap, pathBootstrapOld);
        } else {
            LogPrintf("Warning: Could not open bootstrap file %s\n", pathBootstrap.string());
        }
    }

    // -loadblock=
    for (const fs::path& path : vImportFiles) {
        FILE *file = fsbridge::fopen(path, "rb");
        if (file) {
            LogPrintf("Importing blocks file %s...\n", path.string());
            LoadExternalBlockFile(chainparams, file);
        } else {
            LogPrintf("Warning: Could not open blocks file %s\n", path.string());
        }
    }

    // scan for better chains in the block chain database, that are not yet connected in the active best chain
    CValidationState state;
    if (!ActivateBestChain(state, chainparams)) {
        LogPrintf("Failed to connect best block (%s)\n", FormatStateMessage(state));
        StartShutdown();
        return;
    }

    if (gArgs.GetBoolArg("-stopafterblockimport", DEFAULT_STOPAFTERBLOCKIMPORT)) {
        LogPrintf("Stopping after block import\n");
        StartShutdown();
        return;
    }
    } // End scope of CImportingNow
    if (gArgs.GetArg("-persistmempool", DEFAULT_PERSIST_MEMPOOL)) {
        LoadMempool();
    }
    g_is_mempool_loaded = !ShutdownRequested();
}

/** Sanity checks
 *  Ensure that Bitcoin is running in a usable environment with all
 *  necessary library support.
 */
static bool InitSanityCheck()
{
    if(!ECC_InitSanityCheck()) {
        InitError("Elliptic curve cryptography sanity check failure. Aborting.");
        return false;
    }

    if (!glibc_sanity_test() || !glibcxx_sanity_test())
        return false;

    if (!Random_SanityCheck()) {
        InitError("OS cryptographic RNG sanity check failure. Aborting.");
        return false;
    }

    return true;
}

static bool AppInitServers()
{
    RPCServer::OnStarted(&OnRPCStarted);
    RPCServer::OnStopped(&OnRPCStopped);
    if (!InitHTTPServer())
        return false;
    StartRPC();
    if (!StartHTTPRPC())
        return false;
    if (gArgs.GetBoolArg("-rest", DEFAULT_REST_ENABLE)) StartREST();
    StartHTTPServer();
    return true;
}

// Parameter interaction based on rules
void InitParameterInteraction()
{
    // when specifying an explicit binding address, you want to listen on it
    // even when -connect or -proxy is specified
    if (gArgs.IsArgSet("-bind")) {
        if (gArgs.SoftSetBoolArg("-listen", true))
            LogPrintf("%s: parameter interaction: -bind set -> setting -listen=1\n", __func__);
    }
    if (gArgs.IsArgSet("-whitebind")) {
        if (gArgs.SoftSetBoolArg("-listen", true))
            LogPrintf("%s: parameter interaction: -whitebind set -> setting -listen=1\n", __func__);
    }

    if (gArgs.IsArgSet("-connect")) {
        // when only connecting to trusted nodes, do not seed via DNS, or listen by default
        if (gArgs.SoftSetBoolArg("-dnsseed", false))
            LogPrintf("%s: parameter interaction: -connect set -> setting -dnsseed=0\n", __func__);
        if (gArgs.SoftSetBoolArg("-listen", false))
            LogPrintf("%s: parameter interaction: -connect set -> setting -listen=0\n", __func__);
    }

    if (gArgs.IsArgSet("-proxy")) {
        // to protect privacy, do not listen by default if a default proxy server is specified
        if (gArgs.SoftSetBoolArg("-listen", false))
            LogPrintf("%s: parameter interaction: -proxy set -> setting -listen=0\n", __func__);
        // to protect privacy, do not use UPNP when a proxy is set. The user may still specify -listen=1
        // to listen locally, so don't rely on this happening through -listen below.
        if (gArgs.SoftSetBoolArg("-upnp", false))
            LogPrintf("%s: parameter interaction: -proxy set -> setting -upnp=0\n", __func__);
        // to protect privacy, do not discover addresses by default
        if (gArgs.SoftSetBoolArg("-discover", false))
            LogPrintf("%s: parameter interaction: -proxy set -> setting -discover=0\n", __func__);
    }

    if (!gArgs.GetBoolArg("-listen", DEFAULT_LISTEN)) {
        // do not map ports or try to retrieve public IP when not listening (pointless)
        if (gArgs.SoftSetBoolArg("-upnp", false))
            LogPrintf("%s: parameter interaction: -listen=0 -> setting -upnp=0\n", __func__);
        if (gArgs.SoftSetBoolArg("-discover", false))
            LogPrintf("%s: parameter interaction: -listen=0 -> setting -discover=0\n", __func__);
        if (gArgs.SoftSetBoolArg("-listenonion", false))
            LogPrintf("%s: parameter interaction: -listen=0 -> setting -listenonion=0\n", __func__);
    }

    if (gArgs.IsArgSet("-externalip")) {
        // if an explicit public IP is specified, do not try to find others
        if (gArgs.SoftSetBoolArg("-discover", false))
            LogPrintf("%s: parameter interaction: -externalip set -> setting -discover=0\n", __func__);
    }

    // disable whitelistrelay in blocksonly mode
    if (gArgs.GetBoolArg("-blocksonly", DEFAULT_BLOCKSONLY)) {
        if (gArgs.SoftSetBoolArg("-whitelistrelay", false))
            LogPrintf("%s: parameter interaction: -blocksonly=1 -> setting -whitelistrelay=0\n", __func__);
    }

    // Forcing relay from whitelisted hosts implies we will accept relays from them in the first place.
    if (gArgs.GetBoolArg("-whitelistforcerelay", DEFAULT_WHITELISTFORCERELAY)) {
        if (gArgs.SoftSetBoolArg("-whitelistrelay", true))
            LogPrintf("%s: parameter interaction: -whitelistforcerelay=1 -> setting -whitelistrelay=1\n", __func__);
    }
}

static std::string ResolveErrMsg(const char * const optname, const std::string& strBind)
{
    return strprintf(_("Cannot resolve -%s address: '%s'"), optname, strBind);
}

/**
 * Initialize global loggers.
 *
 * Note that this is called very early in the process lifetime, so you should be
 * careful about what global state you rely on here.
 */
void InitLogging()
{
    LogInstance().m_print_to_file = !gArgs.IsArgNegated("-debuglogfile");
    LogInstance().m_file_path = AbsPathForConfigVal(gArgs.GetArg("-debuglogfile", DEFAULT_DEBUGLOGFILE));

    // Add newlines to the logfile to distinguish this execution from the last
    // one; called before console logging is set up, so this is only sent to
    // debug.log.
    LogPrintf("\n\n\n\n\n");

    LogInstance().m_print_to_console = gArgs.GetBoolArg("-printtoconsole", !gArgs.GetBoolArg("-daemon", false));
    LogInstance().m_log_timestamps = gArgs.GetBoolArg("-logtimestamps", DEFAULT_LOGTIMESTAMPS);
    LogInstance().m_log_time_micros = gArgs.GetBoolArg("-logtimemicros", DEFAULT_LOGTIMEMICROS);

    fLogIPs = gArgs.GetBoolArg("-logips", DEFAULT_LOGIPS);

    std::string version_string = FormatFullVersion();
#ifdef DEBUG
    version_string += " (debug build)";
#else
    version_string += " (release build)";
#endif
    LogPrintf(PACKAGE_NAME " version %s\n", version_string);
}

namespace { // Variables internal to initialization process only

int nMaxConnections;
int nUserMaxConnections;
int nFD;
ServiceFlags nLocalServices = ServiceFlags(NODE_NETWORK | NODE_NETWORK_LIMITED | NODE_WITNESS);
int64_t peer_connect_timeout;
std::vector<BlockFilterType> g_enabled_filter_types;

} // namespace

[[noreturn]] static void new_handler_terminate()
{
    // Rather than throwing std::bad-alloc if allocation fails, terminate
    // immediately to (try to) avoid chain corruption.
    // Since LogPrintf may itself allocate memory, set the handler directly
    // to terminate first.
    std::set_new_handler(std::terminate);
    LogPrintf("Error: Out of memory. Terminating.\n");

    // The log was successful, terminate now.
    std::terminate();
};

bool AppInitBasicSetup()
{
    // ********************************************************* Step 1: setup
#ifdef _MSC_VER
    // Turn off Microsoft heap dump noise
    _CrtSetReportMode(_CRT_WARN, _CRTDBG_MODE_FILE);
    _CrtSetReportFile(_CRT_WARN, CreateFileA("NUL", GENERIC_WRITE, 0, nullptr, OPEN_EXISTING, 0, 0));
    // Disable confusing "helpful" text message on abort, Ctrl-C
    _set_abort_behavior(0, _WRITE_ABORT_MSG | _CALL_REPORTFAULT);
#endif
#ifdef WIN32
    // Enable Data Execution Prevention (DEP)
    SetProcessDEPPolicy(PROCESS_DEP_ENABLE);
#endif

    if (!SetupNetworking())
        return InitError("Initializing networking failed");

#ifndef WIN32
    if (!gArgs.GetBoolArg("-sysperms", false)) {
        umask(077);
    }

    // Clean shutdown on SIGTERM
    registerSignalHandler(SIGTERM, HandleSIGTERM);
    registerSignalHandler(SIGINT, HandleSIGTERM);

    // Reopen debug.log on SIGHUP
    registerSignalHandler(SIGHUP, HandleSIGHUP);

    // Ignore SIGPIPE, otherwise it will bring the daemon down if the client closes unexpectedly
    signal(SIGPIPE, SIG_IGN);
#else
    SetConsoleCtrlHandler(consoleCtrlHandler, true);
#endif

    std::set_new_handler(new_handler_terminate);

    return true;
}

bool AppInitParameterInteraction()
{
    const CChainParams& chainparams = Params();
    // ********************************************************* Step 2: parameter interactions

    // also see: InitParameterInteraction()

    // Warn if network-specific options (-addnode, -connect, etc) are
    // specified in default section of config file, but not overridden
    // on the command line or in this network's section of the config file.
    std::string network = gArgs.GetChainName();
    for (const auto& arg : gArgs.GetUnsuitableSectionOnlyArgs()) {
        return InitError(strprintf(_("Config setting for %s only applied on %s network when in [%s] section."), arg, network, network));
    }

    // Warn if unrecognized section name are present in the config file.
    for (const auto& section : gArgs.GetUnrecognizedSections()) {
        InitWarning(strprintf("%s:%i " + _("Section [%s] is not recognized."), section.m_file, section.m_line, section.m_name));
    }

    if (!fs::is_directory(GetBlocksDir())) {
        return InitError(strprintf(_("Specified blocks directory \"%s\" does not exist."), gArgs.GetArg("-blocksdir", "").c_str()));
    }

    // parse and validate enabled filter types
    std::string blockfilterindex_value = gArgs.GetArg("-blockfilterindex", DEFAULT_BLOCKFILTERINDEX);
    if (blockfilterindex_value == "" || blockfilterindex_value == "1") {
        g_enabled_filter_types = AllBlockFilterTypes();
    } else if (blockfilterindex_value != "0") {
        const std::vector<std::string> names = gArgs.GetArgs("-blockfilterindex");
        g_enabled_filter_types.reserve(names.size());
        for (const auto& name : names) {
            BlockFilterType filter_type;
            if (!BlockFilterTypeByName(name, filter_type)) {
                return InitError(strprintf(_("Unknown -blockfilterindex value %s."), name));
            }
            g_enabled_filter_types.push_back(filter_type);
        }
    }

    // if using block pruning, then disallow txindex
    if (gArgs.GetArg("-prune", 0)) {
        if (gArgs.GetBoolArg("-txindex", DEFAULT_TXINDEX))
            return InitError(_("Prune mode is incompatible with -txindex."));
        if (!g_enabled_filter_types.empty()) {
            return InitError(_("Prune mode is incompatible with -blockfilterindex."));
        }
    }

    // -bind and -whitebind can't be set when not listening
    size_t nUserBind = gArgs.GetArgs("-bind").size() + gArgs.GetArgs("-whitebind").size();
    if (nUserBind != 0 && !gArgs.GetBoolArg("-listen", DEFAULT_LISTEN)) {
        return InitError("Cannot set -bind or -whitebind together with -listen=0");
    }

    // Make sure enough file descriptors are available
    int nBind = std::max(nUserBind, size_t(1));
    nUserMaxConnections = gArgs.GetArg("-maxconnections", DEFAULT_MAX_PEER_CONNECTIONS);
    nMaxConnections = std::max(nUserMaxConnections, 0);

    // Trim requested connection counts, to fit into system limitations
    // <int> in std::min<int>(...) to work around FreeBSD compilation issue described in #2695
    nFD = RaiseFileDescriptorLimit(nMaxConnections + MIN_CORE_FILEDESCRIPTORS + MAX_ADDNODE_CONNECTIONS);
#ifdef USE_POLL
    int fd_max = nFD;
#else
    int fd_max = FD_SETSIZE;
#endif
    nMaxConnections = std::max(std::min<int>(nMaxConnections, fd_max - nBind - MIN_CORE_FILEDESCRIPTORS - MAX_ADDNODE_CONNECTIONS), 0);
    if (nFD < MIN_CORE_FILEDESCRIPTORS)
        return InitError(_("Not enough file descriptors available."));
    nMaxConnections = std::min(nFD - MIN_CORE_FILEDESCRIPTORS - MAX_ADDNODE_CONNECTIONS, nMaxConnections);

    if (nMaxConnections < nUserMaxConnections)
        InitWarning(strprintf(_("Reducing -maxconnections from %d to %d, because of system limitations."), nUserMaxConnections, nMaxConnections));

    // ********************************************************* Step 3: parameter-to-internal-flags
    if (gArgs.IsArgSet("-debug")) {
        // Special-case: if -debug=0/-nodebug is set, turn off debugging messages
        const std::vector<std::string> categories = gArgs.GetArgs("-debug");

        if (std::none_of(categories.begin(), categories.end(),
            [](std::string cat){return cat == "0" || cat == "none";})) {
            for (const auto& cat : categories) {
                if (!LogInstance().EnableCategory(cat)) {
                    InitWarning(strprintf(_("Unsupported logging category %s=%s."), "-debug", cat));
                }
            }
        }
    }

    // Now remove the logging categories which were explicitly excluded
    for (const std::string& cat : gArgs.GetArgs("-debugexclude")) {
        if (!LogInstance().DisableCategory(cat)) {
            InitWarning(strprintf(_("Unsupported logging category %s=%s."), "-debugexclude", cat));
        }
    }

    // Checkmempool and checkblockindex default to true in regtest mode
    int ratio = std::min<int>(std::max<int>(gArgs.GetArg("-checkmempool", chainparams.DefaultConsistencyChecks() ? 1 : 0), 0), 1000000);
    if (ratio != 0) {
        mempool.setSanityCheck(1.0 / ratio);
    }
    fCheckBlockIndex = gArgs.GetBoolArg("-checkblockindex", chainparams.DefaultConsistencyChecks());
    fCheckpointsEnabled = gArgs.GetBoolArg("-checkpoints", DEFAULT_CHECKPOINTS_ENABLED);

    hashAssumeValid = uint256S(gArgs.GetArg("-assumevalid", chainparams.GetConsensus().defaultAssumeValid.GetHex()));
    if (!hashAssumeValid.IsNull())
        LogPrintf("Assuming ancestors of block %s have valid signatures.\n", hashAssumeValid.GetHex());
    else
        LogPrintf("Validating signatures for all blocks.\n");

    if (gArgs.IsArgSet("-minimumchainwork")) {
        const std::string minChainWorkStr = gArgs.GetArg("-minimumchainwork", "");
        if (!IsHexNumber(minChainWorkStr)) {
            return InitError(strprintf("Invalid non-hex (%s) minimum chain work value specified", minChainWorkStr));
        }
        nMinimumChainWork = UintToArith256(uint256S(minChainWorkStr));
    } else {
        nMinimumChainWork = UintToArith256(chainparams.GetConsensus().nMinimumChainWork);
    }
    LogPrintf("Setting nMinimumChainWork=%s\n", nMinimumChainWork.GetHex());
    if (nMinimumChainWork < UintToArith256(chainparams.GetConsensus().nMinimumChainWork)) {
        LogPrintf("Warning: nMinimumChainWork set below default value of %s\n", chainparams.GetConsensus().nMinimumChainWork.GetHex());
    }

    // mempool limits
    int64_t nMempoolSizeMax = gArgs.GetArg("-maxmempool", DEFAULT_MAX_MEMPOOL_SIZE) * 1000000;
    int64_t nMempoolSizeMin = gArgs.GetArg("-limitdescendantsize", DEFAULT_DESCENDANT_SIZE_LIMIT) * 1000 * 40;
    if (nMempoolSizeMax < 0 || nMempoolSizeMax < nMempoolSizeMin)
        return InitError(strprintf(_("-maxmempool must be at least %d MB"), std::ceil(nMempoolSizeMin / 1000000.0)));
    // incremental relay fee sets the minimum feerate increase necessary for BIP 125 replacement in the mempool
    // and the amount the mempool min fee increases above the feerate of txs evicted due to mempool limiting.
    if (gArgs.IsArgSet("-incrementalrelayfee"))
    {
        CAmount n = 0;
        if (!ParseMoney(gArgs.GetArg("-incrementalrelayfee", ""), n))
            return InitError(AmountErrMsg("incrementalrelayfee", gArgs.GetArg("-incrementalrelayfee", "")));
        incrementalRelayFee = CFeeRate(n);
    }

    // -par=0 means autodetect, but nScriptCheckThreads==0 means no concurrency
    nScriptCheckThreads = gArgs.GetArg("-par", DEFAULT_SCRIPTCHECK_THREADS);
    if (nScriptCheckThreads <= 0)
        nScriptCheckThreads += GetNumCores();
    if (nScriptCheckThreads <= 1)
        nScriptCheckThreads = 0;
    else if (nScriptCheckThreads > MAX_SCRIPTCHECK_THREADS)
        nScriptCheckThreads = MAX_SCRIPTCHECK_THREADS;

    // block pruning; get the amount of disk space (in MiB) to allot for block & undo files
    int64_t nPruneArg = gArgs.GetArg("-prune", 0);
    if (nPruneArg < 0) {
        return InitError(_("Prune cannot be configured with a negative value."));
    }
    nPruneTarget = (uint64_t) nPruneArg * 1024 * 1024;
    if (nPruneArg == 1) {  // manual pruning: -prune=1
        LogPrintf("Block pruning enabled.  Use RPC call pruneblockchain(height) to manually prune block and undo files.\n");
        nPruneTarget = std::numeric_limits<uint64_t>::max();
        fPruneMode = true;
    } else if (nPruneTarget) {
        if (nPruneTarget < MIN_DISK_SPACE_FOR_BLOCK_FILES) {
            return InitError(strprintf(_("Prune configured below the minimum of %d MiB.  Please use a higher number."), MIN_DISK_SPACE_FOR_BLOCK_FILES / 1024 / 1024));
        }
        LogPrintf("Prune configured to target %u MiB on disk for block and undo files.\n", nPruneTarget / 1024 / 1024);
        fPruneMode = true;
    }

    nConnectTimeout = gArgs.GetArg("-timeout", DEFAULT_CONNECT_TIMEOUT);
    if (nConnectTimeout <= 0) {
        nConnectTimeout = DEFAULT_CONNECT_TIMEOUT;
    }

    peer_connect_timeout = gArgs.GetArg("-peertimeout", DEFAULT_PEER_CONNECT_TIMEOUT);
    if (peer_connect_timeout <= 0) {
        return InitError("peertimeout cannot be configured with a negative value.");
    }

    if (gArgs.IsArgSet("-minrelaytxfee")) {
        CAmount n = 0;
        if (!ParseMoney(gArgs.GetArg("-minrelaytxfee", ""), n)) {
            return InitError(AmountErrMsg("minrelaytxfee", gArgs.GetArg("-minrelaytxfee", "")));
        }
        // High fee check is done afterward in WalletParameterInteraction()
        ::minRelayTxFee = CFeeRate(n);
    } else if (incrementalRelayFee > ::minRelayTxFee) {
        // Allow only setting incrementalRelayFee to control both
        ::minRelayTxFee = incrementalRelayFee;
        LogPrintf("Increasing minrelaytxfee to %s to match incrementalrelayfee\n",::minRelayTxFee.ToString());
    }

    // Sanity check argument for min fee for including tx in block
    // TODO: Harmonize which arguments need sanity checking and where that happens
    if (gArgs.IsArgSet("-blockmintxfee"))
    {
        CAmount n = 0;
        if (!ParseMoney(gArgs.GetArg("-blockmintxfee", ""), n))
            return InitError(AmountErrMsg("blockmintxfee", gArgs.GetArg("-blockmintxfee", "")));
    }

    // Feerate used to define dust.  Shouldn't be changed lightly as old
    // implementations may inadvertently create non-standard transactions
    if (gArgs.IsArgSet("-dustrelayfee"))
    {
        CAmount n = 0;
        if (!ParseMoney(gArgs.GetArg("-dustrelayfee", ""), n))
            return InitError(AmountErrMsg("dustrelayfee", gArgs.GetArg("-dustrelayfee", "")));
        dustRelayFee = CFeeRate(n);
    }

    // This is required by both the wallet and node
    if (gArgs.IsArgSet("-maxtxfee"))
    {
        CAmount nMaxFee = 0;
        if (!ParseMoney(gArgs.GetArg("-maxtxfee", ""), nMaxFee))
            return InitError(AmountErrMsg("maxtxfee", gArgs.GetArg("-maxtxfee", "")));
        if (nMaxFee > HIGH_MAX_TX_FEE)
            InitWarning(_("-maxtxfee is set very high! Fees this large could be paid on a single transaction."));
        maxTxFee = nMaxFee;
        if (CFeeRate(maxTxFee, 1000) < ::minRelayTxFee)
        {
            return InitError(strprintf(_("Invalid amount for -maxtxfee=<amount>: '%s' (must be at least the minrelay fee of %s to prevent stuck transactions)"),
                                       gArgs.GetArg("-maxtxfee", ""), ::minRelayTxFee.ToString()));
        }
    }

    fRequireStandard = !gArgs.GetBoolArg("-acceptnonstdtxn", !chainparams.RequireStandard());
    if (chainparams.RequireStandard() && !fRequireStandard)
        return InitError(strprintf("acceptnonstdtxn is not currently supported for %s chain", chainparams.NetworkIDString()));
    nBytesPerSigOp = gArgs.GetArg("-bytespersigop", nBytesPerSigOp);

    if (!g_wallet_init_interface.ParameterInteraction()) return false;

    fIsBareMultisigStd = gArgs.GetBoolArg("-permitbaremultisig", DEFAULT_PERMIT_BAREMULTISIG);
    fAcceptDatacarrier = gArgs.GetBoolArg("-datacarrier", DEFAULT_ACCEPT_DATACARRIER);
    nMaxDatacarrierBytes = gArgs.GetArg("-datacarriersize", nMaxDatacarrierBytes);

    // Option to startup with mocktime set (used for regression testing):
    SetMockTime(gArgs.GetArg("-mocktime", 0)); // SetMockTime(0) is a no-op

    if (gArgs.GetBoolArg("-peerbloomfilters", DEFAULT_PEERBLOOMFILTERS))
        nLocalServices = ServiceFlags(nLocalServices | NODE_BLOOM);

    if (gArgs.GetArg("-rpcserialversion", DEFAULT_RPC_SERIALIZE_VERSION) < 0)
        return InitError("rpcserialversion must be non-negative.");

    if (gArgs.GetArg("-rpcserialversion", DEFAULT_RPC_SERIALIZE_VERSION) > 1)
        return InitError("unknown rpcserialversion requested.");

    nMaxTipAge = gArgs.GetArg("-maxtipage", DEFAULT_MAX_TIP_AGE);

    fEnableReplacement = gArgs.GetBoolArg("-mempoolreplacement", DEFAULT_ENABLE_REPLACEMENT);
    if ((!fEnableReplacement) && gArgs.IsArgSet("-mempoolreplacement")) {
        // Minimal effort at forwards compatibility
        std::string strReplacementModeList = gArgs.GetArg("-mempoolreplacement", "");  // default is impossible
        std::vector<std::string> vstrReplacementModes;
        boost::split(vstrReplacementModes, strReplacementModeList, boost::is_any_of(","));
        fEnableReplacement = (std::find(vstrReplacementModes.begin(), vstrReplacementModes.end(), "fee") != vstrReplacementModes.end());
    }

    return true;
}

static bool LockDataDirectory(bool probeOnly)
{
    // Make sure only a single Bitcoin process is using the data directory.
    fs::path datadir = GetDataDir();
    if (!DirIsWritable(datadir)) {
        return InitError(strprintf(_("Cannot write to data directory '%s'; check permissions."), datadir.string()));
    }
    if (!LockDirectory(datadir, ".lock", probeOnly)) {
        return InitError(strprintf(_("Cannot obtain a lock on data directory %s. %s is probably already running."), datadir.string(), _(PACKAGE_NAME)));
    }
    return true;
}

bool AppInitSanityChecks()
{
    // ********************************************************* Step 4: sanity checks

    // Initialize elliptic curve code
    std::string sha256_algo = SHA256AutoDetect();
    LogPrintf("Using the '%s' SHA256 implementation\n", sha256_algo);
    RandomInit();
    ECC_Start();
    globalVerifyHandle.reset(new ECCVerifyHandle());

    // Sanity check
    if (!InitSanityCheck())
        return InitError(strprintf(_("Initialization sanity check failed. %s is shutting down."), _(PACKAGE_NAME)));

    // Probe the data directory lock to give an early error message, if possible
    // We cannot hold the data directory lock here, as the forking for daemon() hasn't yet happened,
    // and a fork will cause weird behavior to it.
    return LockDataDirectory(true);
}

bool AppInitLockDataDirectory()
{
    // After daemonization get the data directory lock again and hold on to it until exit
    // This creates a slight window for a race condition to happen, however this condition is harmless: it
    // will at most make us exit without printing a message to console.
    if (!LockDataDirectory(false)) {
        // Detailed error printed inside LockDataDirectory
        return false;
    }
    return true;
}

bool AppInitMain(InitInterfaces& interfaces)
{
    const CChainParams& chainparams = Params();
    // ********************************************************* Step 4a: application initialization
    if (!CreatePidFile()) {
        // Detailed error printed inside CreatePidFile().
        return false;
    }
    if (LogInstance().m_print_to_file) {
        if (gArgs.GetBoolArg("-shrinkdebugfile", LogInstance().DefaultShrinkDebugFile())) {
            // Do this first since it both loads a bunch of debug.log into memory,
            // and because this needs to happen before any other debug.log printing
            LogInstance().ShrinkDebugFile();
        }
        if (!LogInstance().OpenDebugLog()) {
            return InitError(strprintf("Could not open debug log file %s",
                LogInstance().m_file_path.string()));
        }
    }

    if (!LogInstance().m_log_timestamps)
        LogPrintf("Startup time: %s\n", FormatISO8601DateTime(GetTime()));
    LogPrintf("Default data directory %s\n", GetDefaultDataDir().string());
    LogPrintf("Using data directory %s\n", GetDataDir().string());

    // Only log conf file usage message if conf file actually exists.
    fs::path config_file_path = GetConfigFile(gArgs.GetArg("-conf", BITCOIN_CONF_FILENAME));
    if (fs::exists(config_file_path)) {
        LogPrintf("Config file: %s\n", config_file_path.string());
    } else if (gArgs.IsArgSet("-conf")) {
        // Warn if no conf file exists at path provided by user
        InitWarning(strprintf(_("The specified config file %s does not exist\n"), config_file_path.string()));
    } else {
        // Not categorizing as "Warning" because it's the default behavior
        LogPrintf("Config file: %s (not found, skipping)\n", config_file_path.string());
    }

    LogPrintf("Using at most %i automatic connections (%i file descriptors available)\n", nMaxConnections, nFD);

    // Warn about relative -datadir path.
    if (gArgs.IsArgSet("-datadir") && !fs::path(gArgs.GetArg("-datadir", "")).is_absolute()) {
        LogPrintf("Warning: relative datadir option '%s' specified, which will be interpreted relative to the " /* Continued */
                  "current working directory '%s'. This is fragile, because if namecoin is started in the future "
                  "from a different location, it will be unable to locate the current data files. There could "
                  "also be data loss if namecoin is started while in a temporary directory.\n",
            gArgs.GetArg("-datadir", ""), fs::current_path().string());
    }

    InitSignatureCache();
    InitScriptExecutionCache();

    LogPrintf("Using %u threads for script verification\n", nScriptCheckThreads);
    if (nScriptCheckThreads) {
        for (int i=0; i<nScriptCheckThreads-1; i++)
            threadGroup.create_thread(&ThreadScriptCheck);
    }

    // Start the lightweight task scheduler thread
    CScheduler::Function serviceLoop = std::bind(&CScheduler::serviceQueue, &scheduler);
    threadGroup.create_thread(std::bind(&TraceThread<CScheduler::Function>, "scheduler", serviceLoop));

    GetMainSignals().RegisterBackgroundSignalScheduler(scheduler);
    GetMainSignals().RegisterWithMempoolSignals(mempool);

    // Create client interfaces for wallets that are supposed to be loaded
    // according to -wallet and -disablewallet options. This only constructs
    // the interfaces, it doesn't load wallet data. Wallets actually get loaded
    // when load() and start() interface methods are called below.
    g_wallet_init_interface.Construct(interfaces);

    /* Register RPC commands regardless of -server setting so they will be
     * available in the GUI RPC console even if external calls are disabled.
     */
    RegisterAllCoreRPCCommands(tableRPC);
    for (const auto& client : interfaces.chain_clients) {
        client->registerRpcs();
    }
    g_rpc_interfaces = &interfaces;
#if ENABLE_ZMQ
    RegisterZMQRPCCommands(tableRPC);
#endif

    /* Start the RPC server already.  It will be started in "warmup" mode
     * and not really process calls already (but it will signify connections
     * that the server is there and will be ready later).  Warmup mode will
     * be disabled when initialisation is finished.
     */
    if (gArgs.GetBoolArg("-server", false))
    {
        uiInterface.InitMessage_connect(SetRPCWarmupStatus);
        if (!AppInitServers())
            return InitError(_("Unable to start HTTP server. See debug log for details."));
    }

    // ********************************************************* Step 5: verify wallet database integrity
    for (const auto& client : interfaces.chain_clients) {
        if (!client->verify()) {
            return false;
        }
    }

    // ********************************************************* Step 6: network initialization
    // Note that we absolutely cannot open any actual connections
    // until the very end ("start node") as the UTXO/block state
    // is not yet setup and may end up being set up twice if we
    // need to reindex later.

    assert(!g_banman);
    g_banman = MakeUnique<BanMan>(GetDataDir() / "banlist.dat", &uiInterface, gArgs.GetArg("-bantime", DEFAULT_MISBEHAVING_BANTIME));
    assert(!g_connman);
    g_connman = std::unique_ptr<CConnman>(new CConnman(GetRand(std::numeric_limits<uint64_t>::max()), GetRand(std::numeric_limits<uint64_t>::max())));

    peerLogic.reset(new PeerLogicValidation(g_connman.get(), g_banman.get(), scheduler, gArgs.GetBoolArg("-enablebip61", DEFAULT_ENABLE_BIP61)));
    RegisterValidationInterface(peerLogic.get());

    // sanitize comments per BIP-0014, format user agent and check total size
    std::vector<std::string> uacomments;
    for (const std::string& cmt : gArgs.GetArgs("-uacomment")) {
        if (cmt != SanitizeString(cmt, SAFE_CHARS_UA_COMMENT))
            return InitError(strprintf(_("User Agent comment (%s) contains unsafe characters."), cmt));
        uacomments.push_back(cmt);
    }
    strSubVersion = FormatSubVersion(CLIENT_NAME, CLIENT_VERSION, uacomments);
    if (strSubVersion.size() > MAX_SUBVERSION_LENGTH) {
        return InitError(strprintf(_("Total length of network version string (%i) exceeds maximum length (%i). Reduce the number or size of uacomments."),
            strSubVersion.size(), MAX_SUBVERSION_LENGTH));
    }

    if (gArgs.IsArgSet("-onlynet")) {
        std::set<enum Network> nets;
        for (const std::string& snet : gArgs.GetArgs("-onlynet")) {
            enum Network net = ParseNetwork(snet);
            if (net == NET_UNROUTABLE)
                return InitError(strprintf(_("Unknown network specified in -onlynet: '%s'"), snet));
            nets.insert(net);
        }
        for (int n = 0; n < NET_MAX; n++) {
            enum Network net = (enum Network)n;
            if (!nets.count(net))
                SetReachable(net, false);
        }
    }

    // Check for host lookup allowed before parsing any network related parameters
    fNameLookup = gArgs.GetBoolArg("-dns", DEFAULT_NAME_LOOKUP);

    bool proxyRandomize = gArgs.GetBoolArg("-proxyrandomize", DEFAULT_PROXYRANDOMIZE);
    // -proxy sets a proxy for all outgoing network traffic
    // -noproxy (or -proxy=0) as well as the empty string can be used to not set a proxy, this is the default
    std::string proxyArg = gArgs.GetArg("-proxy", "");
    SetReachable(NET_ONION, false);
    if (proxyArg != "" && proxyArg != "0") {
        CService proxyAddr;
        if (!Lookup(proxyArg.c_str(), proxyAddr, 9050, fNameLookup)) {
            return InitError(strprintf(_("Invalid -proxy address or hostname: '%s'"), proxyArg));
        }

        proxyType addrProxy = proxyType(proxyAddr, proxyRandomize);
        if (!addrProxy.IsValid())
            return InitError(strprintf(_("Invalid -proxy address or hostname: '%s'"), proxyArg));

        SetProxy(NET_IPV4, addrProxy);
        SetProxy(NET_IPV6, addrProxy);
        SetProxy(NET_ONION, addrProxy);
        SetNameProxy(addrProxy);
        SetReachable(NET_ONION, true); // by default, -proxy sets onion as reachable, unless -noonion later
    }

    // -onion can be used to set only a proxy for .onion, or override normal proxy for .onion addresses
    // -noonion (or -onion=0) disables connecting to .onion entirely
    // An empty string is used to not override the onion proxy (in which case it defaults to -proxy set above, or none)
    std::string onionArg = gArgs.GetArg("-onion", "");
    if (onionArg != "") {
        if (onionArg == "0") { // Handle -noonion/-onion=0
            SetReachable(NET_ONION, false);
        } else {
            CService onionProxy;
            if (!Lookup(onionArg.c_str(), onionProxy, 9050, fNameLookup)) {
                return InitError(strprintf(_("Invalid -onion address or hostname: '%s'"), onionArg));
            }
            proxyType addrOnion = proxyType(onionProxy, proxyRandomize);
            if (!addrOnion.IsValid())
                return InitError(strprintf(_("Invalid -onion address or hostname: '%s'"), onionArg));
            SetProxy(NET_ONION, addrOnion);
            SetReachable(NET_ONION, true);
        }
    }

    // see Step 2: parameter interactions for more information about these
    fListen = gArgs.GetBoolArg("-listen", DEFAULT_LISTEN);
    fDiscover = gArgs.GetBoolArg("-discover", true);
    fRelayTxes = !gArgs.GetBoolArg("-blocksonly", DEFAULT_BLOCKSONLY);

    for (const std::string& strAddr : gArgs.GetArgs("-externalip")) {
        CService addrLocal;
        if (Lookup(strAddr.c_str(), addrLocal, GetListenPort(), fNameLookup) && addrLocal.IsValid())
            AddLocal(addrLocal, LOCAL_MANUAL);
        else
            return InitError(ResolveErrMsg("externalip", strAddr));
    }

#if ENABLE_ZMQ
    g_zmq_notification_interface = CZMQNotificationInterface::Create();

    if (g_zmq_notification_interface) {
        RegisterValidationInterface(g_zmq_notification_interface);
    }
#endif
    uint64_t nMaxOutboundLimit = 0; //unlimited unless -maxuploadtarget is set
    uint64_t nMaxOutboundTimeframe = MAX_UPLOAD_TIMEFRAME;

    if (gArgs.IsArgSet("-maxuploadtarget")) {
        nMaxOutboundLimit = gArgs.GetArg("-maxuploadtarget", DEFAULT_MAX_UPLOAD_TARGET)*1024*1024;
    }

    // ********************************************************* Step 7: load block chain

    fReindex = gArgs.GetBoolArg("-reindex", false);
    bool fReindexChainState = gArgs.GetBoolArg("-reindex-chainstate", false);

    // cache size calculations
    int64_t nTotalCache = (gArgs.GetArg("-dbcache", nDefaultDbCache) << 20);
    nTotalCache = std::max(nTotalCache, nMinDbCache << 20); // total cache cannot be less than nMinDbCache
    nTotalCache = std::min(nTotalCache, nMaxDbCache << 20); // total cache cannot be greater than nMaxDbcache
    int64_t nBlockTreeDBCache = std::min(nTotalCache / 8, nMaxBlockDBCache << 20);
    nTotalCache -= nBlockTreeDBCache;
    int64_t nTxIndexCache = std::min(nTotalCache / 8, gArgs.GetBoolArg("-txindex", DEFAULT_TXINDEX) ? nMaxTxIndexCache << 20 : 0);
    nTotalCache -= nTxIndexCache;
    int64_t filter_index_cache = 0;
    if (!g_enabled_filter_types.empty()) {
        size_t n_indexes = g_enabled_filter_types.size();
        int64_t max_cache = std::min(nTotalCache / 8, max_filter_index_cache << 20);
        filter_index_cache = max_cache / n_indexes;
        nTotalCache -= filter_index_cache * n_indexes;
    }
    int64_t nCoinDBCache = std::min(nTotalCache / 2, (nTotalCache / 4) + (1 << 23)); // use 25%-50% of the remainder for disk cache
    nCoinDBCache = std::min(nCoinDBCache, nMaxCoinsDBCache << 20); // cap total coins db cache
    nTotalCache -= nCoinDBCache;
    nCoinCacheUsage = nTotalCache; // the rest goes to in-memory cache
    int64_t nMempoolSizeMax = gArgs.GetArg("-maxmempool", DEFAULT_MAX_MEMPOOL_SIZE) * 1000000;
    LogPrintf("Cache configuration:\n");
    LogPrintf("* Using %.1f MiB for block index database\n", nBlockTreeDBCache * (1.0 / 1024 / 1024));
    if (gArgs.GetBoolArg("-txindex", DEFAULT_TXINDEX)) {
        LogPrintf("* Using %.1f MiB for transaction index database\n", nTxIndexCache * (1.0 / 1024 / 1024));
    }
    for (BlockFilterType filter_type : g_enabled_filter_types) {
        LogPrintf("* Using %.1f MiB for %s block filter index database\n",
                  filter_index_cache * (1.0 / 1024 / 1024), BlockFilterTypeName(filter_type));
    }
    LogPrintf("* Using %.1f MiB for chain state database\n", nCoinDBCache * (1.0 / 1024 / 1024));
    LogPrintf("* Using %.1f MiB for in-memory UTXO set (plus up to %.1f MiB of unused mempool space)\n", nCoinCacheUsage * (1.0 / 1024 / 1024), nMempoolSizeMax * (1.0 / 1024 / 1024));

    bool fLoaded = false;
    while (!fLoaded && !ShutdownRequested()) {
        bool fReset = fReindex;
        std::string strLoadError;

        uiInterface.InitMessage(_("Loading block index..."));

        do {
            const int64_t load_block_index_start_time = GetTimeMillis();
            bool is_coinsview_empty;
            try {
                LOCK(cs_main);
                UnloadBlockIndex();
                pcoinsTip.reset();
                pcoinsdbview.reset();
                pcoinscatcher.reset();
                // new CBlockTreeDB tries to delete the existing file, which
                // fails if it's still open from the previous loop. Close it first:
                pblocktree.reset();
                pblocktree.reset(new CBlockTreeDB(nBlockTreeDBCache, false, fReset));

                if (fReset) {
                    pblocktree->WriteReindexing(true);
                    //If we're reindexing in prune mode, wipe away unusable block files and all undo data files
                    if (fPruneMode)
                        CleanupBlockRevFiles();
                }

                if (ShutdownRequested()) break;

                // LoadBlockIndex will load fHavePruned if we've ever removed a
                // block file from disk.
                // Note that it also sets fReindex based on the disk flag!
                // From here on out fReindex and fReset mean something different!
                if (!LoadBlockIndex(chainparams)) {
                    strLoadError = _("Error loading block database");
                    break;
                }

                // If the loaded chain has a wrong genesis, bail out immediately
                // (we're likely using a testnet datadir, or the other way around).
                if (!mapBlockIndex.empty() && !LookupBlockIndex(chainparams.GetConsensus().hashGenesisBlock)) {
                    return InitError(_("Incorrect or no genesis block found. Wrong datadir for network?"));
                }

                // Check for changed -namehistory state
                if (fNameHistory != gArgs.GetBoolArg("-namehistory", false)) {
                    strLoadError = _("You need to rebuild the database using -reindex to change -namehistory");
                    break;
                }

                // Check for changed -prune state.  What we are concerned about is a user who has pruned blocks
                // in the past, but is now trying to run unpruned.
                if (fHavePruned && !fPruneMode) {
                    strLoadError = _("You need to rebuild the database using -reindex to go back to unpruned mode.  This will redownload the entire blockchain");
                    break;
                }

                // At this point blocktree args are consistent with what's on disk.
                // If we're not mid-reindex (based on disk + args), add a genesis block on disk
                // (otherwise we use the one already on disk).
                // This is called again in ThreadImport after the reindex completes.
                if (!fReindex && !LoadGenesisBlock(chainparams)) {
                    strLoadError = _("Error initializing block database");
                    break;
                }

                // At this point we're either in reindex or we've loaded a useful
                // block tree into mapBlockIndex!

                pcoinsdbview.reset(new CCoinsViewDB(nCoinDBCache, false, fReset || fReindexChainState));
                pcoinscatcher.reset(new CCoinsViewErrorCatcher(pcoinsdbview.get()));

                // If necessary, upgrade from older database format.
                // This is a no-op if we cleared the coinsviewdb with -reindex or -reindex-chainstate
                if (!pcoinsdbview->Upgrade()) {
                    strLoadError = _("Error upgrading chainstate database");
                    break;
                }

                // ReplayBlocks is a no-op if we cleared the coinsviewdb with -reindex or -reindex-chainstate
                if (!ReplayBlocks(chainparams, pcoinsdbview.get())) {
                    strLoadError = _("Unable to replay blocks. You will need to rebuild the database using -reindex-chainstate.");
                    break;
                }

                // The on-disk coinsdb is now in a good state, create the cache
                pcoinsTip.reset(new CCoinsViewCache(pcoinscatcher.get()));

                is_coinsview_empty = fReset || fReindexChainState || pcoinsTip->GetBestBlock().IsNull();
                if (!is_coinsview_empty) {
                    // LoadChainTip sets chainActive based on pcoinsTip's best block
                    if (!LoadChainTip(chainparams)) {
                        strLoadError = _("Error initializing block database");
                        break;
                    }
                    assert(chainActive.Tip() != nullptr);
                }
            } catch (const std::exception& e) {
                LogPrintf("%s\n", e.what());
                strLoadError = _("Error opening block database");
                break;
            }

            if (!fReset) {
                // Note that RewindBlockIndex MUST run even if we're about to -reindex-chainstate.
                // It both disconnects blocks based on chainActive, and drops block data in
                // mapBlockIndex based on lack of available witness data.
                uiInterface.InitMessage(_("Rewinding blocks..."));
                if (!RewindBlockIndex(chainparams)) {
                    strLoadError = _("Unable to rewind the database to a pre-fork state. You will need to redownload the blockchain");
                    break;
                }
            }

            try {
                LOCK(cs_main);
                if (!is_coinsview_empty) {
                    uiInterface.InitMessage(_("Verifying blocks..."));
                    if (fHavePruned && gArgs.GetArg("-checkblocks", DEFAULT_CHECKBLOCKS) > MIN_BLOCKS_TO_KEEP) {
                        LogPrintf("Prune: pruned datadir may not have more than %d blocks; only checking available blocks\n",
                            MIN_BLOCKS_TO_KEEP);
                    }

                    CBlockIndex* tip = chainActive.Tip();
                    RPCNotifyBlockChange(true, tip);
                    if (tip && tip->nTime > GetAdjustedTime() + 2 * 60 * 60) {
                        strLoadError = _("The block database contains a block which appears to be from the future. "
                                "This may be due to your computer's date and time being set incorrectly. "
                                "Only rebuild the block database if you are sure that your computer's date and time are correct");
                        break;
                    }

                    if (!CVerifyDB().VerifyDB(chainparams, pcoinsdbview.get(), gArgs.GetArg("-checklevel", DEFAULT_CHECKLEVEL),
                                  gArgs.GetArg("-checkblocks", DEFAULT_CHECKBLOCKS))) {
                        strLoadError = _("Corrupted block database detected");
                        break;
                    }
                }
            } catch (const std::exception& e) {
                LogPrintf("%s\n", e.what());
                strLoadError = _("Error opening block database");
                break;
            }

            fLoaded = true;
            LogPrintf(" block index %15dms\n", GetTimeMillis() - load_block_index_start_time);
        } while(false);

        if (!fLoaded && !ShutdownRequested()) {
            // first suggest a reindex
            if (!fReset) {
                bool fRet = uiInterface.ThreadSafeQuestion(
                    strLoadError + ".\n\n" + _("Do you want to rebuild the block database now?"),
                    strLoadError + ".\nPlease restart with -reindex or -reindex-chainstate to recover.",
                    "", CClientUIInterface::MSG_ERROR | CClientUIInterface::BTN_ABORT);
                if (fRet) {
                    fReindex = true;
                    AbortShutdown();
                } else {
                    LogPrintf("Aborted block database rebuild. Exiting.\n");
                    return false;
                }
            } else {
                return InitError(strLoadError);
            }
        }
    }

    // As LoadBlockIndex can take several minutes, it's possible the user
    // requested to kill the GUI during the last operation. If so, exit.
    // As the program has not fully started yet, Shutdown() is possibly overkill.
    if (ShutdownRequested()) {
        LogPrintf("Shutdown requested. Exiting.\n");
        return false;
    }

    fs::path est_path = GetDataDir() / FEE_ESTIMATES_FILENAME;
    CAutoFile est_filein(fsbridge::fopen(est_path, "rb"), SER_DISK, CLIENT_VERSION);
    // Allowed to fail as this file IS missing on first startup.
    if (!est_filein.IsNull())
        ::feeEstimator.Read(est_filein);
    fFeeEstimatesInitialized = true;

    // ********************************************************* Step 8: start indexers
    if (gArgs.GetBoolArg("-txindex", DEFAULT_TXINDEX)) {
        g_txindex = MakeUnique<TxIndex>(nTxIndexCache, false, fReindex);
        g_txindex->Start();
    }

    for (const auto& filter_type : g_enabled_filter_types) {
        InitBlockFilterIndex(filter_type, filter_index_cache, false, fReindex);
        GetBlockFilterIndex(filter_type)->Start();
    }

    // ********************************************************* Step 9: load wallet
    for (const auto& client : interfaces.chain_clients) {
        if (!client->load()) {
            return false;
        }
    }

    // ********************************************************* Step 10: data directory maintenance

    // if pruning, unset the service bit and perform the initial blockstore prune
    // after any wallet rescanning has taken place.
    if (fPruneMode) {
        LogPrintf("Unsetting NODE_NETWORK on prune mode\n");
        nLocalServices = ServiceFlags(nLocalServices & ~NODE_NETWORK);
        if (!fReindex) {
            uiInterface.InitMessage(_("Pruning blockstore..."));
            PruneAndFlush();
        }
    }

    // ********************************************************* Step 11: import blocks

    if (!CheckDiskSpace(GetDataDir())) {
        InitError(strprintf(_("Error: Disk space is low for %s"), GetDataDir()));
        return false;
    }
    if (!CheckDiskSpace(GetBlocksDir())) {
        InitError(strprintf(_("Error: Disk space is low for %s"), GetBlocksDir()));
        return false;
    }

    // Either install a handler to notify us when genesis activates, or set fHaveGenesis directly.
    // No locking, as this happens before any background thread is started.
    if (chainActive.Tip() == nullptr) {
        uiInterface.NotifyBlockTip_connect(BlockNotifyGenesisWait);
    } else {
        fHaveGenesis = true;
    }

    if (gArgs.IsArgSet("-blocknotify"))
        uiInterface.NotifyBlockTip_connect(BlockNotifyCallback);

    std::vector<fs::path> vImportFiles;
    for (const std::string& strFile : gArgs.GetArgs("-loadblock")) {
        vImportFiles.push_back(strFile);
    }

    threadGroup.create_thread(std::bind(&ThreadImport, vImportFiles));

    // Wait for genesis block to be processed
    {
        WAIT_LOCK(g_genesis_wait_mutex, lock);
        // We previously could hang here if StartShutdown() is called prior to
        // ThreadImport getting started, so instead we just wait on a timer to
        // check ShutdownRequested() regularly.
        while (!fHaveGenesis && !ShutdownRequested()) {
            g_genesis_wait_cv.wait_for(lock, std::chrono::milliseconds(500));
        }
        uiInterface.NotifyBlockTip_disconnect(BlockNotifyGenesisWait);
    }

    if (ShutdownRequested()) {
        return false;
    }

    // ********************************************************* Step 12: start node

    int chain_active_height;

    //// debug print
    {
        LOCK(cs_main);
        LogPrintf("mapBlockIndex.size() = %u\n", mapBlockIndex.size());
        chain_active_height = chainActive.Height();
    }
    LogPrintf("nBestHeight = %d\n", chain_active_height);

    if (gArgs.GetBoolArg("-listenonion", DEFAULT_LISTEN_ONION))
        StartTorControl();

    Discover();

    // Map ports with UPnP
    if (gArgs.GetBoolArg("-upnp", DEFAULT_UPNP)) {
        StartMapPort();
    }

    CConnman::Options connOptions;
    connOptions.nLocalServices = nLocalServices;
    connOptions.nMaxConnections = nMaxConnections;
    connOptions.nMaxOutbound = std::min(MAX_OUTBOUND_CONNECTIONS, connOptions.nMaxConnections);
    connOptions.nMaxAddnode = MAX_ADDNODE_CONNECTIONS;
    connOptions.nMaxFeeler = 1;
    connOptions.nBestHeight = chain_active_height;
    connOptions.uiInterface = &uiInterface;
    connOptions.m_banman = g_banman.get();
    connOptions.m_msgproc = peerLogic.get();
    connOptions.nSendBufferMaxSize = 1000*gArgs.GetArg("-maxsendbuffer", DEFAULT_MAXSENDBUFFER);
    connOptions.nReceiveFloodSize = 1000*gArgs.GetArg("-maxreceivebuffer", DEFAULT_MAXRECEIVEBUFFER);
    connOptions.m_added_nodes = gArgs.GetArgs("-addnode");

    connOptions.nMaxOutboundTimeframe = nMaxOutboundTimeframe;
    connOptions.nMaxOutboundLimit = nMaxOutboundLimit;
    connOptions.m_peer_connect_timeout = peer_connect_timeout;

    for (const std::string& strBind : gArgs.GetArgs("-bind")) {
        CService addrBind;
        if (!Lookup(strBind.c_str(), addrBind, GetListenPort(), false)) {
            return InitError(ResolveErrMsg("bind", strBind));
        }
        connOptions.vBinds.push_back(addrBind);
    }
    for (const std::string& strBind : gArgs.GetArgs("-whitebind")) {
        CService addrBind;
        if (!Lookup(strBind.c_str(), addrBind, 0, false)) {
            return InitError(ResolveErrMsg("whitebind", strBind));
        }
        if (addrBind.GetPort() == 0) {
            return InitError(strprintf(_("Need to specify a port with -whitebind: '%s'"), strBind));
        }
        connOptions.vWhiteBinds.push_back(addrBind);
    }

    for (const auto& net : gArgs.GetArgs("-whitelist")) {
        CSubNet subnet;
        LookupSubNet(net.c_str(), subnet);
        if (!subnet.IsValid())
            return InitError(strprintf(_("Invalid netmask specified in -whitelist: '%s'"), net));
        connOptions.vWhitelistedRange.push_back(subnet);
    }

    connOptions.vSeedNodes = gArgs.GetArgs("-seednode");

    // Initiate outbound connections unless connect=0
    connOptions.m_use_addrman_outgoing = !gArgs.IsArgSet("-connect");
    if (!connOptions.m_use_addrman_outgoing) {
        const auto connect = gArgs.GetArgs("-connect");
        if (connect.size() != 1 || connect[0] != "0") {
            connOptions.m_specified_outgoing = connect;
        }
    }
    if (!g_connman->Start(scheduler, connOptions)) {
        return false;
    }

    assert (g_send_updates_worker == nullptr);
    g_send_updates_worker.reset(new SendUpdatesWorker ());

    // ********************************************************* Step 13: finished

    SetRPCWarmupFinished();
    uiInterface.InitMessage(_("Done loading"));

    for (const auto& client : interfaces.chain_clients) {
        client->start(scheduler);
    }

    scheduler.scheduleEvery([]{
        g_banman->DumpBanlist();
    }, DUMP_BANS_INTERVAL * 1000);

    return true;
}<|MERGE_RESOLUTION|>--- conflicted
+++ resolved
@@ -195,13 +195,10 @@
     if (g_txindex) {
         g_txindex->Interrupt();
     }
-<<<<<<< HEAD
     if (g_send_updates_worker != nullptr) {
         g_send_updates_worker->interrupt();
     }
-=======
     ForEachBlockFilterIndex([](BlockFilterIndex& index) { index.Interrupt(); });
->>>>>>> 2e687f89
 }
 
 void Shutdown(InitInterfaces& interfaces)
