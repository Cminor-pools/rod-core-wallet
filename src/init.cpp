--- conflicted
+++ resolved
@@ -451,19 +451,6 @@
     g_wallet_init_interface.AddWalletOptions();
 
 #if ENABLE_ZMQ
-<<<<<<< HEAD
-    gArgs.AddArg("-zmqpubhashblock=<address>", "Enable publish hash block in <address>", false, OptionsCategory::ZMQ);
-    gArgs.AddArg("-zmqpubhashtx=<address>", "Enable publish hash transaction in <address>", false, OptionsCategory::ZMQ);
-    gArgs.AddArg("-zmqpubrawblock=<address>", "Enable publish raw block in <address>", false, OptionsCategory::ZMQ);
-    gArgs.AddArg("-zmqpubrawtx=<address>", "Enable publish raw transaction in <address>", false, OptionsCategory::ZMQ);
-    gArgs.AddArg("-zmqpubhashblockhwm=<n>", strprintf("Set publish hash block outbound message high water mark (default: %d)", CZMQAbstractNotifier::DEFAULT_ZMQ_SNDHWM), false, OptionsCategory::ZMQ);
-    gArgs.AddArg("-zmqpubhashtxhwm=<n>", strprintf("Set publish hash transaction outbound message high water mark (default: %d)", CZMQAbstractNotifier::DEFAULT_ZMQ_SNDHWM), false, OptionsCategory::ZMQ);
-    gArgs.AddArg("-zmqpubrawblockhwm=<n>", strprintf("Set publish raw block outbound message high water mark (default: %d)", CZMQAbstractNotifier::DEFAULT_ZMQ_SNDHWM), false, OptionsCategory::ZMQ);
-    gArgs.AddArg("-zmqpubrawtxhwm=<n>", strprintf("Set publish raw transaction outbound message high water mark (default: %d)", CZMQAbstractNotifier::DEFAULT_ZMQ_SNDHWM), false, OptionsCategory::ZMQ);
-    gArgs.AddArg("-zmqpubgameblocks=<address>", "Enable publication of game data for block attach/detach events in <address>", false, OptionsCategory::ZMQ);
-    gArgs.AddArg("-zmqpubgamepending=<address>", "Enable publication of pending game transactions in <address>", false, OptionsCategory::ZMQ);
-    gArgs.AddArg("-trackgame=<game>", "Enable tracking of the listed game for the Xaya game interface", false, OptionsCategory::ZMQ);
-=======
     gArgs.AddArg("-zmqpubhashblock=<address>", "Enable publish hash block in <address>", ArgsManager::ALLOW_ANY, OptionsCategory::ZMQ);
     gArgs.AddArg("-zmqpubhashtx=<address>", "Enable publish hash transaction in <address>", ArgsManager::ALLOW_ANY, OptionsCategory::ZMQ);
     gArgs.AddArg("-zmqpubrawblock=<address>", "Enable publish raw block in <address>", ArgsManager::ALLOW_ANY, OptionsCategory::ZMQ);
@@ -472,7 +459,9 @@
     gArgs.AddArg("-zmqpubhashtxhwm=<n>", strprintf("Set publish hash transaction outbound message high water mark (default: %d)", CZMQAbstractNotifier::DEFAULT_ZMQ_SNDHWM), ArgsManager::ALLOW_ANY, OptionsCategory::ZMQ);
     gArgs.AddArg("-zmqpubrawblockhwm=<n>", strprintf("Set publish raw block outbound message high water mark (default: %d)", CZMQAbstractNotifier::DEFAULT_ZMQ_SNDHWM), ArgsManager::ALLOW_ANY, OptionsCategory::ZMQ);
     gArgs.AddArg("-zmqpubrawtxhwm=<n>", strprintf("Set publish raw transaction outbound message high water mark (default: %d)", CZMQAbstractNotifier::DEFAULT_ZMQ_SNDHWM), ArgsManager::ALLOW_ANY, OptionsCategory::ZMQ);
->>>>>>> d0b72c9b
+    gArgs.AddArg("-zmqpubgameblocks=<address>", "Enable publication of game data for block attach/detach events in <address>", ArgsManager::ALLOW_ANY, OptionsCategory::ZMQ);
+    gArgs.AddArg("-zmqpubgamepending=<address>", "Enable publication of pending game transactions in <address>", ArgsManager::ALLOW_ANY, OptionsCategory::ZMQ);
+    gArgs.AddArg("-trackgame=<game>", "Enable tracking of the listed game for the Xaya game interface", ArgsManager::ALLOW_ANY, OptionsCategory::ZMQ);
 #else
     hidden_args.emplace_back("-zmqpubhashblock=<address>");
     hidden_args.emplace_back("-zmqpubhashtx=<address>");
@@ -558,7 +547,7 @@
     gArgs.AddArg("-nameencoding=<enc>", strprintf("Sets the default encoding used for names in the RPC interface (default: %s)", EncodingToString(DEFAULT_NAME_ENCODING)), ArgsManager::ALLOW_ANY, OptionsCategory::RPC);
     gArgs.AddArg("-valueencoding=<enc>", strprintf("Sets the default encoding used for values in the RPC interface (default: %s)", EncodingToString(DEFAULT_VALUE_ENCODING)), ArgsManager::ALLOW_ANY, OptionsCategory::RPC);
 
-    gArgs.AddArg("-maxgameblockattaches=<n>", strprintf("Sets the maximum number of attach steps sent for a single game_sendupdates request (default: %d)", DEFAULT_MAX_GAME_BLOCK_ATTACHES), false, OptionsCategory::RPC);
+    gArgs.AddArg("-maxgameblockattaches=<n>", strprintf("Sets the maximum number of attach steps sent for a single game_sendupdates request (default: %d)", DEFAULT_MAX_GAME_BLOCK_ATTACHES), ArgsManager::ALLOW_ANY, OptionsCategory::RPC);
 
 #if HAVE_DECL_DAEMON
     gArgs.AddArg("-daemon", "Run in the background as a daemon and accept commands", ArgsManager::ALLOW_ANY, OptionsCategory::OPTIONS);
