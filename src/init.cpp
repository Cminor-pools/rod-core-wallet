// Copyright (c) 2009-2010 Satoshi Nakamoto
// Copyright (c) 2009-2014 The Bitcoin Core developers
// Distributed under the MIT software license, see the accompanying
// file COPYING or http://www.opensource.org/licenses/mit-license.php.

#if defined(HAVE_CONFIG_H)
#include "config/bitcoin-config.h"
#endif

#include "init.h"

#include "addrman.h"
#include "amount.h"
#include "chain.h"
#include "chainparams.h"
#include "checkpoints.h"
#include "compat/sanity.h"
#include "consensus/validation.h"
#include "key.h"
#include "main.h"
#include "miner.h"
#include "net.h"
#include "policy/policy.h"
#include "rpcserver.h"
#include "script/standard.h"
#include "scheduler.h"
#include "txdb.h"
#include "txmempool.h"
#include "ui_interface.h"
#include "util.h"
#include "utilmoneystr.h"
#include "utilstrencodings.h"
#include "validationinterface.h"
#ifdef ENABLE_WALLET
#include "wallet/db.h"
#include "wallet/wallet.h"
#include "wallet/walletdb.h"
#endif

#include <stdint.h>
#include <stdio.h>

#ifndef WIN32
#include <signal.h>
#endif

#include <boost/algorithm/string/predicate.hpp>
#include <boost/algorithm/string/replace.hpp>
#include <boost/bind.hpp>
#include <boost/filesystem.hpp>
#include <boost/function.hpp>
#include <boost/interprocess/sync/file_lock.hpp>
#include <boost/thread.hpp>
#include <openssl/crypto.h>

using namespace std;

#ifdef ENABLE_WALLET
CWallet* pwalletMain = NULL;
#endif
bool fFeeEstimatesInitialized = false;

#ifdef WIN32
// Win32 LevelDB doesn't use filedescriptors, and the ones used for
// accessing block files don't count towards the fd_set size limit
// anyway.
#define MIN_CORE_FILEDESCRIPTORS 0
#else
#define MIN_CORE_FILEDESCRIPTORS 150
#endif

/** Used to pass flags to the Bind() function */
enum BindFlags {
    BF_NONE         = 0,
    BF_EXPLICIT     = (1U << 0),
    BF_REPORT_ERROR = (1U << 1),
    BF_WHITELIST    = (1U << 2),
};

static const char* FEE_ESTIMATES_FILENAME="fee_estimates.dat";
CClientUIInterface uiInterface; // Declared but not defined in ui_interface.h

//////////////////////////////////////////////////////////////////////////////
//
// Shutdown
//

//
// Thread management and startup/shutdown:
//
// The network-processing threads are all part of a thread group
// created by AppInit() or the Qt main() function.
//
// A clean exit happens when StartShutdown() or the SIGTERM
// signal handler sets fRequestShutdown, which triggers
// the DetectShutdownThread(), which interrupts the main thread group.
// DetectShutdownThread() then exits, which causes AppInit() to
// continue (it .joins the shutdown thread).
// Shutdown() is then
// called to clean up database connections, and stop other
// threads that should only be stopped after the main network-processing
// threads have exited.
//
// Note that if running -daemon the parent process returns from AppInit2
// before adding any threads to the threadGroup, so .join_all() returns
// immediately and the parent exits from main().
//
// Shutdown for Qt is very similar, only it uses a QTimer to detect
// fRequestShutdown getting set, and then does the normal Qt
// shutdown thing.
//

volatile bool fRequestShutdown = false;

void StartShutdown()
{
    fRequestShutdown = true;
}
bool ShutdownRequested()
{
    return fRequestShutdown;
}

class CCoinsViewErrorCatcher : public CCoinsViewBacked
{
public:
    CCoinsViewErrorCatcher(CCoinsView* view) : CCoinsViewBacked(view) {}
    bool GetCoins(const uint256 &txid, CCoins &coins) const {
        try {
            return CCoinsViewBacked::GetCoins(txid, coins);
        } catch(const std::runtime_error& e) {
            uiInterface.ThreadSafeMessageBox(_("Error reading from database, shutting down."), "", CClientUIInterface::MSG_ERROR);
            LogPrintf("Error reading from database: %s\n", e.what());
            // Starting the shutdown sequence and returning false to the caller would be
            // interpreted as 'entry not found' (as opposed to unable to read data), and
            // could lead to invalid interpretation. Just exit immediately, as we can't
            // continue anyway, and all writes should be atomic.
            abort();
        }
    }
    // Writes do not need similar protection, as failure to write is handled by the caller.
};

static CCoinsViewDB *pcoinsdbview = NULL;
static CCoinsViewErrorCatcher *pcoinscatcher = NULL;

void Shutdown()
{
    LogPrintf("%s: In progress...\n", __func__);
    static CCriticalSection cs_Shutdown;
    TRY_LOCK(cs_Shutdown, lockShutdown);
    if (!lockShutdown)
        return;

    /// Note: Shutdown() must be able to handle cases in which AppInit2() failed part of the way,
    /// for example if the data directory was found to be locked.
    /// Be sure that anything that writes files or flushes caches only does this if the respective
    /// module was initialized.
    RenameThread("namecoin-shutoff");
    mempool.AddTransactionsUpdated(1);
    StopRPCThreads();
#ifdef ENABLE_WALLET
    if (pwalletMain)
        pwalletMain->Flush(false);
#endif
    GenerateBitcoins(false, 0, Params());
    StopNode();
    UnregisterNodeSignals(GetNodeSignals());

    if (fFeeEstimatesInitialized)
    {
        boost::filesystem::path est_path = GetDataDir() / FEE_ESTIMATES_FILENAME;
        CAutoFile est_fileout(fopen(est_path.string().c_str(), "wb"), SER_DISK, CLIENT_VERSION);
        if (!est_fileout.IsNull())
            mempool.WriteFeeEstimates(est_fileout);
        else
            LogPrintf("%s: Failed to write fee estimates to %s\n", __func__, est_path.string());
        fFeeEstimatesInitialized = false;
    }

    {
        LOCK(cs_main);
        if (pcoinsTip != NULL) {
            FlushStateToDisk();
        }
        delete pcoinsTip;
        pcoinsTip = NULL;
        delete pcoinscatcher;
        pcoinscatcher = NULL;
        delete pcoinsdbview;
        pcoinsdbview = NULL;
        delete pblocktree;
        pblocktree = NULL;
    }
#ifdef ENABLE_WALLET
    if (pwalletMain)
        pwalletMain->Flush(true);
#endif
#ifndef WIN32
    try {
        boost::filesystem::remove(GetPidFile());
    } catch (const boost::filesystem::filesystem_error& e) {
        LogPrintf("%s: Unable to remove pidfile: %s\n", __func__, e.what());
    }
#endif
    UnregisterAllValidationInterfaces();
#ifdef ENABLE_WALLET
    delete pwalletMain;
    pwalletMain = NULL;
#endif
    ECC_Stop();
    LogPrintf("%s: done\n", __func__);
}

/**
 * Signal handlers are very limited in what they are allowed to do, so:
 */
void HandleSIGTERM(int)
{
    fRequestShutdown = true;
}

void HandleSIGHUP(int)
{
    fReopenDebugLog = true;
}

bool static InitError(const std::string &str)
{
    uiInterface.ThreadSafeMessageBox(str, "", CClientUIInterface::MSG_ERROR);
    return false;
}

bool static InitWarning(const std::string &str)
{
    uiInterface.ThreadSafeMessageBox(str, "", CClientUIInterface::MSG_WARNING);
    return true;
}

bool static Bind(const CService &addr, unsigned int flags) {
    if (!(flags & BF_EXPLICIT) && IsLimited(addr))
        return false;
    std::string strError;
    if (!BindListenPort(addr, strError, (flags & BF_WHITELIST) != 0)) {
        if (flags & BF_REPORT_ERROR)
            return InitError(strError);
        return false;
    }
    return true;
}

void OnRPCStopped()
{
    cvBlockChange.notify_all();
    LogPrint("rpc", "RPC stopped.\n");
}

void OnRPCPreCommand(const CRPCCommand& cmd)
{
    // Observe safe mode
    string strWarning = GetWarnings("rpc");
    if (strWarning != "" && !GetBoolArg("-disablesafemode", false) &&
        !cmd.okSafeMode)
        throw JSONRPCError(RPC_FORBIDDEN_BY_SAFE_MODE, string("Safe mode: ") + strWarning);
}

std::string HelpMessage(HelpMessageMode mode)
{
    const bool showDebug = GetBoolArg("-help-debug", false);

    // When adding new options to the categories, please keep and ensure alphabetical ordering.
    // Do not translate _(...) -help-debug options, Many technical terms, and only a very small audience, so is unnecessary stress to translators.
    string strUsage = HelpMessageGroup(_("Options:"));
    strUsage += HelpMessageOpt("-?", _("This help message"));
    strUsage += HelpMessageOpt("-alerts", strprintf(_("Receive and display P2P network alerts (default: %u)"), DEFAULT_ALERTS));
    strUsage += HelpMessageOpt("-alertnotify=<cmd>", _("Execute command when a relevant alert is received or we see a really long fork (%s in cmd is replaced by message)"));
    strUsage += HelpMessageOpt("-blocknotify=<cmd>", _("Execute command when the best block changes (%s in cmd is replaced by block hash)"));
    strUsage += HelpMessageOpt("-checkblocks=<n>", strprintf(_("How many blocks to check at startup (default: %u, 0 = all)"), 288));
    strUsage += HelpMessageOpt("-checklevel=<n>", strprintf(_("How thorough the block verification of -checkblocks is (0-4, default: %u)"), 3));
    strUsage += HelpMessageOpt("-conf=<file>", strprintf(_("Specify configuration file (default: %s)"), "namecoin.conf"));
    if (mode == HMM_BITCOIND)
    {
#if !defined(WIN32)
        strUsage += HelpMessageOpt("-daemon", _("Run in the background as a daemon and accept commands"));
#endif
    }
    strUsage += HelpMessageOpt("-datadir=<dir>", _("Specify data directory"));
    strUsage += HelpMessageOpt("-dbcache=<n>", strprintf(_("Set database cache size in megabytes (%d to %d, default: %d)"), nMinDbCache, nMaxDbCache, nDefaultDbCache));
    strUsage += HelpMessageOpt("-loadblock=<file>", _("Imports blocks from external blk000??.dat file") + " " + _("on startup"));
    strUsage += HelpMessageOpt("-maxorphantx=<n>", strprintf(_("Keep at most <n> unconnectable transactions in memory (default: %u)"), DEFAULT_MAX_ORPHAN_TRANSACTIONS));
    strUsage += HelpMessageOpt("-par=<n>", strprintf(_("Set the number of script verification threads (%u to %d, 0 = auto, <0 = leave that many cores free, default: %d)"),
        -GetNumCores(), MAX_SCRIPTCHECK_THREADS, DEFAULT_SCRIPTCHECK_THREADS));
#ifndef WIN32
    strUsage += HelpMessageOpt("-pid=<file>", strprintf(_("Specify pid file (default: %s)"), "namecoind.pid"));
#endif
    strUsage += HelpMessageOpt("-prune=<n>", strprintf(_("Reduce storage requirements by pruning (deleting) old blocks. This mode disables wallet support and is incompatible with -txindex. "
            "Warning: Reverting this setting requires re-downloading the entire blockchain. "
            "(default: 0 = disable pruning blocks, >%u = target size in MiB to use for block files)"), MIN_DISK_SPACE_FOR_BLOCK_FILES / 1024 / 1024));
    strUsage += HelpMessageOpt("-reindex", _("Rebuild block chain index from current blk000??.dat files on startup"));
#if !defined(WIN32)
    strUsage += HelpMessageOpt("-sysperms", _("Create new files with system default permissions, instead of umask 077 (only effective with disabled wallet functionality)"));
#endif
    strUsage += HelpMessageOpt("-txindex", strprintf(_("Maintain a full transaction index, used by the getrawtransaction rpc call (default: %u)"), 0));
    strUsage += HelpMessageOpt("-namehistory", strprintf(_("Keep track of the full name history (default: %u)"), 0));

    strUsage += HelpMessageGroup(_("Connection options:"));
    strUsage += HelpMessageOpt("-addnode=<ip>", _("Add a node to connect to and attempt to keep the connection open"));
    strUsage += HelpMessageOpt("-banscore=<n>", strprintf(_("Threshold for disconnecting misbehaving peers (default: %u)"), 100));
    strUsage += HelpMessageOpt("-bantime=<n>", strprintf(_("Number of seconds to keep misbehaving peers from reconnecting (default: %u)"), 86400));
    strUsage += HelpMessageOpt("-bind=<addr>", _("Bind to given address and always listen on it. Use [host]:port notation for IPv6"));
    strUsage += HelpMessageOpt("-connect=<ip>", _("Connect only to the specified node(s)"));
    strUsage += HelpMessageOpt("-discover", _("Discover own IP addresses (default: 1 when listening and no -externalip or -proxy)"));
    strUsage += HelpMessageOpt("-dns", _("Allow DNS lookups for -addnode, -seednode and -connect") + " " + _("(default: 1)"));
    strUsage += HelpMessageOpt("-dnsseed", _("Query for peer addresses via DNS lookup, if low on addresses (default: 1 unless -connect)"));
    strUsage += HelpMessageOpt("-externalip=<ip>", _("Specify your own public address"));
    strUsage += HelpMessageOpt("-forcednsseed", strprintf(_("Always query for peer addresses via DNS lookup (default: %u)"), 0));
    strUsage += HelpMessageOpt("-listen", _("Accept connections from outside (default: 1 if no -proxy or -connect)"));
    strUsage += HelpMessageOpt("-maxconnections=<n>", strprintf(_("Maintain at most <n> connections to peers (default: %u)"), 125));
    strUsage += HelpMessageOpt("-maxreceivebuffer=<n>", strprintf(_("Maximum per-connection receive buffer, <n>*1000 bytes (default: %u)"), 5000));
    strUsage += HelpMessageOpt("-maxsendbuffer=<n>", strprintf(_("Maximum per-connection send buffer, <n>*1000 bytes (default: %u)"), 1000));
    strUsage += HelpMessageOpt("-onion=<ip:port>", strprintf(_("Use separate SOCKS5 proxy to reach peers via Tor hidden services (default: %s)"), "-proxy"));
    strUsage += HelpMessageOpt("-onlynet=<net>", _("Only connect to nodes in network <net> (ipv4, ipv6 or onion)"));
    strUsage += HelpMessageOpt("-permitbaremultisig", strprintf(_("Relay non-P2SH multisig (default: %u)"), 1));
    strUsage += HelpMessageOpt("-port=<port>", strprintf(_("Listen for connections on <port> (default: %u or testnet: %u)"), 8334, 18334));
    strUsage += HelpMessageOpt("-proxy=<ip:port>", _("Connect through SOCKS5 proxy"));
    strUsage += HelpMessageOpt("-proxyrandomize", strprintf(_("Randomize credentials for every proxy connection. This enables Tor stream isolation (default: %u)"), 1));
    strUsage += HelpMessageOpt("-seednode=<ip>", _("Connect to a node to retrieve peer addresses, and disconnect"));
    strUsage += HelpMessageOpt("-timeout=<n>", strprintf(_("Specify connection timeout in milliseconds (minimum: 1, default: %d)"), DEFAULT_CONNECT_TIMEOUT));
#ifdef USE_UPNP
#if USE_UPNP
    strUsage += HelpMessageOpt("-upnp", _("Use UPnP to map the listening port (default: 1 when listening and no -proxy)"));
#else
    strUsage += HelpMessageOpt("-upnp", strprintf(_("Use UPnP to map the listening port (default: %u)"), 0));
#endif
#endif
    strUsage += HelpMessageOpt("-whitebind=<addr>", _("Bind to given address and whitelist peers connecting to it. Use [host]:port notation for IPv6"));
    strUsage += HelpMessageOpt("-whitelist=<netmask>", _("Whitelist peers connecting from the given netmask or IP address. Can be specified multiple times.") +
        " " + _("Whitelisted peers cannot be DoS banned and their transactions are always relayed, even if they are already in the mempool, useful e.g. for a gateway"));
    strUsage += HelpMessageOpt("-whiteconnections=<n>", strprintf(_("Reserve this many inbound connections for whitelisted peers (default: %d)"), 0));

#ifdef ENABLE_WALLET
    strUsage += HelpMessageGroup(_("Wallet options:"));
    strUsage += HelpMessageOpt("-disablewallet", _("Do not load the wallet and disable wallet RPC calls"));
    strUsage += HelpMessageOpt("-keypool=<n>", strprintf(_("Set key pool size to <n> (default: %u)"), 100));
    if (showDebug)
<<<<<<< HEAD
        strUsage += HelpMessageOpt("-mintxfee=<amt>", strprintf("Fees (in NMC/Kb) smaller than this are considered zero fee for transaction creation (default: %s)",
            FormatMoney(CWallet::minTxFee.GetFeePerK())));
    strUsage += HelpMessageOpt("-paytxfee=<amt>", strprintf(_("Fee (in NMC/kB) to add to transactions you send (default: %s)"), FormatMoney(payTxFee.GetFeePerK())));
=======
        strUsage += HelpMessageOpt("-mintxfee=<amt>", strprintf("Fees (in %s/kB) smaller than this are considered zero fee for transaction creation (default: %s)",
            CURRENCY_UNIT, FormatMoney(CWallet::minTxFee.GetFeePerK())));
    strUsage += HelpMessageOpt("-paytxfee=<amt>", strprintf(_("Fee (in %s/kB) to add to transactions you send (default: %s)"),
        CURRENCY_UNIT, FormatMoney(payTxFee.GetFeePerK())));
>>>>>>> ad270505
    strUsage += HelpMessageOpt("-rescan", _("Rescan the block chain for missing wallet transactions") + " " + _("on startup"));
    strUsage += HelpMessageOpt("-salvagewallet", _("Attempt to recover private keys from a corrupt wallet.dat") + " " + _("on startup"));
    strUsage += HelpMessageOpt("-sendfreetransactions", strprintf(_("Send transactions as zero-fee transactions if possible (default: %u)"), 0));
    strUsage += HelpMessageOpt("-spendzeroconfchange", strprintf(_("Spend unconfirmed change when sending transactions (default: %u)"), 1));
    strUsage += HelpMessageOpt("-txconfirmtarget=<n>", strprintf(_("If paytxfee is not set, include enough fee so transactions begin confirmation on average within n blocks (default: %u)"), DEFAULT_TX_CONFIRM_TARGET));
    strUsage += HelpMessageOpt("-maxtxfee=<amt>", strprintf(_("Maximum total fees (in %s) to use in a single wallet transaction; setting this too low may abort large transactions (default: %s)"),
        CURRENCY_UNIT, FormatMoney(maxTxFee)));
    strUsage += HelpMessageOpt("-upgradewallet", _("Upgrade wallet to latest format") + " " + _("on startup"));
    strUsage += HelpMessageOpt("-wallet=<file>", _("Specify wallet file (within data directory)") + " " + strprintf(_("(default: %s)"), "wallet.dat"));
    strUsage += HelpMessageOpt("-walletbroadcast", _("Make the wallet broadcast transactions") + " " + strprintf(_("(default: %u)"), true));
    strUsage += HelpMessageOpt("-walletnotify=<cmd>", _("Execute command when a wallet transaction changes (%s in cmd is replaced by TxID)"));
    strUsage += HelpMessageOpt("-zapwallettxes=<mode>", _("Delete all wallet transactions and only recover those parts of the blockchain through -rescan on startup") +
        " " + _("(1 = keep tx meta data e.g. account owner and payment request information, 2 = drop tx meta data)"));
#endif

    strUsage += HelpMessageGroup(_("Debugging/Testing options:"));
    if (showDebug)
    {
        strUsage += HelpMessageOpt("-checknamedb=<n>", "Check name database consistency (-1: never, 0: on every block (dis)connect, n: every n'th block)");
        strUsage += HelpMessageOpt("-checkpoints", strprintf("Disable expensive verification for known chain history (default: %u)", 1));
        strUsage += HelpMessageOpt("-dblogsize=<n>", strprintf("Flush database activity from memory pool to disk log every <n> megabytes (default: %u)", 100));
        strUsage += HelpMessageOpt("-disablesafemode", strprintf("Disable safemode, override a real safe mode event (default: %u)", 0));
        strUsage += HelpMessageOpt("-testsafemode", strprintf("Force safe mode (default: %u)", 0));
        strUsage += HelpMessageOpt("-dropmessagestest=<n>", "Randomly drop 1 of every <n> network messages");
        strUsage += HelpMessageOpt("-fuzzmessagestest=<n>", "Randomly fuzz 1 of every <n> network messages");
        strUsage += HelpMessageOpt("-flushwallet", strprintf("Run a thread to flush wallet periodically (default: %u)", 1));
        strUsage += HelpMessageOpt("-stopafterblockimport", strprintf("Stop running after importing blocks from disk (default: %u)", 0));
    }
    string debugCategories = "addrman, alert, bench, coindb, db, lock, rand, rpc, selectcoins, mempool, net, proxy, prune"; // Don't translate these and qt below
    if (mode == HMM_BITCOIN_QT)
        debugCategories += ", qt";
    strUsage += HelpMessageOpt("-debug=<category>", strprintf(_("Output debugging information (default: %u, supplying <category> is optional)"), 0) + ". " +
        _("If <category> is not supplied or if <category> = 1, output all debugging information.") + _("<category> can be:") + " " + debugCategories + ".");
    strUsage += HelpMessageOpt("-gen", strprintf(_("Generate coins (default: %u)"), 0));
    strUsage += HelpMessageOpt("-genproclimit=<n>", strprintf(_("Set the number of threads for coin generation if enabled (-1 = all cores, default: %d)"), 1));
    strUsage += HelpMessageOpt("-help-debug", _("Show all debugging options (usage: --help -help-debug)"));
    strUsage += HelpMessageOpt("-logips", strprintf(_("Include IP addresses in debug output (default: %u)"), 0));
    strUsage += HelpMessageOpt("-logtimestamps", strprintf(_("Prepend debug output with timestamp (default: %u)"), 1));
    if (showDebug)
    {
        strUsage += HelpMessageOpt("-limitfreerelay=<n>", strprintf("Continuously rate-limit free transactions to <n>*1000 bytes per minute (default: %u)", 15));
        strUsage += HelpMessageOpt("-relaypriority", strprintf("Require high priority for relaying free or low-fee transactions (default: %u)", 1));
        strUsage += HelpMessageOpt("-maxsigcachesize=<n>", strprintf("Limit size of signature cache to <n> entries (default: %u)", 50000));
    }
<<<<<<< HEAD
    strUsage += HelpMessageOpt("-minrelaytxfee=<amt>", strprintf(_("Fees (in NMC/Kb) smaller than this are considered zero fee for relaying (default: %s)"), FormatMoney(::minRelayTxFee.GetFeePerK())));
=======
    strUsage += HelpMessageOpt("-minrelaytxfee=<amt>", strprintf(_("Fees (in %s/kB) smaller than this are considered zero fee for relaying (default: %s)"),
        CURRENCY_UNIT, FormatMoney(::minRelayTxFee.GetFeePerK())));
>>>>>>> ad270505
    strUsage += HelpMessageOpt("-printtoconsole", _("Send trace/debug info to console instead of debug.log file"));
    if (showDebug)
    {
        strUsage += HelpMessageOpt("-printpriority", strprintf("Log transaction priority and fee per kB when mining blocks (default: %u)", 0));
        strUsage += HelpMessageOpt("-privdb", strprintf("Sets the DB_PRIVATE flag in the wallet db environment (default: %u)", 1));
        strUsage += HelpMessageOpt("-regtest", "Enter regression test mode, which uses a special chain in which blocks can be solved instantly. "
            "This is intended for regression testing tools and app development.");
    }
    strUsage += HelpMessageOpt("-shrinkdebugfile", _("Shrink debug.log file on client startup (default: 1 when no -debug)"));
    strUsage += HelpMessageOpt("-testnet", _("Use the test network"));

    strUsage += HelpMessageGroup(_("Node relay options:"));
    if (showDebug)
        strUsage += HelpMessageOpt("-acceptnonstdtxn", strprintf("Relay and mine \"non-standard\" transactions (%sdefault: %u)", "testnet/regtest only; ", !Params(CBaseChainParams::TESTNET).RequireStandard()));
    strUsage += HelpMessageOpt("-datacarrier", strprintf(_("Relay and mine data carrier transactions (default: %u)"), 1));
    strUsage += HelpMessageOpt("-datacarriersize", strprintf(_("Maximum size of data in data carrier transactions we relay and mine (default: %u)"), MAX_OP_RETURN_RELAY));

    strUsage += HelpMessageGroup(_("Block creation options:"));
    strUsage += HelpMessageOpt("-blockminsize=<n>", strprintf(_("Set minimum block size in bytes (default: %u)"), 0));
    strUsage += HelpMessageOpt("-blockmaxsize=<n>", strprintf(_("Set maximum block size in bytes (default: %d)"), DEFAULT_BLOCK_MAX_SIZE));
    strUsage += HelpMessageOpt("-blockprioritysize=<n>", strprintf(_("Set maximum size of high-priority/low-fee transactions in bytes (default: %d)"), DEFAULT_BLOCK_PRIORITY_SIZE));
    if (showDebug)
        strUsage += HelpMessageOpt("-blockversion=<n>", strprintf("Override block version to test forking scenarios (default: %d)", (int)CBlock::CURRENT_VERSION));

    strUsage += HelpMessageGroup(_("RPC server options:"));
    strUsage += HelpMessageOpt("-server", _("Accept command line and JSON-RPC commands"));
    strUsage += HelpMessageOpt("-rest", strprintf(_("Accept public REST requests (default: %u)"), 0));
    strUsage += HelpMessageOpt("-rpcbind=<addr>", _("Bind to given address to listen for JSON-RPC connections. Use [host]:port notation for IPv6. This option can be specified multiple times (default: bind to all interfaces)"));
    strUsage += HelpMessageOpt("-rpcuser=<user>", _("Username for JSON-RPC connections"));
    strUsage += HelpMessageOpt("-rpcpassword=<pw>", _("Password for JSON-RPC connections"));
    strUsage += HelpMessageOpt("-rpcport=<port>", strprintf(_("Listen for JSON-RPC connections on <port> (default: %u or testnet: %u)"), 8336, 18336));
    strUsage += HelpMessageOpt("-rpcallowip=<ip>", _("Allow JSON-RPC connections from specified source. Valid for <ip> are a single IP (e.g. 1.2.3.4), a network/netmask (e.g. 1.2.3.4/255.255.255.0) or a network/CIDR (e.g. 1.2.3.4/24). This option can be specified multiple times"));
    strUsage += HelpMessageOpt("-rpcthreads=<n>", strprintf(_("Set the number of threads to service RPC calls (default: %d)"), 4));
    strUsage += HelpMessageOpt("-rpckeepalive", strprintf(_("RPC support for HTTP persistent connections (default: %d)"), 1));

    strUsage += HelpMessageGroup(_("RPC SSL options: (see the Bitcoin Wiki for SSL setup instructions)"));
    strUsage += HelpMessageOpt("-rpcssl", _("Use OpenSSL (https) for JSON-RPC connections"));
    strUsage += HelpMessageOpt("-rpcsslcertificatechainfile=<file.cert>", strprintf(_("Server certificate file (default: %s)"), "server.cert"));
    strUsage += HelpMessageOpt("-rpcsslprivatekeyfile=<file.pem>", strprintf(_("Server private key (default: %s)"), "server.pem"));
    strUsage += HelpMessageOpt("-rpcsslciphers=<ciphers>", strprintf(_("Acceptable ciphers (default: %s)"), "TLSv1.2+HIGH:TLSv1+HIGH:!SSLv2:!aNULL:!eNULL:!3DES:@STRENGTH"));

    if (mode == HMM_BITCOIN_QT)
    {
        strUsage += HelpMessageGroup(_("UI Options:"));
        if (showDebug) {
            strUsage += HelpMessageOpt("-allowselfsignedrootcertificates", "Allow self signed root certificates (default: 0)");
        }
        strUsage += HelpMessageOpt("-choosedatadir", _("Choose data directory on startup (default: 0)"));
        strUsage += HelpMessageOpt("-lang=<lang>", _("Set language, for example \"de_DE\" (default: system locale)"));
        strUsage += HelpMessageOpt("-min", _("Start minimized"));
        strUsage += HelpMessageOpt("-rootcertificates=<file>", _("Set SSL root certificates for payment request (default: -system-)"));
        strUsage += HelpMessageOpt("-splash", _("Show splash screen on startup (default: 1)"));
        if (showDebug) {
            strUsage += HelpMessageOpt("-uiplatform", "Select platform to customize UI for (one of windows, macosx, other; default: platform compiled on)");
        }
    }

    return strUsage;
}

std::string LicenseInfo()
{
    return FormatParagraph(strprintf(_("Copyright (C) 2009-%i The Bitcoin Core and Namecoin Developers"), COPYRIGHT_YEAR)) + "\n" +
           "\n" +
           FormatParagraph(_("This is experimental software.")) + "\n" +
           "\n" +
           FormatParagraph(_("Distributed under the MIT software license, see the accompanying file COPYING or <http://www.opensource.org/licenses/mit-license.php>.")) + "\n" +
           "\n" +
           FormatParagraph(_("This product includes software developed by the OpenSSL Project for use in the OpenSSL Toolkit <https://www.openssl.org/> and cryptographic software written by Eric Young and UPnP software written by Thomas Bernard.")) +
           "\n";
}

static void BlockNotifyCallback(const uint256& hashNewTip)
{
    std::string strCmd = GetArg("-blocknotify", "");

    boost::replace_all(strCmd, "%s", hashNewTip.GetHex());
    boost::thread t(runCommand, strCmd); // thread runs free
}

struct CImportingNow
{
    CImportingNow() {
        assert(fImporting == false);
        fImporting = true;
    }

    ~CImportingNow() {
        assert(fImporting == true);
        fImporting = false;
    }
};


// If we're using -prune with -reindex, then delete block files that will be ignored by the
// reindex.  Since reindexing works by starting at block file 0 and looping until a blockfile
// is missing, do the same here to delete any later block files after a gap.  Also delete all
// rev files since they'll be rewritten by the reindex anyway.  This ensures that vinfoBlockFile
// is in sync with what's actually on disk by the time we start downloading, so that pruning
// works correctly.
void CleanupBlockRevFiles()
{
    using namespace boost::filesystem;
    map<string, path> mapBlockFiles;

    // Glob all blk?????.dat and rev?????.dat files from the blocks directory.
    // Remove the rev files immediately and insert the blk file paths into an
    // ordered map keyed by block file index.
    LogPrintf("Removing unusable blk?????.dat and rev?????.dat files for -reindex with -prune\n");
    path blocksdir = GetDataDir() / "blocks";
    for (directory_iterator it(blocksdir); it != directory_iterator(); it++) {
        if (is_regular_file(*it) &&
            it->path().filename().string().length() == 12 &&
            it->path().filename().string().substr(8,4) == ".dat")
        {
            if (it->path().filename().string().substr(0,3) == "blk")
                mapBlockFiles[it->path().filename().string().substr(3,5)] = it->path();
            else if (it->path().filename().string().substr(0,3) == "rev")
                remove(it->path());
        }
    }

    // Remove all block files that aren't part of a contiguous set starting at
    // zero by walking the ordered map (keys are block file indices) by
    // keeping a separate counter.  Once we hit a gap (or if 0 doesn't exist)
    // start removing block files.
    int nContigCounter = 0;
    BOOST_FOREACH(const PAIRTYPE(string, path)& item, mapBlockFiles) {
        if (atoi(item.first) == nContigCounter) {
            nContigCounter++;
            continue;
        }
        remove(item.second);
    }
}

void ThreadImport(std::vector<boost::filesystem::path> vImportFiles)
{
    RenameThread("namecoin-loadblk");
    // -reindex
    if (fReindex) {
        CImportingNow imp;
        int nFile = 0;
        while (true) {
            CDiskBlockPos pos(nFile, 0);
            if (!boost::filesystem::exists(GetBlockPosFilename(pos, "blk")))
                break; // No block files left to reindex
            FILE *file = OpenBlockFile(pos, true);
            if (!file)
                break; // This error is logged in OpenBlockFile
            LogPrintf("Reindexing block file blk%05u.dat...\n", (unsigned int)nFile);
            LoadExternalBlockFile(file, &pos);
            nFile++;
        }
        pblocktree->WriteReindexing(false);
        fReindex = false;
        LogPrintf("Reindexing finished\n");
        // To avoid ending up in a situation without genesis block, re-try initializing (no-op if reindexing worked):
        InitBlockIndex();
    }

    // hardcoded $DATADIR/bootstrap.dat
    boost::filesystem::path pathBootstrap = GetDataDir() / "bootstrap.dat";
    if (boost::filesystem::exists(pathBootstrap)) {
        FILE *file = fopen(pathBootstrap.string().c_str(), "rb");
        if (file) {
            CImportingNow imp;
            boost::filesystem::path pathBootstrapOld = GetDataDir() / "bootstrap.dat.old";
            LogPrintf("Importing bootstrap.dat...\n");
            LoadExternalBlockFile(file);
            RenameOver(pathBootstrap, pathBootstrapOld);
        } else {
            LogPrintf("Warning: Could not open bootstrap file %s\n", pathBootstrap.string());
        }
    }

    // -loadblock=
    BOOST_FOREACH(const boost::filesystem::path& path, vImportFiles) {
        FILE *file = fopen(path.string().c_str(), "rb");
        if (file) {
            CImportingNow imp;
            LogPrintf("Importing blocks file %s...\n", path.string());
            LoadExternalBlockFile(file);
        } else {
            LogPrintf("Warning: Could not open blocks file %s\n", path.string());
        }
    }

    if (GetBoolArg("-stopafterblockimport", false)) {
        LogPrintf("Stopping after block import\n");
        StartShutdown();
    }
}

/** Sanity checks
 *  Ensure that Bitcoin is running in a usable environment with all
 *  necessary library support.
 */
bool InitSanityCheck(void)
{
    if(!ECC_InitSanityCheck()) {
        InitError("OpenSSL appears to lack support for elliptic curve cryptography. For more "
                  "information, visit https://en.bitcoin.it/wiki/OpenSSL_and_EC_Libraries");
        return false;
    }
    if (!glibc_sanity_test() || !glibcxx_sanity_test())
        return false;

    return true;
}

/** Initialize bitcoin.
 *  @pre Parameters should be parsed and config file should be read.
 */
bool AppInit2(boost::thread_group& threadGroup, CScheduler& scheduler)
{
    // ********************************************************* Step 1: setup
#ifdef _MSC_VER
    // Turn off Microsoft heap dump noise
    _CrtSetReportMode(_CRT_WARN, _CRTDBG_MODE_FILE);
    _CrtSetReportFile(_CRT_WARN, CreateFileA("NUL", GENERIC_WRITE, 0, NULL, OPEN_EXISTING, 0, 0));
#endif
#if _MSC_VER >= 1400
    // Disable confusing "helpful" text message on abort, Ctrl-C
    _set_abort_behavior(0, _WRITE_ABORT_MSG | _CALL_REPORTFAULT);
#endif
#ifdef WIN32
    // Enable Data Execution Prevention (DEP)
    // Minimum supported OS versions: WinXP SP3, WinVista >= SP1, Win Server 2008
    // A failure is non-critical and needs no further attention!
#ifndef PROCESS_DEP_ENABLE
    // We define this here, because GCCs winbase.h limits this to _WIN32_WINNT >= 0x0601 (Windows 7),
    // which is not correct. Can be removed, when GCCs winbase.h is fixed!
#define PROCESS_DEP_ENABLE 0x00000001
#endif
    typedef BOOL (WINAPI *PSETPROCDEPPOL)(DWORD);
    PSETPROCDEPPOL setProcDEPPol = (PSETPROCDEPPOL)GetProcAddress(GetModuleHandleA("Kernel32.dll"), "SetProcessDEPPolicy");
    if (setProcDEPPol != NULL) setProcDEPPol(PROCESS_DEP_ENABLE);

    // Initialize Windows Sockets
    WSADATA wsadata;
    int ret = WSAStartup(MAKEWORD(2,2), &wsadata);
    if (ret != NO_ERROR || LOBYTE(wsadata.wVersion ) != 2 || HIBYTE(wsadata.wVersion) != 2)
    {
        return InitError(strprintf("Error: Winsock library failed to start (WSAStartup returned error %d)", ret));
    }
#endif
#ifndef WIN32

    if (GetBoolArg("-sysperms", false)) {
#ifdef ENABLE_WALLET
        if (!GetBoolArg("-disablewallet", false))
            return InitError("Error: -sysperms is not allowed in combination with enabled wallet functionality");
#endif
    } else {
        umask(077);
    }

    // Clean shutdown on SIGTERM
    struct sigaction sa;
    sa.sa_handler = HandleSIGTERM;
    sigemptyset(&sa.sa_mask);
    sa.sa_flags = 0;
    sigaction(SIGTERM, &sa, NULL);
    sigaction(SIGINT, &sa, NULL);

    // Reopen debug.log on SIGHUP
    struct sigaction sa_hup;
    sa_hup.sa_handler = HandleSIGHUP;
    sigemptyset(&sa_hup.sa_mask);
    sa_hup.sa_flags = 0;
    sigaction(SIGHUP, &sa_hup, NULL);

#if defined (__SVR4) && defined (__sun)
    // ignore SIGPIPE on Solaris
    signal(SIGPIPE, SIG_IGN);
#endif
#endif

    // ********************************************************* Step 2: parameter interactions
    const CChainParams& chainparams = Params();

    // Set this early so that parameter interactions go to console
    fPrintToConsole = GetBoolArg("-printtoconsole", false);
    fLogTimestamps = GetBoolArg("-logtimestamps", true);
    fLogIPs = GetBoolArg("-logips", false);

    LogPrintf("\n\n\n\n\n\n\n\n\n\n\n\n\n\n\n\n\n\n\n\n");
    LogPrintf("Namecoin version %s (%s)\n", FormatFullVersion(), CLIENT_DATE);

    // when specifying an explicit binding address, you want to listen on it
    // even when -connect or -proxy is specified
    if (mapArgs.count("-bind")) {
        if (SoftSetBoolArg("-listen", true))
            LogPrintf("%s: parameter interaction: -bind set -> setting -listen=1\n", __func__);
    }
    if (mapArgs.count("-whitebind")) {
        if (SoftSetBoolArg("-listen", true))
            LogPrintf("%s: parameter interaction: -whitebind set -> setting -listen=1\n", __func__);
    }

    if (mapArgs.count("-connect") && mapMultiArgs["-connect"].size() > 0) {
        // when only connecting to trusted nodes, do not seed via DNS, or listen by default
        if (SoftSetBoolArg("-dnsseed", false))
            LogPrintf("%s: parameter interaction: -connect set -> setting -dnsseed=0\n", __func__);
        if (SoftSetBoolArg("-listen", false))
            LogPrintf("%s: parameter interaction: -connect set -> setting -listen=0\n", __func__);
    }

    if (mapArgs.count("-proxy")) {
        // to protect privacy, do not listen by default if a default proxy server is specified
        if (SoftSetBoolArg("-listen", false))
            LogPrintf("%s: parameter interaction: -proxy set -> setting -listen=0\n", __func__);
        // to protect privacy, do not use UPNP when a proxy is set. The user may still specify -listen=1
        // to listen locally, so don't rely on this happening through -listen below.
        if (SoftSetBoolArg("-upnp", false))
            LogPrintf("%s: parameter interaction: -proxy set -> setting -upnp=0\n", __func__);
        // to protect privacy, do not discover addresses by default
        if (SoftSetBoolArg("-discover", false))
            LogPrintf("%s: parameter interaction: -proxy set -> setting -discover=0\n", __func__);
    }

    if (!GetBoolArg("-listen", DEFAULT_LISTEN)) {
        // do not map ports or try to retrieve public IP when not listening (pointless)
        if (SoftSetBoolArg("-upnp", false))
            LogPrintf("%s: parameter interaction: -listen=0 -> setting -upnp=0\n", __func__);
        if (SoftSetBoolArg("-discover", false))
            LogPrintf("%s: parameter interaction: -listen=0 -> setting -discover=0\n", __func__);
    }

    if (mapArgs.count("-externalip")) {
        // if an explicit public IP is specified, do not try to find others
        if (SoftSetBoolArg("-discover", false))
            LogPrintf("%s: parameter interaction: -externalip set -> setting -discover=0\n", __func__);
    }

    if (GetBoolArg("-salvagewallet", false)) {
        // Rewrite just private keys: rescan to find transactions
        if (SoftSetBoolArg("-rescan", true))
            LogPrintf("%s: parameter interaction: -salvagewallet=1 -> setting -rescan=1\n", __func__);
    }

    // -zapwallettx implies a rescan
    if (GetBoolArg("-zapwallettxes", false)) {
        if (SoftSetBoolArg("-rescan", true))
            LogPrintf("%s: parameter interaction: -zapwallettxes=<mode> -> setting -rescan=1\n", __func__);
    }

    // if using block pruning, then disable txindex
    if (GetArg("-prune", 0)) {
        if (GetBoolArg("-txindex", false))
            return InitError(_("Prune mode is incompatible with -txindex."));
#ifdef ENABLE_WALLET
        if (GetBoolArg("-rescan", false)) {
            return InitError(_("Rescans are not possible in pruned mode. You will need to use -reindex which will download the whole blockchain again."));
        }
#endif
    }
    
    // Make sure enough file descriptors are available
    int nBind = std::max((int)mapArgs.count("-bind") + (int)mapArgs.count("-whitebind"), 1);
    int nUserMaxConnections = GetArg("-maxconnections", 125);
    nMaxConnections = std::max(nUserMaxConnections, 0);
    int nUserWhiteConnections = GetArg("-whiteconnections", 0);
    nWhiteConnections = std::max(nUserWhiteConnections, 0);

    if ((mapArgs.count("-whitelist")) || (mapArgs.count("-whitebind"))) {
        if (!(mapArgs.count("-maxconnections"))) {
            // User is using whitelist feature,
            // but did not specify -maxconnections parameter.
            // Silently increase the default to compensate,
            // so that the whitelist connection reservation feature
            // does not inadvertently reduce the default
            // inbound connection capacity of the network.
            nMaxConnections += nWhiteConnections;
        }
    } else {
        // User not using whitelist feature.
        // Silently disable connection reservation,
        // for the same reason as above.
        nWhiteConnections = 0;
    }

    // Trim requested connection counts, to fit into system limitations
    nMaxConnections = std::max(std::min(nMaxConnections, (int)(FD_SETSIZE - nBind - MIN_CORE_FILEDESCRIPTORS)), 0);
    int nFD = RaiseFileDescriptorLimit(nMaxConnections + MIN_CORE_FILEDESCRIPTORS);
    if (nFD < MIN_CORE_FILEDESCRIPTORS)
        return InitError(_("Not enough file descriptors available."));
    nMaxConnections = std::min(nFD - MIN_CORE_FILEDESCRIPTORS, nMaxConnections);

    if (nMaxConnections < nUserMaxConnections)
        InitWarning(strprintf(_("Reducing -maxconnections from %d to %d, because of system limitations."), nUserMaxConnections, nMaxConnections));

    // Connection capacity is prioritized in this order:
    // outbound connections (hardcoded to 8),
    // then whitelisted connections,
    // then non-whitelisted connections get whatever's left (if any).
    if ((nWhiteConnections > 0) && (nWhiteConnections >= (nMaxConnections - 8)))
        InitWarning(strprintf(_("All non-whitelisted incoming connections will be dropped, because -whiteconnections is %d and -maxconnections is only %d."), nWhiteConnections, nMaxConnections));

    // ********************************************************* Step 3: parameter-to-internal-flags

    fDebug = !mapMultiArgs["-debug"].empty();
    // Special-case: if -debug=0/-nodebug is set, turn off debugging messages
    const vector<string>& categories = mapMultiArgs["-debug"];
    if (GetBoolArg("-nodebug", false) || find(categories.begin(), categories.end(), string("0")) != categories.end())
        fDebug = false;

    // Check for -debugnet
    if (GetBoolArg("-debugnet", false))
        InitWarning(_("Warning: Unsupported argument -debugnet ignored, use -debug=net."));
    // Check for -socks - as this is a privacy risk to continue, exit here
    if (mapArgs.count("-socks"))
        return InitError(_("Error: Unsupported argument -socks found. Setting SOCKS version isn't possible anymore, only SOCKS5 proxies are supported."));
    // Check for -tor - as this is a privacy risk to continue, exit here
    if (GetBoolArg("-tor", false))
        return InitError(_("Error: Unsupported argument -tor found, use -onion."));

    if (GetBoolArg("-benchmark", false))
        InitWarning(_("Warning: Unsupported argument -benchmark ignored, use -debug=bench."));

    // Checkmempool and checkblockindex default to true in regtest mode
    mempool.setSanityCheck(GetBoolArg("-checkmempool", chainparams.DefaultConsistencyChecks()));
    fCheckBlockIndex = GetBoolArg("-checkblockindex", chainparams.DefaultConsistencyChecks());
    fCheckpointsEnabled = GetBoolArg("-checkpoints", true);

    // -par=0 means autodetect, but nScriptCheckThreads==0 means no concurrency
    nScriptCheckThreads = GetArg("-par", DEFAULT_SCRIPTCHECK_THREADS);
    if (nScriptCheckThreads <= 0)
        nScriptCheckThreads += GetNumCores();
    if (nScriptCheckThreads <= 1)
        nScriptCheckThreads = 0;
    else if (nScriptCheckThreads > MAX_SCRIPTCHECK_THREADS)
        nScriptCheckThreads = MAX_SCRIPTCHECK_THREADS;

    fServer = GetBoolArg("-server", false);

    // block pruning; get the amount of disk space (in MB) to allot for block & undo files
    int64_t nSignedPruneTarget = GetArg("-prune", 0) * 1024 * 1024;
    if (nSignedPruneTarget < 0) {
        return InitError(_("Prune cannot be configured with a negative value."));
    }
    nPruneTarget = (uint64_t) nSignedPruneTarget;
    if (nPruneTarget) {
        if (nPruneTarget < MIN_DISK_SPACE_FOR_BLOCK_FILES) {
            return InitError(strprintf(_("Prune configured below the minimum of %d MB.  Please use a higher number."), MIN_DISK_SPACE_FOR_BLOCK_FILES / 1024 / 1024));
        }
        LogPrintf("Prune configured to target %uMiB on disk for block and undo files.\n", nPruneTarget / 1024 / 1024);
        fPruneMode = true;
    }

#ifdef ENABLE_WALLET
    bool fDisableWallet = GetBoolArg("-disablewallet", false);
#endif

    nConnectTimeout = GetArg("-timeout", DEFAULT_CONNECT_TIMEOUT);
    if (nConnectTimeout <= 0)
        nConnectTimeout = DEFAULT_CONNECT_TIMEOUT;

    // Fee-per-kilobyte amount considered the same as "free"
    // If you are mining, be careful setting this:
    // if you set it to zero then
    // a transaction spammer can cheaply fill blocks using
    // 1-satoshi-fee transactions. It should be set above the real
    // cost to you of processing a transaction.
    if (mapArgs.count("-minrelaytxfee"))
    {
        CAmount n = 0;
        if (ParseMoney(mapArgs["-minrelaytxfee"], n) && n > 0)
            ::minRelayTxFee = CFeeRate(n);
        else
            return InitError(strprintf(_("Invalid amount for -minrelaytxfee=<amount>: '%s'"), mapArgs["-minrelaytxfee"]));
    }

    fRequireStandard = !GetBoolArg("-acceptnonstdtxn", !Params().RequireStandard());
    if (Params().RequireStandard() && !fRequireStandard)
        return InitError(strprintf("acceptnonstdtxn is not currently supported for %s chain", chainparams.NetworkIDString()));

#ifdef ENABLE_WALLET
    if (mapArgs.count("-mintxfee"))
    {
        CAmount n = 0;
        if (ParseMoney(mapArgs["-mintxfee"], n) && n > 0)
            CWallet::minTxFee = CFeeRate(n);
        else
            return InitError(strprintf(_("Invalid amount for -mintxfee=<amount>: '%s'"), mapArgs["-mintxfee"]));
    }
    if (mapArgs.count("-paytxfee"))
    {
        CAmount nFeePerK = 0;
        if (!ParseMoney(mapArgs["-paytxfee"], nFeePerK))
            return InitError(strprintf(_("Invalid amount for -paytxfee=<amount>: '%s'"), mapArgs["-paytxfee"]));
        if (nFeePerK > nHighTransactionFeeWarning)
            InitWarning(_("Warning: -paytxfee is set very high! This is the transaction fee you will pay if you send a transaction."));
        payTxFee = CFeeRate(nFeePerK, 1000);
        if (payTxFee < ::minRelayTxFee)
        {
            return InitError(strprintf(_("Invalid amount for -paytxfee=<amount>: '%s' (must be at least %s)"),
                                       mapArgs["-paytxfee"], ::minRelayTxFee.ToString()));
        }
    }
    if (mapArgs.count("-maxtxfee"))
    {
        CAmount nMaxFee = 0;
        if (!ParseMoney(mapArgs["-maxtxfee"], nMaxFee))
            return InitError(strprintf(_("Invalid amount for -maxtxfee=<amount>: '%s'"), mapArgs["-maptxfee"]));
        if (nMaxFee > nHighTransactionMaxFeeWarning)
            InitWarning(_("Warning: -maxtxfee is set very high! Fees this large could be paid on a single transaction."));
        maxTxFee = nMaxFee;
        if (CFeeRate(maxTxFee, 1000) < ::minRelayTxFee)
        {
            return InitError(strprintf(_("Invalid amount for -maxtxfee=<amount>: '%s' (must be at least the minrelay fee of %s to prevent stuck transactions)"),
                                       mapArgs["-maxtxfee"], ::minRelayTxFee.ToString()));
        }
    }
    nTxConfirmTarget = GetArg("-txconfirmtarget", DEFAULT_TX_CONFIRM_TARGET);
    bSpendZeroConfChange = GetBoolArg("-spendzeroconfchange", true);
    fSendFreeTransactions = GetBoolArg("-sendfreetransactions", false);

    std::string strWalletFile = GetArg("-wallet", "wallet.dat");
#endif // ENABLE_WALLET

    fIsBareMultisigStd = GetBoolArg("-permitbaremultisig", true);
    nMaxDatacarrierBytes = GetArg("-datacarriersize", nMaxDatacarrierBytes);

    fAlerts = GetBoolArg("-alerts", DEFAULT_ALERTS);

    // Option to startup with mocktime set (used for regression testing):
    SetMockTime(GetArg("-mocktime", 0)); // SetMockTime(0) is a no-op

    // ********************************************************* Step 4: application initialization: dir lock, daemonize, pidfile, debug log

    // Initialize elliptic curve code
    ECC_Start();

    // Sanity check
    if (!InitSanityCheck())
        return InitError(_("Initialization sanity check failed. Namecoin Core is shutting down."));

    std::string strDataDir = GetDataDir().string();
#ifdef ENABLE_WALLET
    // Wallet file must be a plain filename without a directory
    if (strWalletFile != boost::filesystem::basename(strWalletFile) + boost::filesystem::extension(strWalletFile))
        return InitError(strprintf(_("Wallet %s resides outside data directory %s"), strWalletFile, strDataDir));
#endif
    // Make sure only a single Bitcoin process is using the data directory.
    boost::filesystem::path pathLockFile = GetDataDir() / ".lock";
    FILE* file = fopen(pathLockFile.string().c_str(), "a"); // empty lock file; created if it doesn't exist.
    if (file) fclose(file);

    try {
        static boost::interprocess::file_lock lock(pathLockFile.string().c_str());
        if (!lock.try_lock())
            return InitError(strprintf(_("Cannot obtain a lock on data directory %s. Namecoin Core is probably already running."), strDataDir));
    } catch(const boost::interprocess::interprocess_exception& e) {
        return InitError(strprintf(_("Cannot obtain a lock on data directory %s. Namecoin Core is probably already running.") + " %s.", strDataDir, e.what()));
    }

#ifndef WIN32
    CreatePidFile(GetPidFile(), getpid());
#endif
    if (GetBoolArg("-shrinkdebugfile", !fDebug))
        ShrinkDebugFile();

    if (fPrintToDebugLog)
        OpenDebugLog();

    LogPrintf("Using OpenSSL version %s\n", SSLeay_version(SSLEAY_VERSION));
#ifdef ENABLE_WALLET
    LogPrintf("Using BerkeleyDB version %s\n", DbEnv::version(0, 0, 0));
#endif
    if (!fLogTimestamps)
        LogPrintf("Startup time: %s\n", DateTimeStrFormat("%Y-%m-%d %H:%M:%S", GetTime()));
    LogPrintf("Default data directory %s\n", GetDefaultDataDir().string());
    LogPrintf("Using data directory %s\n", strDataDir);
    LogPrintf("Using config file %s\n", GetConfigFile().string());
    LogPrintf("Using at most %i connections (%i file descriptors available)\n", nMaxConnections, nFD);
    if (nWhiteConnections > 0)
        LogPrintf("Reserving %i of these connections for whitelisted inbound peers\n", nWhiteConnections);
    std::ostringstream strErrors;

    LogPrintf("Using %u threads for script verification\n", nScriptCheckThreads);
    if (nScriptCheckThreads) {
        for (int i=0; i<nScriptCheckThreads-1; i++)
            threadGroup.create_thread(&ThreadScriptCheck);
    }

    // Start the lightweight task scheduler thread
    CScheduler::Function serviceLoop = boost::bind(&CScheduler::serviceQueue, &scheduler);
    threadGroup.create_thread(boost::bind(&TraceThread<CScheduler::Function>, "scheduler", serviceLoop));

    /* Start the RPC server already.  It will be started in "warmup" mode
     * and not really process calls already (but it will signify connections
     * that the server is there and will be ready later).  Warmup mode will
     * be disabled when initialisation is finished.
     */
    if (fServer)
    {
        uiInterface.InitMessage.connect(SetRPCWarmupStatus);
        RPCServer::OnStopped(&OnRPCStopped);
        RPCServer::OnPreCommand(&OnRPCPreCommand);
        StartRPCThreads();
    }

    int64_t nStart;

    // ********************************************************* Step 5: verify wallet database integrity
#ifdef ENABLE_WALLET
    if (!fDisableWallet) {
        LogPrintf("Using wallet %s\n", strWalletFile);
        uiInterface.InitMessage(_("Verifying wallet..."));

        std::string warningString;
        std::string errorString;

        if (!CWallet::Verify(strWalletFile, warningString, errorString))
            return false;

        if (!warningString.empty())
            InitWarning(warningString);
        if (!errorString.empty())
            return InitError(warningString);

    } // (!fDisableWallet)
#endif // ENABLE_WALLET
    // ********************************************************* Step 6: network initialization

    RegisterNodeSignals(GetNodeSignals());

    if (mapArgs.count("-onlynet")) {
        std::set<enum Network> nets;
        BOOST_FOREACH(const std::string& snet, mapMultiArgs["-onlynet"]) {
            enum Network net = ParseNetwork(snet);
            if (net == NET_UNROUTABLE)
                return InitError(strprintf(_("Unknown network specified in -onlynet: '%s'"), snet));
            nets.insert(net);
        }
        for (int n = 0; n < NET_MAX; n++) {
            enum Network net = (enum Network)n;
            if (!nets.count(net))
                SetLimited(net);
        }
    }

    if (mapArgs.count("-whitelist")) {
        BOOST_FOREACH(const std::string& net, mapMultiArgs["-whitelist"]) {
            CSubNet subnet(net);
            if (!subnet.IsValid())
                return InitError(strprintf(_("Invalid netmask specified in -whitelist: '%s'"), net));
            CNode::AddWhitelistedRange(subnet);
        }
    }

    bool proxyRandomize = GetBoolArg("-proxyrandomize", true);
    // -proxy sets a proxy for all outgoing network traffic
    // -noproxy (or -proxy=0) as well as the empty string can be used to not set a proxy, this is the default
    std::string proxyArg = GetArg("-proxy", "");
    if (proxyArg != "" && proxyArg != "0") {
        proxyType addrProxy = proxyType(CService(proxyArg, 9050), proxyRandomize);
        if (!addrProxy.IsValid())
            return InitError(strprintf(_("Invalid -proxy address: '%s'"), proxyArg));

        SetProxy(NET_IPV4, addrProxy);
        SetProxy(NET_IPV6, addrProxy);
        SetProxy(NET_TOR, addrProxy);
        SetNameProxy(addrProxy);
        SetReachable(NET_TOR); // by default, -proxy sets onion as reachable, unless -noonion later
    }

    // -onion can be used to set only a proxy for .onion, or override normal proxy for .onion addresses
    // -noonion (or -onion=0) disables connecting to .onion entirely
    // An empty string is used to not override the onion proxy (in which case it defaults to -proxy set above, or none)
    std::string onionArg = GetArg("-onion", "");
    if (onionArg != "") {
        if (onionArg == "0") { // Handle -noonion/-onion=0
            SetReachable(NET_TOR, false); // set onions as unreachable
        } else {
            proxyType addrOnion = proxyType(CService(onionArg, 9050), proxyRandomize);
            if (!addrOnion.IsValid())
                return InitError(strprintf(_("Invalid -onion address: '%s'"), onionArg));
            SetProxy(NET_TOR, addrOnion);
            SetReachable(NET_TOR);
        }
    }

    // see Step 2: parameter interactions for more information about these
    fListen = GetBoolArg("-listen", DEFAULT_LISTEN);
    fDiscover = GetBoolArg("-discover", true);
    fNameLookup = GetBoolArg("-dns", true);

    bool fBound = false;
    if (fListen) {
        if (mapArgs.count("-bind") || mapArgs.count("-whitebind")) {
            BOOST_FOREACH(const std::string& strBind, mapMultiArgs["-bind"]) {
                CService addrBind;
                if (!Lookup(strBind.c_str(), addrBind, GetListenPort(), false))
                    return InitError(strprintf(_("Cannot resolve -bind address: '%s'"), strBind));
                fBound |= Bind(addrBind, (BF_EXPLICIT | BF_REPORT_ERROR));
            }
            BOOST_FOREACH(const std::string& strBind, mapMultiArgs["-whitebind"]) {
                CService addrBind;
                if (!Lookup(strBind.c_str(), addrBind, 0, false))
                    return InitError(strprintf(_("Cannot resolve -whitebind address: '%s'"), strBind));
                if (addrBind.GetPort() == 0)
                    return InitError(strprintf(_("Need to specify a port with -whitebind: '%s'"), strBind));
                fBound |= Bind(addrBind, (BF_EXPLICIT | BF_REPORT_ERROR | BF_WHITELIST));
            }
        }
        else {
            struct in_addr inaddr_any;
            inaddr_any.s_addr = INADDR_ANY;
            fBound |= Bind(CService(in6addr_any, GetListenPort()), BF_NONE);
            fBound |= Bind(CService(inaddr_any, GetListenPort()), !fBound ? BF_REPORT_ERROR : BF_NONE);
        }
        if (!fBound)
            return InitError(_("Failed to listen on any port. Use -listen=0 if you want this."));
    }

    if (mapArgs.count("-externalip")) {
        BOOST_FOREACH(const std::string& strAddr, mapMultiArgs["-externalip"]) {
            CService addrLocal(strAddr, GetListenPort(), fNameLookup);
            if (!addrLocal.IsValid())
                return InitError(strprintf(_("Cannot resolve -externalip address: '%s'"), strAddr));
            AddLocal(CService(strAddr, GetListenPort(), fNameLookup), LOCAL_MANUAL);
        }
    }

    BOOST_FOREACH(const std::string& strDest, mapMultiArgs["-seednode"])
        AddOneShot(strDest);

    // ********************************************************* Step 7: load block chain

    fReindex = GetBoolArg("-reindex", false);

    // Upgrading to 0.8; hard-link the old blknnnn.dat files into /blocks/
    boost::filesystem::path blocksDir = GetDataDir() / "blocks";
    if (!boost::filesystem::exists(blocksDir))
    {
        boost::filesystem::create_directories(blocksDir);
        bool linked = false;
        for (unsigned int i = 1; i < 10000; i++) {
            boost::filesystem::path source = GetDataDir() / strprintf("blk%04u.dat", i);
            if (!boost::filesystem::exists(source)) break;
            boost::filesystem::path dest = blocksDir / strprintf("blk%05u.dat", i-1);
            try {
                boost::filesystem::create_hard_link(source, dest);
                LogPrintf("Hardlinked %s -> %s\n", source.string(), dest.string());
                linked = true;
            } catch (const boost::filesystem::filesystem_error& e) {
                // Note: hardlink creation failing is not a disaster, it just means
                // blocks will get re-downloaded from peers.
                LogPrintf("Error hardlinking blk%04u.dat: %s\n", i, e.what());
                break;
            }
        }
        if (linked)
        {
            fReindex = true;
        }
    }

    // cache size calculations
    int64_t nTotalCache = (GetArg("-dbcache", nDefaultDbCache) << 20);
    nTotalCache = std::max(nTotalCache, nMinDbCache << 20); // total cache cannot be less than nMinDbCache
    nTotalCache = std::min(nTotalCache, nMaxDbCache << 20); // total cache cannot be greated than nMaxDbcache
    int64_t nBlockTreeDBCache = nTotalCache / 8;
    if (nBlockTreeDBCache > (1 << 21) && !GetBoolArg("-txindex", false))
        nBlockTreeDBCache = (1 << 21); // block tree db cache shouldn't be larger than 2 MiB
    nTotalCache -= nBlockTreeDBCache;
    int64_t nCoinDBCache = std::min(nTotalCache / 2, (nTotalCache / 4) + (1 << 23)); // use 25%-50% of the remainder for disk cache
    nTotalCache -= nCoinDBCache;
    nCoinCacheUsage = nTotalCache; // the rest goes to in-memory cache
    LogPrintf("Cache configuration:\n");
    LogPrintf("* Using %.1fMiB for block index database\n", nBlockTreeDBCache * (1.0 / 1024 / 1024));
    LogPrintf("* Using %.1fMiB for chain state database\n", nCoinDBCache * (1.0 / 1024 / 1024));
    LogPrintf("* Using %.1fMiB for in-memory UTXO set\n", nCoinCacheUsage * (1.0 / 1024 / 1024));

    bool fLoaded = false;
    while (!fLoaded) {
        bool fReset = fReindex;
        std::string strLoadError;

        uiInterface.InitMessage(_("Loading block index..."));

        nStart = GetTimeMillis();
        do {
            try {
                UnloadBlockIndex();
                delete pcoinsTip;
                delete pcoinsdbview;
                delete pcoinscatcher;
                delete pblocktree;

                pblocktree = new CBlockTreeDB(nBlockTreeDBCache, false, fReindex);
                pcoinsdbview = new CCoinsViewDB(nCoinDBCache, false, fReindex);
                pcoinscatcher = new CCoinsViewErrorCatcher(pcoinsdbview);
                pcoinsTip = new CCoinsViewCache(pcoinscatcher);

                if (fReindex) {
                    pblocktree->WriteReindexing(true);
                    //If we're reindexing in prune mode, wipe away unusable block files and all undo data files
                    if (fPruneMode)
                        CleanupBlockRevFiles();
                }

                if (!LoadBlockIndex()) {
                    strLoadError = _("Error loading block database");
                    break;
                }

                // If the loaded chain has a wrong genesis, bail out immediately
                // (we're likely using a testnet datadir, or the other way around).
                if (!mapBlockIndex.empty() && mapBlockIndex.count(chainparams.GetConsensus().hashGenesisBlock) == 0)
                    return InitError(_("Incorrect or no genesis block found. Wrong datadir for network?"));

                // Initialize the block index (no-op if non-empty database was already loaded)
                if (!InitBlockIndex()) {
                    strLoadError = _("Error initializing block database");
                    break;
                }

                // Check for changed -txindex state
                if (fTxIndex != GetBoolArg("-txindex", false)) {
                    strLoadError = _("You need to rebuild the database using -reindex to change -txindex");
                    break;
                }
                // Check for changed -namehistory state
                if (fNameHistory != GetBoolArg("-namehistory", false)) {
                    strLoadError = _("You need to rebuild the database using -reindex to change -namehistory");
                    break;
                }

                // Check for changed -prune state.  What we are concerned about is a user who has pruned blocks
                // in the past, but is now trying to run unpruned.
                if (fHavePruned && !fPruneMode) {
                    strLoadError = _("You need to rebuild the database using -reindex to go back to unpruned mode.  This will redownload the entire blockchain");
                    break;
                }

                uiInterface.InitMessage(_("Verifying blocks..."));
                if (fHavePruned && GetArg("-checkblocks", 288) > MIN_BLOCKS_TO_KEEP) {
                    LogPrintf("Prune: pruned datadir may not have more than %d blocks; -checkblocks=%d may fail\n",
                        MIN_BLOCKS_TO_KEEP, GetArg("-checkblocks", 288));
                }
                if (!CVerifyDB().VerifyDB(pcoinsdbview, GetArg("-checklevel", 3),
                              GetArg("-checkblocks", 288))) {
                    strLoadError = _("Corrupted block database detected");
                    break;
                }
            } catch (const std::exception& e) {
                if (fDebug) LogPrintf("%s\n", e.what());
                strLoadError = _("Error opening block database");
                break;
            }

            fLoaded = true;
        } while(false);

        if (!fLoaded) {
            // first suggest a reindex
            if (!fReset) {
                bool fRet = uiInterface.ThreadSafeMessageBox(
                    strLoadError + ".\n\n" + _("Do you want to rebuild the block database now?"),
                    "", CClientUIInterface::MSG_ERROR | CClientUIInterface::BTN_ABORT);
                if (fRet) {
                    fReindex = true;
                    fRequestShutdown = false;
                } else {
                    LogPrintf("Aborted block database rebuild. Exiting.\n");
                    return false;
                }
            } else {
                return InitError(strLoadError);
            }
        }
    }

    // As LoadBlockIndex can take several minutes, it's possible the user
    // requested to kill the GUI during the last operation. If so, exit.
    // As the program has not fully started yet, Shutdown() is possibly overkill.
    if (fRequestShutdown)
    {
        LogPrintf("Shutdown requested. Exiting.\n");
        return false;
    }
    LogPrintf(" block index %15dms\n", GetTimeMillis() - nStart);

    boost::filesystem::path est_path = GetDataDir() / FEE_ESTIMATES_FILENAME;
    CAutoFile est_filein(fopen(est_path.string().c_str(), "rb"), SER_DISK, CLIENT_VERSION);
    // Allowed to fail as this file IS missing on first startup.
    if (!est_filein.IsNull())
        mempool.ReadFeeEstimates(est_filein);
    fFeeEstimatesInitialized = true;

    // ********************************************************* Step 8: load wallet
#ifdef ENABLE_WALLET
    if (fDisableWallet) {
        pwalletMain = NULL;
        LogPrintf("Wallet disabled!\n");
    } else {

        // needed to restore wallet transaction meta data after -zapwallettxes
        std::vector<CWalletTx> vWtx;

        if (GetBoolArg("-zapwallettxes", false)) {
            uiInterface.InitMessage(_("Zapping all transactions from wallet..."));

            pwalletMain = new CWallet(strWalletFile);
            DBErrors nZapWalletRet = pwalletMain->ZapWalletTx(vWtx);
            if (nZapWalletRet != DB_LOAD_OK) {
                uiInterface.InitMessage(_("Error loading wallet.dat: Wallet corrupted"));
                return false;
            }

            delete pwalletMain;
            pwalletMain = NULL;
        }

        uiInterface.InitMessage(_("Loading wallet..."));

        nStart = GetTimeMillis();
        bool fFirstRun = true;
        pwalletMain = new CWallet(strWalletFile);
        DBErrors nLoadWalletRet = pwalletMain->LoadWallet(fFirstRun);
        if (nLoadWalletRet != DB_LOAD_OK)
        {
            if (nLoadWalletRet == DB_CORRUPT)
                strErrors << _("Error loading wallet.dat: Wallet corrupted") << "\n";
            else if (nLoadWalletRet == DB_NONCRITICAL_ERROR)
            {
                string msg(_("Warning: error reading wallet.dat! All keys read correctly, but transaction data"
                             " or address book entries might be missing or incorrect."));
                InitWarning(msg);
            }
            else if (nLoadWalletRet == DB_TOO_NEW)
                strErrors << _("Error loading wallet.dat: Wallet requires newer version of Namecoin Core") << "\n";
            else if (nLoadWalletRet == DB_NEED_REWRITE)
            {
                strErrors << _("Wallet needed to be rewritten: restart Namecoin Core to complete") << "\n";
                LogPrintf("%s", strErrors.str());
                return InitError(strErrors.str());
            }
            else
                strErrors << _("Error loading wallet.dat") << "\n";
        }

        if (GetBoolArg("-upgradewallet", fFirstRun))
        {
            int nMaxVersion = GetArg("-upgradewallet", 0);
            if (nMaxVersion == 0) // the -upgradewallet without argument case
            {
                LogPrintf("Performing wallet upgrade to %i\n", FEATURE_LATEST);
                nMaxVersion = CLIENT_VERSION;
                pwalletMain->SetMinVersion(FEATURE_LATEST); // permanently upgrade the wallet immediately
            }
            else
                LogPrintf("Allowing wallet upgrade up to %i\n", nMaxVersion);
            if (nMaxVersion < pwalletMain->GetVersion())
                strErrors << _("Cannot downgrade wallet") << "\n";
            pwalletMain->SetMaxVersion(nMaxVersion);
        }

        if (fFirstRun)
        {
            // Create new keyUser and set as default key
            RandAddSeedPerfmon();

            CPubKey newDefaultKey;
            if (pwalletMain->GetKeyFromPool(newDefaultKey)) {
                pwalletMain->SetDefaultKey(newDefaultKey);
                if (!pwalletMain->SetAddressBook(pwalletMain->vchDefaultKey.GetID(), "", "receive"))
                    strErrors << _("Cannot write default address") << "\n";
            }

            pwalletMain->SetBestChain(chainActive.GetLocator());
        }

        LogPrintf("%s", strErrors.str());
        LogPrintf(" wallet      %15dms\n", GetTimeMillis() - nStart);

        RegisterValidationInterface(pwalletMain);

        CBlockIndex *pindexRescan = chainActive.Tip();
        if (GetBoolArg("-rescan", false))
            pindexRescan = chainActive.Genesis();
        else
        {
            CWalletDB walletdb(strWalletFile);
            CBlockLocator locator;
            if (walletdb.ReadBestBlock(locator))
                pindexRescan = FindForkInGlobalIndex(chainActive, locator);
            else
                pindexRescan = chainActive.Genesis();
        }
        if (chainActive.Tip() && chainActive.Tip() != pindexRescan)
        {
            //We can't rescan beyond non-pruned blocks, stop and throw an error
            //this might happen if a user uses a old wallet within a pruned node
            // or if he ran -disablewallet for a longer time, then decided to re-enable
            if (fPruneMode)
            {
                CBlockIndex *block = chainActive.Tip();
                while (block && block->pprev && (block->pprev->nStatus & BLOCK_HAVE_DATA) && block->pprev->nTx > 0 && pindexRescan != block)
                    block = block->pprev;

                if (pindexRescan != block)
                    return InitError(_("Prune: last wallet synchronisation goes beyond pruned data. You need to -reindex (download the whole blockchain again in case of pruned node)"));
            }

            uiInterface.InitMessage(_("Rescanning..."));
            LogPrintf("Rescanning last %i blocks (from block %i)...\n", chainActive.Height() - pindexRescan->nHeight, pindexRescan->nHeight);
            nStart = GetTimeMillis();
            pwalletMain->ScanForWalletTransactions(pindexRescan, true);
            LogPrintf(" rescan      %15dms\n", GetTimeMillis() - nStart);
            pwalletMain->SetBestChain(chainActive.GetLocator());
            nWalletDBUpdated++;

            // Restore wallet transaction metadata after -zapwallettxes=1
            if (GetBoolArg("-zapwallettxes", false) && GetArg("-zapwallettxes", "1") != "2")
            {
                CWalletDB walletdb(strWalletFile);

                BOOST_FOREACH(const CWalletTx& wtxOld, vWtx)
                {
                    uint256 hash = wtxOld.GetHash();
                    std::map<uint256, CWalletTx>::iterator mi = pwalletMain->mapWallet.find(hash);
                    if (mi != pwalletMain->mapWallet.end())
                    {
                        const CWalletTx* copyFrom = &wtxOld;
                        CWalletTx* copyTo = &mi->second;
                        copyTo->mapValue = copyFrom->mapValue;
                        copyTo->vOrderForm = copyFrom->vOrderForm;
                        copyTo->nTimeReceived = copyFrom->nTimeReceived;
                        copyTo->nTimeSmart = copyFrom->nTimeSmart;
                        copyTo->fFromMe = copyFrom->fFromMe;
                        copyTo->strFromAccount = copyFrom->strFromAccount;
                        copyTo->nOrderPos = copyFrom->nOrderPos;
                        copyTo->WriteToDisk(&walletdb);
                    }
                }
            }
        }
        pwalletMain->SetBroadcastTransactions(GetBoolArg("-walletbroadcast", true));
    } // (!fDisableWallet)
#else // ENABLE_WALLET
    LogPrintf("No wallet support compiled in!\n");
#endif // !ENABLE_WALLET

    // ********************************************************* Step 9: data directory maintenance

    // if pruning, unset the service bit and perform the initial blockstore prune
    // after any wallet rescanning has taken place.
    if (fPruneMode) {
        uiInterface.InitMessage(_("Pruning blockstore..."));
        LogPrintf("Unsetting NODE_NETWORK on prune mode\n");
        nLocalServices &= ~NODE_NETWORK;
        if (!fReindex) {
            PruneAndFlush();
        }
    }

    // ********************************************************* Step 10: import blocks

    if (mapArgs.count("-blocknotify"))
        uiInterface.NotifyBlockTip.connect(BlockNotifyCallback);

    uiInterface.InitMessage(_("Activating best chain..."));
    // scan for better chains in the block chain database, that are not yet connected in the active best chain
    CValidationState state;
    if (!ActivateBestChain(state))
        strErrors << "Failed to connect best block";

    std::vector<boost::filesystem::path> vImportFiles;
    if (mapArgs.count("-loadblock"))
    {
        BOOST_FOREACH(const std::string& strFile, mapMultiArgs["-loadblock"])
            vImportFiles.push_back(strFile);
    }
    threadGroup.create_thread(boost::bind(&ThreadImport, vImportFiles));
    if (chainActive.Tip() == NULL) {
        LogPrintf("Waiting for genesis block to be imported...\n");
        while (!fRequestShutdown && chainActive.Tip() == NULL)
            MilliSleep(10);
    }

    // ********************************************************* Step 11: start node

    if (!CheckDiskSpace())
        return false;

    if (!strErrors.str().empty())
        return InitError(strErrors.str());

    RandAddSeedPerfmon();

    //// debug print
    LogPrintf("mapBlockIndex.size() = %u\n",   mapBlockIndex.size());
    LogPrintf("nBestHeight = %d\n",                   chainActive.Height());
#ifdef ENABLE_WALLET
    LogPrintf("setKeyPool.size() = %u\n",      pwalletMain ? pwalletMain->setKeyPool.size() : 0);
    LogPrintf("mapWallet.size() = %u\n",       pwalletMain ? pwalletMain->mapWallet.size() : 0);
    LogPrintf("mapAddressBook.size() = %u\n",  pwalletMain ? pwalletMain->mapAddressBook.size() : 0);
#endif

    StartNode(threadGroup, scheduler);

    // Monitor the chain, and alert if we get blocks much quicker or slower than expected
    int64_t nPowTargetSpacing = Params().GetConsensus().nPowTargetSpacing;
    CScheduler::Function f = boost::bind(&PartitionCheck, &IsInitialBlockDownload,
                                         boost::ref(cs_main), boost::cref(pindexBestHeader), nPowTargetSpacing);
    scheduler.scheduleEvery(f, nPowTargetSpacing);

    // Generate coins in the background
    GenerateBitcoins(GetBoolArg("-gen", false), GetArg("-genproclimit", 1), Params());

    // ********************************************************* Step 11: finished

    SetRPCWarmupFinished();
    uiInterface.InitMessage(_("Done loading"));

#ifdef ENABLE_WALLET
    if (pwalletMain) {
        // Add wallet transactions that aren't already in a block to mapTransactions
        pwalletMain->ReacceptWalletTransactions();

        // Run a thread to flush wallet periodically
        threadGroup.create_thread(boost::bind(&ThreadFlushWalletDB, boost::ref(pwalletMain->strWalletFile)));
    }
#endif

    return !fRequestShutdown;
}<|MERGE_RESOLUTION|>--- conflicted
+++ resolved
@@ -343,16 +343,10 @@
     strUsage += HelpMessageOpt("-disablewallet", _("Do not load the wallet and disable wallet RPC calls"));
     strUsage += HelpMessageOpt("-keypool=<n>", strprintf(_("Set key pool size to <n> (default: %u)"), 100));
     if (showDebug)
-<<<<<<< HEAD
-        strUsage += HelpMessageOpt("-mintxfee=<amt>", strprintf("Fees (in NMC/Kb) smaller than this are considered zero fee for transaction creation (default: %s)",
-            FormatMoney(CWallet::minTxFee.GetFeePerK())));
-    strUsage += HelpMessageOpt("-paytxfee=<amt>", strprintf(_("Fee (in NMC/kB) to add to transactions you send (default: %s)"), FormatMoney(payTxFee.GetFeePerK())));
-=======
         strUsage += HelpMessageOpt("-mintxfee=<amt>", strprintf("Fees (in %s/kB) smaller than this are considered zero fee for transaction creation (default: %s)",
             CURRENCY_UNIT, FormatMoney(CWallet::minTxFee.GetFeePerK())));
     strUsage += HelpMessageOpt("-paytxfee=<amt>", strprintf(_("Fee (in %s/kB) to add to transactions you send (default: %s)"),
         CURRENCY_UNIT, FormatMoney(payTxFee.GetFeePerK())));
->>>>>>> ad270505
     strUsage += HelpMessageOpt("-rescan", _("Rescan the block chain for missing wallet transactions") + " " + _("on startup"));
     strUsage += HelpMessageOpt("-salvagewallet", _("Attempt to recover private keys from a corrupt wallet.dat") + " " + _("on startup"));
     strUsage += HelpMessageOpt("-sendfreetransactions", strprintf(_("Send transactions as zero-fee transactions if possible (default: %u)"), 0));
@@ -397,12 +391,8 @@
         strUsage += HelpMessageOpt("-relaypriority", strprintf("Require high priority for relaying free or low-fee transactions (default: %u)", 1));
         strUsage += HelpMessageOpt("-maxsigcachesize=<n>", strprintf("Limit size of signature cache to <n> entries (default: %u)", 50000));
     }
-<<<<<<< HEAD
-    strUsage += HelpMessageOpt("-minrelaytxfee=<amt>", strprintf(_("Fees (in NMC/Kb) smaller than this are considered zero fee for relaying (default: %s)"), FormatMoney(::minRelayTxFee.GetFeePerK())));
-=======
     strUsage += HelpMessageOpt("-minrelaytxfee=<amt>", strprintf(_("Fees (in %s/kB) smaller than this are considered zero fee for relaying (default: %s)"),
         CURRENCY_UNIT, FormatMoney(::minRelayTxFee.GetFeePerK())));
->>>>>>> ad270505
     strUsage += HelpMessageOpt("-printtoconsole", _("Send trace/debug info to console instead of debug.log file"));
     if (showDebug)
     {
