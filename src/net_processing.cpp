--- conflicted
+++ resolved
@@ -968,11 +968,7 @@
     if (count_seconds(m_last_tip_update) == 0) {
         m_last_tip_update = GetTime<std::chrono::seconds>();
     }
-<<<<<<< HEAD
-    return m_last_tip_update < GetTime() - AvgTargetSpacing(consensusParams, m_chainman.ActiveHeight()) * 3 && mapBlocksInFlight.empty();
-=======
-    return count_seconds(m_last_tip_update) < GetTime() - consensusParams.nPowTargetSpacing * 3 && mapBlocksInFlight.empty();
->>>>>>> 31ed19cd
+    return count_seconds(m_last_tip_update) < GetTime() - AvgTargetSpacing(consensusParams, m_chainman.ActiveHeight()) * 3 && mapBlocksInFlight.empty();
 }
 
 bool PeerManagerImpl::CanDirectFetch()
