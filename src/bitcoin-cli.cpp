--- conflicted
+++ resolved
@@ -48,15 +48,9 @@
     gArgs.AddArg("-rpcport=<port>", strprintf("Connect to JSON-RPC on <port> (default: %u or testnet: %u)", defaultBaseParams->RPCPort(), testnetBaseParams->RPCPort()), false, OptionsCategory::OPTIONS);
     gArgs.AddArg("-rpcuser=<user>", "Username for JSON-RPC connections", false, OptionsCategory::OPTIONS);
     gArgs.AddArg("-rpcwait", "Wait for RPC server to start", false, OptionsCategory::OPTIONS);
-<<<<<<< HEAD
     gArgs.AddArg("-rpcwallet=<walletname>", "Send RPC for non-default wallet on RPC server (needs to exactly match corresponding -wallet option passed to xayad)", false, OptionsCategory::OPTIONS);
-    gArgs.AddArg("-stdin", "Read extra arguments from standard input, one per line until EOF/Ctrl-D (recommended for sensitive information such as passphrases).  When combined with -stdinrpcpass, the first line from standard input is used for the RPC password.", false, OptionsCategory::OPTIONS);
-    gArgs.AddArg("-stdinrpcpass", strprintf("Read RPC password from standard input as a single line.  When combined with -stdin, the first line from standard input is used for the RPC password."), false, OptionsCategory::OPTIONS);
-=======
-    gArgs.AddArg("-rpcwallet=<walletname>", "Send RPC for non-default wallet on RPC server (needs to exactly match corresponding -wallet option passed to namecoind)", false, OptionsCategory::OPTIONS);
     gArgs.AddArg("-stdin", "Read extra arguments from standard input, one per line until EOF/Ctrl-D (recommended for sensitive information such as passphrases). When combined with -stdinrpcpass, the first line from standard input is used for the RPC password.", false, OptionsCategory::OPTIONS);
     gArgs.AddArg("-stdinrpcpass", "Read RPC password from standard input as a single line. When combined with -stdin, the first line from standard input is used for the RPC password.", false, OptionsCategory::OPTIONS);
->>>>>>> 3ad782a2
 
     // Hidden
     gArgs.AddArg("-h", "", false, OptionsCategory::HIDDEN);
