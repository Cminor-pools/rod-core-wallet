// Copyright (c) 2009-2010 Satoshi Nakamoto
// Copyright (c) 2009-2020 The Bitcoin Core developers
// Distributed under the MIT software license, see the accompanying
// file COPYING or http://www.opensource.org/licenses/mit-license.php.

#include <policy/feerate.h>

#include <tinyformat.h>

CFeeRate::CFeeRate(const CAmount& nFeePaid, uint32_t num_bytes)
{
    const int64_t nSize{num_bytes};

    if (nSize > 0) {
<<<<<<< HEAD
        /* Xaya's MAX_MONEY is so large that 1000 * MAX_MONEY overflows
           int64_t (CAmount).  Thus we need special-casing here for the
           very unlikely (except in the unit test) case of an insanely high
           fee paid.  */
        if (nFeePaid > 1000000 * COIN) {
            if (nFeePaid / nSize > MAX_MONEY / 1000) {
                nSatoshisPerK = MAX_MONEY;
            } else {
                nSatoshisPerK = (nFeePaid / nSize) * 1000;
            }
        } else {
            nSatoshisPerK = nFeePaid * 1000 / nSize;
        }
    } else
=======
        nSatoshisPerK = nFeePaid * 1000 / nSize;
    } else {
>>>>>>> c750aba5
        nSatoshisPerK = 0;
    }
}

CAmount CFeeRate::GetFee(uint32_t num_bytes) const
{
    const int64_t nSize{num_bytes};

    CAmount nFee = nSatoshisPerK * nSize / 1000;

    if (nFee == 0 && nSize != 0) {
        if (nSatoshisPerK > 0) nFee = CAmount(1);
        if (nSatoshisPerK < 0) nFee = CAmount(-1);
    }

    return nFee;
}

std::string CFeeRate::ToString(const FeeEstimateMode& fee_estimate_mode) const
{
    switch (fee_estimate_mode) {
    case FeeEstimateMode::SAT_VB: return strprintf("%d.%03d %s/vB", nSatoshisPerK / 1000, nSatoshisPerK % 1000, CURRENCY_ATOM);
    default:                      return strprintf("%d.%08d %s/kvB", nSatoshisPerK / COIN, nSatoshisPerK % COIN, CURRENCY_UNIT);
    }
}<|MERGE_RESOLUTION|>--- conflicted
+++ resolved
@@ -12,7 +12,6 @@
     const int64_t nSize{num_bytes};
 
     if (nSize > 0) {
-<<<<<<< HEAD
         /* Xaya's MAX_MONEY is so large that 1000 * MAX_MONEY overflows
            int64_t (CAmount).  Thus we need special-casing here for the
            very unlikely (except in the unit test) case of an insanely high
@@ -26,11 +25,7 @@
         } else {
             nSatoshisPerK = nFeePaid * 1000 / nSize;
         }
-    } else
-=======
-        nSatoshisPerK = nFeePaid * 1000 / nSize;
     } else {
->>>>>>> c750aba5
         nSatoshisPerK = 0;
     }
 }
