--- conflicted
+++ resolved
@@ -801,11 +801,7 @@
     case RetFormat::JSON:
     {
         const UniValue NO_OPTIONS(UniValue::VOBJ);
-<<<<<<< HEAD
         const UniValue obj = getNameInfo(NO_OPTIONS, plainName, data);
-=======
-        const UniValue obj = getNameInfo(chainman, NO_OPTIONS, plainName, data);
->>>>>>> 189f7295
         const std::string strJSON = obj.write() + "\n";
         req->WriteHeader("Content-Type", "application/json");
         req->WriteReply(HTTP_OK, strJSON);
