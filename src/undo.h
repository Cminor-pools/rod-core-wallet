// Copyright (c) 2009-2010 Satoshi Nakamoto
// Copyright (c) 2009-2018 The Bitcoin Core developers
// Distributed under the MIT software license, see the accompanying
// file COPYING or http://www.opensource.org/licenses/mit-license.php.

#ifndef BITCOIN_UNDO_H
#define BITCOIN_UNDO_H

#include <coins.h>
#include <compressor.h>
#include <consensus/consensus.h>
#include <names/main.h>
#include <primitives/transaction.h>
#include <serialize.h>
#include <version.h>

/** Formatter for undo information for a CTxIn
 *
 *  Contains the prevout's CTxOut being spent, and its metadata as well
 *  (coinbase or not, height). The serialization contains a dummy value of
 *  zero. This is compatible with older versions which expect to see
 *  the transaction version there.
 */
struct TxInUndoFormatter
{
    template<typename Stream>
    void Ser(Stream &s, const Coin& txout) {
        ::Serialize(s, VARINT(txout.nHeight * 2 + (txout.fCoinBase ? 1u : 0u)));
        if (txout.nHeight > 0) {
            // Required to maintain compatibility with older undo format.
            ::Serialize(s, (unsigned char)0);
        }
        ::Serialize(s, Using<TxOutCompression>(txout.out));
    }

    template<typename Stream>
    void Unser(Stream &s, Coin& txout) {
        unsigned int nCode = 0;
        ::Unserialize(s, VARINT(nCode));
        txout.nHeight = nCode / 2;
        txout.fCoinBase = nCode & 1;
        if (txout.nHeight > 0) {
            // Old versions stored the version number for the last spend of
            // a transaction's outputs. Non-final spends were indicated with
            // height = 0.
            unsigned int nVersionDummy;
            ::Unserialize(s, VARINT(nVersionDummy));
        }
        ::Unserialize(s, Using<TxOutCompression>(txout.out));
    }
};

/** Undo information for a CTransaction */
class CTxUndo
{
public:
    // undo information for all txins
    std::vector<Coin> vprevout;

    SERIALIZE_METHODS(CTxUndo, obj) { READWRITE(Using<VectorFormatter<TxInUndoFormatter>>(obj.vprevout)); }
};

/** Undo information for a CBlock */
class CBlockUndo
{
public:
    std::vector<CTxUndo> vtxundo; // for all but the coinbase

<<<<<<< HEAD
    /** Stack of operations done to the name database.  */
    std::vector<CNameTxUndo> vnameundo;
    /** Undo information for expired name coins.  */
    std::vector<Coin> vexpired;

    ADD_SERIALIZE_METHODS;

    template <typename Stream, typename Operation>
    inline void SerializationOp(Stream& s, Operation ser_action) {
        READWRITE(vtxundo);
        READWRITE(vnameundo);
        READWRITE(vexpired);
    }
=======
    SERIALIZE_METHODS(CBlockUndo, obj) { READWRITE(obj.vtxundo); }
>>>>>>> 1ffc4098
};

#endif // BITCOIN_UNDO_H<|MERGE_RESOLUTION|>--- conflicted
+++ resolved
@@ -66,23 +66,17 @@
 public:
     std::vector<CTxUndo> vtxundo; // for all but the coinbase
 
-<<<<<<< HEAD
     /** Stack of operations done to the name database.  */
     std::vector<CNameTxUndo> vnameundo;
     /** Undo information for expired name coins.  */
     std::vector<Coin> vexpired;
 
-    ADD_SERIALIZE_METHODS;
+    SERIALIZE_METHODS(CBlockUndo, obj) {
+        READWRITE(obj.vtxundo);
+        READWRITE(obj.vnameundo);
+        READWRITE(obj.vexpired);
+    }
 
-    template <typename Stream, typename Operation>
-    inline void SerializationOp(Stream& s, Operation ser_action) {
-        READWRITE(vtxundo);
-        READWRITE(vnameundo);
-        READWRITE(vexpired);
-    }
-=======
-    SERIALIZE_METHODS(CBlockUndo, obj) { READWRITE(obj.vtxundo); }
->>>>>>> 1ffc4098
 };
 
 #endif // BITCOIN_UNDO_H