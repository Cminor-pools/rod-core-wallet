// Copyright (c) 2009-2010 Satoshi Nakamoto
// Copyright (c) 2009-2020 The Bitcoin Core developers
// Distributed under the MIT software license, see the accompanying
// file COPYING or http://www.opensource.org/licenses/mit-license.php.

#ifndef BITCOIN_CONSENSUS_PARAMS_H
#define BITCOIN_CONSENSUS_PARAMS_H

#include <uint256.h>
#include <limits>

namespace Consensus {

enum BuriedDeployment : int16_t
{
    // buried deployments get negative values to avoid overlap with DeploymentPos
    DEPLOYMENT_HEIGHTINCB = std::numeric_limits<int16_t>::min(),
    DEPLOYMENT_CLTV,
    DEPLOYMENT_DERSIG,
    DEPLOYMENT_CSV,
    DEPLOYMENT_SEGWIT,
};
constexpr bool ValidDeployment(BuriedDeployment dep) { return DEPLOYMENT_HEIGHTINCB <= dep && dep <= DEPLOYMENT_SEGWIT; }

enum DeploymentPos : uint16_t
{
    DEPLOYMENT_TESTDUMMY,
    DEPLOYMENT_TAPROOT, // Deployment of Schnorr/Taproot (BIPs 340-342)
    // NOTE: Also add new deployments to VersionBitsDeploymentInfo in deploymentinfo.cpp
    MAX_VERSION_BITS_DEPLOYMENTS
};
constexpr bool ValidDeployment(DeploymentPos dep) { return DEPLOYMENT_TESTDUMMY <= dep && dep <= DEPLOYMENT_TAPROOT; }

/**
 * Struct for each individual consensus rule change using BIP9.
 */
struct BIP9Deployment {
    /** Bit position to select the particular bit in nVersion. */
    int bit;
    /** Start MedianTime for version bits miner confirmation. Can be a date in the past */
    int64_t nStartTime;
    /** Timeout/expiry MedianTime for the deployment attempt. */
    int64_t nTimeout;
    /** If lock in occurs, delay activation until at least this block
     *  height.  Note that activation will only occur on a retarget
     *  boundary.
     */
    int min_activation_height{0};

    /** Constant for nTimeout very far in the future. */
    static constexpr int64_t NO_TIMEOUT = std::numeric_limits<int64_t>::max();

    /** Special value for nStartTime indicating that the deployment is always active.
     *  This is useful for testing, as it means tests don't need to deal with the activation
     *  process (which takes at least 3 BIP9 intervals). Only tests that specifically test the
     *  behaviour during activation cannot use this. */
    static constexpr int64_t ALWAYS_ACTIVE = -1;

    /** Special value for nStartTime indicating that the deployment is never active.
     *  This is useful for integrating the code changes for a new feature
     *  prior to deploying it on some or all networks. */
    static constexpr int64_t NEVER_ACTIVE = -2;
};

/**
 * Parameters that influence chain consensus.
 */
struct Params {
    uint256 hashGenesisBlock;
    int nSubsidyHalvingInterval;
    /** Block height at with BIP16 becomes active */
    int BIP16Height;
    /** Block height and hash at which BIP34 becomes active */
    int BIP34Height;
    uint256 BIP34Hash;
    /** Block height at which BIP65 becomes active */
    int BIP65Height;
    /** Block height at which BIP66 becomes active */
    int BIP66Height;
    /** Block height at which CSV (BIP68, BIP112 and BIP113) becomes active */
    int CSVHeight;
    /** Block height at which Segwit (BIP141, BIP143 and BIP147) becomes active.
     * Note that segwit v0 script rules are enforced on all blocks except the
     * BIP 16 exception blocks. */
    int SegwitHeight;
    /** Don't warn about unknown BIP 9 activations below this height.
     * This prevents us from warning about the CSV and segwit activations. */
    int MinBIP9WarningHeight;
    /**
     * Minimum blocks including miner confirmation of the total of 2016 blocks in a retargeting period,
     * (nPowTargetTimespan / nPowTargetSpacing) which is also used for BIP9 deployments.
     * Examples: 1916 for 95%, 1512 for testchains.
     */
    uint32_t nRuleChangeActivationThreshold;
    uint32_t nMinerConfirmationWindow;
    BIP9Deployment vDeployments[MAX_VERSION_BITS_DEPLOYMENTS];
    /** Proof of work parameters */
    uint256 powLimit;
    bool fPowAllowMinDifficultyBlocks;
    bool fPowNoRetargeting;
    int64_t nPowTargetSpacing;
    int64_t nPowTargetTimespan;
    int64_t DifficultyAdjustmentInterval() const { return nPowTargetTimespan / nPowTargetSpacing; }
    /** The best chain should have at least this much work */
    uint256 nMinimumChainWork;
    /** By default assume that the signatures in ancestors of this block are valid */
    uint256 defaultAssumeValid;

    /**
     * If true, witness commitments contain a payload equal to a Bitcoin Script solution
     * to the signet challenge. See BIP325.
     */
    bool signet_blocks{false};
    std::vector<uint8_t> signet_challenge;

<<<<<<< HEAD
    /** Auxpow parameters */
    int32_t nAuxpowChainId;
    int nAuxpowStartHeight;
    bool fStrictChainId;
    int nLegacyBlocksBefore; // -1 for "always allow"

    /**
     * Check whether or not to allow legacy blocks at the given height.
     * @param nHeight Height of the block to check.
     * @return True if it is allowed to have a legacy version.
     */
    bool AllowLegacyBlocks(unsigned nHeight) const
    {
        if (nLegacyBlocksBefore < 0)
            return true;
        return static_cast<int> (nHeight) < nLegacyBlocksBefore;
    }

=======
    int DeploymentHeight(BuriedDeployment dep) const
    {
        switch (dep) {
        case DEPLOYMENT_HEIGHTINCB:
            return BIP34Height;
        case DEPLOYMENT_CLTV:
            return BIP65Height;
        case DEPLOYMENT_DERSIG:
            return BIP66Height;
        case DEPLOYMENT_CSV:
            return CSVHeight;
        case DEPLOYMENT_SEGWIT:
            return SegwitHeight;
        } // no default case, so the compiler can warn about missing cases
        return std::numeric_limits<int>::max();
    }
>>>>>>> c609e105
};

} // namespace Consensus

#endif // BITCOIN_CONSENSUS_PARAMS_H<|MERGE_RESOLUTION|>--- conflicted
+++ resolved
@@ -15,6 +15,7 @@
 {
     // buried deployments get negative values to avoid overlap with DeploymentPos
     DEPLOYMENT_HEIGHTINCB = std::numeric_limits<int16_t>::min(),
+    DEPLOYMENT_P2SH,
     DEPLOYMENT_CLTV,
     DEPLOYMENT_DERSIG,
     DEPLOYMENT_CSV,
@@ -113,7 +114,25 @@
     bool signet_blocks{false};
     std::vector<uint8_t> signet_challenge;
 
-<<<<<<< HEAD
+    int DeploymentHeight(BuriedDeployment dep) const
+    {
+        switch (dep) {
+        case DEPLOYMENT_P2SH:
+            return BIP16Height;
+        case DEPLOYMENT_HEIGHTINCB:
+            return BIP34Height;
+        case DEPLOYMENT_CLTV:
+            return BIP65Height;
+        case DEPLOYMENT_DERSIG:
+            return BIP66Height;
+        case DEPLOYMENT_CSV:
+            return CSVHeight;
+        case DEPLOYMENT_SEGWIT:
+            return SegwitHeight;
+        } // no default case, so the compiler can warn about missing cases
+        return std::numeric_limits<int>::max();
+    }
+
     /** Auxpow parameters */
     int32_t nAuxpowChainId;
     int nAuxpowStartHeight;
@@ -132,24 +151,6 @@
         return static_cast<int> (nHeight) < nLegacyBlocksBefore;
     }
 
-=======
-    int DeploymentHeight(BuriedDeployment dep) const
-    {
-        switch (dep) {
-        case DEPLOYMENT_HEIGHTINCB:
-            return BIP34Height;
-        case DEPLOYMENT_CLTV:
-            return BIP65Height;
-        case DEPLOYMENT_DERSIG:
-            return BIP66Height;
-        case DEPLOYMENT_CSV:
-            return CSVHeight;
-        case DEPLOYMENT_SEGWIT:
-            return SegwitHeight;
-        } // no default case, so the compiler can warn about missing cases
-        return std::numeric_limits<int>::max();
-    }
->>>>>>> c609e105
 };
 
 } // namespace Consensus
