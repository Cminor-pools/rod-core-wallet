// Copyright (c) 2009-2010 Satoshi Nakamoto
// Copyright (c) 2009-2021 The Bitcoin Core developers
// Distributed under the MIT software license, see the accompanying
// file COPYING or http://www.opensource.org/licenses/mit-license.php.

#ifndef BITCOIN_CONSENSUS_PARAMS_H
#define BITCOIN_CONSENSUS_PARAMS_H

#include <consensus/amount.h>
#include <powdata.h>
#include <uint256.h>

#include <limits>
#include <map>

#include <memory>

namespace Consensus {

/**
 * Identifiers for forks done on the network, so that validation code can
 * easily just query whether or not a particular fork should be active and
 * does not have to bother with the particular heights or other aspects.
 */
enum class Fork
{

  /**
   * Fork done after the token sale.  This removed the requirement that the
   * main (non-fakeheader) nonce must be zero in order to resolve
   * https://github.com/xaya/xaya/issues/50.
   *
   * It also increases the block reward from 1 CHI to a value calculated to
   * yield the correct total PoW supply.
   */
  POST_ICO,

};

/**
 * Interface for classes that define consensus behaviour in more
 * complex ways than just by a set of constants.
 */
class ConsensusRules
{
public:

    /* Provide a virtual destructor since we have virtual methods.  */
    virtual ~ConsensusRules() = default;

    /* Return minimum locked amount in a name.  */
    virtual CAmount MinNameCoinAmount(unsigned nHeight) const = 0;

    /**
     * Returns the target spacing (time in seconds between blocks) for blocks
     * of the given algorithm at the given height.
     */
    virtual int64_t GetTargetSpacing(PowAlgo algo, unsigned height) const = 0;

    /**
     * Checks whether a given fork is in effect at the given block height.
     */
    virtual bool ForkInEffect(Fork type, unsigned height) const = 0;

};

class MainNetConsensus : public ConsensusRules
{
public:

    CAmount MinNameCoinAmount(unsigned nHeight) const override
    {
        return COIN / 100;
    }

    int64_t GetTargetSpacing(const PowAlgo algo,
                             const unsigned height) const override
    {
        if (!ForkInEffect (Fork::POST_ICO, height))
        {
            /* The target spacing is independent for each mining algorithm,
               so that the effective block frequency is half the value (with
               two algos).  */
            return 2 * 30;
        }

        /* After the POST_ICO fork, the target spacing is changed to have
           still four blocks every two minutes (for an average of 30 seconds
           per block), but three of them standalone and only one merge-mined.
           This yields the desired 75%/25% split of block rewards.  */
        switch (algo)
        {
            case PowAlgo::SHA256D:
                return 120;
            case PowAlgo::NEOSCRYPT:
                return 40;
            default:
                assert(false);
        }
    }

    bool ForkInEffect(const Fork type, const unsigned height) const override
    {
        switch (type)
        {
            case Fork::POST_ICO:
                return height >= 440000;
            default:
                assert (false);
        }
    }

};

class TestNetConsensus : public MainNetConsensus
{
public:

    bool ForkInEffect(const Fork type, const unsigned height) const override
    {
        switch (type)
        {
            case Fork::POST_ICO:
                return height >= 11000;
            default:
                assert (false);
        }
    }

};

class RegTestConsensus : public TestNetConsensus
{
public:

    bool ForkInEffect(const Fork type, const unsigned height) const override
    {
        switch (type)
        {
            case Fork::POST_ICO:
                return height >= 500;
            default:
                assert (false);
        }
    }
};

/**
 * A buried deployment is one where the height of the activation has been hardcoded into
 * the client implementation long after the consensus change has activated. See BIP 90.
 */
enum BuriedDeployment : int16_t {
    // buried deployments get negative values to avoid overlap with DeploymentPos
    DEPLOYMENT_HEIGHTINCB = std::numeric_limits<int16_t>::min(),
    DEPLOYMENT_P2SH,
    DEPLOYMENT_CLTV,
    DEPLOYMENT_DERSIG,
    DEPLOYMENT_CSV,
    DEPLOYMENT_SEGWIT,
};
constexpr bool ValidDeployment(BuriedDeployment dep) { return dep <= DEPLOYMENT_SEGWIT; }

enum DeploymentPos : uint16_t {
    DEPLOYMENT_TESTDUMMY,
    DEPLOYMENT_TAPROOT, // Deployment of Schnorr/Taproot (BIPs 340-342)
    // NOTE: Also add new deployments to VersionBitsDeploymentInfo in deploymentinfo.cpp
    MAX_VERSION_BITS_DEPLOYMENTS
};
constexpr bool ValidDeployment(DeploymentPos dep) { return dep < MAX_VERSION_BITS_DEPLOYMENTS; }

/**
 * Struct for each individual consensus rule change using BIP9.
 */
struct BIP9Deployment {
    /** Bit position to select the particular bit in nVersion. */
    int bit;
    /** Start MedianTime for version bits miner confirmation. Can be a date in the past */
    int64_t nStartTime;
    /** Timeout/expiry MedianTime for the deployment attempt. */
    int64_t nTimeout;
    /** If lock in occurs, delay activation until at least this block
     *  height.  Note that activation will only occur on a retarget
     *  boundary.
     */
    int min_activation_height{0};

    /** Constant for nTimeout very far in the future. */
    static constexpr int64_t NO_TIMEOUT = std::numeric_limits<int64_t>::max();

    /** Special value for nStartTime indicating that the deployment is always active.
     *  This is useful for testing, as it means tests don't need to deal with the activation
     *  process (which takes at least 3 BIP9 intervals). Only tests that specifically test the
     *  behaviour during activation cannot use this. */
    static constexpr int64_t ALWAYS_ACTIVE = -1;

    /** Special value for nStartTime indicating that the deployment is never active.
     *  This is useful for integrating the code changes for a new feature
     *  prior to deploying it on some or all networks. */
    static constexpr int64_t NEVER_ACTIVE = -2;
};

/**
 * Parameters that influence chain consensus.
 */
struct Params {
    uint256 hashGenesisBlock;
    int nSubsidyHalvingInterval;
<<<<<<< HEAD
    /** Initial block reward.  */
    CAmount initialSubsidy;
    /** Block height at which BIP16 becomes active */
=======
    /**
     * Hashes of blocks that
     * - are known to be consensus valid, and
     * - buried in the chain, and
     * - fail if the default script verify flags are applied.
     */
    std::map<uint256, uint32_t> script_flag_exceptions;
    /** Block height at with BIP16 becomes active */
>>>>>>> a207d99b
    int BIP16Height;
    /** Block height at which BIP34 becomes active */
    int BIP34Height;
    /** Block height at which BIP65 becomes active */
    int BIP65Height;
    /** Block height at which BIP66 becomes active */
    int BIP66Height;
    /** Block height at which CSV (BIP68, BIP112 and BIP113) becomes active */
    int CSVHeight;
    /** Block height at which Segwit (BIP141, BIP143 and BIP147) becomes active.
     * Note that segwit v0 script rules are enforced on all blocks except the
     * BIP 16 exception blocks. */
    int SegwitHeight;
    /** Don't warn about unknown BIP 9 activations below this height.
     * This prevents us from warning about the CSV and segwit activations. */
    int MinBIP9WarningHeight;
    /**
     * Minimum blocks including miner confirmation of the total of 2016 blocks in a retargeting period,
     * (nPowTargetTimespan / nPowTargetSpacing) which is also used for BIP9 deployments.
     * Examples: 1916 for 95%, 1512 for testchains.
     */
    uint32_t nRuleChangeActivationThreshold;
    uint32_t nMinerConfirmationWindow;
    BIP9Deployment vDeployments[MAX_VERSION_BITS_DEPLOYMENTS];
    /** Proof of work parameters */
    uint256 powLimitNeoscrypt;
    bool fPowNoRetargeting;
    /** The best chain should have at least this much work */
    uint256 nMinimumChainWork;
    /** By default assume that the signatures in ancestors of this block are valid */
    uint256 defaultAssumeValid;

    /**
     * If true, witness commitments contain a payload equal to a Bitcoin Script solution
     * to the signet challenge. See BIP325.
     */
    bool signet_blocks{false};
    std::vector<uint8_t> signet_challenge;

    int DeploymentHeight(BuriedDeployment dep) const
    {
        switch (dep) {
        case DEPLOYMENT_P2SH:
            return BIP16Height;
        case DEPLOYMENT_HEIGHTINCB:
            return BIP34Height;
        case DEPLOYMENT_CLTV:
            return BIP65Height;
        case DEPLOYMENT_DERSIG:
            return BIP66Height;
        case DEPLOYMENT_CSV:
            return CSVHeight;
        case DEPLOYMENT_SEGWIT:
            return SegwitHeight;
        } // no default case, so the compiler can warn about missing cases
        return std::numeric_limits<int>::max();
    }

    /** Auxpow parameters */
    int32_t nAuxpowChainId;

    /** Consensus rule interface.  */
    std::unique_ptr<ConsensusRules> rules;
};

} // namespace Consensus

#endif // BITCOIN_CONSENSUS_PARAMS_H<|MERGE_RESOLUTION|>--- conflicted
+++ resolved
@@ -205,11 +205,8 @@
 struct Params {
     uint256 hashGenesisBlock;
     int nSubsidyHalvingInterval;
-<<<<<<< HEAD
     /** Initial block reward.  */
     CAmount initialSubsidy;
-    /** Block height at which BIP16 becomes active */
-=======
     /**
      * Hashes of blocks that
      * - are known to be consensus valid, and
@@ -218,7 +215,6 @@
      */
     std::map<uint256, uint32_t> script_flag_exceptions;
     /** Block height at with BIP16 becomes active */
->>>>>>> a207d99b
     int BIP16Height;
     /** Block height at which BIP34 becomes active */
     int BIP34Height;
