--- conflicted
+++ resolved
@@ -24,11 +24,7 @@
  * @param[out] txfee Set to the transaction fee if successful.
  * Preconditions: tx.IsCoinBase() is false.
  */
-<<<<<<< HEAD
-bool CheckTxInputs(const CTransaction& tx, CValidationState& state, const CCoinsViewCache& inputs, int nSpendHeight, CAmount& txfee);
-=======
-bool CheckTxInputs(const CTransaction& tx, TxValidationState& state, const CCoinsViewCache& inputs, int nSpendHeight, unsigned flags, CAmount& txfee);
->>>>>>> 2dd3ee6b
+bool CheckTxInputs(const CTransaction& tx, TxValidationState& state, const CCoinsViewCache& inputs, int nSpendHeight, CAmount& txfee);
 } // namespace Consensus
 
 /** Auxiliary functions for transaction validation (ideally should not be exposed) */
