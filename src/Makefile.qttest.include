--- conflicted
+++ resolved
@@ -41,12 +41,8 @@
 qt_test_test_namecoin_qt_CPPFLAGS = $(AM_CPPFLAGS) $(BITCOIN_INCLUDES) $(BITCOIN_QT_INCLUDES) \
   $(QT_INCLUDES) $(QT_TEST_INCLUDES) $(PROTOBUF_CFLAGS)
 
-<<<<<<< HEAD
 qt_test_test_namecoin_qt_SOURCES = \
-=======
-qt_test_test_bitcoin_qt_SOURCES = \
   qt/test/apptests.cpp \
->>>>>>> 251938da
   qt/test/compattests.cpp \
   qt/test/rpcnestedtests.cpp \
   qt/test/test_main.cpp \
