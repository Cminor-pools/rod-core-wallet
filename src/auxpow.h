// Copyright (c) 2009-2010 Satoshi Nakamoto
// Copyright (c) 2009-2014 The Bitcoin developers
// Copyright (c) 2014-2021 Daniel Kraft
// Distributed under the MIT/X11 software license, see the accompanying
// file license.txt or http://www.opensource.org/licenses/mit-license.php.

#ifndef BITCOIN_AUXPOW_H
#define BITCOIN_AUXPOW_H

#include <primitives/pureheader.h>
#include <primitives/transaction.h>
#include <serialize.h>
#include <uint256.h>

#include <cassert>
#include <memory>
#include <vector>

class CBlock;
class CBlockIndex;
class CValidationState;
class UniValue;

namespace Consensus
{
class Params;
}

namespace auxpow_tests
{
class CAuxPowForTest;
}

namespace powdata_tests
{
class CAuxPowForTest;
}

/** Header for merge-mining data in the coinbase.  */
static const unsigned char pchMergedMiningHeader[] = { 0xfa, 0xbe, 'm', 'm' };

/**
 * Data for the merge-mining auxpow.  This uses a merkle tx (the parent block's
 * coinbase tx) and a second merkle branch to link the actual Namecoin block
 * header to the parent block header, which is mined to satisfy the PoW.
 */
class CAuxPow
{

private:

  /** The parent block's coinbase transaction.  */
  CTransactionRef coinbaseTx;

  /** The Merkle branch of the coinbase tx to the parent block's root.  */
  std::vector<uint256> vMerkleBranch;

  /** The merkle branch connecting the aux block to our coinbase.  */
  std::vector<uint256> vChainMerkleBranch;

  /** Merkle tree index of the aux block header in the coinbase.  */
  int nChainIndex;

  /** Parent block header (on which the real PoW is done).  */
  CPureBlockHeader parentBlock;

  /**
   * Check a merkle branch.  This used to be in CBlock, but was removed
   * upstream.  Thus include it here now.
   */
  static uint256 CheckMerkleBranch (uint256 hash,
                                    const std::vector<uint256>& vMerkleBranch,
                                    int nIndex);

<<<<<<< HEAD
  friend class PowData;
  friend UniValue AuxpowToJSON(const CAuxPow& auxpow);
=======
  friend UniValue AuxpowToJSON(const CAuxPow& auxpow, bool verbose);
>>>>>>> 6270844d
  friend class auxpow_tests::CAuxPowForTest;
  friend class powdata_tests::CAuxPowForTest;

public:

  /* Prevent accidental conversion.  */
  inline explicit CAuxPow (CTransactionRef&& txIn)
    : coinbaseTx (std::move (txIn))
  {}

  CAuxPow () = default;

  CAuxPow (CAuxPow&&) = default;
  CAuxPow& operator= (CAuxPow&&) = default;

  CAuxPow (const CAuxPow&) = delete;
  void operator= (const CAuxPow&) = delete;

  SERIALIZE_METHODS (CAuxPow, obj)
  {
    /* The coinbase Merkle tx' hashBlock field is never actually verified
       or used in the code for an auxpow (and never was).  The parent block
       is known anyway directly, so this is also redundant.  By setting the
       value to zero (for serialising), we make sure that the format is
       backwards compatible but the data can be compressed.  */
    uint256 hashBlock;

    /* The index of the parent coinbase tx is always zero.  */
    int nIndex = 0;

    /* Data from the coinbase transaction as Merkle tx.  */
    READWRITE (obj.coinbaseTx, hashBlock, obj.vMerkleBranch, nIndex);

    /* Additional data for the auxpow itself.  */
    READWRITE (obj.vChainMerkleBranch, obj.nChainIndex, obj.parentBlock);
  }

  /**
   * Check the auxpow, given the merge-mined block's hash and our chain ID.
   * Note that this does not verify the actual PoW on the parent block!  It
   * just confirms that all the merkle branches are valid.
   * @param hashAuxBlock Hash of the merge-mined block.
   * @param nChainId The auxpow chain ID of the block to check.
   * @param params Consensus parameters.
   * @return True if the auxpow is valid.
   */
  bool check (const uint256& hashAuxBlock, int nChainId,
              const Consensus::Params& params) const;

  /**
   * Returns the parent block hash.  This is used to validate the PoW.
   */
  inline uint256
  getParentBlockHash () const
  {
    return parentBlock.GetHash ();
  }

  /**
   * Calculate the expected index in the merkle tree.  This is also used
   * for the test-suite.
   * @param nNonce The coinbase's nonce value.
   * @param nChainId The chain ID.
   * @param h The merkle block height.
   * @return The expected index for the aux hash.
   */
  static int getExpectedIndex (uint32_t nNonce, int nChainId, unsigned h);

  /**
   * Constructs a minimal CAuxPow object for the given block header and
   * returns it.  The caller should make sure to set the auxpow flag on the
   * header already, since the block hash to which the auxpow commits depends
   * on that!
   */
  static std::unique_ptr<CAuxPow> createAuxPow (const CPureBlockHeader& header);

};

#endif // BITCOIN_AUXPOW_H<|MERGE_RESOLUTION|>--- conflicted
+++ resolved
@@ -72,12 +72,8 @@
                                     const std::vector<uint256>& vMerkleBranch,
                                     int nIndex);
 
-<<<<<<< HEAD
   friend class PowData;
-  friend UniValue AuxpowToJSON(const CAuxPow& auxpow);
-=======
   friend UniValue AuxpowToJSON(const CAuxPow& auxpow, bool verbose);
->>>>>>> 6270844d
   friend class auxpow_tests::CAuxPowForTest;
   friend class powdata_tests::CAuxPowForTest;
 
