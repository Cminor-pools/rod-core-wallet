--- conflicted
+++ resolved
@@ -148,13 +148,8 @@
 class ApplicationBundleInfo(object):
     def __init__(self, path: str):
         self.path = path
-<<<<<<< HEAD
-        appName = "Xaya-Qt"
-        self.binaryPath = os.path.join(path, "Contents", "MacOS", appName)
-=======
         # for backwards compatibility reasons, this must remain as Bitcoin-Qt
-        self.binaryPath = os.path.join(path, "Contents", "MacOS", "Namecoin-Qt")
->>>>>>> 1f294c77
+        self.binaryPath = os.path.join(path, "Contents", "MacOS", "Xaya-Qt")
         if not os.path.exists(self.binaryPath):
             raise RuntimeError(f"Could not find bundle binary for {path}")
         self.resourcesPath = os.path.join(path, "Contents", "Resources")
