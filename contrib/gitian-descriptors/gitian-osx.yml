--- conflicted
+++ resolved
@@ -86,13 +86,8 @@
   create_per-host_faketime_wrappers "2000-01-01 12:00:00"
   export PATH=${WRAP_DIR}:${PATH}
 
-<<<<<<< HEAD
   cd xaya
-  BASEPREFIX=`pwd`/depends
-=======
-  cd namecoin
   BASEPREFIX="${PWD}/depends"
->>>>>>> f71d7c00
 
   mkdir -p ${BASEPREFIX}/SDKs
   tar -C ${BASEPREFIX}/SDKs -xf ${BUILD_DIR}/MacOSX10.11.sdk.tar.gz
@@ -112,13 +107,8 @@
   ./autogen.sh
   CONFIG_SITE=${BASEPREFIX}/$(echo "${HOSTS}" | awk '{print $1;}')/share/config.site ./configure --prefix=/
   make dist
-<<<<<<< HEAD
-  SOURCEDIST=`echo xaya-*.tar.gz`
-  DISTNAME=`echo ${SOURCEDIST} | sed 's/.tar.*//'`
-=======
-  SOURCEDIST=$(echo namecoin-*.tar.gz)
+  SOURCEDIST=$(echo xaya-*.tar.gz)
   DISTNAME=${SOURCEDIST/%.tar.gz}
->>>>>>> f71d7c00
 
   # Correct tar file order
   mkdir -p temp
