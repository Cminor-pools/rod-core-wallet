{
    "txid": "0d861f278a3b7bce7cb5a88d71e6e6a903336f95ad5a2c29b295b63835b6eee3",
    "hash": "0d861f278a3b7bce7cb5a88d71e6e6a903336f95ad5a2c29b295b63835b6eee3",
    "btxid": "0d861f278a3b7bce7cb5a88d71e6e6a903336f95ad5a2c29b295b63835b6eee3",
    "version": 1,
    "size": 42,
    "vsize": 42,
    "weight": 168,
    "locktime": 0,
    "vin": [
    ],
    "vout": [
        {
            "value": 1.00000000,
            "n": 0,
            "scriptPubKey": {
                "asm": "OP_HASH160 1c6fbaf46d64221e80cbae182c33ddf81b9294ac OP_EQUAL",
                "hex": "a9141c6fbaf46d64221e80cbae182c33ddf81b9294ac87",
<<<<<<< HEAD
                "reqSigs": 1,
                "type": "scripthash",
                "addresses": [
                    "D7jTJnZzvi1ECns9LxEUHSZ8LWiGpEohbX"
                ]
=======
                "address": "6GzCZwW6re8LJRVfvpa43JvkdwLEnkgEjx",
                "type": "scripthash"
>>>>>>> b528fe60
            }
        }
    ],
    "hex": "01000000000100e1f5050000000017a9141c6fbaf46d64221e80cbae182c33ddf81b9294ac8700000000"
}<|MERGE_RESOLUTION|>--- conflicted
+++ resolved
@@ -16,16 +16,8 @@
             "scriptPubKey": {
                 "asm": "OP_HASH160 1c6fbaf46d64221e80cbae182c33ddf81b9294ac OP_EQUAL",
                 "hex": "a9141c6fbaf46d64221e80cbae182c33ddf81b9294ac87",
-<<<<<<< HEAD
-                "reqSigs": 1,
-                "type": "scripthash",
-                "addresses": [
-                    "D7jTJnZzvi1ECns9LxEUHSZ8LWiGpEohbX"
-                ]
-=======
-                "address": "6GzCZwW6re8LJRVfvpa43JvkdwLEnkgEjx",
+                "address": "D7jTJnZzvi1ECns9LxEUHSZ8LWiGpEohbX",
                 "type": "scripthash"
->>>>>>> b528fe60
             }
         }
     ],
