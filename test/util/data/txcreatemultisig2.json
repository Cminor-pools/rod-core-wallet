--- conflicted
+++ resolved
@@ -15,16 +15,8 @@
             "scriptPubKey": {
                 "asm": "OP_HASH160 1c6fbaf46d64221e80cbae182c33ddf81b9294ac OP_EQUAL",
                 "hex": "a9141c6fbaf46d64221e80cbae182c33ddf81b9294ac87",
-<<<<<<< HEAD
-                "reqSigs": 1,
-                "type": "scripthash",
-                "addresses": [
-                    "6GzCZwW6re8LJRVfvpa43JvkdwLEnkgEjx"
-                ]
-=======
-                "address": "34HNh57oBCRKkxNyjTuWAJkTbuGh6jg2Ms",
+                "address": "6GzCZwW6re8LJRVfvpa43JvkdwLEnkgEjx",
                 "type": "scripthash"
->>>>>>> 440ca5b9
             }
         }
     ],
