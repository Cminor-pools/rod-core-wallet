{
    "txid": "5e8b1cc73234e208d4b7ca9075f136b908c34101be7a048df4ba9ac758b61567",
    "hash": "5e8b1cc73234e208d4b7ca9075f136b908c34101be7a048df4ba9ac758b61567",
    "version": 1,
    "size": 42,
    "vsize": 42,
    "weight": 168,
    "locktime": 0,
    "vin": [
    ],
    "vout": [
        {
            "value": 1.00000000,
            "n": 0,
            "scriptPubKey": {
                "asm": "OP_HASH160 6edf12858999f0dae74f9c692e6694ee3621b2ac OP_EQUAL",
                "hex": "a9146edf12858999f0dae74f9c692e6694ee3621b2ac87",
<<<<<<< HEAD
                "reqSigs": 1,
                "type": "scripthash",
                "addresses": [
                    "6QW5MrPkaHKPA9b9kakA51pYjwbojsQdKf"
                ]
=======
                "address": "3BoFUz1StqcNcgUTZE5cC1eFhuYFzj3fGH",
                "type": "scripthash"
>>>>>>> 440ca5b9
            }
        }
    ],
    "hex": "01000000000100e1f5050000000017a9146edf12858999f0dae74f9c692e6694ee3621b2ac8700000000"
}<|MERGE_RESOLUTION|>--- conflicted
+++ resolved
@@ -15,16 +15,8 @@
             "scriptPubKey": {
                 "asm": "OP_HASH160 6edf12858999f0dae74f9c692e6694ee3621b2ac OP_EQUAL",
                 "hex": "a9146edf12858999f0dae74f9c692e6694ee3621b2ac87",
-<<<<<<< HEAD
-                "reqSigs": 1,
-                "type": "scripthash",
-                "addresses": [
-                    "6QW5MrPkaHKPA9b9kakA51pYjwbojsQdKf"
-                ]
-=======
-                "address": "3BoFUz1StqcNcgUTZE5cC1eFhuYFzj3fGH",
+                "address": "6QW5MrPkaHKPA9b9kakA51pYjwbojsQdKf",
                 "type": "scripthash"
->>>>>>> 440ca5b9
             }
         }
     ],
