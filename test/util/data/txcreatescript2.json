{
    "txid": "6e07a7cc075e0703f32ee8c4e5373fe654bfbc315148fda364e1be286ff290d0",
    "hash": "6e07a7cc075e0703f32ee8c4e5373fe654bfbc315148fda364e1be286ff290d0",
    "btxid": "6e07a7cc075e0703f32ee8c4e5373fe654bfbc315148fda364e1be286ff290d0",
    "version": 1,
    "size": 42,
    "vsize": 42,
    "weight": 168,
    "locktime": 0,
    "vin": [
    ],
    "vout": [
        {
            "value": 0.00000000,
            "n": 0,
            "scriptPubKey": {
                "asm": "OP_HASH160 71ed53322d470bb96657deb786b94f97dd46fb15 OP_EQUAL",
                "hex": "a91471ed53322d470bb96657deb786b94f97dd46fb1587",
<<<<<<< HEAD
                "reqSigs": 1,
                "type": "scripthash",
                "addresses": [
                    "DFXVCZgUSfFYmRhTetvKnAM3UPoPUwVZBF"
                ]
=======
                "address": "6QnETicaNbNes4KzEmFuY2ifmpRMQbzx1d",
                "type": "scripthash"
>>>>>>> b528fe60
            }
        }
    ],
    "hex": "010000000001000000000000000017a91471ed53322d470bb96657deb786b94f97dd46fb158700000000"
}<|MERGE_RESOLUTION|>--- conflicted
+++ resolved
@@ -16,16 +16,8 @@
             "scriptPubKey": {
                 "asm": "OP_HASH160 71ed53322d470bb96657deb786b94f97dd46fb15 OP_EQUAL",
                 "hex": "a91471ed53322d470bb96657deb786b94f97dd46fb1587",
-<<<<<<< HEAD
-                "reqSigs": 1,
-                "type": "scripthash",
-                "addresses": [
-                    "DFXVCZgUSfFYmRhTetvKnAM3UPoPUwVZBF"
-                ]
-=======
-                "address": "6QnETicaNbNes4KzEmFuY2ifmpRMQbzx1d",
+                "address": "DFXVCZgUSfFYmRhTetvKnAM3UPoPUwVZBF",
                 "type": "scripthash"
->>>>>>> b528fe60
             }
         }
     ],
