--- conflicted
+++ resolved
@@ -208,13 +208,6 @@
             assert_equal(self.nodes[1].walletcreatefundedpsbt(inputs, outputs, 0, {param: 0, "add_inputs": True})["fee"], 0)
 
         self.log.info("Test invalid fee rate settings")
-<<<<<<< HEAD
-        assert_raises_rpc_error(-8, "Invalid fee_rate 0.000 sat/vB (must be greater than 0)",
-            self.nodes[1].walletcreatefundedpsbt, inputs, outputs, 0, {"fee_rate": 0, "add_inputs": True})
-        assert_raises_rpc_error(-8, "Invalid feeRate 0.00000000 CHI/kvB (must be greater than 0)",
-            self.nodes[1].walletcreatefundedpsbt, inputs, outputs, 0, {"feeRate": 0, "add_inputs": True})
-=======
->>>>>>> 072ddb15
         for param, value in {("fee_rate", 100000), ("feeRate", 1)}:
             assert_raises_rpc_error(-4, "Fee exceeds maximum configured by user (e.g. -maxtxfee, maxfeerate)",
                 self.nodes[1].walletcreatefundedpsbt, inputs, outputs, 0, {param: value, "add_inputs": True})
