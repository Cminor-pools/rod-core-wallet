--- conflicted
+++ resolved
@@ -35,13 +35,8 @@
         # segwit activation in Namecoin), explicitly specify the address
         # type for this test.
         self.extra_args = [
-<<<<<<< HEAD
-            ["-addresstype=bech32", "-walletrbf=1"],
+            ["-walletrbf=1", "-addresstype=bech32", "-changetype=bech32"],
             ["-addresstype=bech32", "-walletrbf=0", "-changetype=legacy"],
-=======
-            ["-walletrbf=1", "-addresstype=bech32", "-changetype=bech32"], #TODO: Remove address type restrictions once taproot has psbt extensions
-            ["-walletrbf=0", "-changetype=legacy"],
->>>>>>> e521c558
             []
         ]
         self.supports_cli = False
