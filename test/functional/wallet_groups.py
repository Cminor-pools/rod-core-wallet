--- conflicted
+++ resolved
@@ -34,13 +34,8 @@
 
     def run_test(self):
         self.log.info("Setting up")
-<<<<<<< HEAD
         # Mine some coins.  Enable segwit.
         self.nodes[0].generate(500)
-=======
-        # Mine some coins
-        self.nodes[0].generate(COINBASE_MATURITY + 1)
->>>>>>> e033ca13
 
         # Get some addresses from the two nodes
         addr1 = [self.nodes[1].getnewaddress() for _ in range(3)]
