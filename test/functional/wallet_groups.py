#!/usr/bin/env python3
# Copyright (c) 2018-2020 The Bitcoin Core developers
# Distributed under the MIT software license, see the accompanying
# file COPYING or http://www.opensource.org/licenses/mit-license.php.
"""Test wallet group functionality."""

from test_framework.test_framework import BitcoinTestFramework
from test_framework.messages import CTransaction, FromHex, ToHex
from test_framework.util import (
    assert_approx,
    assert_equal,
)


class WalletGroupTest(BitcoinTestFramework):
    def set_test_params(self):
        self.setup_clean_chain = True
        self.num_nodes = 5
        # To make the upstream magic numbers for fees match, we have to
        # make sure the test is using segwit and bech32 addresses.
        args = ["-addresstype=bech32"]
        self.extra_args = [
            args + [],
            args + [],
            args + ["-avoidpartialspends"],
            args + ["-maxapsfee=0.00002719"],
            args + ["-maxapsfee=0.00002720"],
        ]
        self.rpc_timeout = 480

    def skip_test_if_missing_module(self):
        self.skip_if_no_wallet()

    def run_test(self):
        self.log.info("Setting up")
        # Mine some coins.  Enable segwit.
        self.nodes[0].generate(500)

        # Get some addresses from the two nodes
        addr1 = [self.nodes[1].getnewaddress() for _ in range(3)]
        addr2 = [self.nodes[2].getnewaddress() for _ in range(3)]
        addrs = addr1 + addr2

        # Send 1 + 0.5 coin to each address
        [self.nodes[0].sendtoaddress(addr, 1.0) for addr in addrs]
        [self.nodes[0].sendtoaddress(addr, 0.5) for addr in addrs]

        self.nodes[0].generate(1)
        self.sync_all()

        # For each node, send 0.2 coins back to 0;
        # - node[1] should pick one 0.5 UTXO and leave the rest
        # - node[2] should pick one (1.0 + 0.5) UTXO group corresponding to a
        #   given address, and leave the rest
        self.log.info("Test sending transactions picks one UTXO group and leaves the rest")
        txid1 = self.nodes[1].sendtoaddress(self.nodes[0].getnewaddress(), 0.2)
        tx1 = self.nodes[1].getrawtransaction(txid1, True)
        # txid1 should have 1 input and 2 outputs
        assert_equal(1, len(tx1["vin"]))
        assert_equal(2, len(tx1["vout"]))
        # one output should be 0.2, the other should be ~0.3
        v = [vout["value"] for vout in tx1["vout"]]
        v.sort()
        assert_approx(v[0], vexp=0.2, vspan=0.0001)
        assert_approx(v[1], vexp=0.3, vspan=0.0001)

        txid2 = self.nodes[2].sendtoaddress(self.nodes[0].getnewaddress(), 0.2)
        tx2 = self.nodes[2].getrawtransaction(txid2, True)
        # txid2 should have 2 inputs and 2 outputs
        assert_equal(2, len(tx2["vin"]))
        assert_equal(2, len(tx2["vout"]))
        # one output should be 0.2, the other should be ~1.3
        v = [vout["value"] for vout in tx2["vout"]]
        v.sort()
        assert_approx(v[0], vexp=0.2, vspan=0.0001)
        assert_approx(v[1], vexp=1.3, vspan=0.0001)

        self.log.info("Test avoiding partial spends if warranted, even if avoidpartialspends is disabled")
        self.sync_all()
        self.nodes[0].generate(1)
        # Nodes 1-2 now have confirmed UTXOs (letters denote destinations):
        # Node #1:      Node #2:
        # - A  1.0      - D0 1.0
        # - B0 1.0      - D1 0.5
        # - B1 0.5      - E0 1.0
        # - C0 1.0      - E1 0.5
        # - C1 0.5      - F  ~1.3
        # - D ~0.3
        assert_approx(self.nodes[1].getbalance(), vexp=4.3, vspan=0.0001)
        assert_approx(self.nodes[2].getbalance(), vexp=4.3, vspan=0.0001)
        # Sending 1.4 btc should pick one 1.0 + one more. For node #1,
        # this could be (A / B0 / C0) + (B1 / C1 / D). We ensure that it is
        # B0 + B1 or C0 + C1, because this avoids partial spends while not being
        # detrimental to transaction cost
        txid3 = self.nodes[1].sendtoaddress(self.nodes[0].getnewaddress(), 1.4)
        tx3 = self.nodes[1].getrawtransaction(txid3, True)
        # tx3 should have 2 inputs and 2 outputs
        assert_equal(2, len(tx3["vin"]))
        assert_equal(2, len(tx3["vout"]))
        # the accumulated value should be 1.5, so the outputs should be
        # ~0.1 and 1.4 and should come from the same destination
        values = [vout["value"] for vout in tx3["vout"]]
        values.sort()
        assert_approx(values[0], vexp=0.1, vspan=0.0001)
        assert_approx(values[1], vexp=1.4, vspan=0.0001)

        input_txids = [vin["txid"] for vin in tx3["vin"]]
        input_addrs = [self.nodes[1].gettransaction(txid)['details'][0]['address'] for txid in input_txids]
        assert_equal(input_addrs[0], input_addrs[1])
        # Node 2 enforces avoidpartialspends so needs no checking here

        self.log.info("Test wallet option maxapsfee")
        addr_aps = self.nodes[3].getnewaddress()
        self.nodes[0].sendtoaddress(addr_aps, 1.0)
        self.nodes[0].sendtoaddress(addr_aps, 1.0)
        self.nodes[0].generate(1)
        self.sync_all()
        with self.nodes[3].assert_debug_log(['Fee non-grouped = 2820, grouped = 4160, using grouped']):
            txid4 = self.nodes[3].sendtoaddress(self.nodes[0].getnewaddress(), 0.1)
        tx4 = self.nodes[3].getrawtransaction(txid4, True)
        # tx4 should have 2 inputs and 2 outputs although one output would
        # have been enough and the transaction caused higher fees
        assert_equal(2, len(tx4["vin"]))
        assert_equal(2, len(tx4["vout"]))

        addr_aps2 = self.nodes[3].getnewaddress()
        [self.nodes[0].sendtoaddress(addr_aps2, 1.0) for _ in range(5)]
        self.nodes[0].generate(1)
        self.sync_all()
        with self.nodes[3].assert_debug_log(['Fee non-grouped = 5520, grouped = 8240, using non-grouped']):
            txid5 = self.nodes[3].sendtoaddress(self.nodes[0].getnewaddress(), 2.95)
        tx5 = self.nodes[3].getrawtransaction(txid5, True)
        # tx5 should have 3 inputs (1.0, 1.0, 1.0) and 2 outputs
        assert_equal(3, len(tx5["vin"]))
        assert_equal(2, len(tx5["vout"]))

        # Test wallet option maxapsfee with node 4, which sets maxapsfee
        # 1 sat higher, crossing the threshold from non-grouped to grouped.
        self.log.info("Test wallet option maxapsfee threshold from non-grouped to grouped")
        addr_aps3 = self.nodes[4].getnewaddress()
        [self.nodes[0].sendtoaddress(addr_aps3, 1.0) for _ in range(5)]
        self.nodes[0].generate(1)
        self.sync_all()
        with self.nodes[4].assert_debug_log(['Fee non-grouped = 5520, grouped = 8240, using grouped']):
            txid6 = self.nodes[4].sendtoaddress(self.nodes[0].getnewaddress(), 2.95)
        tx6 = self.nodes[4].getrawtransaction(txid6, True)
        # tx6 should have 5 inputs and 2 outputs
        assert_equal(5, len(tx6["vin"]))
        assert_equal(2, len(tx6["vout"]))

        # Empty out node2's wallet
        self.nodes[2].sendtoaddress(address=self.nodes[0].getnewaddress(), amount=self.nodes[2].getbalance(), subtractfeefromamount=True)
        self.sync_all()
        self.nodes[0].generate(1)

<<<<<<< HEAD
        # Fill node2's wallet with 1000 outputs corresponding to the same
        # scriptPubKey
=======
        self.log.info("Fill a wallet with 10,000 outputs corresponding to the same scriptPubKey")
>>>>>>> b75666c1
        for _ in range(5):
            raw_tx = self.nodes[0].createrawtransaction([{"txid":"0"*64, "vout":0}], [{addr2[0]: 0.05}])
            tx = FromHex(CTransaction(), raw_tx)
            tx.vin = []
            tx.vout = [tx.vout[0]] * 200
            funded_tx = self.nodes[0].fundrawtransaction(ToHex(tx))
            signed_tx = self.nodes[0].signrawtransactionwithwallet(funded_tx['hex'])
            self.nodes[0].sendrawtransaction(signed_tx['hex'])
            self.nodes[0].generate(1)
            self.sync_all()

        # Check that we can create a transaction that only requires ~20 of our
        # utxos, without pulling in all outputs and creating a transaction that
        # is way too big.
<<<<<<< HEAD
        assert self.nodes[2].sendtoaddress(address=addr2[0], amount=1)
=======
        self.log.info("Test creating txn that only requires ~100 of our UTXOs without pulling in all outputs")
        assert self.nodes[2].sendtoaddress(address=addr2[0], amount=5)
>>>>>>> b75666c1


if __name__ == '__main__':
    WalletGroupTest().main()<|MERGE_RESOLUTION|>--- conflicted
+++ resolved
@@ -153,12 +153,7 @@
         self.sync_all()
         self.nodes[0].generate(1)
 
-<<<<<<< HEAD
-        # Fill node2's wallet with 1000 outputs corresponding to the same
-        # scriptPubKey
-=======
-        self.log.info("Fill a wallet with 10,000 outputs corresponding to the same scriptPubKey")
->>>>>>> b75666c1
+        self.log.info("Fill a wallet with 1,000 outputs corresponding to the same scriptPubKey")
         for _ in range(5):
             raw_tx = self.nodes[0].createrawtransaction([{"txid":"0"*64, "vout":0}], [{addr2[0]: 0.05}])
             tx = FromHex(CTransaction(), raw_tx)
@@ -173,12 +168,8 @@
         # Check that we can create a transaction that only requires ~20 of our
         # utxos, without pulling in all outputs and creating a transaction that
         # is way too big.
-<<<<<<< HEAD
+        self.log.info("Test creating txn that only requires ~100 of our UTXOs without pulling in all outputs")
         assert self.nodes[2].sendtoaddress(address=addr2[0], amount=1)
-=======
-        self.log.info("Test creating txn that only requires ~100 of our UTXOs without pulling in all outputs")
-        assert self.nodes[2].sendtoaddress(address=addr2[0], amount=5)
->>>>>>> b75666c1
 
 
 if __name__ == '__main__':
