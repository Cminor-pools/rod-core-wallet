#!/usr/bin/env python3
# Copyright (c) 2014-2019 The Bitcoin Core developers
# Distributed under the MIT software license, see the accompanying
# file COPYING or http://www.opensource.org/licenses/mit-license.php.
"""Test the wallet keypool and interaction with wallet encryption/locking."""

import time
from decimal import Decimal

from test_framework.test_framework import BitcoinTestFramework
from test_framework.util import assert_equal, assert_raises_rpc_error

class KeyPoolTest(BitcoinTestFramework):
    def set_test_params(self):
        self.num_nodes = 1
        self.extra_args = [['-addresstype=bech32']]

    def skip_test_if_missing_module(self):
        self.skip_if_no_wallet()

    def run_test(self):
        nodes = self.nodes
        addr_before_encrypting = nodes[0].getnewaddress()
        addr_before_encrypting_data = nodes[0].getaddressinfo(addr_before_encrypting)
        wallet_info_old = nodes[0].getwalletinfo()
        if not self.options.descriptors:
            assert addr_before_encrypting_data['hdseedid'] == wallet_info_old['hdseedid']

        # Encrypt wallet and wait to terminate
        nodes[0].encryptwallet('test')
        if self.options.descriptors:
            # Import hardened derivation only descriptors
            nodes[0].walletpassphrase('test', 10)
            nodes[0].importdescriptors([
                {
                    "desc": "wpkh(tprv8ZgxMBicQKsPd7Uf69XL1XwhmjHopUGep8GuEiJDZmbQz6o58LninorQAfcKZWARbtRtfnLcJ5MQ2AtHcQJCCRUcMRvmDUjyEmNUWwx8UbK/0h/*h)#y4dfsj7n",
                    "timestamp": "now",
                    "range": [0,0],
                    "active": True
                },
                {
                    "desc": "pkh(tprv8ZgxMBicQKsPd7Uf69XL1XwhmjHopUGep8GuEiJDZmbQz6o58LninorQAfcKZWARbtRtfnLcJ5MQ2AtHcQJCCRUcMRvmDUjyEmNUWwx8UbK/1h/*h)#a0nyvl0k",
                    "timestamp": "now",
                    "range": [0,0],
                    "active": True
                },
                {
                    "desc": "sh(wpkh(tprv8ZgxMBicQKsPd7Uf69XL1XwhmjHopUGep8GuEiJDZmbQz6o58LninorQAfcKZWARbtRtfnLcJ5MQ2AtHcQJCCRUcMRvmDUjyEmNUWwx8UbK/2h/*h))#lmeu2axg",
                    "timestamp": "now",
                    "range": [0,0],
                    "active": True
                },
                {
                    "desc": "wpkh(tprv8ZgxMBicQKsPd7Uf69XL1XwhmjHopUGep8GuEiJDZmbQz6o58LninorQAfcKZWARbtRtfnLcJ5MQ2AtHcQJCCRUcMRvmDUjyEmNUWwx8UbK/3h/*h)#jkl636gm",
                    "timestamp": "now",
                    "range": [0,0],
                    "active": True,
                    "internal": True
                },
                {
                    "desc": "pkh(tprv8ZgxMBicQKsPd7Uf69XL1XwhmjHopUGep8GuEiJDZmbQz6o58LninorQAfcKZWARbtRtfnLcJ5MQ2AtHcQJCCRUcMRvmDUjyEmNUWwx8UbK/4h/*h)#l3crwaus",
                    "timestamp": "now",
                    "range": [0,0],
                    "active": True,
                    "internal": True
                },
                {
                    "desc": "sh(wpkh(tprv8ZgxMBicQKsPd7Uf69XL1XwhmjHopUGep8GuEiJDZmbQz6o58LninorQAfcKZWARbtRtfnLcJ5MQ2AtHcQJCCRUcMRvmDUjyEmNUWwx8UbK/5h/*h))#qg8wa75f",
                    "timestamp": "now",
                    "range": [0,0],
                    "active": True,
                    "internal": True
                }
            ])
            nodes[0].walletlock()
        # Keep creating keys
        addr = nodes[0].getnewaddress()
        addr_data = nodes[0].getaddressinfo(addr)
        wallet_info = nodes[0].getwalletinfo()
        assert addr_before_encrypting_data['hdmasterfingerprint'] != addr_data['hdmasterfingerprint']
        if not self.options.descriptors:
            assert addr_data['hdseedid'] == wallet_info['hdseedid']
        assert_raises_rpc_error(-12, "Error: Keypool ran out, please call keypoolrefill first", nodes[0].getnewaddress)

        # put six (plus 2) new keys in the keypool (100% external-, +100% internal-keys, 1 in min)
        nodes[0].walletpassphrase('test', 12000)
        nodes[0].keypoolrefill(6)
        nodes[0].walletlock()
        wi = nodes[0].getwalletinfo()
        if self.options.descriptors:
            assert_equal(wi['keypoolsize_hd_internal'], 18)
            assert_equal(wi['keypoolsize'], 18)
        else:
            assert_equal(wi['keypoolsize_hd_internal'], 6)
            assert_equal(wi['keypoolsize'], 6)

        # drain the internal keys
        nodes[0].getrawchangeaddress()
        nodes[0].getrawchangeaddress()
        nodes[0].getrawchangeaddress()
        nodes[0].getrawchangeaddress()
        nodes[0].getrawchangeaddress()
        nodes[0].getrawchangeaddress()
        addr = set()
        # the next one should fail
        assert_raises_rpc_error(-12, "Keypool ran out", nodes[0].getrawchangeaddress)

        # drain the external keys
        addr.add(nodes[0].getnewaddress(address_type="bech32"))
        addr.add(nodes[0].getnewaddress(address_type="bech32"))
        addr.add(nodes[0].getnewaddress(address_type="bech32"))
        addr.add(nodes[0].getnewaddress(address_type="bech32"))
        addr.add(nodes[0].getnewaddress(address_type="bech32"))
        addr.add(nodes[0].getnewaddress(address_type="bech32"))
        assert len(addr) == 6
        # the next one should fail
        assert_raises_rpc_error(-12, "Error: Keypool ran out, please call keypoolrefill first", nodes[0].getnewaddress)

        # refill keypool with three new addresses
        nodes[0].walletpassphrase('test', 1)
        nodes[0].keypoolrefill(3)

        # test walletpassphrase timeout
        time.sleep(1.1)
        assert_equal(nodes[0].getwalletinfo()["unlocked_until"], 0)

        # drain the keypool
        for _ in range(3):
            nodes[0].getnewaddress()
        assert_raises_rpc_error(-12, "Keypool ran out", nodes[0].getnewaddress)

<<<<<<< HEAD
=======
        # test draining with getauxblock
        self.test_auxpow(nodes)

>>>>>>> 16a50a80
        nodes[0].walletpassphrase('test', 100)
        nodes[0].keypoolrefill(100)
        wi = nodes[0].getwalletinfo()
        if self.options.descriptors:
            assert_equal(wi['keypoolsize_hd_internal'], 300)
            assert_equal(wi['keypoolsize'], 300)
        else:
            assert_equal(wi['keypoolsize_hd_internal'], 100)
            assert_equal(wi['keypoolsize'], 100)

        # create a blank wallet
        nodes[0].createwallet(wallet_name='w2', blank=True, disable_private_keys=True)
        w2 = nodes[0].get_wallet_rpc('w2')

        # refer to initial wallet as w1
        w1 = nodes[0].get_wallet_rpc('')

        # import private key and fund it
        address = addr.pop()
        desc = w1.getaddressinfo(address)['desc']
        if self.options.descriptors:
            res = w2.importdescriptors([{'desc': desc, 'timestamp': 'now'}])
        else:
            res = w2.importmulti([{'desc': desc, 'timestamp': 'now'}])
        assert_equal(res[0]['success'], True)
        w1.walletpassphrase('test', 100)

        res = w1.sendtoaddress(address=address, amount=0.00010000)
        nodes[0].generate(1)
        destination = addr.pop()

        # Using a fee rate (10 sat / byte) well above the minimum relay rate
        # creating a 5,000 sat transaction with change should not be possible
        assert_raises_rpc_error(-4, "Transaction needs a change address, but we can't generate it. Please call keypoolrefill first.", w2.walletcreatefundedpsbt, inputs=[], outputs=[{addr.pop(): 0.00005000}], options={"subtractFeeFromOutputs": [0], "feeRate": 0.00010})

        # creating a 10,000 sat transaction without change, with a manual input, should still be possible
        res = w2.walletcreatefundedpsbt(inputs=w2.listunspent(), outputs=[{destination: 0.00010000}], options={"subtractFeeFromOutputs": [0], "feeRate": 0.00010})
        assert_equal("psbt" in res, True)

        # creating a 10,000 sat transaction without change should still be possible
        res = w2.walletcreatefundedpsbt(inputs=[], outputs=[{destination: 0.00010000}], options={"subtractFeeFromOutputs": [0], "feeRate": 0.00010})
        assert_equal("psbt" in res, True)
        # should work without subtractFeeFromOutputs if the exact fee is subtracted from the amount
        res = w2.walletcreatefundedpsbt(inputs=[], outputs=[{destination: 0.00008900}], options={"feeRate": 0.00010})
        assert_equal("psbt" in res, True)

        # dust change should be removed
        res = w2.walletcreatefundedpsbt(inputs=[], outputs=[{destination: 0.00008800}], options={"feeRate": 0.00010})
        assert_equal("psbt" in res, True)

        # create a transaction without change at the maximum fee rate, such that the output is still spendable:
        res = w2.walletcreatefundedpsbt(inputs=[], outputs=[{destination: 0.00010000}], options={"subtractFeeFromOutputs": [0], "feeRate": 0.0008824})
        assert_equal("psbt" in res, True)
        assert_equal(res["fee"], Decimal("0.00009706"))

        # creating a 10,000 sat transaction with a manual change address should be possible
        res = w2.walletcreatefundedpsbt(inputs=[], outputs=[{destination: 0.00010000}], options={"subtractFeeFromOutputs": [0], "feeRate": 0.00010, "changeAddress": addr.pop()})
        assert_equal("psbt" in res, True)

<<<<<<< HEAD
=======
    def test_auxpow(self, nodes):
        """
        Test behaviour of getauxpow.  Calling getauxpow should reserve
        a key from the pool, but it should be released again if the
        created block is not actually used.  On the other hand, if the
        auxpow is submitted and turned into a block, the keypool should
        be drained.
        """

        extraKeys = 0
        if self.options.descriptors:
          extraKeys = 12

        nodes[0].walletpassphrase('test', 12000)
        nodes[0].keypoolrefill(1)
        nodes[0].walletlock()
        assert_equal (nodes[0].getwalletinfo()['keypoolsize'], 1 + extraKeys)

        nodes[0].getauxblock()
        assert_equal (nodes[0].getwalletinfo()['keypoolsize'], extraKeys)
        nodes[0].generate(1)
        assert_equal (nodes[0].getwalletinfo()['keypoolsize'], extraKeys)
        auxblock = nodes[0].getauxblock()
        assert_equal (nodes[0].getwalletinfo()['keypoolsize'], extraKeys)

        target = reverseHex(auxblock['_target'])
        solved = computeAuxpow(auxblock['hash'], target, True)
        res = nodes[0].getauxblock(auxblock['hash'], solved)
        assert res
        assert_equal(nodes[0].getwalletinfo()['keypoolsize'], extraKeys)

        assert_raises_rpc_error(-12, 'Keypool ran out', nodes[0].getauxblock)

>>>>>>> 16a50a80
if __name__ == '__main__':
    KeyPoolTest().main()<|MERGE_RESOLUTION|>--- conflicted
+++ resolved
@@ -129,12 +129,6 @@
             nodes[0].getnewaddress()
         assert_raises_rpc_error(-12, "Keypool ran out", nodes[0].getnewaddress)
 
-<<<<<<< HEAD
-=======
-        # test draining with getauxblock
-        self.test_auxpow(nodes)
-
->>>>>>> 16a50a80
         nodes[0].walletpassphrase('test', 100)
         nodes[0].keypoolrefill(100)
         wi = nodes[0].getwalletinfo()
@@ -194,41 +188,5 @@
         res = w2.walletcreatefundedpsbt(inputs=[], outputs=[{destination: 0.00010000}], options={"subtractFeeFromOutputs": [0], "feeRate": 0.00010, "changeAddress": addr.pop()})
         assert_equal("psbt" in res, True)
 
-<<<<<<< HEAD
-=======
-    def test_auxpow(self, nodes):
-        """
-        Test behaviour of getauxpow.  Calling getauxpow should reserve
-        a key from the pool, but it should be released again if the
-        created block is not actually used.  On the other hand, if the
-        auxpow is submitted and turned into a block, the keypool should
-        be drained.
-        """
-
-        extraKeys = 0
-        if self.options.descriptors:
-          extraKeys = 12
-
-        nodes[0].walletpassphrase('test', 12000)
-        nodes[0].keypoolrefill(1)
-        nodes[0].walletlock()
-        assert_equal (nodes[0].getwalletinfo()['keypoolsize'], 1 + extraKeys)
-
-        nodes[0].getauxblock()
-        assert_equal (nodes[0].getwalletinfo()['keypoolsize'], extraKeys)
-        nodes[0].generate(1)
-        assert_equal (nodes[0].getwalletinfo()['keypoolsize'], extraKeys)
-        auxblock = nodes[0].getauxblock()
-        assert_equal (nodes[0].getwalletinfo()['keypoolsize'], extraKeys)
-
-        target = reverseHex(auxblock['_target'])
-        solved = computeAuxpow(auxblock['hash'], target, True)
-        res = nodes[0].getauxblock(auxblock['hash'], solved)
-        assert res
-        assert_equal(nodes[0].getwalletinfo()['keypoolsize'], extraKeys)
-
-        assert_raises_rpc_error(-12, 'Keypool ran out', nodes[0].getauxblock)
-
->>>>>>> 16a50a80
 if __name__ == '__main__':
     KeyPoolTest().main()