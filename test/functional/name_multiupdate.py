--- conflicted
+++ resolved
@@ -5,11 +5,7 @@
 
 # Tests the behaviour of multiple updates for one name within a single block.
 
-<<<<<<< HEAD
 from test_framework.names import NameTestFramework, val
-=======
-from test_framework.names import NameTestFramework
->>>>>>> ce6373b9
 
 from test_framework.util import (
   assert_equal,
@@ -32,11 +28,7 @@
     new = self.node.name_register (name, val ("first"))
 
     # Building an update on top of a pending registration.
-<<<<<<< HEAD
     self.node.name_update (name, val ("second"))
-=======
-    self.node.name_update (name, "second")
->>>>>>> ce6373b9
 
     # Finalise the registration.
     self.node.generate (1)
@@ -45,19 +37,13 @@
 
     # Build two update transactions building on each other.
     txn = []
-<<<<<<< HEAD
     txn.append (self.node.name_update (name, val ("third")))
     txn.append (self.node.name_update (name, val ("fourth")))
-=======
-    txn.append (self.node.name_update (name, "third"))
-    txn.append (self.node.name_update (name, "fourth"))
->>>>>>> ce6373b9
 
     # Check that both are in the mempool.
     assert_equal (set (self.node.getrawmempool ()), set (txn))
     pending = self.node.name_pending (name)
     pendingNameVal = [(p["name"], p["value"]) for p in pending]
-<<<<<<< HEAD
     assert_equal (pendingNameVal,
                   [(name, val ("third")), (name, val ("fourth"))])
 
@@ -69,33 +55,19 @@
 
     # Detach the last block and check that both transactions are restored
     # to the mempool.
-    self.node.invalidateblock (self.node.getbestblockhash ())
-    self.checkName (0, name, val ("second"))
-=======
-    assert_equal (pendingNameVal, [(name, "third"), (name, "fourth")])
-
-    # Mine transactions and verify the effect.
-    self.node.generate (1)
-    self.checkName (0, name, "fourth", None, False)
-    values = [h["value"] for h in self.node.name_history (name)]
-    assert_equal (values, ["first", "second", "third", "fourth"])
-
-    # Detach the last block and check that both transactions are restored
-    # to the mempool.
     blk = self.node.getbestblockhash ()
     self.node.invalidateblock (blk)
-    self.checkName (0, name, "second", None, False)
->>>>>>> ce6373b9
+    self.checkName (0, name, val ("second"))
     assert_equal (self.node.name_pending (name), pending)
     self.node.reconsiderblock (blk)
     assert_equal (self.node.name_pending (), [])
 
     # Perform a long chain of updates, which should run into the chain limit.
     for n in range (10):
-      self.node.name_update (name, "value %d" % n)
+      self.node.name_update (name, val ("value %d" % n))
     assert_equal (len (self.node.name_pending (name)), 10)
     assert_raises_rpc_error (-25, "too many pending operations",
-                             self.node.name_update, name, "another update")
+                             self.node.name_update, name, val ("other update"))
 
 
 if __name__ == '__main__':
