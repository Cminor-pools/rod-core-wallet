#!/usr/bin/env python3
# Copyright (c) 2014-2021 Daniel Kraft
# Distributed under the MIT/X11 software license, see the accompanying
# file COPYING or http://www.opensource.org/licenses/mit-license.php.

# RPC test for basic name registration and access (name_show, name_history).

from test_framework.names import NameTestFramework, val
from test_framework.util import *


def valueOfLength (size):
  """Returns a valid JSON value for name update of the given length in bytes."""
  prefix = '{"text": "'
  suffix = '"}'
  overhead = len (prefix) + len (suffix)
  assert size > overhead
  result = prefix + 'x' * (size - overhead) + suffix
  assert len (result) == size
  return result


class NameRegistrationTest (NameTestFramework):

  def set_test_params (self):
    self.setup_clean_chain = True
    self.setup_name_test ([["-namehistory"], []])

  def generateToOther (self, n):
    """
    Generates n blocks on the first node, but to an address of the second
    node (so that the first node does not get any extra coins that could mess
    up our balance tests).
    """

    addr = self.nodes[1].getnewaddress ()
    self.nodes[0].generatetoaddress (n, addr)

  def run_test (self):
    node = self.nodes[0]
    node.generate (50)
    self.generateToOther (150)

    # Perform name_register's.  Check for too long names exception and
    # too long values.
    addrA = node.getnewaddress ()
    txidA = node.name_register ("x/name-0", val ("value-0"),
                                {"destAddress": addrA})
    node.name_register ("x/name-1", valueOfLength (2048))
    assert_raises_rpc_error (-8, 'tx-value-too-long',
                             node.name_register,
                             "x/dummy name", valueOfLength (2049))
    node.name_register ("x/" + "x" * 254, val ("value"))
    assert_raises_rpc_error (-8, 'tx-name-too-long',
                             node.name_register,
                             "x/" + "x" * 255, val ("dummy value"))

    # Check for exception with name_history and without -namehistory.
    self.sync_blocks ()
    assert_raises_rpc_error (-1, 'namehistory is not enabled',
                             self.nodes[1].name_history, "x/name-0")

    # Check for mempool conflict detection with registration of "name-0".
    assert_raises_rpc_error (-25, 'is already a pending registration',
                             node.name_register,
                             "x/name-0", val ("foo"))
    
<<<<<<< HEAD
    # Check that the name data appears when the tx are mined.
    assert_raises_rpc_error (-4, 'name never existed',
                             node.name_show, "x/name-0")
=======
    # Check that the name appears when the name_new is ripe.
    self.generateToOther (7)
    assert_raises_rpc_error (-4, 'name never existed',
                             node.name_show, "name-0")
>>>>>>> 8ab1f6d4
    assert_raises_rpc_error (-4, 'name not found',
                             node.name_history, "x/name-0")
    self.generateToOther (1)
    data = self.checkName (1, "x/name-0", val ("value-0"))
    assert_equal (data['address'], addrA)
    assert_equal (data['txid'], txidA)
    assert_equal (data['height'], 201)

    self.checkNameHistory (0, "x/name-0", [val ("value-0")])
    self.checkNameHistory (0, "x/name-1", [valueOfLength (2048)])

    # Check for disallowed registration when the name is active.
    self.checkName (0, "x/name-0", val ("value-0"))
    assert_raises_rpc_error (-25, 'exists already',
                             node.name_register, "x/name-0", val ("stolen"))

    # Check basic updating.
    node.name_register ("x/test-name", val ("test-value"))
    self.generateToOther (1)
    assert_raises_rpc_error (-8, 'tx-value-too-long',
                             node.name_update,
                             "x/test-name", valueOfLength (2049))
    node.name_update ("x/test-name", valueOfLength (2048))
    self.checkName (0, "x/test-name", val ("test-value"))
    self.generateToOther (1)
    self.checkName (0, "x/test-name", valueOfLength (2048))
    self.checkNameHistory (0, "x/test-name",
                           [val ("test-value"), valueOfLength (2048)])

    # In Xaya, we also verify that the value must be valid JSON.
    # It is specifically allowed to have JSON objects with duplicated keys.
    # Verify this is true.
    duplicateKeys = '{"x": 1, "x": 2}'
    node.name_update ("x/test-name", duplicateKeys)
    self.generateToOther (1)
    self.checkName (0, "x/test-name", duplicateKeys)
    self.checkNameHistory (0, "x/test-name", [
      val ("test-value"),
      valueOfLength (2048),
      duplicateKeys,
    ])

    addrOther = self.nodes[1].getnewaddress ()
    node.name_update ("x/test-name", val ("sent"), {"destAddress": addrOther})
    self.generateToOther (1)
    self.sync_blocks ()
    data = self.checkName (0, "x/test-name", val ("sent"))
    assert_equal (data['address'], addrOther)
    self.nodes[1].name_update ("x/test-name", val ("updated"))
    self.nodes[1].generate (1)
    self.sync_blocks ()
    data = self.checkName (1, "x/test-name", val ("updated"))
    self.checkNameHistory (0, "x/test-name", [
      val ("test-value"),
      valueOfLength (2048),
      duplicateKeys,
      val ("sent"),
      val ("updated"),
    ])

    # Invalid updates.
    assert_raises_rpc_error (-25, 'this name can not be updated',
                             node.name_update, "x/wrong-name", val ("foo"))
    assert_raises_rpc_error (-6, 'Input tx not found in wallet',
                             node.name_update, "x/test-name", val ("stolen?"))

    # Test that name updates are even possible with less balance in the wallet
    # than what is locked in a name (0.01 NMC).  There was a bug preventing
    # this from working.
    balance = node.getbalance ()
    keep = Decimal ("0.001")
    addrOther = self.nodes[1].getnewaddress ()
    node.sendtoaddress (addrOther, balance - keep, "", "", True)
    self.generateToOther (1)
    assert_equal (node.getbalance (), keep)
    node.name_update ("x/name-1", val ("new value"))
    self.generateToOther (1)
    assert node.getbalance () < Decimal ("0.01")
    self.checkName (0, "x/name-1", val ("new value"))


if __name__ == '__main__':
  NameRegistrationTest ().main ()<|MERGE_RESOLUTION|>--- conflicted
+++ resolved
@@ -65,16 +65,9 @@
                              node.name_register,
                              "x/name-0", val ("foo"))
     
-<<<<<<< HEAD
     # Check that the name data appears when the tx are mined.
     assert_raises_rpc_error (-4, 'name never existed',
                              node.name_show, "x/name-0")
-=======
-    # Check that the name appears when the name_new is ripe.
-    self.generateToOther (7)
-    assert_raises_rpc_error (-4, 'name never existed',
-                             node.name_show, "name-0")
->>>>>>> 8ab1f6d4
     assert_raises_rpc_error (-4, 'name not found',
                              node.name_history, "x/name-0")
     self.generateToOther (1)
