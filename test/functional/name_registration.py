--- conflicted
+++ resolved
@@ -35,26 +35,8 @@
                              "x/dummy name", valueOfLength (2049))
     self.nodes[0].name_register ("x/" + "x" * 254, val ("value"))
     assert_raises_rpc_error (-8, 'name is too long',
-<<<<<<< HEAD
                              self.nodes[0].name_register,
                              "x/" + "x" * 255, val ("dummy value"))
-=======
-                             self.nodes[0].name_new, "x" * 256)
-    self.generate (0, 5)
-
-    # Verify that the name_new with explicit address sent really to this
-    # address.  Since there is no equivalent to name_show while we only
-    # have a name_new, explicitly check the raw tx.
-    txHex = self.nodes[1].gettransaction (newB[0])['hex']
-    newTx = self.nodes[1].decoderawtransaction (txHex)
-    found = False
-    for out in newTx['vout']:
-      if 'nameOp' in out['scriptPubKey']:
-        assert not found
-        found = True
-        assert_equal (out['scriptPubKey']['addresses'], [addrB])
-    assert found
->>>>>>> f0b0bc28
 
     # Check for exception with name_history and without -namehistory.
     assert_raises_rpc_error (-1, 'namehistory is not enabled',
