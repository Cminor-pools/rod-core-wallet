--- conflicted
+++ resolved
@@ -13,14 +13,7 @@
   create_block,
   create_coinbase,
 )
-<<<<<<< HEAD
 from test_framework.messages import uint256_from_compact
-=======
-from test_framework.messages import (
-  CAuxPow,
-  uint256_from_compact,
-)
->>>>>>> ebee3fc7
 from test_framework.mininode import P2PDataStore
 from test_framework.util import (
   assert_equal,
@@ -95,14 +88,7 @@
     (ok = True) or invalid (ok = False).
     """
 
-<<<<<<< HEAD
     target = uint256_from_compact (powData.nBits)
-=======
-    target = b"%032x" % uint256_from_compact (block.nBits)
-    auxpowHex = computeAuxpow (blkHash, target, ok)
-    block.auxpow = CAuxPow ()
-    block.auxpow.deserialize (BytesIO (hex_str_to_bytes (auxpowHex)))
->>>>>>> ebee3fc7
 
     while True:
       powData.fakeHeader.nNonce += 1
