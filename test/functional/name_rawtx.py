#!/usr/bin/env python3
# Copyright (c) 2014-2018 Daniel Kraft
# Distributed under the MIT/X11 software license, see the accompanying
# file COPYING or http://www.opensource.org/licenses/mit-license.php.

# RPC tests for name operations and the rawtx API.

from test_framework.names import NameTestFramework
from test_framework.util import *

from decimal import Decimal

class NameRawTxTest (NameTestFramework):

  def set_test_params (self):
    self.setup_name_test ([[]] * 3)

  def run_test (self):
    # Decode name_register.
    reg = self.nodes[0].name_register ("my-name", "initial value")
    self.generate (0, 1)
    data = self.decodeNameTx (0, reg)
    assert_equal (data['op'], "name_register")
    assert_equal (data['name'], "my-name")
    assert_equal (data['value'], "initial value")

    # Decode name_update.
    upd = self.nodes[0].name_update ("my-name", "new value")
    self.generate (0, 1)
    data = self.decodeNameTx (0, upd)
    assert_equal (data['op'], "name_update")
    assert_equal (data['name'], "my-name")
    assert_equal (data['value'], "new value")

    # Go through the full name "life cycle" (name_register and name_update)
    # with raw transactions.

    regOp = {"op": "name_register", "name": "raw-test-name",
             "value": "first value"}
    regAddr = self.nodes[0].getnewaddress ()
    regOutp, _ = self.rawNameOp (0, None, regAddr, regOp)
    self.generate (0, 1)
    self.checkName (1, "raw-test-name", "first value")

    updOp = {"op": "name_update", "name": "raw-test-name", "value": "new value"}
    updAddr = self.nodes[0].getnewaddress ()
    self.rawNameOp (0, regOutp, updAddr, updOp)
    self.generate (0, 1)
    self.checkName (1, "raw-test-name", "new value")

    # Verify range check of vout in namerawtransaction.
    tx = self.nodes[0].createrawtransaction ([], {})
    assert_raises_rpc_error (-8, "vout is out of range",
                             self.nodes[0].namerawtransaction, tx, 0, {})
    assert_raises_rpc_error (-8, "vout is out of range",
                             self.nodes[0].namerawtransaction, tx, -1, {})

    # Perform a rawtx name update together with an atomic currency transaction.
    # We send the test name from 0 to 1 and some coins from 1 to 0.  In other
    # words, perform an atomic name trade.

    balanceA = self.nodes[0].getbalance ()
    balanceB = self.nodes[1].getbalance ()
    price = Decimal ("1.0")
    fee = Decimal ("0.01")

    self.atomicTrade ("my-name", "enjoy", price, fee, 0, 1)
    self.generate (2, 1)

<<<<<<< HEAD
    data = self.checkName (2, "my-name", "enjoy")
    validate = self.nodes[1].validateaddress (data['address'])
    assert validate['ismine']
=======
    data = self.checkName (2, "my-name", "enjoy", None, False)
    info = self.nodes[1].getaddressinfo (data['address'])
    assert info['ismine']
>>>>>>> f215a0c9
    data = self.nodes[0].name_list ("my-name")
    assert_equal (len (data), 1)
    assert_equal (data[0]['name'], "my-name")
    assert_equal (data[0]['transferred'], True)
    data = self.nodes[1].name_list ("my-name")
    assert_equal (len (data), 1)
    assert_equal (data[0]['name'], "my-name")
    assert_equal (data[0]['transferred'], False)

    # Node 0 gets a block matured, take this into account.
    assert_equal (balanceA + price + Decimal ("50"),
                  self.nodes[0].getbalance ())
    assert_equal (balanceB - price - fee, self.nodes[1].getbalance ())

    # Try to construct and relay a transaction that updates two names at once.
    # This used to crash the client, #116.  It should lead to an error (as such
    # a transaction is invalid), but not a crash.

    self.nodes[0].name_register ("a", "value a")
    self.nodes[0].name_register ("b", "value b")
    self.generate (0, 1)

    inA, outA = self.constructUpdateTx (0, "a", "new value a")
    inB, outB = self.constructUpdateTx (0, "b", "new value b")

    tx = outA[:8]      # version
    tx += '02'         # number of txin
    tx += inA[10:-10]  # first txin
    tx += inB[10:-10]  # second txin
    tx += '02'         # number of txout
    tx += outA[12:-8]  # first txout
    tx += outB[12:-8]  # second txout
    tx += '00' * 4     # locktime

    signed = self.nodes[0].signrawtransactionwithwallet (tx)
    assert_raises_rpc_error (-26, None,
                             self.nodes[0].sendrawtransaction, signed['hex'])

  def decodeNameTx (self, ind, txid):
    """
    Call the node's getrawtransaction on the txid and find the output
    that is a name operation.  Return the decoded nameop entry.
    """

    data = self.nodes[ind].getrawtransaction (txid, 1)
    res = None
    for out in data['vout']:
      if 'nameOp' in out['scriptPubKey']:
        assert res is None
        res = out['scriptPubKey']['nameOp']

        # Extra check:  Verify that the address is decoded correctly.
        addr = out['scriptPubKey']['addresses']
        assert_equal (out['scriptPubKey']['type'], "pubkeyhash")
        assert_equal (len (addr), 1)
        validation = self.nodes[ind].validateaddress (addr[0])
        assert validation['isvalid']

    assert res is not None
    return res

  def rawNameOp (self, ind, nameIn, toAddr, op):
    """
    Utility method to construct and send a name-operation transaction with
    the raw-transactions interface.  It uses the provided input (if not None)
    for the name and finds other inputs to fund the tx.  It sends the name
    to toAddr with the operation defined by op.
    """

    vin = []
    if nameIn is not None:
      vin.append (nameIn)

    nameAmount = Decimal ("0.01")
    vout = {toAddr: nameAmount}

    tx = self.nodes[ind].createrawtransaction (vin, vout)
    tx = self.nodes[ind].fundrawtransaction (tx, {"feeRate": 0.01})

    nameInd = self.rawtxOutputIndex (ind, tx['hex'], toAddr)
    nameTx = self.nodes[ind].namerawtransaction (tx['hex'], nameInd, op)

    tx = self.nodes[ind].signrawtransactionwithwallet (nameTx['hex'])
    txid = self.nodes[ind].sendrawtransaction (tx['hex'])

    return {"txid": txid, "vout": nameInd}, nameTx


  def constructUpdateTx (self, ind, name, val):
    """
    Construct a name_update raw transaction for the given name.  The target
    address is newly constructed.  Returned are the hex-encoded input
    and output, so that one can mix-and-match them.
    """

    addr = self.nodes[ind].getnewaddress ()
    data = self.nodes[ind].name_show (name)
    txo = self.nodes[ind].gettxout (data['txid'], data['vout'])
    amount = txo['value']

    vin = [{"txid": data['txid'], "vout": data['vout']}]
    txin = self.nodes[ind].createrawtransaction (vin, {})

    vout = {addr: amount}
    txout = self.nodes[ind].createrawtransaction ([], vout)
    nameop = {"op": "name_update", "name": name, "value": val, "address": addr}
    txout = self.nodes[ind].namerawtransaction (txout, 0, nameop)

    return txin, txout['hex']

if __name__ == '__main__':
  NameRawTxTest ().main ()<|MERGE_RESOLUTION|>--- conflicted
+++ resolved
@@ -67,15 +67,9 @@
     self.atomicTrade ("my-name", "enjoy", price, fee, 0, 1)
     self.generate (2, 1)
 
-<<<<<<< HEAD
     data = self.checkName (2, "my-name", "enjoy")
-    validate = self.nodes[1].validateaddress (data['address'])
-    assert validate['ismine']
-=======
-    data = self.checkName (2, "my-name", "enjoy", None, False)
     info = self.nodes[1].getaddressinfo (data['address'])
     assert info['ismine']
->>>>>>> f215a0c9
     data = self.nodes[0].name_list ("my-name")
     assert_equal (len (data), 1)
     assert_equal (data[0]['name'], "my-name")
