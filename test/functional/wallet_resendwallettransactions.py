--- conflicted
+++ resolved
@@ -58,10 +58,6 @@
         block_time = int(time.time()) + 6 * 60
         node.setmocktime(block_time)
         block = create_block(int(node.getbestblockhash(), 16), create_coinbase(node.getblockcount() + 1), block_time)
-<<<<<<< HEAD
-        block.nVersion = 3
-=======
->>>>>>> e7de484f
         block.rehash()
         block.solve()
         node.submitblock(ToHex(block))
