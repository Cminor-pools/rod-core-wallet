#!/usr/bin/env python3
# Copyright (c) 2018-2019 The Bitcoin Core developers
# Distributed under the MIT software license, see the accompanying
# file COPYING or http://www.opensource.org/licenses/mit-license.php.
"""Test bitcoin-wallet."""

import hashlib
import os
import stat
import subprocess
import textwrap

from test_framework.test_framework import BitcoinTestFramework
from test_framework.util import assert_equal

BUFFER_SIZE = 16 * 1024

class ToolWalletTest(BitcoinTestFramework):
    def set_test_params(self):
        self.num_nodes = 1
        self.setup_clean_chain = True
        self.rpc_timeout = 120

    def skip_test_if_missing_module(self):
        self.skip_if_no_wallet()
        self.skip_if_no_wallet_tool()

    def bitcoin_wallet_process(self, *args):
<<<<<<< HEAD
        binary = self.config["environment"]["BUILDDIR"] + '/src/xaya-wallet' + self.config["environment"]["EXEEXT"]
        args = ['-datadir={}'.format(self.nodes[0].datadir), '-regtest'] + list(args)
=======
        binary = self.config["environment"]["BUILDDIR"] + '/src/namecoin-wallet' + self.config["environment"]["EXEEXT"]
        args = ['-datadir={}'.format(self.nodes[0].datadir), '-chain=%s' % self.chain] + list(args)
>>>>>>> b4ffd61a
        return subprocess.Popen([binary] + args, stdin=subprocess.PIPE, stdout=subprocess.PIPE, stderr=subprocess.PIPE, universal_newlines=True)

    def assert_raises_tool_error(self, error, *args):
        p = self.bitcoin_wallet_process(*args)
        stdout, stderr = p.communicate()
        assert_equal(p.poll(), 1)
        assert_equal(stdout, '')
        assert_equal(stderr.strip(), error)

    def assert_tool_output(self, output, *args):
        p = self.bitcoin_wallet_process(*args)
        stdout, stderr = p.communicate()
        assert_equal(stderr, '')
        assert_equal(stdout, output)
        assert_equal(p.poll(), 0)

    def wallet_shasum(self):
        h = hashlib.sha1()
        mv = memoryview(bytearray(BUFFER_SIZE))
        with open(self.wallet_path, 'rb', buffering=0) as f:
            for n in iter(lambda : f.readinto(mv), 0):
                h.update(mv[:n])
        return h.hexdigest()

    def wallet_timestamp(self):
        return os.path.getmtime(self.wallet_path)

    def wallet_permissions(self):
        return oct(os.lstat(self.wallet_path).st_mode)[-3:]

    def log_wallet_timestamp_comparison(self, old, new):
        result = 'unchanged' if new == old else 'increased!'
        self.log.debug('Wallet file timestamp {}'.format(result))

    def test_invalid_tool_commands_and_args(self):
        self.log.info('Testing that various invalid commands raise with specific error messages')
        self.assert_raises_tool_error('Invalid command: foo', 'foo')
        # `bitcoin-wallet help` raises an error. Use `bitcoin-wallet -help`.
        self.assert_raises_tool_error('Invalid command: help', 'help')
        self.assert_raises_tool_error('Error: two methods provided (info and create). Only one method should be provided.', 'info', 'create')
        self.assert_raises_tool_error('Error parsing command line arguments: Invalid parameter -foo', '-foo')
        self.assert_raises_tool_error('Error loading wallet.dat. Is wallet being used by other process?', '-wallet=wallet.dat', 'info')
        self.assert_raises_tool_error('Error: no wallet file at nonexistent.dat', '-wallet=nonexistent.dat', 'info')

    def test_tool_wallet_info(self):
        # Stop the node to close the wallet to call the info command.
        self.stop_node(0)
        self.log.info('Calling wallet tool info, testing output')
        #
        # TODO: Wallet tool info should work with wallet file permissions set to
        # read-only without raising:
        # "Error loading wallet.dat. Is wallet being used by another process?"
        # The following lines should be uncommented and the tests still succeed:
        #
        # self.log.debug('Setting wallet file permissions to 400 (read-only)')
        # os.chmod(self.wallet_path, stat.S_IRUSR)
        # assert(self.wallet_permissions() in ['400', '666']) # Sanity check. 666 because Appveyor.
        # shasum_before = self.wallet_shasum()
        timestamp_before = self.wallet_timestamp()
        self.log.debug('Wallet file timestamp before calling info: {}'.format(timestamp_before))
        out = textwrap.dedent('''\
            Wallet info
            ===========
            Encrypted: no
            HD (hd seed available): yes
            Keypool Size: 2
            Transactions: 0
            Address Book: 3
        ''')
        self.assert_tool_output(out, '-wallet=wallet.dat', 'info')
        timestamp_after = self.wallet_timestamp()
        self.log.debug('Wallet file timestamp after calling info: {}'.format(timestamp_after))
        self.log_wallet_timestamp_comparison(timestamp_before, timestamp_after)
        self.log.debug('Setting wallet file permissions back to 600 (read/write)')
        os.chmod(self.wallet_path, stat.S_IRUSR | stat.S_IWUSR)
        assert(self.wallet_permissions() in ['600', '666']) # Sanity check. 666 because Appveyor.
        #
        # TODO: Wallet tool info should not write to the wallet file.
        # The following lines should be uncommented and the tests still succeed:
        #
        # assert_equal(timestamp_before, timestamp_after)
        # shasum_after = self.wallet_shasum()
        # assert_equal(shasum_before, shasum_after)
        # self.log.debug('Wallet file shasum unchanged\n')

    def test_tool_wallet_info_after_transaction(self):
        """
        Mutate the wallet with a transaction to verify that the info command
        output changes accordingly.
        """
        self.start_node(0)
        self.log.info('Generating transaction to mutate wallet')
        self.nodes[0].generate(1)
        self.stop_node(0)

        self.log.info('Calling wallet tool info after generating a transaction, testing output')
        shasum_before = self.wallet_shasum()
        timestamp_before = self.wallet_timestamp()
        self.log.debug('Wallet file timestamp before calling info: {}'.format(timestamp_before))
        out = textwrap.dedent('''\
            Wallet info
            ===========
            Encrypted: no
            HD (hd seed available): yes
            Keypool Size: 2
            Transactions: 1
            Address Book: 3
        ''')
        self.assert_tool_output(out, '-wallet=wallet.dat', 'info')
        shasum_after = self.wallet_shasum()
        timestamp_after = self.wallet_timestamp()
        self.log.debug('Wallet file timestamp after calling info: {}'.format(timestamp_after))
        self.log_wallet_timestamp_comparison(timestamp_before, timestamp_after)
        #
        # TODO: Wallet tool info should not write to the wallet file.
        # This assertion should be uncommented and succeed:
        # assert_equal(timestamp_before, timestamp_after)
        assert_equal(shasum_before, shasum_after)
        self.log.debug('Wallet file shasum unchanged\n')

    def test_tool_wallet_create_on_existing_wallet(self):
        self.log.info('Calling wallet tool create on an existing wallet, testing output')
        shasum_before = self.wallet_shasum()
        timestamp_before = self.wallet_timestamp()
        self.log.debug('Wallet file timestamp before calling create: {}'.format(timestamp_before))
        out = textwrap.dedent('''\
            Topping up keypool...
            Wallet info
            ===========
            Encrypted: no
            HD (hd seed available): yes
            Keypool Size: 2000
            Transactions: 0
            Address Book: 0
        ''')
        self.assert_tool_output(out, '-wallet=foo', 'create')
        shasum_after = self.wallet_shasum()
        timestamp_after = self.wallet_timestamp()
        self.log.debug('Wallet file timestamp after calling create: {}'.format(timestamp_after))
        self.log_wallet_timestamp_comparison(timestamp_before, timestamp_after)
        assert_equal(timestamp_before, timestamp_after)
        assert_equal(shasum_before, shasum_after)
        self.log.debug('Wallet file shasum unchanged\n')

    def test_getwalletinfo_on_different_wallet(self):
        self.log.info('Starting node with arg -wallet=foo')
        self.start_node(0, ['-wallet=foo'])

        self.log.info('Calling getwalletinfo on a different wallet ("foo"), testing output')
        shasum_before = self.wallet_shasum()
        timestamp_before = self.wallet_timestamp()
        self.log.debug('Wallet file timestamp before calling getwalletinfo: {}'.format(timestamp_before))
        out = self.nodes[0].getwalletinfo()
        self.stop_node(0)

        shasum_after = self.wallet_shasum()
        timestamp_after = self.wallet_timestamp()
        self.log.debug('Wallet file timestamp after calling getwalletinfo: {}'.format(timestamp_after))

        assert_equal(0, out['txcount'])
        assert_equal(1000, out['keypoolsize'])
        assert_equal(1000, out['keypoolsize_hd_internal'])
        assert_equal(True, 'hdseedid' in out)

        self.log_wallet_timestamp_comparison(timestamp_before, timestamp_after)
        assert_equal(timestamp_before, timestamp_after)
        assert_equal(shasum_after, shasum_before)
        self.log.debug('Wallet file shasum unchanged\n')

    def run_test(self):
        self.wallet_path = os.path.join(self.nodes[0].datadir, self.chain, 'wallets', 'wallet.dat')
        self.test_invalid_tool_commands_and_args()
        # Warning: The following tests are order-dependent.
        self.test_tool_wallet_info()
        self.test_tool_wallet_info_after_transaction()
        self.test_tool_wallet_create_on_existing_wallet()
        self.test_getwalletinfo_on_different_wallet()


if __name__ == '__main__':
    ToolWalletTest().main()<|MERGE_RESOLUTION|>--- conflicted
+++ resolved
@@ -26,13 +26,8 @@
         self.skip_if_no_wallet_tool()
 
     def bitcoin_wallet_process(self, *args):
-<<<<<<< HEAD
         binary = self.config["environment"]["BUILDDIR"] + '/src/xaya-wallet' + self.config["environment"]["EXEEXT"]
-        args = ['-datadir={}'.format(self.nodes[0].datadir), '-regtest'] + list(args)
-=======
-        binary = self.config["environment"]["BUILDDIR"] + '/src/namecoin-wallet' + self.config["environment"]["EXEEXT"]
         args = ['-datadir={}'.format(self.nodes[0].datadir), '-chain=%s' % self.chain] + list(args)
->>>>>>> b4ffd61a
         return subprocess.Popen([binary] + args, stdin=subprocess.PIPE, stdout=subprocess.PIPE, stderr=subprocess.PIPE, universal_newlines=True)
 
     def assert_raises_tool_error(self, error, *args):
