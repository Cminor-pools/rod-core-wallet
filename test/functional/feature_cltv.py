#!/usr/bin/env python3
# Copyright (c) 2015-2020 The Bitcoin Core developers
# Distributed under the MIT software license, see the accompanying
# file COPYING or http://www.opensource.org/licenses/mit-license.php.
"""Test BIP65 (CHECKLOCKTIMEVERIFY).

Test that the CHECKLOCKTIMEVERIFY soft-fork activates at (regtest) block height
1351.
"""

from test_framework.blocktools import (
    create_block,
    create_coinbase,
)
from test_framework.messages import (
    CTransaction,
    msg_block,
)
from test_framework.p2p import P2PInterface
from test_framework.script import (
    CScript,
    CScriptNum,
    OP_1NEGATE,
    OP_CHECKLOCKTIMEVERIFY,
    OP_DROP,
)
from test_framework.test_framework import BitcoinTestFramework
from test_framework.util import assert_equal
from test_framework.wallet import (
    MiniWallet,
    MiniWalletMode,
)

CLTV_HEIGHT = 1351


# Helper function to modify a transaction by
# 1) prepending a given script to the scriptSig of vin 0 and
# 2) (optionally) modify the nSequence of vin 0 and the tx's nLockTime
def cltv_modify_tx(tx, prepend_scriptsig, nsequence=None, nlocktime=None):
    assert_equal(len(tx.vin), 1)
    if nsequence is not None:
        tx.vin[0].nSequence = nsequence
        tx.nLockTime = nlocktime

    tx.vin[0].scriptSig = CScript(prepend_scriptsig + list(CScript(tx.vin[0].scriptSig)))
    tx.rehash()


def cltv_invalidate(tx, failure_reason):
    # Modify the signature in vin 0 and nSequence/nLockTime of the tx to fail CLTV
    #
    # According to BIP65, OP_CHECKLOCKTIMEVERIFY can fail due the following reasons:
    # 1) the stack is empty
    # 2) the top item on the stack is less than 0
    # 3) the lock-time type (height vs. timestamp) of the top stack item and the
    #    nLockTime field are not the same
    # 4) the top stack item is greater than the transaction's nLockTime field
    # 5) the nSequence field of the txin is 0xffffffff
    assert failure_reason in range(5)
    scheme = [
        # | Script to prepend to scriptSig                  | nSequence  | nLockTime    |
        # +-------------------------------------------------+------------+--------------+
        [[OP_CHECKLOCKTIMEVERIFY],                            None,       None],
        [[OP_1NEGATE, OP_CHECKLOCKTIMEVERIFY, OP_DROP],       None,       None],
        [[CScriptNum(1000), OP_CHECKLOCKTIMEVERIFY, OP_DROP], 0,          1296688602],  # timestamp of genesis block
        [[CScriptNum(1000), OP_CHECKLOCKTIMEVERIFY, OP_DROP], 0,          500],
        [[CScriptNum(500),  OP_CHECKLOCKTIMEVERIFY, OP_DROP], 0xffffffff, 500],
    ][failure_reason]

    cltv_modify_tx(tx, prepend_scriptsig=scheme[0], nsequence=scheme[1], nlocktime=scheme[2])


def cltv_validate(tx, height):
    # Modify the signature in vin 0 and nSequence/nLockTime of the tx to pass CLTV
    scheme = [[CScriptNum(height), OP_CHECKLOCKTIMEVERIFY, OP_DROP], 0, height]

    cltv_modify_tx(tx, prepend_scriptsig=scheme[0], nsequence=scheme[1], nlocktime=scheme[2])


class BIP65Test(BitcoinTestFramework):
    def set_test_params(self):
        self.num_nodes = 1
        self.extra_args = [[
            '-whitelist=noban@127.0.0.1',
            '-par=1',  # Use only one script thread to get the exact reject reason for testing
            '-acceptnonstdtxn=1',  # cltv_invalidate is nonstandard
        ]]
        self.setup_clean_chain = True
        self.rpc_timeout = 480

    def test_cltv_info(self, *, is_active):
        assert_equal(self.nodes[0].getblockchaininfo()['softforks']['bip65'], {
                "active": is_active,
                "height": CLTV_HEIGHT,
                "type": "buried",
            },
        )

    def run_test(self):
        peer = self.nodes[0].add_p2p_connection(P2PInterface())
        wallet = MiniWallet(self.nodes[0], mode=MiniWalletMode.RAW_OP_TRUE)

        self.test_cltv_info(is_active=False)

        self.log.info("Mining %d blocks", CLTV_HEIGHT - 2)
        wallet.generate(10)
        self.nodes[0].generate(CLTV_HEIGHT - 2 - 10)

        self.log.info("Test that invalid-according-to-CLTV transactions can still appear in a block")

        # create one invalid tx per CLTV failure reason (5 in total) and collect them
        invalid_cltv_txs = []
        for i in range(5):
            spendtx = wallet.create_self_transfer(from_node=self.nodes[0])['tx']
            cltv_invalidate(spendtx, i)
            invalid_cltv_txs.append(spendtx)

        tip = self.nodes[0].getbestblockhash()
        block_time = self.nodes[0].getblockheader(tip)['mediantime'] + 1
        block = create_block(int(tip, 16), create_coinbase(CLTV_HEIGHT - 1), block_time)
<<<<<<< HEAD
        block.nVersion = 3
        block.vtx.extend(invalid_ctlv_txs)
=======
        block.set_base_version(3)
        block.vtx.extend(invalid_cltv_txs)
>>>>>>> d42521bf
        block.hashMerkleRoot = block.calc_merkle_root()
        block.solve()

        self.test_cltv_info(is_active=False)  # Not active as of current tip and next block does not need to obey rules
        peer.send_and_ping(msg_block(block))
        self.test_cltv_info(is_active=True)  # Not active as of current tip, but next block must obey rules
        assert_equal(self.nodes[0].getbestblockhash(), block.hash)

        self.log.info("Test that blocks must now be at least version 4")
        tip = block.sha256
        block_time += 1
        block = create_block(tip, create_coinbase(CLTV_HEIGHT), block_time)
        block.nVersion = 3
        block.solve()

        with self.nodes[0].assert_debug_log(expected_msgs=['{}, bad-version(0x00000003)'.format(block.hash)]):
            peer.send_and_ping(msg_block(block))
            assert_equal(int(self.nodes[0].getbestblockhash(), 16), tip)
            peer.sync_with_ping()

        self.log.info("Test that invalid-according-to-CLTV transactions cannot appear in a block")
        block.nVersion = 4
        block.vtx.append(CTransaction()) # dummy tx after coinbase that will be replaced later

        # create and test one invalid tx per CLTV failure reason (5 in total)
        for i in range(5):
            spendtx = wallet.create_self_transfer(from_node=self.nodes[0])['tx']
            cltv_invalidate(spendtx, i)

            expected_cltv_reject_reason = [
                "non-mandatory-script-verify-flag (Operation not valid with the current stack size)",
                "non-mandatory-script-verify-flag (Negative locktime)",
                "non-mandatory-script-verify-flag (Locktime requirement not satisfied)",
                "non-mandatory-script-verify-flag (Locktime requirement not satisfied)",
                "non-mandatory-script-verify-flag (Locktime requirement not satisfied)",
            ][i]
            # First we show that this tx is valid except for CLTV by getting it
            # rejected from the mempool for exactly that reason.
            assert_equal(
                [{
                    'txid': spendtx.hash,
                    'wtxid': spendtx.getwtxid(),
                    'allowed': False,
                    'reject-reason': expected_cltv_reject_reason,
                }],
                self.nodes[0].testmempoolaccept(rawtxs=[spendtx.serialize().hex()], maxfeerate=0),
            )

            # Now we verify that a block with this transaction is also invalid.
            block.vtx[1] = spendtx
            block.hashMerkleRoot = block.calc_merkle_root()
            block.solve()

            with self.nodes[0].assert_debug_log(expected_msgs=['CheckInputScripts on {} failed with {}'.format(
                                                block.vtx[-1].hash, expected_cltv_reject_reason)]):
                peer.send_and_ping(msg_block(block))
                assert_equal(int(self.nodes[0].getbestblockhash(), 16), tip)
                peer.sync_with_ping()

        self.log.info("Test that a version 4 block with a valid-according-to-CLTV transaction is accepted")
        cltv_validate(spendtx, CLTV_HEIGHT - 1)

        block.vtx.pop(1)
        block.vtx.append(spendtx)
        block.hashMerkleRoot = block.calc_merkle_root()
        block.solve()

        self.test_cltv_info(is_active=True)  # Not active as of current tip, but next block must obey rules
        peer.send_and_ping(msg_block(block))
        self.test_cltv_info(is_active=True)  # Active as of current tip
        assert_equal(int(self.nodes[0].getbestblockhash(), 16), block.sha256)


if __name__ == '__main__':
    BIP65Test().main()<|MERGE_RESOLUTION|>--- conflicted
+++ resolved
@@ -119,13 +119,8 @@
         tip = self.nodes[0].getbestblockhash()
         block_time = self.nodes[0].getblockheader(tip)['mediantime'] + 1
         block = create_block(int(tip, 16), create_coinbase(CLTV_HEIGHT - 1), block_time)
-<<<<<<< HEAD
         block.nVersion = 3
-        block.vtx.extend(invalid_ctlv_txs)
-=======
-        block.set_base_version(3)
         block.vtx.extend(invalid_cltv_txs)
->>>>>>> d42521bf
         block.hashMerkleRoot = block.calc_merkle_root()
         block.solve()
 
