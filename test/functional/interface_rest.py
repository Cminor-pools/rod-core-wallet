#!/usr/bin/env python3
# Copyright (c) 2014-2018 The Bitcoin Core developers
# Distributed under the MIT software license, see the accompanying
# file COPYING or http://www.opensource.org/licenses/mit-license.php.
"""Test the REST API."""

import binascii
from decimal import Decimal
from enum import Enum
from io import BytesIO
import json
from struct import pack, unpack

import http.client
import urllib.parse

from test_framework.test_framework import BitcoinTestFramework
from test_framework.util import (
    assert_equal,
    assert_greater_than,
    assert_greater_than_or_equal,
    bytes_to_hex_str,
    hex_str_to_bytes,
)

from test_framework.auxpow_testing import mineAuxpowBlock
from test_framework.messages import BLOCK_HEADER_SIZE

class ReqType(Enum):
    JSON = 1
    BIN = 2
    HEX = 3

class RetType(Enum):
    OBJ = 1
    BYTES = 2
    JSON = 3

def filter_output_indices_by_value(vouts, value):
    for vout in vouts:
        if vout['value'] == value:
            yield vout['n']

class RESTTest (BitcoinTestFramework):
    def set_test_params(self):
        self.setup_clean_chain = True
        self.num_nodes = 2
<<<<<<< HEAD
        # TODO: remove -txindex. Currently required for getrawtransaction call.
        self.extra_args = [["-rest", "-txindex", "-valueencoding=hex"], []]
=======
        self.extra_args = [["-rest"], []]
>>>>>>> d294df59

    def skip_test_if_missing_module(self):
        self.skip_if_no_wallet()

    def test_rest_request(self, uri, http_method='GET', req_type=ReqType.JSON, body='', status=200, ret_type=RetType.JSON):
        rest_uri = '/rest' + uri
        if req_type == ReqType.JSON:
            rest_uri += '.json'
        elif req_type == ReqType.BIN:
            rest_uri += '.bin'
        elif req_type == ReqType.HEX:
            rest_uri += '.hex'

        conn = http.client.HTTPConnection(self.url.hostname, self.url.port)
        self.log.debug('%s %s %s', http_method, rest_uri, body)
        if http_method == 'GET':
            conn.request('GET', rest_uri)
        elif http_method == 'POST':
            conn.request('POST', rest_uri, body)
        resp = conn.getresponse()

        assert_equal(resp.status, status)

        if ret_type == RetType.OBJ:
            return resp
        elif ret_type == RetType.BYTES:
            return resp.read()
        elif ret_type == RetType.JSON:
            return json.loads(resp.read().decode('utf-8'), parse_float=Decimal)

    def run_test(self):
        self.url = urllib.parse.urlparse(self.nodes[0].url)
        self.log.info("Mine blocks and send Bitcoin to node 1")

        # Random address so node1's balance doesn't increase
        not_related_address = "2MxqoHEdNQTyYeX1mHcbrrpzgojbosTpCvJ"

        self.nodes[0].generate(1)
        self.sync_all()
        self.nodes[1].generatetoaddress(100, not_related_address)
        self.sync_all()

        assert_equal(self.nodes[0].getbalance(), 50)

        txid = self.nodes[0].sendtoaddress(self.nodes[1].getnewaddress(), 0.1)
        self.sync_all()

        self.log.info("Test the /tx URI")

        json_obj = self.test_rest_request("/tx/{}".format(txid))
        assert_equal(json_obj['txid'], txid)

        # Check hex format response
        hex_response = self.test_rest_request("/tx/{}".format(txid), req_type=ReqType.HEX, ret_type=RetType.OBJ)
        assert_greater_than_or_equal(int(hex_response.getheader('content-length')),
                                     json_obj['size']*2)

        spent = (json_obj['vin'][0]['txid'], json_obj['vin'][0]['vout'])  # get the vin to later check for utxo (should be spent by then)
        # get n of 0.1 outpoint
        n, = filter_output_indices_by_value(json_obj['vout'], Decimal('0.1'))
        spending = (txid, n)

        self.log.info("Query an unspent TXO using the /getutxos URI")

        self.nodes[1].generatetoaddress(1, not_related_address)
        self.sync_all()
        bb_hash = self.nodes[0].getbestblockhash()

        assert_equal(self.nodes[1].getbalance(), Decimal("0.1"))

        # Check chainTip response
        json_obj = self.test_rest_request("/getutxos/{}-{}".format(*spending))
        assert_equal(json_obj['chaintipHash'], bb_hash)

        # Make sure there is one utxo
        assert_equal(len(json_obj['utxos']), 1)
        assert_equal(json_obj['utxos'][0]['value'], Decimal('0.1'))

        self.log.info("Query a spent TXO using the /getutxos URI")

        json_obj = self.test_rest_request("/getutxos/{}-{}".format(*spent))

        # Check chainTip response
        assert_equal(json_obj['chaintipHash'], bb_hash)

        # Make sure there is no utxo in the response because this outpoint has been spent
        assert_equal(len(json_obj['utxos']), 0)

        # Check bitmap
        assert_equal(json_obj['bitmap'], "0")

        self.log.info("Query two TXOs using the /getutxos URI")

        json_obj = self.test_rest_request("/getutxos/{}-{}/{}-{}".format(*(spending + spent)))

        assert_equal(len(json_obj['utxos']), 1)
        assert_equal(json_obj['bitmap'], "10")

        self.log.info("Query the TXOs using the /getutxos URI with a binary response")

        bin_request = b'\x01\x02'
        for txid, n in [spending, spent]:
            bin_request += hex_str_to_bytes(txid)
            bin_request += pack("i", n)

        bin_response = self.test_rest_request("/getutxos", http_method='POST', req_type=ReqType.BIN, body=bin_request, ret_type=RetType.BYTES)
        output = BytesIO(bin_response)
        chain_height, = unpack("i", output.read(4))
        response_hash = binascii.hexlify(output.read(32)[::-1]).decode('ascii')

        assert_equal(bb_hash, response_hash)  # check if getutxo's chaintip during calculation was fine
        assert_equal(chain_height, 102)  # chain height must be 102

        self.log.info("Test the /getutxos URI with and without /checkmempool")
        # Create a transaction, check that it's found with /checkmempool, but
        # not found without. Then confirm the transaction and check that it's
        # found with or without /checkmempool.

        # do a tx and don't sync
        txid = self.nodes[0].sendtoaddress(self.nodes[1].getnewaddress(), 0.1)
        json_obj = self.test_rest_request("/tx/{}".format(txid))
        # get the spent output to later check for utxo (should be spent by then)
        spent = (json_obj['vin'][0]['txid'], json_obj['vin'][0]['vout'])
        # get n of 0.1 outpoint
        n, = filter_output_indices_by_value(json_obj['vout'], Decimal('0.1'))
        spending = (txid, n)

        json_obj = self.test_rest_request("/getutxos/{}-{}".format(*spending))
        assert_equal(len(json_obj['utxos']), 0)

        json_obj = self.test_rest_request("/getutxos/checkmempool/{}-{}".format(*spending))
        assert_equal(len(json_obj['utxos']), 1)

        json_obj = self.test_rest_request("/getutxos/{}-{}".format(*spent))
        assert_equal(len(json_obj['utxos']), 1)

        json_obj = self.test_rest_request("/getutxos/checkmempool/{}-{}".format(*spent))
        assert_equal(len(json_obj['utxos']), 0)

        self.nodes[0].generate(1)
        self.sync_all()

        json_obj = self.test_rest_request("/getutxos/{}-{}".format(*spending))
        assert_equal(len(json_obj['utxos']), 1)

        json_obj = self.test_rest_request("/getutxos/checkmempool/{}-{}".format(*spending))
        assert_equal(len(json_obj['utxos']), 1)

        # Do some invalid requests
        self.test_rest_request("/getutxos", http_method='POST', req_type=ReqType.JSON, body='{"checkmempool', status=400, ret_type=RetType.OBJ)
        self.test_rest_request("/getutxos", http_method='POST', req_type=ReqType.BIN, body='{"checkmempool', status=400, ret_type=RetType.OBJ)
        self.test_rest_request("/getutxos/checkmempool", http_method='POST', req_type=ReqType.JSON, status=400, ret_type=RetType.OBJ)

        # Test limits
        long_uri = '/'.join(["{}-{}".format(txid, n_) for n_ in range(20)])
        self.test_rest_request("/getutxos/checkmempool/{}".format(long_uri), http_method='POST', status=400, ret_type=RetType.OBJ)

        long_uri = '/'.join(['{}-{}'.format(txid, n_) for n_ in range(15)])
        self.test_rest_request("/getutxos/checkmempool/{}".format(long_uri), http_method='POST', status=200)

        mineAuxpowBlock(self.nodes[0])  # generate block to not affect upcoming tests
        self.sync_all()
        bb_hash = self.nodes[0].getbestblockhash()

        self.log.info("Test the /block, /blockhashbyheight and /headers URIs")
        bb_hash = self.nodes[0].getbestblockhash()

        # Check result if block does not exists
        assert_equal(self.test_rest_request('/headers/1/0000000000000000000000000000000000000000000000000000000000000000'), [])
        self.test_rest_request('/block/0000000000000000000000000000000000000000000000000000000000000000', status=404, ret_type=RetType.OBJ)

        # Check result if block is not in the active chain
        self.nodes[0].invalidateblock(bb_hash)
        assert_equal(self.test_rest_request('/headers/1/{}'.format(bb_hash)), [])
        self.test_rest_request('/block/{}'.format(bb_hash))
        self.nodes[0].reconsiderblock(bb_hash)

        # Check binary format
        response = self.test_rest_request("/block/{}".format(bb_hash), req_type=ReqType.BIN, ret_type=RetType.OBJ)
        assert_greater_than(int(response.getheader('content-length')), BLOCK_HEADER_SIZE)
        response_bytes = response.read()

        # Compare with block header
        response_header = self.test_rest_request("/headers/1/{}".format(bb_hash), req_type=ReqType.BIN, ret_type=RetType.OBJ)
        headerLen = int(response_header.getheader('content-length'))
        assert_greater_than(headerLen, BLOCK_HEADER_SIZE)
        response_header_bytes = response_header.read()
        assert_equal(response_bytes[:headerLen], response_header_bytes)

        # Check block hex format
        response_hex = self.test_rest_request("/block/{}".format(bb_hash), req_type=ReqType.HEX, ret_type=RetType.OBJ)
        assert_greater_than(int(response_hex.getheader('content-length')), BLOCK_HEADER_SIZE*2)
        response_hex_bytes = response_hex.read().strip(b'\n')
        assert_equal(binascii.hexlify(response_bytes), response_hex_bytes)

        # Compare with hex block header
        response_header_hex = self.test_rest_request("/headers/1/{}".format(bb_hash), req_type=ReqType.HEX, ret_type=RetType.OBJ)
        assert_greater_than(int(response_header_hex.getheader('content-length')), BLOCK_HEADER_SIZE*2)
        response_header_hex_bytes = response_header_hex.read().strip()
        headerLen = len (response_header_hex_bytes) // 2
        assert_equal(binascii.hexlify(response_bytes[:headerLen]), response_header_hex_bytes)

        # Check json format
        block_json_obj = self.test_rest_request("/block/{}".format(bb_hash))
        assert_equal(block_json_obj['hash'], bb_hash)
        assert_equal(self.test_rest_request("/blockhashbyheight/{}".format(block_json_obj['height']))['blockhash'], bb_hash)

        # Check hex/bin format
        resp_hex = self.test_rest_request("/blockhashbyheight/{}".format(block_json_obj['height']), req_type=ReqType.HEX, ret_type=RetType.OBJ)
        assert_equal(resp_hex.read().decode('utf-8').rstrip(), bb_hash)
        resp_bytes = self.test_rest_request("/blockhashbyheight/{}".format(block_json_obj['height']), req_type=ReqType.BIN, ret_type=RetType.BYTES)
        blockhash = binascii.hexlify(resp_bytes[::-1]).decode('utf-8')
        assert_equal(blockhash, bb_hash)

        # Check invalid blockhashbyheight requests
        resp = self.test_rest_request("/blockhashbyheight/abc", ret_type=RetType.OBJ, status=400)
        assert_equal(resp.read().decode('utf-8').rstrip(), "Invalid height: abc")
        resp = self.test_rest_request("/blockhashbyheight/1000000", ret_type=RetType.OBJ, status=404)
        assert_equal(resp.read().decode('utf-8').rstrip(), "Block height out of range")
        resp = self.test_rest_request("/blockhashbyheight/-1", ret_type=RetType.OBJ, status=400)
        assert_equal(resp.read().decode('utf-8').rstrip(), "Invalid height: -1")
        self.test_rest_request("/blockhashbyheight/", ret_type=RetType.OBJ, status=400)

        # Compare with json block header
        json_obj = self.test_rest_request("/headers/1/{}".format(bb_hash))
        assert_equal(len(json_obj), 1)  # ensure that there is one header in the json response
        assert_equal(json_obj[0]['hash'], bb_hash)  # request/response hash should be the same

        # Compare with normal RPC block response
        rpc_block_json = self.nodes[0].getblock(bb_hash)
        for key in ['hash', 'confirmations', 'height', 'version', 'merkleroot', 'time', 'nonce', 'bits', 'difficulty', 'chainwork', 'previousblockhash']:
            assert_equal(json_obj[0][key], rpc_block_json[key])

        # See if we can get 5 headers in one response
        self.nodes[1].generate(5)
        self.sync_all()
        json_obj = self.test_rest_request("/headers/5/{}".format(bb_hash))
        assert_equal(len(json_obj), 5)  # now we should have 5 header objects

        self.log.info("Test tx inclusion in the /mempool and /block URIs")

        # Make 3 tx and mine them on node 1
        txs = []
        txs.append(self.nodes[0].sendtoaddress(not_related_address, 11))
        txs.append(self.nodes[0].sendtoaddress(not_related_address, 11))
        txs.append(self.nodes[0].sendtoaddress(not_related_address, 11))
        self.sync_all()

        # Check that there are exactly 3 transactions in the TX memory pool before generating the block
        json_obj = self.test_rest_request("/mempool/info")
        assert_equal(json_obj['size'], 3)
        # the size of the memory pool should be greater than 3x ~100 bytes
        assert_greater_than(json_obj['bytes'], 300)

        # Check that there are our submitted transactions in the TX memory pool
        json_obj = self.test_rest_request("/mempool/contents")
        for i, tx in enumerate(txs):
            assert tx in json_obj
            assert_equal(json_obj[tx]['spentby'], txs[i + 1:i + 2])
            assert_equal(json_obj[tx]['depends'], txs[i - 1:i])

        # Now mine the transactions
        newblockhash = self.nodes[1].generate(1)
        self.sync_all()

        # Check if the 3 tx show up in the new block
        json_obj = self.test_rest_request("/block/{}".format(newblockhash[0]))
        non_coinbase_txs = {tx['txid'] for tx in json_obj['tx']
                            if 'coinbase' not in tx['vin'][0]}
        assert_equal(non_coinbase_txs, set(txs))

        # Check the same but without tx details
        json_obj = self.test_rest_request("/block/notxdetails/{}".format(newblockhash[0]))
        for tx in txs:
            assert tx in json_obj['tx']

        self.log.info("Test the /chaininfo URI")

        bb_hash = self.nodes[0].getbestblockhash()

        json_obj = self.test_rest_request("/chaininfo")
        assert_equal(json_obj['bestblockhash'], bb_hash)

        # Test name handling.
        self.log.info("Test the /name URI")
        self.name_tests()

    def name_tests(self):
        """
        Run REST tests specific to names.
        """

        # Start by registering a test name.
        name = "d/some weird.name++"
        binData = bytearray ([0, 1]).decode ("ascii")
        value = "correct value\nwith newlines\nand binary: " + binData
        hexValue = bytes_to_hex_str (value.encode ('ascii'))
        newData = self.nodes[0].name_new(name)
        self.nodes[0].generate(10)
        self.nodes[0].name_firstupdate(name, newData[1], newData[0], hexValue)
        self.nodes[0].generate(5)
        nameData = self.nodes[0].name_show(name)
        assert_equal(nameData['name_encoding'], 'ascii')
        assert_equal(nameData['name'], name)
        assert_equal(nameData['value_encoding'], 'hex')
        assert_equal(nameData['value'], hexValue)
        # The REST interface explicitly does not include the 'ismine' field
        # that the RPC interface has.  Thus remove the field for the comparison
        # below.
        del nameData['ismine']

        # Different variants of the encoded name that should all work.
        variants = [urllib.parse.quote_plus(name), "d/some+weird.name%2b%2B"]

        for encName in variants:
            query = '/name/' + encName

            # Query JSON data of the name.
            data = self.test_rest_request (query, req_type=ReqType.JSON)
            assert_equal(data, nameData)

            # Query plain value.
            res = self.test_rest_request (query, req_type=ReqType.BIN,
                                          ret_type=RetType.BYTES)
            assert_equal(res.decode("ascii"), value)

            # Query hex value.
            res = self.test_rest_request (query, req_type=ReqType.HEX,
                                          ret_type=RetType.BYTES)
            assert_equal(res.decode ('ascii'), hexValue + "\n")

        # Check invalid encoded names.
        invalid = ['%', '%2', '%2x', '%x2']
        for encName in invalid:
            query = '/name/' + encName
            res = self.test_rest_request (query, status=http.client.BAD_REQUEST,
                                          req_type=ReqType.BIN,
                                          ret_type=RetType.OBJ)

if __name__ == '__main__':
    RESTTest().main()<|MERGE_RESOLUTION|>--- conflicted
+++ resolved
@@ -45,12 +45,7 @@
     def set_test_params(self):
         self.setup_clean_chain = True
         self.num_nodes = 2
-<<<<<<< HEAD
-        # TODO: remove -txindex. Currently required for getrawtransaction call.
-        self.extra_args = [["-rest", "-txindex", "-valueencoding=hex"], []]
-=======
-        self.extra_args = [["-rest"], []]
->>>>>>> d294df59
+        self.extra_args = [["-rest", "-valueencoding=hex"], []]
 
     def skip_test_if_missing_module(self):
         self.skip_if_no_wallet()
