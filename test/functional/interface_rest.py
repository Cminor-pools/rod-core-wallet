#!/usr/bin/env python3
# Copyright (c) 2014-2021 The Bitcoin Core developers
# Distributed under the MIT software license, see the accompanying
# file COPYING or http://www.opensource.org/licenses/mit-license.php.
"""Test the REST API."""

from decimal import Decimal
from enum import Enum
from io import BytesIO
import json
from struct import pack, unpack

import http.client
import urllib.parse

from test_framework.test_framework import BitcoinTestFramework
from test_framework.util import (
    assert_equal,
    assert_greater_than,
    assert_greater_than_or_equal,
)

from test_framework.auxpow_testing import mineAuxpowBlock
from test_framework.messages import BLOCK_HEADER_SIZE

class ReqType(Enum):
    JSON = 1
    BIN = 2
    HEX = 3

class RetType(Enum):
    OBJ = 1
    BYTES = 2
    JSON = 3

def filter_output_indices_by_value(vouts, value):
    for vout in vouts:
        if vout['value'] == value:
            yield vout['n']

class RESTTest (BitcoinTestFramework):
    def set_test_params(self):
        self.setup_clean_chain = True
        self.num_nodes = 2
<<<<<<< HEAD
        self.extra_args = [["-rest", "-valueencoding=hex"], []]
=======
        self.extra_args = [["-rest", "-blockfilterindex=1"], []]
>>>>>>> 85da17c1
        self.supports_cli = False

    def skip_test_if_missing_module(self):
        self.skip_if_no_wallet()

    def test_rest_request(self, uri, http_method='GET', req_type=ReqType.JSON, body='', status=200, ret_type=RetType.JSON):
        rest_uri = '/rest' + uri
        if req_type == ReqType.JSON:
            rest_uri += '.json'
        elif req_type == ReqType.BIN:
            rest_uri += '.bin'
        elif req_type == ReqType.HEX:
            rest_uri += '.hex'

        conn = http.client.HTTPConnection(self.url.hostname, self.url.port)
        self.log.debug(f'{http_method} {rest_uri} {body}')
        if http_method == 'GET':
            conn.request('GET', rest_uri)
        elif http_method == 'POST':
            conn.request('POST', rest_uri, body)
        resp = conn.getresponse()

        assert_equal(resp.status, status)

        if ret_type == RetType.OBJ:
            return resp
        elif ret_type == RetType.BYTES:
            return resp.read()
        elif ret_type == RetType.JSON:
            return json.loads(resp.read().decode('utf-8'), parse_float=Decimal)

    def run_test(self):
        self.url = urllib.parse.urlparse(self.nodes[0].url)
        self.log.info("Mine blocks and send Bitcoin to node 1")

        # Random address so node1's balance doesn't increase
        not_related_address = "2MxqoHEdNQTyYeX1mHcbrrpzgojbosTpCvJ"

        self.generate(self.nodes[0], 1)
        self.generatetoaddress(self.nodes[1], 100, not_related_address)

        assert_equal(self.nodes[0].getbalance(), 50)

        txid = self.nodes[0].sendtoaddress(self.nodes[1].getnewaddress(), 0.1)
        self.sync_all()

        self.log.info("Test the /tx URI")

        json_obj = self.test_rest_request(f"/tx/{txid}")
        assert_equal(json_obj['txid'], txid)

        # Check hex format response
        hex_response = self.test_rest_request(f"/tx/{txid}", req_type=ReqType.HEX, ret_type=RetType.OBJ)
        assert_greater_than_or_equal(int(hex_response.getheader('content-length')),
                                     json_obj['size']*2)

        spent = (json_obj['vin'][0]['txid'], json_obj['vin'][0]['vout'])  # get the vin to later check for utxo (should be spent by then)
        # get n of 0.1 outpoint
        n, = filter_output_indices_by_value(json_obj['vout'], Decimal('0.1'))
        spending = (txid, n)

        self.log.info("Query an unspent TXO using the /getutxos URI")

        self.generatetoaddress(self.nodes[1], 1, not_related_address)
        bb_hash = self.nodes[0].getbestblockhash()

        assert_equal(self.nodes[1].getbalance(), Decimal("0.1"))

        # Check chainTip response
        json_obj = self.test_rest_request(f"/getutxos/{spending[0]}-{spending[1]}")
        assert_equal(json_obj['chaintipHash'], bb_hash)

        # Make sure there is one utxo
        assert_equal(len(json_obj['utxos']), 1)
        assert_equal(json_obj['utxos'][0]['value'], Decimal('0.1'))

        self.log.info("Query a spent TXO using the /getutxos URI")

        json_obj = self.test_rest_request(f"/getutxos/{spent[0]}-{spent[1]}")

        # Check chainTip response
        assert_equal(json_obj['chaintipHash'], bb_hash)

        # Make sure there is no utxo in the response because this outpoint has been spent
        assert_equal(len(json_obj['utxos']), 0)

        # Check bitmap
        assert_equal(json_obj['bitmap'], "0")

        self.log.info("Query two TXOs using the /getutxos URI")

        json_obj = self.test_rest_request(f"/getutxos/{spending[0]}-{spending[1]}/{spent[0]}-{spent[1]}")

        assert_equal(len(json_obj['utxos']), 1)
        assert_equal(json_obj['bitmap'], "10")

        self.log.info("Query the TXOs using the /getutxos URI with a binary response")

        bin_request = b'\x01\x02'
        for txid, n in [spending, spent]:
            bin_request += bytes.fromhex(txid)
            bin_request += pack("i", n)

        bin_response = self.test_rest_request("/getutxos", http_method='POST', req_type=ReqType.BIN, body=bin_request, ret_type=RetType.BYTES)
        output = BytesIO(bin_response)
        chain_height, = unpack("<i", output.read(4))
        response_hash = output.read(32)[::-1].hex()

        assert_equal(bb_hash, response_hash)  # check if getutxo's chaintip during calculation was fine
        assert_equal(chain_height, 102)  # chain height must be 102

        self.log.info("Test the /getutxos URI with and without /checkmempool")
        # Create a transaction, check that it's found with /checkmempool, but
        # not found without. Then confirm the transaction and check that it's
        # found with or without /checkmempool.

        # do a tx and don't sync
        txid = self.nodes[0].sendtoaddress(self.nodes[1].getnewaddress(), 0.1)
        json_obj = self.test_rest_request(f"/tx/{txid}")
        # get the spent output to later check for utxo (should be spent by then)
        spent = (json_obj['vin'][0]['txid'], json_obj['vin'][0]['vout'])
        # get n of 0.1 outpoint
        n, = filter_output_indices_by_value(json_obj['vout'], Decimal('0.1'))
        spending = (txid, n)

        json_obj = self.test_rest_request(f"/getutxos/{spending[0]}-{spending[1]}")
        assert_equal(len(json_obj['utxos']), 0)

        json_obj = self.test_rest_request(f"/getutxos/checkmempool/{spending[0]}-{spending[1]}")
        assert_equal(len(json_obj['utxos']), 1)

        json_obj = self.test_rest_request(f"/getutxos/{spent[0]}-{spent[1]}")
        assert_equal(len(json_obj['utxos']), 1)

        json_obj = self.test_rest_request(f"/getutxos/checkmempool/{spent[0]}-{spent[1]}")
        assert_equal(len(json_obj['utxos']), 0)

        self.generate(self.nodes[0], 1)

        json_obj = self.test_rest_request(f"/getutxos/{spending[0]}-{spending[1]}")
        assert_equal(len(json_obj['utxos']), 1)

        json_obj = self.test_rest_request(f"/getutxos/checkmempool/{spending[0]}-{spending[1]}")
        assert_equal(len(json_obj['utxos']), 1)

        # Do some invalid requests
        self.test_rest_request("/getutxos", http_method='POST', req_type=ReqType.JSON, body='{"checkmempool', status=400, ret_type=RetType.OBJ)
        self.test_rest_request("/getutxos", http_method='POST', req_type=ReqType.BIN, body='{"checkmempool', status=400, ret_type=RetType.OBJ)
        self.test_rest_request("/getutxos/checkmempool", http_method='POST', req_type=ReqType.JSON, status=400, ret_type=RetType.OBJ)

        # Test limits
        long_uri = '/'.join([f"{txid}-{n_}" for n_ in range(20)])
        self.test_rest_request(f"/getutxos/checkmempool/{long_uri}", http_method='POST', status=400, ret_type=RetType.OBJ)

        long_uri = '/'.join([f'{txid}-{n_}' for n_ in range(15)])
        self.test_rest_request(f"/getutxos/checkmempool/{long_uri}", http_method='POST', status=200)

        mineAuxpowBlock(self.nodes[0])  # generate block to not affect upcoming tests
        self.sync_all()
        bb_hash = self.nodes[0].getbestblockhash()

        self.log.info("Test the /block, /blockhashbyheight and /headers URIs")
        bb_hash = self.nodes[0].getbestblockhash()

        # Check result if block does not exists
        assert_equal(self.test_rest_request('/headers/1/0000000000000000000000000000000000000000000000000000000000000000'), [])
        self.test_rest_request('/block/0000000000000000000000000000000000000000000000000000000000000000', status=404, ret_type=RetType.OBJ)

        # Check result if block is not in the active chain
        self.nodes[0].invalidateblock(bb_hash)
        assert_equal(self.test_rest_request(f'/headers/1/{bb_hash}'), [])
        self.test_rest_request(f'/block/{bb_hash}')
        self.nodes[0].reconsiderblock(bb_hash)

        # Check binary format
        response = self.test_rest_request(f"/block/{bb_hash}", req_type=ReqType.BIN, ret_type=RetType.OBJ)
        assert_greater_than(int(response.getheader('content-length')), BLOCK_HEADER_SIZE)
        response_bytes = response.read()

        # Compare with block header
        response_header = self.test_rest_request(f"/headers/1/{bb_hash}", req_type=ReqType.BIN, ret_type=RetType.OBJ)
        headerLen = int(response_header.getheader('content-length'))
        assert_greater_than(headerLen, BLOCK_HEADER_SIZE)
        response_header_bytes = response_header.read()
        assert_equal(response_bytes[:headerLen], response_header_bytes)

        # Check block hex format
        response_hex = self.test_rest_request(f"/block/{bb_hash}", req_type=ReqType.HEX, ret_type=RetType.OBJ)
        assert_greater_than(int(response_hex.getheader('content-length')), BLOCK_HEADER_SIZE*2)
        response_hex_bytes = response_hex.read().strip(b'\n')
        assert_equal(response_bytes.hex().encode(), response_hex_bytes)

        # Compare with hex block header
        response_header_hex = self.test_rest_request(f"/headers/1/{bb_hash}", req_type=ReqType.HEX, ret_type=RetType.OBJ)
        assert_greater_than(int(response_header_hex.getheader('content-length')), BLOCK_HEADER_SIZE*2)
        response_header_hex_bytes = response_header_hex.read().strip()
        headerLen = len (response_header_hex_bytes) // 2
        assert_equal(response_bytes[:headerLen].hex().encode(), response_header_hex_bytes)

        # Check json format
        block_json_obj = self.test_rest_request(f"/block/{bb_hash}")
        assert_equal(block_json_obj['hash'], bb_hash)
        assert_equal(self.test_rest_request(f"/blockhashbyheight/{block_json_obj['height']}")['blockhash'], bb_hash)

        # Check hex/bin format
        resp_hex = self.test_rest_request(f"/blockhashbyheight/{block_json_obj['height']}", req_type=ReqType.HEX, ret_type=RetType.OBJ)
        assert_equal(resp_hex.read().decode('utf-8').rstrip(), bb_hash)
        resp_bytes = self.test_rest_request(f"/blockhashbyheight/{block_json_obj['height']}", req_type=ReqType.BIN, ret_type=RetType.BYTES)
        blockhash = resp_bytes[::-1].hex()
        assert_equal(blockhash, bb_hash)

        # Check invalid blockhashbyheight requests
        resp = self.test_rest_request("/blockhashbyheight/abc", ret_type=RetType.OBJ, status=400)
        assert_equal(resp.read().decode('utf-8').rstrip(), "Invalid height: abc")
        resp = self.test_rest_request("/blockhashbyheight/1000000", ret_type=RetType.OBJ, status=404)
        assert_equal(resp.read().decode('utf-8').rstrip(), "Block height out of range")
        resp = self.test_rest_request("/blockhashbyheight/-1", ret_type=RetType.OBJ, status=400)
        assert_equal(resp.read().decode('utf-8').rstrip(), "Invalid height: -1")
        self.test_rest_request("/blockhashbyheight/", ret_type=RetType.OBJ, status=400)

        # Compare with json block header
        json_obj = self.test_rest_request(f"/headers/1/{bb_hash}")
        assert_equal(len(json_obj), 1)  # ensure that there is one header in the json response
        assert_equal(json_obj[0]['hash'], bb_hash)  # request/response hash should be the same

        # Compare with normal RPC block response
        rpc_block_json = self.nodes[0].getblock(bb_hash)
        for key in ['hash', 'confirmations', 'height', 'version', 'merkleroot', 'time', 'nonce', 'bits', 'difficulty', 'chainwork', 'previousblockhash']:
            assert_equal(json_obj[0][key], rpc_block_json[key])

        # See if we can get 5 headers in one response
        self.generate(self.nodes[1], 5)
        json_obj = self.test_rest_request(f"/headers/5/{bb_hash}")
        assert_equal(len(json_obj), 5)  # now we should have 5 header objects
        json_obj = self.test_rest_request(f"/blockfilterheaders/basic/5/{bb_hash}")
        assert_equal(len(json_obj), 5)  # now we should have 5 filter header objects
        self.test_rest_request(f"/blockfilter/basic/{bb_hash}", req_type=ReqType.BIN, ret_type=RetType.OBJ)

        # Test number parsing
        for num in ['5a', '-5', '0', '2001', '99999999999999999999999999999999999']:
            assert_equal(
                bytes(f'Header count out of acceptable range (1-2000): {num}\r\n', 'ascii'),
                self.test_rest_request(f"/headers/{num}/{bb_hash}", ret_type=RetType.BYTES, status=400),
            )

        self.log.info("Test tx inclusion in the /mempool and /block URIs")

        # Make 3 tx and mine them on node 1
        txs = []
        txs.append(self.nodes[0].sendtoaddress(not_related_address, 11))
        txs.append(self.nodes[0].sendtoaddress(not_related_address, 11))
        txs.append(self.nodes[0].sendtoaddress(not_related_address, 11))
        self.sync_all()

        # Check that there are exactly 3 transactions in the TX memory pool before generating the block
        json_obj = self.test_rest_request("/mempool/info")
        assert_equal(json_obj['size'], 3)
        # the size of the memory pool should be greater than 3x ~100 bytes
        assert_greater_than(json_obj['bytes'], 300)

        # Check that there are our submitted transactions in the TX memory pool
        json_obj = self.test_rest_request("/mempool/contents")
        for i, tx in enumerate(txs):
            assert tx in json_obj
            assert_equal(json_obj[tx]['spentby'], txs[i + 1:i + 2])
            assert_equal(json_obj[tx]['depends'], txs[i - 1:i])

        # Now mine the transactions
        newblockhash = self.generate(self.nodes[1], 1)

        # Check if the 3 tx show up in the new block
        json_obj = self.test_rest_request(f"/block/{newblockhash[0]}")
        non_coinbase_txs = {tx['txid'] for tx in json_obj['tx']
                            if 'coinbase' not in tx['vin'][0]}
        assert_equal(non_coinbase_txs, set(txs))

        # Verify that the non-coinbase tx has "prevout" key set
        for tx_obj in json_obj["tx"]:
            for vin in tx_obj["vin"]:
                if "coinbase" not in vin:
                    assert "prevout" in vin
                    assert_equal(vin["prevout"]["generated"], False)
                else:
                    assert "prevout" not in vin

        # Check the same but without tx details
        json_obj = self.test_rest_request(f"/block/notxdetails/{newblockhash[0]}")
        for tx in txs:
            assert tx in json_obj['tx']

        self.log.info("Test the /chaininfo URI")

        bb_hash = self.nodes[0].getbestblockhash()

        json_obj = self.test_rest_request("/chaininfo")
        assert_equal(json_obj['bestblockhash'], bb_hash)

        # Test name handling.
        self.log.info("Test the /name URI")
        self.name_tests()

    def name_tests(self):
        """
        Run REST tests specific to names.
        """

        # Start by registering a test name.
        name = "d/some weird.name++"
        binData = bytearray ([0, 1]).decode ("ascii")
        value = "correct value\nwith newlines\nand binary: " + binData
        hexValue = value.encode ('ascii').hex ()
        newData = self.nodes[0].name_new(name)
        self.generate (self.nodes[0], 10)
        self.nodes[0].name_firstupdate(name, newData[1], newData[0], hexValue)
        self.generate (self.nodes[0], 5)
        nameData = self.nodes[0].name_show(name)
        assert_equal(nameData['name_encoding'], 'ascii')
        assert_equal(nameData['name'], name)
        assert_equal(nameData['value_encoding'], 'hex')
        assert_equal(nameData['value'], hexValue)
        # The REST interface explicitly does not include the 'ismine' field
        # that the RPC interface has.  Thus remove the field for the comparison
        # below.
        del nameData['ismine']

        # Different variants of the encoded name that should all work.
        variants = [urllib.parse.quote_plus(name), "d/some+weird.name%2b%2B"]

        for encName in variants:
            query = '/name/' + encName

            # Query JSON data of the name.
            data = self.test_rest_request (query, req_type=ReqType.JSON)
            assert_equal(data, nameData)

            # Query plain value.
            res = self.test_rest_request (query, req_type=ReqType.BIN,
                                          ret_type=RetType.BYTES)
            assert_equal(res.decode("ascii"), value)

            # Query hex value.
            res = self.test_rest_request (query, req_type=ReqType.HEX,
                                          ret_type=RetType.BYTES)
            assert_equal(res.decode ('ascii'), hexValue + "\n")

        # Check invalid encoded names.
        invalid = ['%', '%2', '%2x', '%x2']
        for encName in invalid:
            query = '/name/' + encName
            res = self.test_rest_request (query, status=http.client.BAD_REQUEST,
                                          req_type=ReqType.BIN,
                                          ret_type=RetType.OBJ)

if __name__ == '__main__':
    RESTTest().main()<|MERGE_RESOLUTION|>--- conflicted
+++ resolved
@@ -42,11 +42,7 @@
     def set_test_params(self):
         self.setup_clean_chain = True
         self.num_nodes = 2
-<<<<<<< HEAD
-        self.extra_args = [["-rest", "-valueencoding=hex"], []]
-=======
-        self.extra_args = [["-rest", "-blockfilterindex=1"], []]
->>>>>>> 85da17c1
+        self.extra_args = [["-rest", "-blockfilterindex=1", "-valueencoding=hex"], []]
         self.supports_cli = False
 
     def skip_test_if_missing_module(self):
