--- conflicted
+++ resolved
@@ -5,16 +5,12 @@
 """Test the REST API."""
 
 import binascii
+from codecs import encode
 from decimal import Decimal
 from enum import Enum
 from io import BytesIO
-<<<<<<< HEAD
-from codecs import encode
-import binascii
-=======
 import json
 from struct import pack, unpack
->>>>>>> 105b3e2c
 
 import http.client
 import urllib.parse
@@ -306,9 +302,10 @@
         assert_equal(json_obj['bestblockhash'], bb_hash)
 
         # Test name handling.
-        self.name_tests(url)
-
-    def name_tests(self, url):
+        self.log.info("Test the /name URI")
+        self.name_tests()
+
+    def name_tests(self):
         """
         Run REST tests specific to names.
         """
@@ -329,33 +326,30 @@
         variants = [urllib.parse.quote_plus(name), "d/some+weird.name%2b%2B"]
 
         for encName in variants:
+            query = '/name/' + encName
 
             # Query JSON data of the name.
-            query = '/rest/name/' + encName + self.FORMAT_SEPARATOR + 'json'
-            res = http_get_call(url.hostname, url.port, query, True)
-            assert_equal(res.status, 200)
-            data = json.loads(res.read().decode("ascii"))
+            data = self.test_rest_request (query, req_type=ReqType.JSON)
             assert_equal(data, nameData)
 
             # Query plain value.
-            query = '/rest/name/' + encName + self.FORMAT_SEPARATOR + 'bin'
-            res = http_get_call(url.hostname, url.port, query, True)
-            assert_equal(res.status, 200)
-            assert_equal(res.read().decode("ascii"), value)
+            res = self.test_rest_request (query, req_type=ReqType.BIN,
+                                          ret_type=RetType.BYTES)
+            assert_equal(res.decode("ascii"), value)
 
             # Query hex value.
-            query = '/rest/name/' + encName + self.FORMAT_SEPARATOR + 'hex'
-            res = http_get_call(url.hostname, url.port, query, True)
-            assert_equal(res.status, 200)
+            res = self.test_rest_request (query, req_type=ReqType.HEX,
+                                          ret_type=RetType.BYTES)
             hexValue = binascii.hexlify(bytes(value, "ascii")) + b"\n"
-            assert_equal(res.read(), hexValue)
+            assert_equal(res, hexValue)
 
         # Check invalid encoded names.
         invalid = ['%', '%2', '%2x', '%x2']
         for encName in invalid:
-            query = '/rest/name/' + encName + self.FORMAT_SEPARATOR + 'bin'
-            res = http_get_call(url.hostname, url.port, query, True)
-            assert_equal(res.status, http.client.BAD_REQUEST)
+            query = '/name/' + encName
+            res = self.test_rest_request (query, status=http.client.BAD_REQUEST,
+                                          req_type=ReqType.BIN,
+                                          ret_type=RetType.OBJ)
 
 if __name__ == '__main__':
     RESTTest().main()