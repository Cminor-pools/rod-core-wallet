#!/usr/bin/env python3
# Copyright (c) 2014-2021 The Bitcoin Core developers
# Distributed under the MIT software license, see the accompanying
# file COPYING or http://www.opensource.org/licenses/mit-license.php.
"""Test the REST API."""

from decimal import Decimal
from enum import Enum
import http.client
from io import BytesIO
import json
from struct import pack, unpack
import urllib.parse


from test_framework.messages import (
    BLOCK_HEADER_SIZE,
    COIN,
)
from test_framework.test_framework import BitcoinTestFramework
from test_framework.util import (
    assert_equal,
    assert_greater_than,
    assert_greater_than_or_equal,
)
from test_framework.wallet import (
    MiniWallet,
    getnewdestination,
)

<<<<<<< HEAD
from test_framework.auxpow_testing import mineAuxpowBlock
from test_framework.messages import BLOCK_HEADER_SIZE
=======
>>>>>>> 1e7564ec

INVALID_PARAM = "abc"
UNKNOWN_PARAM = "0000000000000000000000000000000000000000000000000000000000000000"


class ReqType(Enum):
    JSON = 1
    BIN = 2
    HEX = 3

class RetType(Enum):
    OBJ = 1
    BYTES = 2
    JSON = 3

def filter_output_indices_by_value(vouts, value):
    for vout in vouts:
        if vout['value'] == value:
            yield vout['n']

class RESTTest (BitcoinTestFramework):
    def set_test_params(self):
        self.num_nodes = 2
        self.extra_args = [["-rest", "-blockfilterindex=1"], []]
        # whitelist peers to speed up tx relay / mempool sync
        for args in self.extra_args:
            args.append("-whitelist=noban@127.0.0.1")
        self.supports_cli = False

    def test_rest_request(self, uri, http_method='GET', req_type=ReqType.JSON, body='', status=200, ret_type=RetType.JSON):
        rest_uri = '/rest' + uri
        if req_type == ReqType.JSON:
            rest_uri += '.json'
        elif req_type == ReqType.BIN:
            rest_uri += '.bin'
        elif req_type == ReqType.HEX:
            rest_uri += '.hex'

        conn = http.client.HTTPConnection(self.url.hostname, self.url.port)
        self.log.debug(f'{http_method} {rest_uri} {body}')
        if http_method == 'GET':
            conn.request('GET', rest_uri)
        elif http_method == 'POST':
            conn.request('POST', rest_uri, body)
        resp = conn.getresponse()

        assert_equal(resp.status, status)

        if ret_type == RetType.OBJ:
            return resp
        elif ret_type == RetType.BYTES:
            return resp.read()
        elif ret_type == RetType.JSON:
            return json.loads(resp.read().decode('utf-8'), parse_float=Decimal)

    def run_test(self):
        self.url = urllib.parse.urlparse(self.nodes[0].url)
        self.wallet = MiniWallet(self.nodes[0])
        self.wallet.rescan_utxos()

        self.log.info("Broadcast test transaction and sync nodes")
        txid, _ = self.wallet.send_to(from_node=self.nodes[0], scriptPubKey=getnewdestination()[1], amount=int(0.1 * COIN))
        self.sync_all()

        self.log.info("Test the /tx URI")

        json_obj = self.test_rest_request(f"/tx/{txid}")
        assert_equal(json_obj['txid'], txid)

        # Check hex format response
        hex_response = self.test_rest_request(f"/tx/{txid}", req_type=ReqType.HEX, ret_type=RetType.OBJ)
        assert_greater_than_or_equal(int(hex_response.getheader('content-length')),
                                     json_obj['size']*2)

        spent = (json_obj['vin'][0]['txid'], json_obj['vin'][0]['vout'])  # get the vin to later check for utxo (should be spent by then)
        # get n of 0.1 outpoint
        n, = filter_output_indices_by_value(json_obj['vout'], Decimal('0.1'))
        spending = (txid, n)

        # Test /tx with an invalid and an unknown txid
        resp = self.test_rest_request(uri=f"/tx/{INVALID_PARAM}", ret_type=RetType.OBJ, status=400)
        assert_equal(resp.read().decode('utf-8').rstrip(), f"Invalid hash: {INVALID_PARAM}")
        resp = self.test_rest_request(uri=f"/tx/{UNKNOWN_PARAM}", ret_type=RetType.OBJ, status=404)
        assert_equal(resp.read().decode('utf-8').rstrip(), f"{UNKNOWN_PARAM} not found")

        self.log.info("Query an unspent TXO using the /getutxos URI")

        self.generate(self.wallet, 1)
        bb_hash = self.nodes[0].getbestblockhash()

        # Check chainTip response
        json_obj = self.test_rest_request(f"/getutxos/{spending[0]}-{spending[1]}")
        assert_equal(json_obj['chaintipHash'], bb_hash)

        # Make sure there is one utxo
        assert_equal(len(json_obj['utxos']), 1)
        assert_equal(json_obj['utxos'][0]['value'], Decimal('0.1'))

        self.log.info("Query a spent TXO using the /getutxos URI")

        json_obj = self.test_rest_request(f"/getutxos/{spent[0]}-{spent[1]}")

        # Check chainTip response
        assert_equal(json_obj['chaintipHash'], bb_hash)

        # Make sure there is no utxo in the response because this outpoint has been spent
        assert_equal(len(json_obj['utxos']), 0)

        # Check bitmap
        assert_equal(json_obj['bitmap'], "0")

        self.log.info("Query two TXOs using the /getutxos URI")

        json_obj = self.test_rest_request(f"/getutxos/{spending[0]}-{spending[1]}/{spent[0]}-{spent[1]}")

        assert_equal(len(json_obj['utxos']), 1)
        assert_equal(json_obj['bitmap'], "10")

        self.log.info("Query the TXOs using the /getutxos URI with a binary response")

        bin_request = b'\x01\x02'
        for txid, n in [spending, spent]:
            bin_request += bytes.fromhex(txid)
            bin_request += pack("i", n)

        bin_response = self.test_rest_request("/getutxos", http_method='POST', req_type=ReqType.BIN, body=bin_request, ret_type=RetType.BYTES)
        output = BytesIO(bin_response)
        chain_height, = unpack("<i", output.read(4))
        response_hash = output.read(32)[::-1].hex()

        assert_equal(bb_hash, response_hash)  # check if getutxo's chaintip during calculation was fine
        assert_equal(chain_height, 201)  # chain height must be 201 (pre-mined chain [200] + generated block [1])

        self.log.info("Test the /getutxos URI with and without /checkmempool")
        # Create a transaction, check that it's found with /checkmempool, but
        # not found without. Then confirm the transaction and check that it's
        # found with or without /checkmempool.

        # do a tx and don't sync
        txid, _ = self.wallet.send_to(from_node=self.nodes[0], scriptPubKey=getnewdestination()[1], amount=int(0.1 * COIN))
        json_obj = self.test_rest_request(f"/tx/{txid}")
        # get the spent output to later check for utxo (should be spent by then)
        spent = (json_obj['vin'][0]['txid'], json_obj['vin'][0]['vout'])
        # get n of 0.1 outpoint
        n, = filter_output_indices_by_value(json_obj['vout'], Decimal('0.1'))
        spending = (txid, n)

        json_obj = self.test_rest_request(f"/getutxos/{spending[0]}-{spending[1]}")
        assert_equal(len(json_obj['utxos']), 0)

        json_obj = self.test_rest_request(f"/getutxos/checkmempool/{spending[0]}-{spending[1]}")
        assert_equal(len(json_obj['utxos']), 1)

        json_obj = self.test_rest_request(f"/getutxos/{spent[0]}-{spent[1]}")
        assert_equal(len(json_obj['utxos']), 1)

        json_obj = self.test_rest_request(f"/getutxos/checkmempool/{spent[0]}-{spent[1]}")
        assert_equal(len(json_obj['utxos']), 0)

        self.generate(self.nodes[0], 1)

        json_obj = self.test_rest_request(f"/getutxos/{spending[0]}-{spending[1]}")
        assert_equal(len(json_obj['utxos']), 1)

        json_obj = self.test_rest_request(f"/getutxos/checkmempool/{spending[0]}-{spending[1]}")
        assert_equal(len(json_obj['utxos']), 1)

        # Do some invalid requests
        self.test_rest_request("/getutxos", http_method='POST', req_type=ReqType.JSON, body='{"checkmempool', status=400, ret_type=RetType.OBJ)
        self.test_rest_request("/getutxos", http_method='POST', req_type=ReqType.BIN, body='{"checkmempool', status=400, ret_type=RetType.OBJ)
        self.test_rest_request("/getutxos/checkmempool", http_method='POST', req_type=ReqType.JSON, status=400, ret_type=RetType.OBJ)

        # Test limits
        long_uri = '/'.join([f"{txid}-{n_}" for n_ in range(20)])
        self.test_rest_request(f"/getutxos/checkmempool/{long_uri}", http_method='POST', status=400, ret_type=RetType.OBJ)

        long_uri = '/'.join([f'{txid}-{n_}' for n_ in range(15)])
        self.test_rest_request(f"/getutxos/checkmempool/{long_uri}", http_method='POST', status=200)

        mineAuxpowBlock(self.nodes[0])  # generate block to not affect upcoming tests
        self.sync_all()
        bb_hash = self.nodes[0].getbestblockhash()

        self.log.info("Test the /block, /blockhashbyheight and /headers URIs")
        bb_hash = self.nodes[0].getbestblockhash()

        # Check result if block does not exists
        assert_equal(self.test_rest_request(f"/headers/1/{UNKNOWN_PARAM}"), [])
        self.test_rest_request(f"/block/{UNKNOWN_PARAM}", status=404, ret_type=RetType.OBJ)

        # Check result if block is not in the active chain
        self.nodes[0].invalidateblock(bb_hash)
        assert_equal(self.test_rest_request(f'/headers/1/{bb_hash}'), [])
        self.test_rest_request(f'/block/{bb_hash}')
        self.nodes[0].reconsiderblock(bb_hash)

        # Check binary format
        response = self.test_rest_request(f"/block/{bb_hash}", req_type=ReqType.BIN, ret_type=RetType.OBJ)
        assert_greater_than(int(response.getheader('content-length')), BLOCK_HEADER_SIZE)
        response_bytes = response.read()

        # Compare with block header
        response_header = self.test_rest_request(f"/headers/1/{bb_hash}", req_type=ReqType.BIN, ret_type=RetType.OBJ)
        headerLen = int(response_header.getheader('content-length'))
        assert_greater_than(headerLen, BLOCK_HEADER_SIZE)
        response_header_bytes = response_header.read()
        assert_equal(response_bytes[:headerLen], response_header_bytes)

        # Check block hex format
        response_hex = self.test_rest_request(f"/block/{bb_hash}", req_type=ReqType.HEX, ret_type=RetType.OBJ)
        assert_greater_than(int(response_hex.getheader('content-length')), BLOCK_HEADER_SIZE*2)
        response_hex_bytes = response_hex.read().strip(b'\n')
        assert_equal(response_bytes.hex().encode(), response_hex_bytes)

        # Compare with hex block header
        response_header_hex = self.test_rest_request(f"/headers/1/{bb_hash}", req_type=ReqType.HEX, ret_type=RetType.OBJ)
        assert_greater_than(int(response_header_hex.getheader('content-length')), BLOCK_HEADER_SIZE*2)
        response_header_hex_bytes = response_header_hex.read().strip()
        headerLen = len (response_header_hex_bytes) // 2
        assert_equal(response_bytes[:headerLen].hex().encode(), response_header_hex_bytes)

        # Check json format
        block_json_obj = self.test_rest_request(f"/block/{bb_hash}")
        assert_equal(block_json_obj['hash'], bb_hash)
        assert_equal(self.test_rest_request(f"/blockhashbyheight/{block_json_obj['height']}")['blockhash'], bb_hash)

        # Check hex/bin format
        resp_hex = self.test_rest_request(f"/blockhashbyheight/{block_json_obj['height']}", req_type=ReqType.HEX, ret_type=RetType.OBJ)
        assert_equal(resp_hex.read().decode('utf-8').rstrip(), bb_hash)
        resp_bytes = self.test_rest_request(f"/blockhashbyheight/{block_json_obj['height']}", req_type=ReqType.BIN, ret_type=RetType.BYTES)
        blockhash = resp_bytes[::-1].hex()
        assert_equal(blockhash, bb_hash)

        # Check invalid blockhashbyheight requests
        resp = self.test_rest_request(f"/blockhashbyheight/{INVALID_PARAM}", ret_type=RetType.OBJ, status=400)
        assert_equal(resp.read().decode('utf-8').rstrip(), f"Invalid height: {INVALID_PARAM}")
        resp = self.test_rest_request("/blockhashbyheight/1000000", ret_type=RetType.OBJ, status=404)
        assert_equal(resp.read().decode('utf-8').rstrip(), "Block height out of range")
        resp = self.test_rest_request("/blockhashbyheight/-1", ret_type=RetType.OBJ, status=400)
        assert_equal(resp.read().decode('utf-8').rstrip(), "Invalid height: -1")
        self.test_rest_request("/blockhashbyheight/", ret_type=RetType.OBJ, status=400)

        # Compare with json block header
        json_obj = self.test_rest_request(f"/headers/1/{bb_hash}")
        assert_equal(len(json_obj), 1)  # ensure that there is one header in the json response
        assert_equal(json_obj[0]['hash'], bb_hash)  # request/response hash should be the same

        # Compare with normal RPC block response
        rpc_block_json = self.nodes[0].getblock(bb_hash)
        for key in ['hash', 'confirmations', 'height', 'version', 'merkleroot', 'time', 'nonce', 'bits', 'difficulty', 'chainwork', 'previousblockhash']:
            assert_equal(json_obj[0][key], rpc_block_json[key])

        # See if we can get 5 headers in one response
        self.generate(self.nodes[1], 5)
        json_obj = self.test_rest_request(f"/headers/5/{bb_hash}")
        assert_equal(len(json_obj), 5)  # now we should have 5 header objects
        json_obj = self.test_rest_request(f"/blockfilterheaders/basic/5/{bb_hash}")
        first_filter_header = json_obj[0]
        assert_equal(len(json_obj), 5)  # now we should have 5 filter header objects
        json_obj = self.test_rest_request(f"/blockfilter/basic/{bb_hash}")

        # Compare with normal RPC blockfilter response
        rpc_blockfilter = self.nodes[0].getblockfilter(bb_hash)
        assert_equal(first_filter_header, rpc_blockfilter['header'])
        assert_equal(json_obj['filter'], rpc_blockfilter['filter'])

        # Test number parsing
        for num in ['5a', '-5', '0', '2001', '99999999999999999999999999999999999']:
            assert_equal(
                bytes(f'Header count is invalid or out of acceptable range (1-2000): {num}\r\n', 'ascii'),
                self.test_rest_request(f"/headers/{num}/{bb_hash}", ret_type=RetType.BYTES, status=400),
            )

        self.log.info("Test tx inclusion in the /mempool and /block URIs")

        # Make 3 chained txs and mine them on node 1
        txs = []
        input_txid = txid
        for _ in range(3):
            utxo_to_spend = self.wallet.get_utxo(txid=input_txid)
            txs.append(self.wallet.send_self_transfer(from_node=self.nodes[0], utxo_to_spend=utxo_to_spend)['txid'])
            input_txid = txs[-1]
        self.sync_all()

        # Check that there are exactly 3 transactions in the TX memory pool before generating the block
        json_obj = self.test_rest_request("/mempool/info")
        assert_equal(json_obj['size'], 3)
        # the size of the memory pool should be greater than 3x ~100 bytes
        assert_greater_than(json_obj['bytes'], 300)

        # Check that there are our submitted transactions in the TX memory pool
        json_obj = self.test_rest_request("/mempool/contents")
        for i, tx in enumerate(txs):
            assert tx in json_obj
            assert_equal(json_obj[tx]['spentby'], txs[i + 1:i + 2])
            assert_equal(json_obj[tx]['depends'], txs[i - 1:i])

        # Now mine the transactions
        newblockhash = self.generate(self.nodes[1], 1)

        # Check if the 3 tx show up in the new block
        json_obj = self.test_rest_request(f"/block/{newblockhash[0]}")
        non_coinbase_txs = {tx['txid'] for tx in json_obj['tx']
                            if 'coinbase' not in tx['vin'][0]}
        assert_equal(non_coinbase_txs, set(txs))

        # Verify that the non-coinbase tx has "prevout" key set
        for tx_obj in json_obj["tx"]:
            for vin in tx_obj["vin"]:
                if "coinbase" not in vin:
                    assert "prevout" in vin
                    assert_equal(vin["prevout"]["generated"], False)
                else:
                    assert "prevout" not in vin

        # Check the same but without tx details
        json_obj = self.test_rest_request(f"/block/notxdetails/{newblockhash[0]}")
        for tx in txs:
            assert tx in json_obj['tx']

        self.log.info("Test the /chaininfo URI")

        bb_hash = self.nodes[0].getbestblockhash()

        json_obj = self.test_rest_request("/chaininfo")
        assert_equal(json_obj['bestblockhash'], bb_hash)


if __name__ == '__main__':
    RESTTest().main()<|MERGE_RESOLUTION|>--- conflicted
+++ resolved
@@ -28,11 +28,8 @@
     getnewdestination,
 )
 
-<<<<<<< HEAD
 from test_framework.auxpow_testing import mineAuxpowBlock
 from test_framework.messages import BLOCK_HEADER_SIZE
-=======
->>>>>>> 1e7564ec
 
 INVALID_PARAM = "abc"
 UNKNOWN_PARAM = "0000000000000000000000000000000000000000000000000000000000000000"
@@ -212,7 +209,7 @@
         long_uri = '/'.join([f'{txid}-{n_}' for n_ in range(15)])
         self.test_rest_request(f"/getutxos/checkmempool/{long_uri}", http_method='POST', status=200)
 
-        mineAuxpowBlock(self.nodes[0])  # generate block to not affect upcoming tests
+        mineAuxpowBlock(self.nodes[0], getnewdestination()[2])  # generate block to not affect upcoming tests
         self.sync_all()
         bb_hash = self.nodes[0].getbestblockhash()
 
