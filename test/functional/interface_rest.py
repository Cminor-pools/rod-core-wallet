--- conflicted
+++ resolved
@@ -227,14 +227,9 @@
         response_bytes = response.read()
 
         # Compare with block header
-<<<<<<< HEAD
-        response_header = self.test_rest_request("/headers/1/{}".format(bb_hash), req_type=ReqType.BIN, ret_type=RetType.OBJ)
+        response_header = self.test_rest_request(f"/headers/1/{bb_hash}", req_type=ReqType.BIN, ret_type=RetType.OBJ)
         headerLen = int(response_header.getheader('content-length'))
         assert_greater_than(headerLen, BLOCK_HEADER_SIZE)
-=======
-        response_header = self.test_rest_request(f"/headers/1/{bb_hash}", req_type=ReqType.BIN, ret_type=RetType.OBJ)
-        assert_equal(int(response_header.getheader('content-length')), BLOCK_HEADER_SIZE)
->>>>>>> a93e7a44
         response_header_bytes = response_header.read()
         assert_equal(response_bytes[:headerLen], response_header_bytes)
 
