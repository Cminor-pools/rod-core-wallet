#!/usr/bin/env python3
# Copyright (c) 2014-2019 The Bitcoin Core developers
# Distributed under the MIT software license, see the accompanying
# file COPYING or http://www.opensource.org/licenses/mit-license.php.
"""Test the REST API."""

from decimal import Decimal
from enum import Enum
from io import BytesIO
import json
from struct import pack, unpack

import http.client
import urllib.parse

from test_framework import names
from test_framework.test_framework import BitcoinTestFramework
from test_framework.util import (
    assert_equal,
    assert_greater_than,
    assert_greater_than_or_equal,
)

from test_framework.messages import BLOCK_HEADER_SIZE

class ReqType(Enum):
    JSON = 1
    BIN = 2
    HEX = 3

class RetType(Enum):
    OBJ = 1
    BYTES = 2
    JSON = 3

def filter_output_indices_by_value(vouts, value):
    for vout in vouts:
        if vout['value'] == value:
            yield vout['n']

class RESTTest (BitcoinTestFramework):
    def set_test_params(self):
        self.setup_clean_chain = True
        self.num_nodes = 2
        self.extra_args = [["-rest", "-valueencoding=hex"], []]
        self.supports_cli = False

    def skip_test_if_missing_module(self):
        self.skip_if_no_wallet()

    def test_rest_request(self, uri, http_method='GET', req_type=ReqType.JSON, body='', status=200, ret_type=RetType.JSON):
        rest_uri = '/rest' + uri
        if req_type == ReqType.JSON:
            rest_uri += '.json'
        elif req_type == ReqType.BIN:
            rest_uri += '.bin'
        elif req_type == ReqType.HEX:
            rest_uri += '.hex'

        conn = http.client.HTTPConnection(self.url.hostname, self.url.port)
        self.log.debug(f'{http_method} {rest_uri} {body}')
        if http_method == 'GET':
            conn.request('GET', rest_uri)
        elif http_method == 'POST':
            conn.request('POST', rest_uri, body)
        resp = conn.getresponse()

        assert_equal(resp.status, status)

        if ret_type == RetType.OBJ:
            return resp
        elif ret_type == RetType.BYTES:
            return resp.read()
        elif ret_type == RetType.JSON:
            return json.loads(resp.read().decode('utf-8'), parse_float=Decimal)

    def run_test(self):
        self.url = urllib.parse.urlparse(self.nodes[0].url)
        self.log.info("Mine blocks and send Bitcoin to node 1")

        # Random address so node1's balance doesn't increase
        not_related_address = "cWLewWSFiyvvKhxQeJdSVHbiqFmw9frrhy"

        self.generate(self.nodes[0], 1)
        self.sync_all()
        self.generatetoaddress(self.nodes[1], 100, not_related_address)
        self.sync_all()

        assert_equal(self.nodes[0].getbalance(), 50)

        txid = self.nodes[0].sendtoaddress(self.nodes[1].getnewaddress(), 0.1)
        self.sync_all()

        self.log.info("Test the /tx URI")

        json_obj = self.test_rest_request(f"/tx/{txid}")
        assert_equal(json_obj['txid'], txid)

        # Check hex format response
        hex_response = self.test_rest_request(f"/tx/{txid}", req_type=ReqType.HEX, ret_type=RetType.OBJ)
        assert_greater_than_or_equal(int(hex_response.getheader('content-length')),
                                     json_obj['size']*2)

        spent = (json_obj['vin'][0]['txid'], json_obj['vin'][0]['vout'])  # get the vin to later check for utxo (should be spent by then)
        # get n of 0.1 outpoint
        n, = filter_output_indices_by_value(json_obj['vout'], Decimal('0.1'))
        spending = (txid, n)

        self.log.info("Query an unspent TXO using the /getutxos URI")

        self.generatetoaddress(self.nodes[1], 1, not_related_address)
        self.sync_all()
        bb_hash = self.nodes[0].getbestblockhash()

        assert_equal(self.nodes[1].getbalance(), Decimal("0.1"))

        # Check chainTip response
        json_obj = self.test_rest_request(f"/getutxos/{spending[0]}-{spending[1]}")
        assert_equal(json_obj['chaintipHash'], bb_hash)

        # Make sure there is one utxo
        assert_equal(len(json_obj['utxos']), 1)
        assert_equal(json_obj['utxos'][0]['value'], Decimal('0.1'))

        self.log.info("Query a spent TXO using the /getutxos URI")

        json_obj = self.test_rest_request(f"/getutxos/{spent[0]}-{spent[1]}")

        # Check chainTip response
        assert_equal(json_obj['chaintipHash'], bb_hash)

        # Make sure there is no utxo in the response because this outpoint has been spent
        assert_equal(len(json_obj['utxos']), 0)

        # Check bitmap
        assert_equal(json_obj['bitmap'], "0")

        self.log.info("Query two TXOs using the /getutxos URI")

        json_obj = self.test_rest_request(f"/getutxos/{spending[0]}-{spending[1]}/{spent[0]}-{spent[1]}")

        assert_equal(len(json_obj['utxos']), 1)
        assert_equal(json_obj['bitmap'], "10")

        self.log.info("Query the TXOs using the /getutxos URI with a binary response")

        bin_request = b'\x01\x02'
        for txid, n in [spending, spent]:
            bin_request += bytes.fromhex(txid)
            bin_request += pack("i", n)

        bin_response = self.test_rest_request("/getutxos", http_method='POST', req_type=ReqType.BIN, body=bin_request, ret_type=RetType.BYTES)
        output = BytesIO(bin_response)
        chain_height, = unpack("<i", output.read(4))
        response_hash = output.read(32)[::-1].hex()

        assert_equal(bb_hash, response_hash)  # check if getutxo's chaintip during calculation was fine
        assert_equal(chain_height, 102)  # chain height must be 102

        self.log.info("Test the /getutxos URI with and without /checkmempool")
        # Create a transaction, check that it's found with /checkmempool, but
        # not found without. Then confirm the transaction and check that it's
        # found with or without /checkmempool.

        # do a tx and don't sync
        txid = self.nodes[0].sendtoaddress(self.nodes[1].getnewaddress(), 0.1)
        json_obj = self.test_rest_request(f"/tx/{txid}")
        # get the spent output to later check for utxo (should be spent by then)
        spent = (json_obj['vin'][0]['txid'], json_obj['vin'][0]['vout'])
        # get n of 0.1 outpoint
        n, = filter_output_indices_by_value(json_obj['vout'], Decimal('0.1'))
        spending = (txid, n)

        json_obj = self.test_rest_request(f"/getutxos/{spending[0]}-{spending[1]}")
        assert_equal(len(json_obj['utxos']), 0)

        json_obj = self.test_rest_request(f"/getutxos/checkmempool/{spending[0]}-{spending[1]}")
        assert_equal(len(json_obj['utxos']), 1)

        json_obj = self.test_rest_request(f"/getutxos/{spent[0]}-{spent[1]}")
        assert_equal(len(json_obj['utxos']), 1)

        json_obj = self.test_rest_request(f"/getutxos/checkmempool/{spent[0]}-{spent[1]}")
        assert_equal(len(json_obj['utxos']), 0)

        self.generate(self.nodes[0], 1)
        self.sync_all()

        json_obj = self.test_rest_request(f"/getutxos/{spending[0]}-{spending[1]}")
        assert_equal(len(json_obj['utxos']), 1)

        json_obj = self.test_rest_request(f"/getutxos/checkmempool/{spending[0]}-{spending[1]}")
        assert_equal(len(json_obj['utxos']), 1)

        # Do some invalid requests
        self.test_rest_request("/getutxos", http_method='POST', req_type=ReqType.JSON, body='{"checkmempool', status=400, ret_type=RetType.OBJ)
        self.test_rest_request("/getutxos", http_method='POST', req_type=ReqType.BIN, body='{"checkmempool', status=400, ret_type=RetType.OBJ)
        self.test_rest_request("/getutxos/checkmempool", http_method='POST', req_type=ReqType.JSON, status=400, ret_type=RetType.OBJ)

        # Test limits
        long_uri = '/'.join([f"{txid}-{n_}" for n_ in range(20)])
        self.test_rest_request(f"/getutxos/checkmempool/{long_uri}", http_method='POST', status=400, ret_type=RetType.OBJ)

        long_uri = '/'.join([f'{txid}-{n_}' for n_ in range(15)])
        self.test_rest_request(f"/getutxos/checkmempool/{long_uri}", http_method='POST', status=200)

        self.nodes[0].generate(1) # generate block to not affect upcoming tests
        self.sync_all()

        self.log.info("Test the /block, /blockhashbyheight and /headers URIs")
        bb_hash = self.nodes[0].getbestblockhash()

        # Check result if block does not exists
        assert_equal(self.test_rest_request('/headers/1/0000000000000000000000000000000000000000000000000000000000000000'), [])
        self.test_rest_request('/block/0000000000000000000000000000000000000000000000000000000000000000', status=404, ret_type=RetType.OBJ)

        # Check result if block is not in the active chain
        self.nodes[0].invalidateblock(bb_hash)
        assert_equal(self.test_rest_request(f'/headers/1/{bb_hash}'), [])
        self.test_rest_request(f'/block/{bb_hash}')
        self.nodes[0].reconsiderblock(bb_hash)

        # Check binary format
        response = self.test_rest_request(f"/block/{bb_hash}", req_type=ReqType.BIN, ret_type=RetType.OBJ)
        assert_greater_than(int(response.getheader('content-length')), BLOCK_HEADER_SIZE)
        response_bytes = response.read()

        # Compare with block header
        response_header = self.test_rest_request(f"/headers/1/{bb_hash}", req_type=ReqType.BIN, ret_type=RetType.OBJ)
        headerLen = int(response_header.getheader('content-length'))
        assert_equal(headerLen, BLOCK_HEADER_SIZE)
        response_header_bytes = response_header.read()
        assert_equal(response_bytes[:headerLen], response_header_bytes)

        # Check block hex format
        response_hex = self.test_rest_request(f"/block/{bb_hash}", req_type=ReqType.HEX, ret_type=RetType.OBJ)
        assert_greater_than(int(response_hex.getheader('content-length')), BLOCK_HEADER_SIZE*2)
        response_hex_bytes = response_hex.read().strip(b'\n')
        assert_equal(response_bytes.hex().encode(), response_hex_bytes)

        # Compare with hex block header
        response_header_hex = self.test_rest_request(f"/headers/1/{bb_hash}", req_type=ReqType.HEX, ret_type=RetType.OBJ)
        assert_greater_than(int(response_header_hex.getheader('content-length')), BLOCK_HEADER_SIZE*2)
        response_header_hex_bytes = response_header_hex.read().strip()
        headerLen = len (response_header_hex_bytes) // 2
        assert_equal(response_bytes[:headerLen].hex().encode(), response_header_hex_bytes)

        # Check json format
        block_json_obj = self.test_rest_request(f"/block/{bb_hash}")
        assert_equal(block_json_obj['hash'], bb_hash)
        assert_equal(self.test_rest_request(f"/blockhashbyheight/{block_json_obj['height']}")['blockhash'], bb_hash)

        # Check hex/bin format
        resp_hex = self.test_rest_request(f"/blockhashbyheight/{block_json_obj['height']}", req_type=ReqType.HEX, ret_type=RetType.OBJ)
        assert_equal(resp_hex.read().decode('utf-8').rstrip(), bb_hash)
        resp_bytes = self.test_rest_request(f"/blockhashbyheight/{block_json_obj['height']}", req_type=ReqType.BIN, ret_type=RetType.BYTES)
        blockhash = resp_bytes[::-1].hex()
        assert_equal(blockhash, bb_hash)

        # Check invalid blockhashbyheight requests
        resp = self.test_rest_request("/blockhashbyheight/abc", ret_type=RetType.OBJ, status=400)
        assert_equal(resp.read().decode('utf-8').rstrip(), "Invalid height: abc")
        resp = self.test_rest_request("/blockhashbyheight/1000000", ret_type=RetType.OBJ, status=404)
        assert_equal(resp.read().decode('utf-8').rstrip(), "Block height out of range")
        resp = self.test_rest_request("/blockhashbyheight/-1", ret_type=RetType.OBJ, status=400)
        assert_equal(resp.read().decode('utf-8').rstrip(), "Invalid height: -1")
        self.test_rest_request("/blockhashbyheight/", ret_type=RetType.OBJ, status=400)

        # Compare with json block header
        json_obj = self.test_rest_request(f"/headers/1/{bb_hash}")
        assert_equal(len(json_obj), 1)  # ensure that there is one header in the json response
        assert_equal(json_obj[0]['hash'], bb_hash)  # request/response hash should be the same

        # Compare with normal RPC block response
        rpc_block_json = self.nodes[0].getblock(bb_hash)
        for key in ['hash', 'confirmations', 'height', 'version', 'merkleroot', 'time', 'chainwork', 'previousblockhash']:
            assert_equal(json_obj[0][key], rpc_block_json[key])

        # See if we can get 5 headers in one response
        self.generate(self.nodes[1], 5)
        self.sync_all()
        json_obj = self.test_rest_request(f"/headers/5/{bb_hash}")
        assert_equal(len(json_obj), 5)  # now we should have 5 header objects

        # Test number parsing
        for num in ['5a', '-5', '0', '2001', '99999999999999999999999999999999999']:
            assert_equal(
                bytes(f'Header count out of range: {num}\r\n', 'ascii'),
                self.test_rest_request(f"/headers/{num}/{bb_hash}", ret_type=RetType.BYTES, status=400),
            )

        self.log.info("Test tx inclusion in the /mempool and /block URIs")

        # Make 3 tx and mine them on node 1
        txs = []
        txs.append(self.nodes[0].sendtoaddress(not_related_address, 11))
        txs.append(self.nodes[0].sendtoaddress(not_related_address, 11))
        txs.append(self.nodes[0].sendtoaddress(not_related_address, 11))
        self.sync_all()

        # Check that there are exactly 3 transactions in the TX memory pool before generating the block
        json_obj = self.test_rest_request("/mempool/info")
        assert_equal(json_obj['size'], 3)
        # the size of the memory pool should be greater than 3x ~100 bytes
        assert_greater_than(json_obj['bytes'], 300)

        # Check that there are our submitted transactions in the TX memory pool
        json_obj = self.test_rest_request("/mempool/contents")
        for i, tx in enumerate(txs):
            assert tx in json_obj
            assert_equal(json_obj[tx]['spentby'], txs[i + 1:i + 2])
            assert_equal(json_obj[tx]['depends'], txs[i - 1:i])

        # Now mine the transactions
        newblockhash = self.generate(self.nodes[1], 1)
        self.sync_all()

        # Check if the 3 tx show up in the new block
        json_obj = self.test_rest_request(f"/block/{newblockhash[0]}")
        non_coinbase_txs = {tx['txid'] for tx in json_obj['tx']
                            if 'coinbase' not in tx['vin'][0]}
        assert_equal(non_coinbase_txs, set(txs))

        # Verify that the non-coinbase tx has "prevout" key set
        for tx_obj in json_obj["tx"]:
            for vin in tx_obj["vin"]:
                if "coinbase" not in vin:
                    assert "prevout" in vin
                    assert_equal(vin["prevout"]["generated"], False)
                else:
                    assert "prevout" not in vin

        # Check the same but without tx details
        json_obj = self.test_rest_request(f"/block/notxdetails/{newblockhash[0]}")
        for tx in txs:
            assert tx in json_obj['tx']

        self.log.info("Test the /chaininfo URI")

        bb_hash = self.nodes[0].getbestblockhash()

        json_obj = self.test_rest_request("/chaininfo")
        assert_equal(json_obj['bestblockhash'], bb_hash)

        # Test name handling.
        self.log.info("Test the /name URI")
        self.name_tests()

    def name_tests(self):
        """
        Run REST tests specific to names.
        """

        # Start by registering a test name.
        name = u"d/some weird.name++ä"
        value = names.val (u"correct value\nwith newlines\nand utf-8: äöü")
        hexValue = value.encode ('ascii').hex ()
<<<<<<< HEAD
        self.nodes[0].name_register(name, hexValue)
        self.nodes[0].generate(1)
=======
        newData = self.nodes[0].name_new(name)
        self.generate (self.nodes[0], 10)
        self.nodes[0].name_firstupdate(name, newData[1], newData[0], hexValue)
        self.generate (self.nodes[0], 5)
>>>>>>> f4f450b2
        nameData = self.nodes[0].name_show(name)
        assert_equal(nameData['name_encoding'], 'utf8')
        assert_equal(nameData['name'], name)
        assert_equal(nameData['value_encoding'], 'hex')
        assert_equal(nameData['value'], hexValue)
        # The REST interface explicitly does not include the 'ismine' field
        # that the RPC interface has.  Thus remove the field for the comparison
        # below.
        del nameData['ismine']

        # Different variants of the encoded name that should all work.
        variants = [urllib.parse.quote_plus(name),
                    "d/some+weird.name%2b%2B%C3%a4"]

        for encName in variants:
            query = '/name/' + encName

            # Query JSON data of the name.
            data = self.test_rest_request (query, req_type=ReqType.JSON)
            assert_equal(data, nameData)

            # Query plain value.
            res = self.test_rest_request (query, req_type=ReqType.BIN,
                                          ret_type=RetType.BYTES)
            assert_equal(res.decode("ascii"), value)

            # Query hex value.
            res = self.test_rest_request (query, req_type=ReqType.HEX,
                                          ret_type=RetType.BYTES)
            assert_equal(res.decode ('ascii'), hexValue + "\n")

        # Check invalid encoded names.
        invalid = ['%', '%2', '%2x', '%x2']
        for encName in invalid:
            query = '/name/' + encName
            res = self.test_rest_request (query, status=http.client.BAD_REQUEST,
                                          req_type=ReqType.BIN,
                                          ret_type=RetType.OBJ)

if __name__ == '__main__':
    RESTTest().main()<|MERGE_RESOLUTION|>--- conflicted
+++ resolved
@@ -204,7 +204,7 @@
         long_uri = '/'.join([f'{txid}-{n_}' for n_ in range(15)])
         self.test_rest_request(f"/getutxos/checkmempool/{long_uri}", http_method='POST', status=200)
 
-        self.nodes[0].generate(1) # generate block to not affect upcoming tests
+        self.generate(self.nodes[0], 1) # generate block to not affect upcoming tests
         self.sync_all()
 
         self.log.info("Test the /block, /blockhashbyheight and /headers URIs")
@@ -355,15 +355,8 @@
         name = u"d/some weird.name++ä"
         value = names.val (u"correct value\nwith newlines\nand utf-8: äöü")
         hexValue = value.encode ('ascii').hex ()
-<<<<<<< HEAD
         self.nodes[0].name_register(name, hexValue)
-        self.nodes[0].generate(1)
-=======
-        newData = self.nodes[0].name_new(name)
-        self.generate (self.nodes[0], 10)
-        self.nodes[0].name_firstupdate(name, newData[1], newData[0], hexValue)
-        self.generate (self.nodes[0], 5)
->>>>>>> f4f450b2
+        self.generate (self.nodes[0], 1)
         nameData = self.nodes[0].name_show(name)
         assert_equal(nameData['name_encoding'], 'utf8')
         assert_equal(nameData['name'], name)
