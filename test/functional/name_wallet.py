#!/usr/bin/env python3
# Copyright (c) 2014-2022 Daniel Kraft
# Distributed under the MIT/X11 software license, see the accompanying
# file COPYING or http://www.opensource.org/licenses/mit-license.php.

# RPC tests for the handling of names in the wallet.

from test_framework.names import NameTestFramework, val
from test_framework.util import *

from decimal import Decimal

nameFee = Decimal ("0.01")
txFee = Decimal ("0.001")
initialBalance = Decimal ("2500")
zero = Decimal ("0")

class NameWalletTest (NameTestFramework):

  spentA = zero
  spentB = zero

  def set_test_params (self):
    self.setup_clean_chain = True
    self.setup_name_test ([["-paytxfee=%s" % txFee]] * 2)

  def generateToOther (self, ind, n):
    """
    Generates n new blocks with test node ind, paying to an address in neither
    test wallet.  This ensures that we do not mess up the balances.
    """

    addr = "cmUcickA9iRQpTTnwoXrrxCpb73ggpQiAn"
    self.generatetoaddress (self.nodes[ind], n, addr)

  def getFee (self, ind, txid, extra=zero):
    """
    Returns and checks the fee of a transaction.  There may be an additional
    fee for the locked coin, and the paytxfee times the tx size.
    The tx size is queried from the node with the given index by the txid.
    """

    info = self.nodes[ind].gettransaction (txid)
    totalFee = -info['fee']
    assert totalFee >= extra

    absFee = totalFee - extra
<<<<<<< HEAD
    size = count_bytes (info['hex'])
    assert_fee_amount (absFee, size, txFee)
=======
    assert_fee_amount (absFee, count_bytes (info["hex"]), txFee)
>>>>>>> 86e721d2

    return totalFee

  def checkBalance (self, ind, spent):
    """
    Checks the balance of the node with index ind.  It should be
    the initial balance minus "spent".
    """

    bal = self.nodes[ind].getbalance ()
    assert_equal (bal, initialBalance - spent)
    assert_equal (self.nodes[ind].getbalance (), bal)

  def checkBalances (self, spentA=zero, spentB=zero):
    """
    Checks balances of the two test nodes.  The expected spent amounts
    for them are stored in self.spentA and self.spentB, and increased
    prior to the check by the arguments passed in.
    """

    self.spentA += spentA
    self.spentB += spentB

    self.checkBalance (0, self.spentA)
    self.checkBalance (1, self.spentB)

  def checkTx (self, ind, txid, amount, fee, details):
    """
    Calls 'gettransaction' and compares the result to the
    expected data given in the arguments.  "details" is an array
    containing all the tx sent/received entries expected.
    Each array element is an array itself with the fields:

      [category, nameop, amount, fee]

    nameop can be None if no "name" key is expected.
    """

    data = self.nodes[ind].gettransaction (txid)
    assert_equal (data['amount'], amount)

    if fee is None:
      assert 'fee' not in data
    else:
      assert_equal (data['fee'], fee)

    # Bring the details returned in the same format as our expected
    # argument.  Furthermore, check that each entry has an address
    # set (but don't compare the address, since we don't know it).
    detailsGot = []
    for d in data['details']:
      assert 'address' in d
      if 'name' in d:
        nameOp = d['name']
        if nameOp[:3] == 'new':
          nameOp = 'new'
      else:
        # None is not sortable in Python3, so use "none" instead.
        nameOp = "none"
      if 'fee' in d:
        fee = d['fee']
      else:
        fee = None
      detailsGot.append ([d['category'], nameOp, d['amount'], fee])

    # Compare.  Sort to get rid of differences in the order.
    detailsGot.sort ()
    details.sort ()
    assert_equal (detailsGot, details)

  def run_test (self):
    self.generate (self.nodes[0], 50)
    self.sync_blocks ()
    self.generate (self.nodes[1], 50)
    self.generateToOther (1, 150)
    self.sync_blocks ()
    self.checkBalances ()

    # Check that we use legacy addresses.
    # FIXME: Remove once we have segwit.
    addr = self.nodes[0].getnewaddress ()
    info = self.nodes[0].getaddressinfo (addr)
    assert not info['isscript']
    assert not info['iswitness']

    # Register and update a name.  Check changes to the balance.
    regA = self.nodes[0].name_register ("x/name-a", val ("value"))
    regFee = self.getFee (0, regA, nameFee)
    self.generateToOther (0, 1)
    self.checkBalances (regFee)
    updA = self.nodes[0].name_update ("x/name-a", val ("new value"))
    updFee = self.getFee (0, updA)
    self.generateToOther (0, 1)
    self.checkBalances (updFee)

    # Check the transactions.
    self.checkTx (0, regA, zero, -regFee,
                  [['send', "update: 'x/name-a'", zero, -regFee]])
    self.checkTx (0, updA, zero, -updFee,
                  [['send', "update: 'x/name-a'", zero, -updFee]])

    # Send a name from 0 to 1 by registration and update.
    addr = self.nodes[1].getnewaddress ()
    regB = self.nodes[0].name_register ("x/name-b", val ("value"),
                                        {"destAddress": addr})
    fee = self.getFee (0, regB, nameFee)
    regC = self.nodes[0].name_register ("x/name-c", val ("value"))
    fee += self.getFee (0, regC, nameFee)
    self.generateToOther (0, 1)
    self.checkBalances (fee)
    updC = self.nodes[0].name_update ("x/name-c", val ("new value"),
                                      {"destAddress": addr})
    fee = self.getFee (0, updC)
    self.generateToOther (0, 1)
    self.checkBalances (fee)

    # Check the receiving transactions on node 1.
    self.sync_blocks ()
    self.checkTx (1, regB, zero, None,
                  [['receive', "update: 'x/name-b'", zero, None]])
    self.checkTx (1, updC, zero, None,
                  [['receive', "update: 'x/name-c'", zero, None]])

    # Use the rawtx API to build a simultaneous name update and currency send.
    # This is done as an atomic name trade.  Note, though, that the
    # logic is a bit confused by "coin join" transactions and thus
    # possibly not exactly what one would expect.
    price = Decimal ("1.0")
    fee = Decimal ("0.01")
    txid = self.atomicTrade ("x/name-a", val ("enjoy"), price, fee, 0, 1)
    self.generateToOther (0, 1)

    self.sync_blocks ()
    self.checkBalances (-price, price + fee)
    self.checkTx (0, txid, price, None,
                  [['receive', "none", price, None]])
    self.checkTx (1, txid, -price, -fee,
                  [['send', "none", -price, -fee],
                   ['send', "update: 'x/name-a'", zero, -fee]])

    # Test sendtoname RPC command.
    addr = self.nodes[0].getnewaddress ()
    txid = self.nodes[0].name_register ("x/destination", val ("value"),
                                        {"destAddress": addr})
    self.generateToOther (0, 1)
    self.checkName (0, "x/destination", val ("value"))
    self.checkBalances (self.getFee (0, txid, nameFee))

    self.sync_blocks ()
    assert_raises_rpc_error (-5, 'name not found',
                             self.nodes[1].sendtoname, "x/non-existant", 10)

    txid = self.nodes[1].sendtoname ("x/destination", 10)
    fee = self.getFee (1, txid)
    self.generateToOther (1, 1)
    self.sync_blocks ()
    self.checkBalances (-10, 10 + fee)

    txid = self.nodes[1].sendtoname ("x/destination", 10, "foo", "bar", True)
    fee = self.getFee (1, txid)
    self.generateToOther (1, 1)
    self.sync_blocks ()
    self.checkBalances (-10 + fee, 10)


if __name__ == '__main__':
  NameWalletTest ().main ()<|MERGE_RESOLUTION|>--- conflicted
+++ resolved
@@ -45,12 +45,7 @@
     assert totalFee >= extra
 
     absFee = totalFee - extra
-<<<<<<< HEAD
-    size = count_bytes (info['hex'])
-    assert_fee_amount (absFee, size, txFee)
-=======
     assert_fee_amount (absFee, count_bytes (info["hex"]), txFee)
->>>>>>> 86e721d2
 
     return totalFee
 
