--- conflicted
+++ resolved
@@ -133,19 +133,10 @@
     self.checkBalances (updFee)
 
     # Check the transactions.
-<<<<<<< HEAD
     self.checkTx (2, regA, zero, -regFee,
-                  [['send', 'update: x/name-a', zero, -regFee]])
+                  [['send', "update: 'x/name-a'", zero, -regFee]])
     self.checkTx (2, updA, zero, -updFee,
-                  [['send', 'update: x/name-a', zero, -updFee]])
-=======
-    self.checkTx (2, newA[0], zero, -newFee,
-                  [['send', 'new', zero, -newFee]])
-    self.checkTx (2, firstA, zero, -firstFee,
-                  [['send', "update: 'name-a'", zero, -firstFee]])
-    self.checkTx (2, updA, zero, -updFee,
-                  [['send', "update: 'name-a'", zero, -updFee]])
->>>>>>> a439016b
+                  [['send', "update: 'x/name-a'", zero, -updFee]])
 
     # Send a name from 1 to 2 by firstupdate and update.
     addrB = self.nodes[3].getnewaddress ()
@@ -163,17 +154,10 @@
     self.checkBalances (fee)
 
     # Check the receiving transactions on B.
-<<<<<<< HEAD
     self.checkTx (3, regB, zero, None,
-                  [['receive', 'update: x/name-b', zero, None]])
+                  [['receive', "update: 'x/name-b'", zero, None]])
     self.checkTx (3, updC, zero, None,
-                  [['receive', 'update: x/name-c', zero, None]])
-=======
-    self.checkTx (3, firstB, zero, None,
-                  [['receive', "update: 'name-b'", zero, None]])
-    self.checkTx (3, updC, zero, None,
-                  [['receive', "update: 'name-c'", zero, None]])
->>>>>>> a439016b
+                  [['receive', "update: 'x/name-c'", zero, None]])
 
     # Use the rawtx API to build a simultaneous name update and currency send.
     # This is done as an atomic name trade.  Note, though, that the
@@ -190,11 +174,7 @@
                   [['receive', "none", price, None]])
     self.checkTx (3, txid, -price, -fee,
                   [['send', "none", -price, -fee],
-<<<<<<< HEAD
-                   ['send', 'update: x/name-a', zero, -fee]])
-=======
-                   ['send', "update: 'name-a'", zero, -fee]])
->>>>>>> a439016b
+                   ['send', "update: 'x/name-a'", zero, -fee]])
 
     # Test sendtoname RPC command.
 
