#!/usr/bin/env python3
# Copyright (c) 2014-2017 The Bitcoin Core developers
# Distributed under the MIT software license, see the accompanying
# file COPYING or http://www.opensource.org/licenses/mit-license.php.
"""Base class for RPC testing."""

import configparser
from enum import Enum
import logging
import optparse
import os
import pdb
import shutil
import sys
import tempfile
import time

from .authproxy import JSONRPCException
from . import coverage
from .test_node import TestNode
from .util import (
    MAX_NODES,
    PortSeed,
    assert_equal,
    base_node_args,
    check_json_precision,
    connect_nodes_bi,
    disconnect_nodes,
    get_datadir_path,
    initialize_datadir,
    p2p_port,
    set_node_times,
    sync_blocks,
    sync_mempools,
)

class TestStatus(Enum):
    PASSED = 1
    FAILED = 2
    SKIPPED = 3

TEST_EXIT_PASSED = 0
TEST_EXIT_FAILED = 1
TEST_EXIT_SKIPPED = 77


class BitcoinTestMetaClass(type):
    """Metaclass for BitcoinTestFramework.

    Ensures that any attempt to register a subclass of `BitcoinTestFramework`
    adheres to a standard whereby the subclass overrides `set_test_params` and
    `run_test` but DOES NOT override either `__init__` or `main`. If any of
    those standards are violated, a ``TypeError`` is raised."""

    def __new__(cls, clsname, bases, dct):
        if not clsname in ['BitcoinTestFramework', 'NameTestFramework']:
            if not ('run_test' in dct and 'set_test_params' in dct):
                raise TypeError("BitcoinTestFramework subclasses must override "
                                "'run_test' and 'set_test_params'")
            if '__init__' in dct or 'main' in dct:
                raise TypeError("BitcoinTestFramework subclasses may not override "
                                "'__init__' or 'main'")

        return super().__new__(cls, clsname, bases, dct)


class BitcoinTestFramework(metaclass=BitcoinTestMetaClass):
    """Base class for a bitcoin test script.

    Individual bitcoin test scripts should subclass this class and override the set_test_params() and run_test() methods.

    Individual tests can also override the following methods to customize the test setup:

    - add_options()
    - setup_chain()
    - setup_network()
    - setup_nodes()

    The __init__() and main() methods should not be overridden.

    This class also contains various public and private helper methods."""

    def __init__(self):
        """Sets test framework defaults. Do not override this method. Instead, override the set_test_params() method"""
        self.setup_clean_chain = False
        self.nodes = []
        self.mocktime = 0
        self.supports_cli = False
        self.bind_to_localhost_only = True
        self.set_test_params()

        assert hasattr(self, "num_nodes"), "Test must set self.num_nodes in set_test_params()"

    def main(self):
        """Main function. This should not be overridden by the subclass test scripts."""

        parser = optparse.OptionParser(usage="%prog [options]")
        parser.add_option("--nocleanup", dest="nocleanup", default=False, action="store_true",
                          help="Leave chimaerads and test.* datadir on exit or error")
        parser.add_option("--noshutdown", dest="noshutdown", default=False, action="store_true",
<<<<<<< HEAD
                          help="Don't stop chimaerads after the test execution")
        parser.add_option("--srcdir", dest="srcdir", default=os.path.abspath(os.path.dirname(os.path.realpath(__file__)) + "/../../../src"),
                          help="Source directory containing chimaerad/chimaera-cli (default: %default)")
=======
                          help="Don't stop namecoinds after the test execution")
>>>>>>> b09b61ba
        parser.add_option("--cachedir", dest="cachedir", default=os.path.abspath(os.path.dirname(os.path.realpath(__file__)) + "/../../cache"),
                          help="Directory for caching pregenerated datadirs (default: %default)")
        parser.add_option("--tmpdir", dest="tmpdir", help="Root directory for datadirs")
        parser.add_option("-l", "--loglevel", dest="loglevel", default="INFO",
                          help="log events at this level and higher to the console. Can be set to DEBUG, INFO, WARNING, ERROR or CRITICAL. Passing --loglevel DEBUG will output all logs to console. Note that logs at all levels are always written to the test_framework.log file in the temporary test directory.")
        parser.add_option("--tracerpc", dest="trace_rpc", default=False, action="store_true",
                          help="Print out all RPC calls as they are made")
        parser.add_option("--portseed", dest="port_seed", default=os.getpid(), type='int',
                          help="The seed to use for assigning port numbers (default: current process id)")
        parser.add_option("--coveragedir", dest="coveragedir",
                          help="Write tested RPC commands into this directory")
        parser.add_option("--configfile", dest="configfile",
                          default=os.path.abspath(os.path.dirname(os.path.realpath(__file__)) + "/../../config.ini"),
                          help="Location of the test framework config file (default: %default)")
        parser.add_option("--pdbonfailure", dest="pdbonfailure", default=False, action="store_true",
                          help="Attach a python debugger if test fails")
        parser.add_option("--usecli", dest="usecli", default=False, action="store_true",
                          help="use chimaera-cli instead of RPC for all commands")
        self.add_options(parser)
        (self.options, self.args) = parser.parse_args()

        PortSeed.n = self.options.port_seed

        check_json_precision()

        self.options.cachedir = os.path.abspath(self.options.cachedir)

        config = configparser.ConfigParser()
        config.read_file(open(self.options.configfile))
        self.options.bitcoind = os.getenv("BITCOIND", default=config["environment"]["BUILDDIR"] + '/src/chimaerad' + config["environment"]["EXEEXT"])
        self.options.bitcoincli = os.getenv("BITCOINCLI", default=config["environment"]["BUILDDIR"] + '/src/chimaera-cli' + config["environment"]["EXEEXT"])

        os.environ['PATH'] = config['environment']['BUILDDIR'] + os.pathsep + \
                             config['environment']['BUILDDIR'] + os.path.sep + "qt" + os.pathsep + \
                             os.environ['PATH']

        # Set up temp directory and start logging
        if self.options.tmpdir:
            self.options.tmpdir = os.path.abspath(self.options.tmpdir)
            os.makedirs(self.options.tmpdir, exist_ok=False)
        else:
            self.options.tmpdir = tempfile.mkdtemp(prefix="test")
        self._start_logging()

        success = TestStatus.FAILED

        try:
            if self.options.usecli and not self.supports_cli:
                raise SkipTest("--usecli specified but test does not support using CLI")
            self.setup_chain()
            self.setup_network()
            self.run_test()
            success = TestStatus.PASSED
        except JSONRPCException as e:
            self.log.exception("JSONRPC error")
        except SkipTest as e:
            self.log.warning("Test Skipped: %s" % e.message)
            success = TestStatus.SKIPPED
        except AssertionError as e:
            self.log.exception("Assertion failed")
        except KeyError as e:
            self.log.exception("Key error")
        except Exception as e:
            self.log.exception("Unexpected exception caught during testing")
        except KeyboardInterrupt as e:
            self.log.warning("Exiting after keyboard interrupt")

        if success == TestStatus.FAILED and self.options.pdbonfailure:
            print("Testcase failed. Attaching python debugger. Enter ? for help")
            pdb.set_trace()

        if not self.options.noshutdown:
            self.log.info("Stopping nodes")
            if self.nodes:
                self.stop_nodes()
        else:
            for node in self.nodes:
                node.cleanup_on_exit = False
            self.log.info("Note: namecoinds were not stopped and may still be running")

        if not self.options.nocleanup and not self.options.noshutdown and success != TestStatus.FAILED:
            self.log.info("Cleaning up {} on exit".format(self.options.tmpdir))
            cleanup_tree_on_exit = True
        else:
            self.log.warning("Not cleaning up dir %s" % self.options.tmpdir)
            cleanup_tree_on_exit = False

        if success == TestStatus.PASSED:
            self.log.info("Tests successful")
            exit_code = TEST_EXIT_PASSED
        elif success == TestStatus.SKIPPED:
            self.log.info("Test skipped")
            exit_code = TEST_EXIT_SKIPPED
        else:
            self.log.error("Test failed. Test logging available at %s/test_framework.log", self.options.tmpdir)
            self.log.error("Hint: Call {} '{}' to consolidate all logs".format(os.path.normpath(os.path.dirname(os.path.realpath(__file__)) + "/../combine_logs.py"), self.options.tmpdir))
            exit_code = TEST_EXIT_FAILED
        logging.shutdown()
        if cleanup_tree_on_exit:
            shutil.rmtree(self.options.tmpdir)
        sys.exit(exit_code)

    # Methods to override in subclass test scripts.
    def set_test_params(self):
        """Tests must this method to change default values for number of nodes, topology, etc"""
        raise NotImplementedError

    def add_options(self, parser):
        """Override this method to add command-line options to the test"""
        pass

    def setup_chain(self):
        """Override this method to customize blockchain setup"""
        self.log.info("Initializing test directory " + self.options.tmpdir)
        if self.setup_clean_chain:
            self._initialize_chain_clean()
        else:
            self._initialize_chain()

    def setup_network(self):
        """Override this method to customize test network topology"""
        self.setup_nodes()

        # Connect the nodes as a "chain".  This allows us
        # to split the network between nodes 1 and 2 to get
        # two halves that can work on competing chains.
        for i in range(self.num_nodes - 1):
            connect_nodes_bi(self.nodes, i, i + 1)
        self.sync_all()

    def setup_nodes(self):
        """Override this method to customize test node setup"""
        extra_args = None
        if hasattr(self, "extra_args"):
            extra_args = self.extra_args
        self.add_nodes(self.num_nodes, extra_args)
        self.start_nodes()

    def run_test(self):
        """Tests must override this method to define test logic"""
        raise NotImplementedError

    # Public helper methods. These can be accessed by the subclass test scripts.

    def add_nodes(self, num_nodes, extra_args=None, rpchost=None, timewait=None, binary=None):
        """Instantiate TestNode objects"""
        if self.bind_to_localhost_only:
            extra_confs = [["bind=127.0.0.1"]] * num_nodes
        else:
            extra_confs = [[]] * num_nodes
        if extra_args is None:
            extra_args = [[]] * num_nodes
        if binary is None:
            binary = [self.options.bitcoind] * num_nodes
        assert_equal(len(extra_confs), num_nodes)
        assert_equal(len(extra_args), num_nodes)
        assert_equal(len(binary), num_nodes)
        for i in range(num_nodes):
            self.nodes.append(TestNode(i, get_datadir_path(self.options.tmpdir, i), rpchost=rpchost, timewait=timewait, bitcoind=binary[i], bitcoin_cli=self.options.bitcoincli, mocktime=self.mocktime, coverage_dir=self.options.coveragedir, extra_conf=extra_confs[i], extra_args=extra_args[i], use_cli=self.options.usecli))

    def start_node(self, i, *args, **kwargs):
        """Start a bitcoind"""

        node = self.nodes[i]

        node.start(*args, **kwargs)
        node.wait_for_rpc_connection()

        if self.options.coveragedir is not None:
            coverage.write_all_rpc_commands(self.options.coveragedir, node.rpc)

    def start_nodes(self, extra_args=None, *args, **kwargs):
        """Start multiple bitcoinds"""

        if extra_args is None:
            extra_args = [None] * self.num_nodes
        assert_equal(len(extra_args), self.num_nodes)
        try:
            for i, node in enumerate(self.nodes):
                node.start(extra_args[i], *args, **kwargs)
            for node in self.nodes:
                node.wait_for_rpc_connection()
        except:
            # If one node failed to start, stop the others
            self.stop_nodes()
            raise

        if self.options.coveragedir is not None:
            for node in self.nodes:
                coverage.write_all_rpc_commands(self.options.coveragedir, node.rpc)

    def stop_node(self, i, expected_stderr=''):
        """Stop a bitcoind test node"""
        self.nodes[i].stop_node(expected_stderr)
        self.nodes[i].wait_until_stopped()

    def stop_nodes(self):
        """Stop multiple bitcoind test nodes"""
        for node in self.nodes:
            # Issue RPC to stop nodes
            node.stop_node()

        for node in self.nodes:
            # Wait for nodes to stop
            node.wait_until_stopped()

    def restart_node(self, i, extra_args=None):
        """Stop and start a test node"""
        self.stop_node(i)
        self.start_node(i, extra_args)

    def wait_for_node_exit(self, i, timeout):
        self.nodes[i].process.wait(timeout)

    def split_network(self):
        """
        Split the network of four nodes into nodes 0/1 and 2/3.
        """
        disconnect_nodes(self.nodes[1], 2)
        disconnect_nodes(self.nodes[2], 1)
        self.sync_all([self.nodes[:2], self.nodes[2:]])

    def join_network(self):
        """
        Join the (previously split) network halves together.
        """
        connect_nodes_bi(self.nodes, 1, 2)

        # Only sync blocks after re-joining the network, since the mempools
        # might conflict.
        sync_blocks(self.nodes)

    def sync_all(self, node_groups=None):
        if not node_groups:
            node_groups = [self.nodes]

        for group in node_groups:
            sync_blocks(group)
            sync_mempools(group)

    def enable_mocktime(self):
        """Enable mocktime for the script.

        mocktime may be needed for scripts that use the cached version of the
        blockchain.  If the cached version of the blockchain is used without
        mocktime then the mempools will not sync due to IBD.

        For backward compatibility of the python scripts with previous
        versions of the cache, this helper function sets mocktime to Jan 1,
        2014 + (201 * 10 * 60)"""
        self.mocktime = 1388534400 + (201 * 10 * 60)

    def disable_mocktime(self):
        self.mocktime = 0

    # Private helper methods. These should not be accessed by the subclass test scripts.

    def _start_logging(self):
        # Add logger and logging handlers
        self.log = logging.getLogger('TestFramework')
        self.log.setLevel(logging.DEBUG)
        # Create file handler to log all messages
        fh = logging.FileHandler(self.options.tmpdir + '/test_framework.log')
        fh.setLevel(logging.DEBUG)
        # Create console handler to log messages to stderr. By default this logs only error messages, but can be configured with --loglevel.
        ch = logging.StreamHandler(sys.stdout)
        # User can provide log level as a number or string (eg DEBUG). loglevel was caught as a string, so try to convert it to an int
        ll = int(self.options.loglevel) if self.options.loglevel.isdigit() else self.options.loglevel.upper()
        ch.setLevel(ll)
        # Format logs the same as bitcoind's debug.log with microprecision (so log files can be concatenated and sorted)
        formatter = logging.Formatter(fmt='%(asctime)s.%(msecs)03d000Z %(name)s (%(levelname)s): %(message)s', datefmt='%Y-%m-%dT%H:%M:%S')
        formatter.converter = time.gmtime
        fh.setFormatter(formatter)
        ch.setFormatter(formatter)
        # add the handlers to the logger
        self.log.addHandler(fh)
        self.log.addHandler(ch)

        if self.options.trace_rpc:
            rpc_logger = logging.getLogger("BitcoinRPC")
            rpc_logger.setLevel(logging.DEBUG)
            rpc_handler = logging.StreamHandler(sys.stdout)
            rpc_handler.setLevel(logging.DEBUG)
            rpc_logger.addHandler(rpc_handler)

    def _initialize_chain(self):
        """Initialize a pre-mined blockchain for use by the test.

        Create a cache of a 200-block-long chain (with wallet) for MAX_NODES
        Afterward, create num_nodes copies from the cache."""

        assert self.num_nodes <= MAX_NODES
        create_cache = False
        for i in range(MAX_NODES):
            if not os.path.isdir(get_datadir_path(self.options.cachedir, i)):
                create_cache = True
                break

        if create_cache:
            self.log.debug("Creating data directories from cached datadir")

            # find and delete old cache directories if any exist
            for i in range(MAX_NODES):
                if os.path.isdir(get_datadir_path(self.options.cachedir, i)):
                    shutil.rmtree(get_datadir_path(self.options.cachedir, i))

            # Create cache directories, run bitcoinds:
            for i in range(MAX_NODES):
                datadir = initialize_datadir(self.options.cachedir, i)
                args = [self.options.bitcoind, "-datadir=" + datadir]
                args.extend(base_node_args(i))
                if i > 0:
                    args.append("-connect=127.0.0.1:" + str(p2p_port(0)))
                self.nodes.append(TestNode(i, get_datadir_path(self.options.cachedir, i), extra_conf=["bind=127.0.0.1"], extra_args=[], rpchost=None, timewait=None, bitcoind=self.options.bitcoind, bitcoin_cli=self.options.bitcoincli, mocktime=self.mocktime, coverage_dir=None))
                self.nodes[i].args = args
                self.start_node(i)

            # Wait for RPC connections to be ready
            for node in self.nodes:
                node.wait_for_rpc_connection()

            # Create a 200-block-long chain; each of the 4 first nodes
            # gets 25 mature blocks and 25 immature.
            # Note: To preserve compatibility with older versions of
            # initialize_chain, only 4 nodes will generate coins.
            #
            # blocks are created with timestamps 10 minutes apart
            # starting from 2010 minutes in the past
            self.enable_mocktime()
            block_time = self.mocktime - (201 * 10 * 60)
            for i in range(2):
                for peer in range(4):
                    for j in range(25):
                        set_node_times(self.nodes, block_time)
                        self.nodes[peer].generate(1)
                        block_time += 10 * 60
                    # Must sync before next peer starts generating blocks
                    sync_blocks(self.nodes)

            # Shut them down, and clean up cache directories:
            self.stop_nodes()
            self.nodes = []
            self.disable_mocktime()

            def cache_path(n, *paths):
                return os.path.join(get_datadir_path(self.options.cachedir, n), "regtest", *paths)

            for i in range(MAX_NODES):
                for entry in os.listdir(cache_path(i)):
                    if entry not in ['wallets', 'chainstate', 'blocks']:
                        os.remove(cache_path(i, entry))

        for i in range(self.num_nodes):
            from_dir = get_datadir_path(self.options.cachedir, i)
            to_dir = get_datadir_path(self.options.tmpdir, i)
            shutil.copytree(from_dir, to_dir)
            initialize_datadir(self.options.tmpdir, i)  # Overwrite port/rpcport in bitcoin.conf

    def _initialize_chain_clean(self):
        """Initialize empty blockchain for use by the test.

        Create an empty blockchain and num_nodes wallets.
        Useful if a test case wants complete control over initialization."""
        for i in range(self.num_nodes):
            initialize_datadir(self.options.tmpdir, i)


class SkipTest(Exception):
    """This exception is raised to skip a test"""
    def __init__(self, message):
        self.message = message<|MERGE_RESOLUTION|>--- conflicted
+++ resolved
@@ -17,6 +17,7 @@
 
 from .authproxy import JSONRPCException
 from . import coverage
+from . import powhash
 from .test_node import TestNode
 from .util import (
     MAX_NODES,
@@ -98,13 +99,7 @@
         parser.add_option("--nocleanup", dest="nocleanup", default=False, action="store_true",
                           help="Leave chimaerads and test.* datadir on exit or error")
         parser.add_option("--noshutdown", dest="noshutdown", default=False, action="store_true",
-<<<<<<< HEAD
                           help="Don't stop chimaerads after the test execution")
-        parser.add_option("--srcdir", dest="srcdir", default=os.path.abspath(os.path.dirname(os.path.realpath(__file__)) + "/../../../src"),
-                          help="Source directory containing chimaerad/chimaera-cli (default: %default)")
-=======
-                          help="Don't stop namecoinds after the test execution")
->>>>>>> b09b61ba
         parser.add_option("--cachedir", dest="cachedir", default=os.path.abspath(os.path.dirname(os.path.realpath(__file__)) + "/../../cache"),
                           help="Directory for caching pregenerated datadirs (default: %default)")
         parser.add_option("--tmpdir", dest="tmpdir", help="Root directory for datadirs")
@@ -136,6 +131,7 @@
         config.read_file(open(self.options.configfile))
         self.options.bitcoind = os.getenv("BITCOIND", default=config["environment"]["BUILDDIR"] + '/src/chimaerad' + config["environment"]["EXEEXT"])
         self.options.bitcoincli = os.getenv("BITCOINCLI", default=config["environment"]["BUILDDIR"] + '/src/chimaera-cli' + config["environment"]["EXEEXT"])
+        powhash.chimaerahash = os.getenv("CHIMAERA-HASH", default=config["environment"]["BUILDDIR"] + '/src/chimaera-hash' + config["environment"]["EXEEXT"])
 
         os.environ['PATH'] = config['environment']['BUILDDIR'] + os.pathsep + \
                              config['environment']['BUILDDIR'] + os.path.sep + "qt" + os.pathsep + \
