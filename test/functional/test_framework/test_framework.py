#!/usr/bin/env python3
# Copyright (c) 2014-2016 The Bitcoin Core developers
# Distributed under the MIT software license, see the accompanying
# file COPYING or http://www.opensource.org/licenses/mit-license.php.
"""Base class for RPC testing."""

from collections import deque
from enum import Enum
import logging
import optparse
import os
import pdb
import shutil
import sys
import tempfile
import time
import traceback

from .authproxy import JSONRPCException
from . import coverage
from .test_node import TestNode
from .util import (
    MAX_NODES,
    PortSeed,
    assert_equal,
    base_node_args,
    check_json_precision,
    connect_nodes_bi,
    disconnect_nodes,
    initialize_datadir,
    log_filename,
    p2p_port,
    set_node_times,
    sync_blocks,
    sync_mempools,
)

class TestStatus(Enum):
    PASSED = 1
    FAILED = 2
    SKIPPED = 3

TEST_EXIT_PASSED = 0
TEST_EXIT_FAILED = 1
TEST_EXIT_SKIPPED = 77

<<<<<<< HEAD
class BitcoinTestFramework(object):
    """Base class for a namecoin test script.
=======
class BitcoinTestFramework():
    """Base class for a bitcoin test script.
>>>>>>> 987ac8b7

    Individual bitcoin test scripts should subclass this class and override the set_test_params() and run_test() methods.

    Individual tests can also override the following methods to customize the test setup:

    - add_options()
    - setup_chain()
    - setup_network()
    - setup_nodes()

    The __init__() and main() methods should not be overridden.

    This class also contains various public and private helper methods."""

    def __init__(self):
        """Sets test framework defaults. Do not override this method. Instead, override the set_test_params() method"""
        self.setup_clean_chain = False
        self.nodes = []
        self.mocktime = 0
        self.set_test_params()

        assert hasattr(self, "num_nodes"), "Test must set self.num_nodes in set_test_params()"

    def main(self):
        """Main function. This should not be overridden by the subclass test scripts."""

        parser = optparse.OptionParser(usage="%prog [options]")
        parser.add_option("--nocleanup", dest="nocleanup", default=False, action="store_true",
                          help="Leave namecoinds and test.* datadir on exit or error")
        parser.add_option("--noshutdown", dest="noshutdown", default=False, action="store_true",
                          help="Don't stop namecoinds after the test execution")
        parser.add_option("--srcdir", dest="srcdir", default=os.path.normpath(os.path.dirname(os.path.realpath(__file__)) + "/../../../src"),
                          help="Source directory containing namecoind/namecoin-cli (default: %default)")
        parser.add_option("--cachedir", dest="cachedir", default=os.path.normpath(os.path.dirname(os.path.realpath(__file__)) + "/../../cache"),
                          help="Directory for caching pregenerated datadirs")
        parser.add_option("--tmpdir", dest="tmpdir", help="Root directory for datadirs")
        parser.add_option("-l", "--loglevel", dest="loglevel", default="INFO",
                          help="log events at this level and higher to the console. Can be set to DEBUG, INFO, WARNING, ERROR or CRITICAL. Passing --loglevel DEBUG will output all logs to console. Note that logs at all levels are always written to the test_framework.log file in the temporary test directory.")
        parser.add_option("--tracerpc", dest="trace_rpc", default=False, action="store_true",
                          help="Print out all RPC calls as they are made")
        parser.add_option("--portseed", dest="port_seed", default=os.getpid(), type='int',
                          help="The seed to use for assigning port numbers (default: current process id)")
        parser.add_option("--coveragedir", dest="coveragedir",
                          help="Write tested RPC commands into this directory")
        parser.add_option("--configfile", dest="configfile",
                          help="Location of the test framework config file")
        parser.add_option("--pdbonfailure", dest="pdbonfailure", default=False, action="store_true",
                          help="Attach a python debugger if test fails")
        self.add_options(parser)
        (self.options, self.args) = parser.parse_args()

        PortSeed.n = self.options.port_seed

        os.environ['PATH'] = self.options.srcdir + ":" + self.options.srcdir + "/qt:" + os.environ['PATH']

        check_json_precision()

        self.options.cachedir = os.path.abspath(self.options.cachedir)

        # Set up temp directory and start logging
        if self.options.tmpdir:
            self.options.tmpdir = os.path.abspath(self.options.tmpdir)
            os.makedirs(self.options.tmpdir, exist_ok=False)
        else:
            self.options.tmpdir = tempfile.mkdtemp(prefix="test")
        self._start_logging()

        success = TestStatus.FAILED

        try:
            self.setup_chain()
            self.setup_network()
            self.run_test()
            success = TestStatus.PASSED
        except JSONRPCException as e:
            self.log.exception("JSONRPC error")
        except SkipTest as e:
            self.log.warning("Test Skipped: %s" % e.message)
            success = TestStatus.SKIPPED
        except AssertionError as e:
            self.log.exception("Assertion failed")
        except KeyError as e:
            self.log.exception("Key error")
        except Exception as e:
            self.log.exception("Unexpected exception caught during testing")
        except KeyboardInterrupt as e:
            self.log.warning("Exiting after keyboard interrupt")

        if success == TestStatus.FAILED and self.options.pdbonfailure:
            print("Testcase failed. Attaching python debugger. Enter ? for help")
            pdb.set_trace()

        if not self.options.noshutdown:
            self.log.info("Stopping nodes")
            if self.nodes:
                self.stop_nodes()
        else:
            self.log.info("Note: namecoinds were not stopped and may still be running")

        if not self.options.nocleanup and not self.options.noshutdown and success != TestStatus.FAILED:
            self.log.info("Cleaning up")
            shutil.rmtree(self.options.tmpdir)
        else:
            self.log.warning("Not cleaning up dir %s" % self.options.tmpdir)
            if os.getenv("PYTHON_DEBUG", ""):
                # Dump the end of the debug logs, to aid in debugging rare
                # travis failures.
                import glob
                filenames = [self.options.tmpdir + "/test_framework.log"]
                filenames += glob.glob(self.options.tmpdir + "/node*/regtest/debug.log")
                MAX_LINES_TO_PRINT = 1000
                for fn in filenames:
                    try:
                        with open(fn, 'r') as f:
                            print("From", fn, ":")
                            print("".join(deque(f, MAX_LINES_TO_PRINT)))
                    except OSError:
                        print("Opening file %s failed." % fn)
                        traceback.print_exc()

        if success == TestStatus.PASSED:
            self.log.info("Tests successful")
            sys.exit(TEST_EXIT_PASSED)
        elif success == TestStatus.SKIPPED:
            self.log.info("Test skipped")
            sys.exit(TEST_EXIT_SKIPPED)
        else:
            self.log.error("Test failed. Test logging available at %s/test_framework.log", self.options.tmpdir)
            logging.shutdown()
            sys.exit(TEST_EXIT_FAILED)

    # Methods to override in subclass test scripts.
    def set_test_params(self):
        """Tests must this method to change default values for number of nodes, topology, etc"""
        raise NotImplementedError

    def add_options(self, parser):
        """Override this method to add command-line options to the test"""
        pass

    def setup_chain(self):
        """Override this method to customize blockchain setup"""
        self.log.info("Initializing test directory " + self.options.tmpdir)
        if self.setup_clean_chain:
            self._initialize_chain_clean()
        else:
            self._initialize_chain()

    def setup_network(self):
        """Override this method to customize test network topology"""
        self.setup_nodes()

        # Connect the nodes as a "chain".  This allows us
        # to split the network between nodes 1 and 2 to get
        # two halves that can work on competing chains.
        for i in range(self.num_nodes - 1):
            connect_nodes_bi(self.nodes, i, i + 1)
        self.sync_all()

    def setup_nodes(self):
        """Override this method to customize test node setup"""
        extra_args = None
        if hasattr(self, "extra_args"):
            extra_args = self.extra_args
        self.add_nodes(self.num_nodes, extra_args)
        self.start_nodes()

    def run_test(self):
        """Tests must override this method to define test logic"""
        raise NotImplementedError

    # Public helper methods. These can be accessed by the subclass test scripts.

    def add_nodes(self, num_nodes, extra_args=None, rpchost=None, timewait=None, binary=None):
        """Instantiate TestNode objects"""

        if extra_args is None:
            extra_args = [[]] * num_nodes
        if binary is None:
            binary = [None] * num_nodes
        assert_equal(len(extra_args), num_nodes)
        assert_equal(len(binary), num_nodes)
        for i in range(num_nodes):
            self.nodes.append(TestNode(i, self.options.tmpdir, extra_args[i], rpchost, timewait=timewait, binary=binary[i], stderr=None, mocktime=self.mocktime, coverage_dir=self.options.coveragedir))

    def start_node(self, i, extra_args=None, stderr=None):
        """Start a bitcoind"""

        node = self.nodes[i]

        node.start(extra_args, stderr)
        node.wait_for_rpc_connection()

        if self.options.coveragedir is not None:
            coverage.write_all_rpc_commands(self.options.coveragedir, node.rpc)

    def start_nodes(self, extra_args=None):
        """Start multiple bitcoinds"""

        if extra_args is None:
            extra_args = [None] * self.num_nodes
        assert_equal(len(extra_args), self.num_nodes)
        try:
            for i, node in enumerate(self.nodes):
                node.start(extra_args[i])
            for node in self.nodes:
                node.wait_for_rpc_connection()
        except:
            # If one node failed to start, stop the others
            self.stop_nodes()
            raise

        if self.options.coveragedir is not None:
            for node in self.nodes:
                coverage.write_all_rpc_commands(self.options.coveragedir, node.rpc)

    def stop_node(self, i):
        """Stop a namecoind test node"""
        self.nodes[i].stop_node()
        self.nodes[i].wait_until_stopped()

    def stop_nodes(self):
        """Stop multiple namecoind test nodes"""
        for node in self.nodes:
            # Issue RPC to stop nodes
            node.stop_node()

        for node in self.nodes:
            # Wait for nodes to stop
            node.wait_until_stopped()

    def restart_node(self, i, extra_args=None):
        """Stop and start a test node"""
        self.stop_node(i)
        self.start_node(i, extra_args)

    def assert_start_raises_init_error(self, i, extra_args=None, expected_msg=None):
        with tempfile.SpooledTemporaryFile(max_size=2**16) as log_stderr:
            try:
                self.start_node(i, extra_args, stderr=log_stderr)
                self.stop_node(i)
            except Exception as e:
                assert 'namecoind exited' in str(e)  # node must have shutdown
                self.nodes[i].running = False
                self.nodes[i].process = None
                if expected_msg is not None:
                    log_stderr.seek(0)
                    stderr = log_stderr.read().decode('utf-8')
                    if expected_msg not in stderr:
                        raise AssertionError("Expected error \"" + expected_msg + "\" not found in:\n" + stderr)
            else:
                if expected_msg is None:
                    assert_msg = "namecoind should have exited with an error"
                else:
                    assert_msg = "namecoind should have exited with expected error " + expected_msg
                raise AssertionError(assert_msg)

    def wait_for_node_exit(self, i, timeout):
        self.nodes[i].process.wait(timeout)

    def split_network(self):
        """
        Split the network of four nodes into nodes 0/1 and 2/3.
        """
        disconnect_nodes(self.nodes[1], 2)
        disconnect_nodes(self.nodes[2], 1)
        self.sync_all([self.nodes[:2], self.nodes[2:]])

    def join_network(self):
        """
        Join the (previously split) network halves together.
        """
        connect_nodes_bi(self.nodes, 1, 2)

        # Only sync blocks after re-joining the network, since the mempools
        # might conflict.
        sync_blocks(self.nodes)

    def sync_all(self, node_groups=None):
        if not node_groups:
            node_groups = [self.nodes]

        for group in node_groups:
            sync_blocks(group)
            sync_mempools(group)

    def enable_mocktime(self):
        """Enable mocktime for the script.

        mocktime may be needed for scripts that use the cached version of the
        blockchain.  If the cached version of the blockchain is used without
        mocktime then the mempools will not sync due to IBD.

        For backwared compatibility of the python scripts with previous
        versions of the cache, this helper function sets mocktime to Jan 1,
        2014 + (201 * 10 * 60)"""
        self.mocktime = 1388534400 + (201 * 10 * 60)

    def disable_mocktime(self):
        self.mocktime = 0

    # Private helper methods. These should not be accessed by the subclass test scripts.

    def _start_logging(self):
        # Add logger and logging handlers
        self.log = logging.getLogger('TestFramework')
        self.log.setLevel(logging.DEBUG)
        # Create file handler to log all messages
        fh = logging.FileHandler(self.options.tmpdir + '/test_framework.log')
        fh.setLevel(logging.DEBUG)
        # Create console handler to log messages to stderr. By default this logs only error messages, but can be configured with --loglevel.
        ch = logging.StreamHandler(sys.stdout)
        # User can provide log level as a number or string (eg DEBUG). loglevel was caught as a string, so try to convert it to an int
        ll = int(self.options.loglevel) if self.options.loglevel.isdigit() else self.options.loglevel.upper()
        ch.setLevel(ll)
        # Format logs the same as bitcoind's debug.log with microprecision (so log files can be concatenated and sorted)
        formatter = logging.Formatter(fmt='%(asctime)s.%(msecs)03d000 %(name)s (%(levelname)s): %(message)s', datefmt='%Y-%m-%d %H:%M:%S')
        formatter.converter = time.gmtime
        fh.setFormatter(formatter)
        ch.setFormatter(formatter)
        # add the handlers to the logger
        self.log.addHandler(fh)
        self.log.addHandler(ch)

        if self.options.trace_rpc:
            rpc_logger = logging.getLogger("BitcoinRPC")
            rpc_logger.setLevel(logging.DEBUG)
            rpc_handler = logging.StreamHandler(sys.stdout)
            rpc_handler.setLevel(logging.DEBUG)
            rpc_logger.addHandler(rpc_handler)

    def _initialize_chain(self):
        """Initialize a pre-mined blockchain for use by the test.

        Create a cache of a 200-block-long chain (with wallet) for MAX_NODES
        Afterward, create num_nodes copies from the cache."""

        assert self.num_nodes <= MAX_NODES
        create_cache = False
        for i in range(MAX_NODES):
            if not os.path.isdir(os.path.join(self.options.cachedir, 'node' + str(i))):
                create_cache = True
                break

        if create_cache:
            self.log.debug("Creating data directories from cached datadir")

            # find and delete old cache directories if any exist
            for i in range(MAX_NODES):
                if os.path.isdir(os.path.join(self.options.cachedir, "node" + str(i))):
                    shutil.rmtree(os.path.join(self.options.cachedir, "node" + str(i)))

            # Create cache directories, run bitcoinds:
            for i in range(MAX_NODES):
                datadir = initialize_datadir(self.options.cachedir, i)
                args = [os.getenv("BITCOIND", "namecoind"), "-server", "-keypool=1", "-datadir=" + datadir, "-discover=0"]
                args.extend(base_node_args(i))
                if i > 0:
                    args.append("-connect=127.0.0.1:" + str(p2p_port(0)))
                self.nodes.append(TestNode(i, self.options.cachedir, extra_args=[], rpchost=None, timewait=None, binary=None, stderr=None, mocktime=self.mocktime, coverage_dir=None))
                self.nodes[i].args = args
                self.start_node(i)

            # Wait for RPC connections to be ready
            for node in self.nodes:
                node.wait_for_rpc_connection()

            # Create a 200-block-long chain; each of the 4 first nodes
            # gets 25 mature blocks and 25 immature.
            # Note: To preserve compatibility with older versions of
            # initialize_chain, only 4 nodes will generate coins.
            #
            # blocks are created with timestamps 10 minutes apart
            # starting from 2010 minutes in the past
            self.enable_mocktime()
            block_time = self.mocktime - (201 * 10 * 60)
            for i in range(2):
                for peer in range(4):
                    for j in range(25):
                        set_node_times(self.nodes, block_time)
                        self.nodes[peer].generate(1)
                        block_time += 10 * 60
                    # Must sync before next peer starts generating blocks
                    sync_blocks(self.nodes)

            # Shut them down, and clean up cache directories:
            self.stop_nodes()
            self.nodes = []
            self.disable_mocktime()
            for i in range(MAX_NODES):
                os.remove(log_filename(self.options.cachedir, i, "debug.log"))
                os.remove(log_filename(self.options.cachedir, i, "db.log"))
                os.remove(log_filename(self.options.cachedir, i, "peers.dat"))
                os.remove(log_filename(self.options.cachedir, i, "fee_estimates.dat"))

        for i in range(self.num_nodes):
            from_dir = os.path.join(self.options.cachedir, "node" + str(i))
            to_dir = os.path.join(self.options.tmpdir, "node" + str(i))
            shutil.copytree(from_dir, to_dir)
            initialize_datadir(self.options.tmpdir, i)  # Overwrite port/rpcport in bitcoin.conf

    def _initialize_chain_clean(self):
        """Initialize empty blockchain for use by the test.

        Create an empty blockchain and num_nodes wallets.
        Useful if a test case wants complete control over initialization."""
        for i in range(self.num_nodes):
            initialize_datadir(self.options.tmpdir, i)

class ComparisonTestFramework(BitcoinTestFramework):
    """Test framework for doing p2p comparison testing

    Sets up some namecoind binaries:
    - 1 binary: test binary
    - 2 binaries: 1 test binary, 1 ref binary
    - n>2 binaries: 1 test binary, n-1 ref binaries"""

    def set_test_params(self):
        self.num_nodes = 2
        self.setup_clean_chain = True

    def add_options(self, parser):
        parser.add_option("--testbinary", dest="testbinary",
                          default=os.getenv("BITCOIND", "namecoind"),
                          help="namecoind binary to test")
        parser.add_option("--refbinary", dest="refbinary",
                          default=os.getenv("BITCOIND", "namecoind"),
                          help="namecoind binary to use for reference nodes (if any)")

    def setup_network(self):
        extra_args = [['-whitelist=127.0.0.1']] * self.num_nodes
        if hasattr(self, "extra_args"):
            extra_args = self.extra_args
        self.add_nodes(self.num_nodes, extra_args,
                       binary=[self.options.testbinary] +
                       [self.options.refbinary] * (self.num_nodes - 1))
        self.start_nodes()

class SkipTest(Exception):
    """This exception is raised to skip a test"""
    def __init__(self, message):
        self.message = message<|MERGE_RESOLUTION|>--- conflicted
+++ resolved
@@ -44,13 +44,8 @@
 TEST_EXIT_FAILED = 1
 TEST_EXIT_SKIPPED = 77
 
-<<<<<<< HEAD
-class BitcoinTestFramework(object):
-    """Base class for a namecoin test script.
-=======
 class BitcoinTestFramework():
     """Base class for a bitcoin test script.
->>>>>>> 987ac8b7
 
     Individual bitcoin test scripts should subclass this class and override the set_test_params() and run_test() methods.
 
