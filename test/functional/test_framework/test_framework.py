#!/usr/bin/env python3
# Copyright (c) 2014-2018 The Bitcoin Core developers
# Distributed under the MIT software license, see the accompanying
# file COPYING or http://www.opensource.org/licenses/mit-license.php.
"""Base class for RPC testing."""

import configparser
from enum import Enum
import logging
import argparse
import os
import pdb
import shutil
import sys
import tempfile
import time

from .authproxy import JSONRPCException
from . import coverage
from . import powhash
from .test_node import TestNode
from .mininode import NetworkThread
from .util import (
    MAX_NODES,
    PortSeed,
    assert_equal,
    base_node_args,
    check_json_precision,
    connect_nodes_bi,
    disconnect_nodes,
    get_datadir_path,
    initialize_datadir,
    p2p_port,
    set_node_times,
    sync_blocks,
    sync_mempools,
)

class TestStatus(Enum):
    PASSED = 1
    FAILED = 2
    SKIPPED = 3

TEST_EXIT_PASSED = 0
TEST_EXIT_FAILED = 1
TEST_EXIT_SKIPPED = 77

TMPDIR_PREFIX = "xaya_func_test_"


class SkipTest(Exception):
    """This exception is raised to skip a test"""

    def __init__(self, message):
        self.message = message


class BitcoinTestMetaClass(type):
    """Metaclass for BitcoinTestFramework.

    Ensures that any attempt to register a subclass of `BitcoinTestFramework`
    adheres to a standard whereby the subclass overrides `set_test_params` and
    `run_test` but DOES NOT override either `__init__` or `main`. If any of
    those standards are violated, a ``TypeError`` is raised."""

    def __new__(cls, clsname, bases, dct):
        if not clsname in ['BitcoinTestFramework', 'NameTestFramework']:
            if not ('run_test' in dct and 'set_test_params' in dct):
                raise TypeError("BitcoinTestFramework subclasses must override "
                                "'run_test' and 'set_test_params'")
            if '__init__' in dct or 'main' in dct:
                raise TypeError("BitcoinTestFramework subclasses may not override "
                                "'__init__' or 'main'")

        return super().__new__(cls, clsname, bases, dct)


class BitcoinTestFramework(metaclass=BitcoinTestMetaClass):
    """Base class for a bitcoin test script.

    Individual bitcoin test scripts should subclass this class and override the set_test_params() and run_test() methods.

    Individual tests can also override the following methods to customize the test setup:

    - add_options()
    - setup_chain()
    - setup_network()
    - setup_nodes()

    The __init__() and main() methods should not be overridden.

    This class also contains various public and private helper methods."""

    def __init__(self):
        """Sets test framework defaults. Do not override this method. Instead, override the set_test_params() method"""
        self.setup_clean_chain = False
        self.nodes = []
        self.network_thread = None
        self.mocktime = 0
        self.rpc_timeout = 60  # Wait for up to 60 seconds for the RPC server to respond
        self.supports_cli = False
        self.bind_to_localhost_only = True
        self.set_test_params()

        assert hasattr(self, "num_nodes"), "Test must set self.num_nodes in set_test_params()"

    def main(self):
        """Main function. This should not be overridden by the subclass test scripts."""

        parser = argparse.ArgumentParser(usage="%(prog)s [options]")
        parser.add_argument("--nocleanup", dest="nocleanup", default=False, action="store_true",
                            help="Leave xayads and test.* datadir on exit or error")
        parser.add_argument("--noshutdown", dest="noshutdown", default=False, action="store_true",
                            help="Don't stop xayads after the test execution")
        parser.add_argument("--cachedir", dest="cachedir", default=os.path.abspath(os.path.dirname(os.path.realpath(__file__)) + "/../../cache"),
                            help="Directory for caching pregenerated datadirs (default: %(default)s)")
        parser.add_argument("--tmpdir", dest="tmpdir", help="Root directory for datadirs")
        parser.add_argument("-l", "--loglevel", dest="loglevel", default="INFO",
                            help="log events at this level and higher to the console. Can be set to DEBUG, INFO, WARNING, ERROR or CRITICAL. Passing --loglevel DEBUG will output all logs to console. Note that logs at all levels are always written to the test_framework.log file in the temporary test directory.")
        parser.add_argument("--tracerpc", dest="trace_rpc", default=False, action="store_true",
                            help="Print out all RPC calls as they are made")
        parser.add_argument("--portseed", dest="port_seed", default=os.getpid(), type=int,
                            help="The seed to use for assigning port numbers (default: current process id)")
        parser.add_argument("--coveragedir", dest="coveragedir",
                            help="Write tested RPC commands into this directory")
        parser.add_argument("--configfile", dest="configfile",
                            default=os.path.abspath(os.path.dirname(os.path.realpath(__file__)) + "/../../config.ini"),
                            help="Location of the test framework config file (default: %(default)s)")
        parser.add_argument("--pdbonfailure", dest="pdbonfailure", default=False, action="store_true",
                            help="Attach a python debugger if test fails")
        parser.add_argument("--usecli", dest="usecli", default=False, action="store_true",
                            help="use xaya-cli instead of RPC for all commands")
        self.add_options(parser)
        self.options = parser.parse_args()

        PortSeed.n = self.options.port_seed

        check_json_precision()

        self.options.cachedir = os.path.abspath(self.options.cachedir)

        config = configparser.ConfigParser()
        config.read_file(open(self.options.configfile))
<<<<<<< HEAD
        self.options.bitcoind = os.getenv("BITCOIND", default=config["environment"]["BUILDDIR"] + '/src/xayad' + config["environment"]["EXEEXT"])
        self.options.bitcoincli = os.getenv("BITCOINCLI", default=config["environment"]["BUILDDIR"] + '/src/xaya-cli' + config["environment"]["EXEEXT"])
        powhash.xayahash = os.getenv("XAYA-HASH", default=config["environment"]["BUILDDIR"] + '/src/xaya-hash' + config["environment"]["EXEEXT"])
=======
        self.config = config
        self.options.bitcoind = os.getenv("BITCOIND", default=config["environment"]["BUILDDIR"] + '/src/namecoind' + config["environment"]["EXEEXT"])
        self.options.bitcoincli = os.getenv("BITCOINCLI", default=config["environment"]["BUILDDIR"] + '/src/namecoin-cli' + config["environment"]["EXEEXT"])
>>>>>>> f0b0bc28

        os.environ['PATH'] = os.pathsep.join([
            os.path.join(config['environment']['BUILDDIR'], 'src'),
            os.path.join(config['environment']['BUILDDIR'], 'src', 'qt'),
            os.environ['PATH']
        ])

        # Set up temp directory and start logging
        if self.options.tmpdir:
            self.options.tmpdir = os.path.abspath(self.options.tmpdir)
            os.makedirs(self.options.tmpdir, exist_ok=False)
        else:
            self.options.tmpdir = tempfile.mkdtemp(prefix=TMPDIR_PREFIX)
        self._start_logging()

        self.log.debug('Setting up network thread')
        self.network_thread = NetworkThread()
        self.network_thread.start()

        success = TestStatus.FAILED

        try:
            if self.options.usecli:
                if not self.supports_cli:
                    raise SkipTest("--usecli specified but test does not support using CLI")
                self.skip_if_no_cli()
            self.skip_test_if_missing_module()
            self.setup_chain()
            self.setup_network()
            self.run_test()
            success = TestStatus.PASSED
        except JSONRPCException as e:
            self.log.exception("JSONRPC error")
        except SkipTest as e:
            self.log.warning("Test Skipped: %s" % e.message)
            success = TestStatus.SKIPPED
        except AssertionError as e:
            self.log.exception("Assertion failed")
        except KeyError as e:
            self.log.exception("Key error")
        except Exception as e:
            self.log.exception("Unexpected exception caught during testing")
        except KeyboardInterrupt as e:
            self.log.warning("Exiting after keyboard interrupt")

        if success == TestStatus.FAILED and self.options.pdbonfailure:
            print("Testcase failed. Attaching python debugger. Enter ? for help")
            pdb.set_trace()

        self.log.debug('Closing down network thread')
        self.network_thread.close()
        if not self.options.noshutdown:
            self.log.info("Stopping nodes")
            if self.nodes:
                self.stop_nodes()
        else:
            for node in self.nodes:
                node.cleanup_on_exit = False
            self.log.info("Note: namecoinds were not stopped and may still be running")

        if not self.options.nocleanup and not self.options.noshutdown and success != TestStatus.FAILED:
            self.log.info("Cleaning up {} on exit".format(self.options.tmpdir))
            cleanup_tree_on_exit = True
        else:
            self.log.warning("Not cleaning up dir %s" % self.options.tmpdir)
            cleanup_tree_on_exit = False

        if success == TestStatus.PASSED:
            self.log.info("Tests successful")
            exit_code = TEST_EXIT_PASSED
        elif success == TestStatus.SKIPPED:
            self.log.info("Test skipped")
            exit_code = TEST_EXIT_SKIPPED
        else:
            self.log.error("Test failed. Test logging available at %s/test_framework.log", self.options.tmpdir)
            self.log.error("Hint: Call {} '{}' to consolidate all logs".format(os.path.normpath(os.path.dirname(os.path.realpath(__file__)) + "/../combine_logs.py"), self.options.tmpdir))
            exit_code = TEST_EXIT_FAILED
        logging.shutdown()
        if cleanup_tree_on_exit:
            shutil.rmtree(self.options.tmpdir)
        sys.exit(exit_code)

    # Methods to override in subclass test scripts.
    def set_test_params(self):
        """Tests must this method to change default values for number of nodes, topology, etc"""
        raise NotImplementedError

    def add_options(self, parser):
        """Override this method to add command-line options to the test"""
        pass

    def skip_test_if_missing_module(self):
        """Override this method to skip a test if a module is not compiled"""
        pass

    def setup_chain(self):
        """Override this method to customize blockchain setup"""
        self.log.info("Initializing test directory " + self.options.tmpdir)
        if self.setup_clean_chain:
            self._initialize_chain_clean()
        else:
            self._initialize_chain()

    def setup_network(self):
        """Override this method to customize test network topology"""
        self.setup_nodes()

        # Connect the nodes as a "chain".  This allows us
        # to split the network between nodes 1 and 2 to get
        # two halves that can work on competing chains.
        for i in range(self.num_nodes - 1):
            connect_nodes_bi(self.nodes, i, i + 1)
        self.sync_all()

    def setup_nodes(self):
        """Override this method to customize test node setup"""
        extra_args = None
        if hasattr(self, "extra_args"):
            extra_args = self.extra_args
        self.add_nodes(self.num_nodes, extra_args)
        self.start_nodes()
        self.import_deterministic_coinbase_privkeys()

    def import_deterministic_coinbase_privkeys(self):
        for n in self.nodes:
            try:
                n.getwalletinfo()
            except JSONRPCException as e:
                assert str(e).startswith('Method not found')
                continue

            n.importprivkey(privkey=n.get_deterministic_priv_key().key, label='coinbase')

    def run_test(self):
        """Tests must override this method to define test logic"""
        raise NotImplementedError

    # Public helper methods. These can be accessed by the subclass test scripts.

    def add_nodes(self, num_nodes, extra_args=None, *, rpchost=None, binary=None):
        """Instantiate TestNode objects.

        Should only be called once after the nodes have been specified in
        set_test_params()."""
        if self.bind_to_localhost_only:
            extra_confs = [["bind=127.0.0.1"]] * num_nodes
        else:
            extra_confs = [[]] * num_nodes
        if extra_args is None:
            extra_args = [[]] * num_nodes
        if binary is None:
            binary = [self.options.bitcoind] * num_nodes
        assert_equal(len(extra_confs), num_nodes)
        assert_equal(len(extra_args), num_nodes)
        assert_equal(len(binary), num_nodes)
        for i in range(num_nodes):
            self.nodes.append(TestNode(
                i,
                get_datadir_path(self.options.tmpdir, i),
                rpchost=rpchost,
                timewait=self.rpc_timeout,
                bitcoind=binary[i],
                bitcoin_cli=self.options.bitcoincli,
                mocktime=self.mocktime,
                coverage_dir=self.options.coveragedir,
                extra_conf=extra_confs[i],
                extra_args=extra_args[i],
                use_cli=self.options.usecli,
            ))

    def start_node(self, i, *args, **kwargs):
        """Start a bitcoind"""

        node = self.nodes[i]

        node.start(*args, **kwargs)
        node.wait_for_rpc_connection()

        if self.options.coveragedir is not None:
            coverage.write_all_rpc_commands(self.options.coveragedir, node.rpc)

    def start_nodes(self, extra_args=None, *args, **kwargs):
        """Start multiple bitcoinds"""

        if extra_args is None:
            extra_args = [None] * self.num_nodes
        assert_equal(len(extra_args), self.num_nodes)
        try:
            for i, node in enumerate(self.nodes):
                node.start(extra_args[i], *args, **kwargs)
            for node in self.nodes:
                node.wait_for_rpc_connection()
        except:
            # If one node failed to start, stop the others
            self.stop_nodes()
            raise

        if self.options.coveragedir is not None:
            for node in self.nodes:
                coverage.write_all_rpc_commands(self.options.coveragedir, node.rpc)

    def stop_node(self, i, expected_stderr='', wait=0):
        """Stop a bitcoind test node"""
        self.nodes[i].stop_node(expected_stderr, wait=wait)
        self.nodes[i].wait_until_stopped()

    def stop_nodes(self, wait=0):
        """Stop multiple bitcoind test nodes"""
        for node in self.nodes:
            # Issue RPC to stop nodes
            node.stop_node(wait=wait)

        for node in self.nodes:
            # Wait for nodes to stop
            node.wait_until_stopped()

    def restart_node(self, i, extra_args=None):
        """Stop and start a test node"""
        self.stop_node(i)
        self.start_node(i, extra_args)

    def wait_for_node_exit(self, i, timeout):
        self.nodes[i].process.wait(timeout)

    def split_network(self):
        """
        Split the network of four nodes into nodes 0/1 and 2/3.
        """
        disconnect_nodes(self.nodes[1], 2)
        disconnect_nodes(self.nodes[2], 1)
        self.sync_all([self.nodes[:2], self.nodes[2:]])

    def join_network(self):
        """
        Join the (previously split) network halves together.
        """
        connect_nodes_bi(self.nodes, 1, 2)

        # Only sync blocks after re-joining the network, since the mempools
        # might conflict.
        sync_blocks(self.nodes)

    def sync_all(self, node_groups=None):
        if not node_groups:
            node_groups = [self.nodes]

        for group in node_groups:
            sync_blocks(group)
            sync_mempools(group)

    # Private helper methods. These should not be accessed by the subclass test scripts.

    def _start_logging(self):
        # Add logger and logging handlers
        self.log = logging.getLogger('TestFramework')
        self.log.setLevel(logging.DEBUG)
        # Create file handler to log all messages
        fh = logging.FileHandler(self.options.tmpdir + '/test_framework.log', encoding='utf-8')
        fh.setLevel(logging.DEBUG)
        # Create console handler to log messages to stderr. By default this logs only error messages, but can be configured with --loglevel.
        ch = logging.StreamHandler(sys.stdout)
        # User can provide log level as a number or string (eg DEBUG). loglevel was caught as a string, so try to convert it to an int
        ll = int(self.options.loglevel) if self.options.loglevel.isdigit() else self.options.loglevel.upper()
        ch.setLevel(ll)
        # Format logs the same as bitcoind's debug.log with microprecision (so log files can be concatenated and sorted)
        formatter = logging.Formatter(fmt='%(asctime)s.%(msecs)03d000Z %(name)s (%(levelname)s): %(message)s', datefmt='%Y-%m-%dT%H:%M:%S')
        formatter.converter = time.gmtime
        fh.setFormatter(formatter)
        ch.setFormatter(formatter)
        # add the handlers to the logger
        self.log.addHandler(fh)
        self.log.addHandler(ch)

        if self.options.trace_rpc:
            rpc_logger = logging.getLogger("BitcoinRPC")
            rpc_logger.setLevel(logging.DEBUG)
            rpc_handler = logging.StreamHandler(sys.stdout)
            rpc_handler.setLevel(logging.DEBUG)
            rpc_logger.addHandler(rpc_handler)

    def _initialize_chain(self):
        """Initialize a pre-mined blockchain for use by the test.

        Create a cache of a 200-block-long chain (with wallet) for MAX_NODES
        Afterward, create num_nodes copies from the cache."""

        assert self.num_nodes <= MAX_NODES
        create_cache = False
        for i in range(MAX_NODES):
            if not os.path.isdir(get_datadir_path(self.options.cachedir, i)):
                create_cache = True
                break

        if create_cache:
            self.log.debug("Creating data directories from cached datadir")

            # find and delete old cache directories if any exist
            for i in range(MAX_NODES):
                if os.path.isdir(get_datadir_path(self.options.cachedir, i)):
                    shutil.rmtree(get_datadir_path(self.options.cachedir, i))

            # Create cache directories, run bitcoinds:
            for i in range(MAX_NODES):
                datadir = initialize_datadir(self.options.cachedir, i)
                args = [self.options.bitcoind, "-datadir=" + datadir, '-disablewallet']
                args.extend(base_node_args(i))
                if i > 0:
                    args.append("-connect=127.0.0.1:" + str(p2p_port(0)))
                self.nodes.append(TestNode(
                    i,
                    get_datadir_path(self.options.cachedir, i),
                    extra_conf=["bind=127.0.0.1"],
                    extra_args=[],
                    rpchost=None,
                    timewait=self.rpc_timeout,
                    bitcoind=self.options.bitcoind,
                    bitcoin_cli=self.options.bitcoincli,
                    mocktime=self.mocktime,
                    coverage_dir=None,
                ))
                self.nodes[i].args = args
                self.start_node(i)

            # Wait for RPC connections to be ready
            for node in self.nodes:
                node.wait_for_rpc_connection()

            # For backward compatibility of the python scripts with previous
            # versions of the cache, set mocktime to Jan 1,
            # 2014 + (201 * 10 * 60)"""
            self.mocktime = 1388534400 + (201 * 10 * 60)

            # Create a 200-block-long chain; each of the 4 first nodes
            # gets 25 mature blocks and 25 immature.
            # Note: To preserve compatibility with older versions of
            # initialize_chain, only 4 nodes will generate coins.
            #
            # blocks are created with timestamps 10 minutes apart
            # starting from 2010 minutes in the past
            block_time = self.mocktime - (201 * 10 * 60)
            for i in range(2):
                for peer in range(4):
                    for j in range(25):
                        set_node_times(self.nodes, block_time)
                        self.nodes[peer].generatetoaddress(1, self.nodes[peer].get_deterministic_priv_key().address)
                        block_time += 10 * 60
                    # Must sync before next peer starts generating blocks
                    sync_blocks(self.nodes)

            # Shut them down, and clean up cache directories:
            self.stop_nodes()
            self.nodes = []
            self.mocktime = 0

            def cache_path(n, *paths):
                return os.path.join(get_datadir_path(self.options.cachedir, n), "regtest", *paths)

            for i in range(MAX_NODES):
                os.rmdir(cache_path(i, 'wallets'))  # Remove empty wallets dir
                for entry in os.listdir(cache_path(i)):
                    if entry not in ['chainstate', 'blocks']:
                        os.remove(cache_path(i, entry))

        for i in range(self.num_nodes):
            from_dir = get_datadir_path(self.options.cachedir, i)
            to_dir = get_datadir_path(self.options.tmpdir, i)
            shutil.copytree(from_dir, to_dir)
            initialize_datadir(self.options.tmpdir, i)  # Overwrite port/rpcport in bitcoin.conf

    def _initialize_chain_clean(self):
        """Initialize empty blockchain for use by the test.

        Create an empty blockchain and num_nodes wallets.
        Useful if a test case wants complete control over initialization."""
        for i in range(self.num_nodes):
            initialize_datadir(self.options.tmpdir, i)

    def skip_if_no_py3_zmq(self):
        """Attempt to import the zmq package and skip the test if the import fails."""
        try:
            import zmq  # noqa
        except ImportError:
            raise SkipTest("python3-zmq module not available.")

    def skip_if_no_bitcoind_zmq(self):
        """Skip the running test if bitcoind has not been compiled with zmq support."""
        if not self.is_zmq_compiled():
            raise SkipTest("bitcoind has not been built with zmq enabled.")

    def skip_if_no_wallet(self):
        """Skip the running test if wallet has not been compiled."""
        if not self.is_wallet_compiled():
            raise SkipTest("wallet has not been compiled.")

    def skip_if_no_cli(self):
        """Skip the running test if bitcoin-cli has not been compiled."""
        if not self.is_cli_compiled():
            raise SkipTest("bitcoin-cli has not been compiled.")

    def is_cli_compiled(self):
        """Checks whether bitcoin-cli was compiled."""
        config = configparser.ConfigParser()
        config.read_file(open(self.options.configfile))

        return config["components"].getboolean("ENABLE_CLI")

    def is_wallet_compiled(self):
        """Checks whether the wallet module was compiled."""
        config = configparser.ConfigParser()
        config.read_file(open(self.options.configfile))

        return config["components"].getboolean("ENABLE_WALLET")

    def is_zmq_compiled(self):
        """Checks whether the zmq module was compiled."""
        config = configparser.ConfigParser()
        config.read_file(open(self.options.configfile))

        return config["components"].getboolean("ENABLE_ZMQ")<|MERGE_RESOLUTION|>--- conflicted
+++ resolved
@@ -141,15 +141,10 @@
 
         config = configparser.ConfigParser()
         config.read_file(open(self.options.configfile))
-<<<<<<< HEAD
+        self.config = config
         self.options.bitcoind = os.getenv("BITCOIND", default=config["environment"]["BUILDDIR"] + '/src/xayad' + config["environment"]["EXEEXT"])
         self.options.bitcoincli = os.getenv("BITCOINCLI", default=config["environment"]["BUILDDIR"] + '/src/xaya-cli' + config["environment"]["EXEEXT"])
         powhash.xayahash = os.getenv("XAYA-HASH", default=config["environment"]["BUILDDIR"] + '/src/xaya-hash' + config["environment"]["EXEEXT"])
-=======
-        self.config = config
-        self.options.bitcoind = os.getenv("BITCOIND", default=config["environment"]["BUILDDIR"] + '/src/namecoind' + config["environment"]["EXEEXT"])
-        self.options.bitcoincli = os.getenv("BITCOINCLI", default=config["environment"]["BUILDDIR"] + '/src/namecoin-cli' + config["environment"]["EXEEXT"])
->>>>>>> f0b0bc28
 
         os.environ['PATH'] = os.pathsep.join([
             os.path.join(config['environment']['BUILDDIR'], 'src'),
