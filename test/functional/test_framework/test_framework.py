--- conflicted
+++ resolved
@@ -253,15 +253,12 @@
         fname_bitcoinutil = os.path.join(
             config["environment"]["BUILDDIR"],
             "src",
-            "namecoin-util" + config["environment"]["EXEEXT"],
+            "xaya-util" + config["environment"]["EXEEXT"],
         )
         self.options.bitcoind = os.getenv("BITCOIND", default=fname_bitcoind)
         self.options.bitcoincli = os.getenv("BITCOINCLI", default=fname_bitcoincli)
-<<<<<<< HEAD
+        self.options.bitcoinutil = os.getenv("BITCOINUTIL", default=fname_bitcoinutil)
         powhash.xayahash = os.getenv("XAYA-HASH", default=fname_xayahash)
-=======
-        self.options.bitcoinutil = os.getenv("BITCOINUTIL", default=fname_bitcoinutil)
->>>>>>> ab6a56f6
 
         os.environ['PATH'] = os.pathsep.join([
             os.path.join(config['environment']['BUILDDIR'], 'src'),
