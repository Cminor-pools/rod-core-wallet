--- conflicted
+++ resolved
@@ -24,13 +24,9 @@
     uint256_from_str,
 )
 
-<<<<<<< HEAD
+from .ripemd160 import ripemd160
+
 MAX_SCRIPT_ELEMENT_SIZE = 2048
-=======
-from .ripemd160 import ripemd160
-
-MAX_SCRIPT_ELEMENT_SIZE = 520
->>>>>>> 31094676
 LOCKTIME_THRESHOLD = 500000000
 ANNEX_TAG = 0x50
 
