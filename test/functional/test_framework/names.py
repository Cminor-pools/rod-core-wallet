#!/usr/bin/env python3
<<<<<<< HEAD
# Copyright (c) 2014-2018 Daniel Kraft
=======
# Copyright (c) 2014-2019 Daniel Kraft
>>>>>>> 6626c7f8
# Distributed under the MIT/X11 software license, see the accompanying
# file COPYING or http://www.opensource.org/licenses/mit-license.php.

# General code for Namecoin tests.

from .test_framework import BitcoinTestFramework

from .blocktools import (
  add_witness_commitment,
  create_block,
  create_coinbase,
)
from .messages import CTransaction
from .util import (
  assert_equal,
  gather_inputs,
  hex_str_to_bytes,
  sync_blocks,
  sync_mempools,
)

from decimal import Decimal
import io


def buildMultiUpdateBlock (node, name, values):
  """
  Constructs a CBlock instance that updates the name in a series to all
  of the given values.  This is something that the mempool policy does not
  allow, while it is perfectly fine in the consensus if included in a block.

  With this function, other tests can evaluate how this edge case is handled.
  """

  nameValue = Decimal ("0.01")
  fee = Decimal ("0.01")

  tip = node.getbestblockhash ()
  height = node.getblockcount () + 1
  nTime = node.getblockheader (tip)["mediantime"] + 1
  block = create_block (int (tip, 16), create_coinbase (height), nTime)

  # While iterating, we keep track of the previous transaction that we build
  # on.  Initialise with the current data for the name from the blockchain
  # as well as some random currency inputs to pay fees.
  prevVal, prevIns = gather_inputs (node, len (values) * fee)
  prevOuts = None
  prevNameOut = node.name_show (name)

  for v in values:
    ins = prevIns
    ins.append (prevNameOut)

    addrName = node.getnewaddress ()
    addrChange = node.getnewaddress ()
    outs = [{addrName: nameValue}, {addrChange: prevVal - fee}]

    txHex = node.createrawtransaction (ins, outs)
    nameOp = {"op": "name_update", "name": name, "value": v}
    txHex = node.namerawtransaction (txHex, 0, nameOp)["hex"]

    signed = node.signrawtransactionwithwallet (txHex, prevOuts)
    assert_equal (signed["complete"], True)
    txHex = signed["hex"]

    tx = CTransaction ()
    tx.deserialize (io.BytesIO (hex_str_to_bytes (txHex)))
    block.vtx.append (tx)

    # Update the variables about the previous transaction for this one,
    # so that the next is chained on correctly.
    txid = node.decoderawtransaction (txHex)["txid"]
    prevNameOut = {"txid": txid, "vout": 0}
    prevVal -= fee
    prevIns = [{"txid": txid, "vout": 1}]

    data = node.decoderawtransaction (txHex)
    prevOuts = []
    for i in range (len (data["vout"])):
      prevOuts.append ({
        "txid": txid,
        "vout": i,
        "scriptPubKey": data["vout"][i]["scriptPubKey"]["hex"]
      })

  add_witness_commitment (block, 0)
  block.solve ()

  return block


import json

def val (text):
  """Returns a valid JSON value for name updates with the given text as part."""
  obj = {'text': text}
  return json.dumps (obj)

class NameTestFramework (BitcoinTestFramework):

  def setup_name_test (self, args = [[]] * 4):
    self.num_nodes = len (args)
    self.extra_args = args
    self.node_groups = None

    # Enable mocktime based on the value for the cached blockchain from
    # test_framework.py.  This is needed to get us out of IBD.
    self.mocktime = 1388534400 + (201 * 10 * 60)

  def split_network (self):
    # Override this method to keep track of the node groups, so that we can
    # sync_with_mode correctly.
    super ().split_network ()
    self.node_groups = [self.nodes[:2], self.nodes[2:]]

  def join_network (self):
    super ().join_network ()
    self.node_groups = None

  def sync_with_mode (self, mode = 'both'):
    modes = {'both': {'blocks': True, 'mempool': True},
             'blocks': {'blocks': True, 'mempool': False},
             'mempool': {'blocks': False, 'mempool': True}}
    assert mode in modes

    node_groups = self.node_groups
    if not node_groups:
        node_groups = [self.nodes]

    if modes[mode]['blocks']:
        [sync_blocks(group) for group in node_groups]
    if modes[mode]['mempool']:
        [sync_mempools(group) for group in node_groups]

  def generate (self, ind, blocks, syncBefore = True):
    """
    Generate blocks and sync all nodes.
    """

    # Sync before to get the mempools up-to-date and sync afterwards
    # to ensure that all blocks have propagated.

    if syncBefore:
        self.sync_with_mode ('both')
    self.nodes[ind].generate (blocks)
    self.sync_with_mode ('blocks')

  def checkName (self, ind, name, value):
    """
    Query a name with name_show and check that certain data fields
    match the expectations.  Returns the full JSON object.
    """

    data = self.nodes[ind].name_show (name)
    self.checkNameData (data, name, value)

    return data

  def checkNameData (self, data, name, value):
    """
    Check a name info object against expected data.
    """

    assert_equal (data['name'], name)
    assert_equal (data['value'], value)

  def checkNameHistory (self, ind, name, values):
    """
    Query for the name_history of 'name' and check that its historical
    values, in order of increasing height, are the ones in 'values'.
    """

    data = self.nodes[ind].name_history (name)

    valuesFound = []
    for e in data:
      assert_equal (e['name'], name)
      valuesFound.append (e['value'])

    assert_equal (valuesFound, values)

  def rawtxOutputIndex (self, ind, txhex, addr):
    """
    Returns the index of the tx output in the given raw transaction that
    is sent to the given address.

    This is useful for building raw transactions with namerawtransaction.
    """

    tx = self.nodes[ind].decoderawtransaction (txhex)
    for i, vout in enumerate (tx['vout']):
      if addr in vout['scriptPubKey']['addresses']:
        return i

    return None

  def atomicTrade (self, name, value, price, fee, nameFrom, nameTo):
    """
    Perform an atomic name trade, sending 'name' from the first to the
    second node (referenced by their index).  Also send 'price' (we assume
    that it is less than each unspent output in 'listunspent') the
    other way round.  Returned is the txid.
    """

    addrA = self.nodes[nameFrom].getnewaddress ()
    addrB = self.nodes[nameTo].getnewaddress ()
    addrChange = self.nodes[nameTo].getrawchangeaddress ()

    inputs = []

    unspents = self.nodes[nameTo].listunspent ()
    txin = None
    for u in unspents:
      if u['amount'] >= price + fee:
        txin = u
        break
    assert txin is not None
    change = txin['amount'] - price - fee
    inputs.append ({"txid": txin['txid'], "vout": txin['vout']})

    data = self.nodes[nameFrom].name_show (name)
    nameTxo = self.nodes[nameFrom].gettxout (data['txid'], data['vout'])
    nameAmount = nameTxo['value']

    inputs.append ({"txid": data['txid'], "vout": data['vout']})
    outputs = {addrA: price, addrChange: change, addrB: nameAmount}
    tx = self.nodes[nameFrom].createrawtransaction (inputs, outputs)

    nameInd = self.rawtxOutputIndex (nameFrom, tx, addrB)
    nameOp = {"op": "name_update", "name": name, "value": value}
    tx = self.nodes[nameFrom].namerawtransaction (tx, nameInd, nameOp)

    signed = self.nodes[nameFrom].signrawtransactionwithwallet (tx['hex'])
    assert not signed['complete']
    signed = self.nodes[nameTo].signrawtransactionwithwallet (signed['hex'])
    assert signed['complete']
    tx = signed['hex']
    
    return self.nodes[nameFrom].sendrawtransaction (tx)<|MERGE_RESOLUTION|>--- conflicted
+++ resolved
@@ -1,9 +1,5 @@
 #!/usr/bin/env python3
-<<<<<<< HEAD
-# Copyright (c) 2014-2018 Daniel Kraft
-=======
 # Copyright (c) 2014-2019 Daniel Kraft
->>>>>>> 6626c7f8
 # Distributed under the MIT/X11 software license, see the accompanying
 # file COPYING or http://www.opensource.org/licenses/mit-license.php.
 
@@ -27,6 +23,17 @@
 
 from decimal import Decimal
 import io
+import json
+
+
+def val (text):
+  """Returns a valid JSON value for name updates with the given text as part."""
+
+  if type (text) == list:
+    return [val (el) for el in text]
+
+  obj = {'text': text}
+  return json.dumps (obj)
 
 
 def buildMultiUpdateBlock (node, name, values):
@@ -94,13 +101,6 @@
 
   return block
 
-
-import json
-
-def val (text):
-  """Returns a valid JSON value for name updates with the given text as part."""
-  obj = {'text': text}
-  return json.dumps (obj)
 
 class NameTestFramework (BitcoinTestFramework):
 
