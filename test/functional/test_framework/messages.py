--- conflicted
+++ resolved
@@ -70,18 +70,6 @@
 
 WITNESS_SCALE_FACTOR = 4
 
-<<<<<<< HEAD
-# Serialization/deserialization tools
-=======
-# Constants for the auxpow block version.
-VERSION_AUXPOW = (1 << 8)
-VERSION_CHAIN_START = (1 << 16)
-CHAIN_ID = 1
-
-# Namecoin tx version
-NAMECOIN_TX_VERSION = 0x7100
-
->>>>>>> 31094676
 def sha256(s):
     return hashlib.sha256(s).digest()
 
