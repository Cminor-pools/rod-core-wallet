#!/usr/bin/env python3
# Copyright (c) 2010 ArtForz -- public domain half-a-node
# Copyright (c) 2012 Jeff Garzik
# Copyright (c) 2010-2020 The Bitcoin Core developers
# Distributed under the MIT software license, see the accompanying
# file COPYING or http://www.opensource.org/licenses/mit-license.php.
"""Bitcoin test framework primitive and message structures

CBlock, CTransaction, CBlockHeader, CTxIn, CTxOut, etc....:
    data structures that should map to corresponding structures in
    bitcoin/primitives

msg_block, msg_tx, msg_headers, etc.:
    data structures that represent network messages

ser_*, deser_*: functions that handle serialization/deserialization.

Classes use __slots__ to ensure extraneous attributes aren't accidentally added
by tests, compromising their intended effect.
"""
from codecs import encode
import copy
import hashlib
from io import BytesIO
import random
import socket
import struct
import time

from test_framework.siphash import siphash256
from test_framework.util import hex_str_to_bytes, assert_equal

MIN_VERSION_SUPPORTED = 60001
MY_VERSION = 110014  # past bip-31 for ping/pong
MY_SUBVERSION = b"/python-mininode-tester:0.0.3/"
MY_RELAY = 1 # from version 70001 onwards, fRelay should be appended to version messages (BIP37)

MAX_LOCATOR_SZ = 101
MAX_BLOCK_BASE_SIZE = 1000000
MAX_BLOOM_FILTER_SIZE = 36000
MAX_BLOOM_HASH_FUNCS = 50

COIN = 100000000  # 1 btc in satoshis
MAX_MONEY = 21000000 * COIN

BIP125_SEQUENCE_NUMBER = 0xfffffffd  # Sequence number that is BIP 125 opt-in and BIP 68-opt-out

NODE_NETWORK = (1 << 0)
NODE_GETUTXO = (1 << 1)
NODE_BLOOM = (1 << 2)
NODE_WITNESS = (1 << 3)
NODE_NETWORK_LIMITED = (1 << 10)

MSG_TX = 1
MSG_BLOCK = 2
MSG_FILTERED_BLOCK = 3
MSG_WITNESS_FLAG = 1 << 30
MSG_TYPE_MASK = 0xffffffff >> 2

<<<<<<< HEAD
# Constants for the auxpow block version.
VERSION_AUXPOW = (1 << 8)
VERSION_CHAIN_START = (1 << 16)
CHAIN_ID = 1
=======
FILTER_TYPE_BASIC = 0
>>>>>>> dc5333d3

# Serialization/deserialization tools
def sha256(s):
    return hashlib.new('sha256', s).digest()

def hash256(s):
    return sha256(sha256(s))

def ser_compact_size(l):
    r = b""
    if l < 253:
        r = struct.pack("B", l)
    elif l < 0x10000:
        r = struct.pack("<BH", 253, l)
    elif l < 0x100000000:
        r = struct.pack("<BI", 254, l)
    else:
        r = struct.pack("<BQ", 255, l)
    return r

def deser_compact_size(f):
    nit = struct.unpack("<B", f.read(1))[0]
    if nit == 253:
        nit = struct.unpack("<H", f.read(2))[0]
    elif nit == 254:
        nit = struct.unpack("<I", f.read(4))[0]
    elif nit == 255:
        nit = struct.unpack("<Q", f.read(8))[0]
    return nit

def deser_string(f):
    nit = deser_compact_size(f)
    return f.read(nit)

def ser_string(s):
    return ser_compact_size(len(s)) + s

def deser_uint256(f):
    r = 0
    for i in range(8):
        t = struct.unpack("<I", f.read(4))[0]
        r += t << (i * 32)
    return r


def ser_uint256(u):
    rs = b""
    for i in range(8):
        rs += struct.pack("<I", u & 0xFFFFFFFF)
        u >>= 32
    return rs


def uint256_from_str(s):
    r = 0
    t = struct.unpack("<IIIIIIII", s[:32])
    for i in range(8):
        r += t[i] << (i * 32)
    return r


def uint256_from_compact(c):
    nbytes = (c >> 24) & 0xFF
    v = (c & 0xFFFFFF) << (8 * (nbytes - 3))
    return v


def deser_vector(f, c):
    nit = deser_compact_size(f)
    r = []
    for i in range(nit):
        t = c()
        t.deserialize(f)
        r.append(t)
    return r


# ser_function_name: Allow for an alternate serialization function on the
# entries in the vector (we use this for serializing the vector of transactions
# for a witness block).
def ser_vector(l, ser_function_name=None):
    r = ser_compact_size(len(l))
    for i in l:
        if ser_function_name:
            r += getattr(i, ser_function_name)()
        else:
            r += i.serialize()
    return r


def deser_uint256_vector(f):
    nit = deser_compact_size(f)
    r = []
    for i in range(nit):
        t = deser_uint256(f)
        r.append(t)
    return r


def ser_uint256_vector(l):
    r = ser_compact_size(len(l))
    for i in l:
        r += ser_uint256(i)
    return r


def deser_string_vector(f):
    nit = deser_compact_size(f)
    r = []
    for i in range(nit):
        t = deser_string(f)
        r.append(t)
    return r


def ser_string_vector(l):
    r = ser_compact_size(len(l))
    for sv in l:
        r += ser_string(sv)
    return r


# Deserialize from a hex string representation (eg from RPC)
def FromHex(obj, hex_string):
    obj.deserialize(BytesIO(hex_str_to_bytes(hex_string)))
    return obj

# Convert a binary-serializable object to hex (eg for submission via RPC)
def ToHex(obj):
    return obj.serialize().hex()

# Objects that map to bitcoind objects, which can be serialized/deserialized


class CAddress:
    __slots__ = ("ip", "nServices", "pchReserved", "port", "time")

    def __init__(self):
        self.time = 0
        self.nServices = 1
        self.pchReserved = b"\x00" * 10 + b"\xff" * 2
        self.ip = "0.0.0.0"
        self.port = 0

    def deserialize(self, f, with_time=True):
        if with_time:
            self.time = struct.unpack("<i", f.read(4))[0]
        self.nServices = struct.unpack("<Q", f.read(8))[0]
        self.pchReserved = f.read(12)
        self.ip = socket.inet_ntoa(f.read(4))
        self.port = struct.unpack(">H", f.read(2))[0]

    def serialize(self, with_time=True):
        r = b""
        if with_time:
            r += struct.pack("<i", self.time)
        r += struct.pack("<Q", self.nServices)
        r += self.pchReserved
        r += socket.inet_aton(self.ip)
        r += struct.pack(">H", self.port)
        return r

    def __repr__(self):
        return "CAddress(nServices=%i ip=%s port=%i)" % (self.nServices,
                                                         self.ip, self.port)


class CInv:
    __slots__ = ("hash", "type")

    typemap = {
        0: "Error",
        MSG_TX: "TX",
        MSG_BLOCK: "Block",
        MSG_TX | MSG_WITNESS_FLAG: "WitnessTx",
        MSG_BLOCK | MSG_WITNESS_FLAG: "WitnessBlock",
        MSG_FILTERED_BLOCK: "filtered Block",
        4: "CompactBlock"
    }

    def __init__(self, t=0, h=0):
        self.type = t
        self.hash = h

    def deserialize(self, f):
        self.type = struct.unpack("<i", f.read(4))[0]
        self.hash = deser_uint256(f)

    def serialize(self):
        r = b""
        r += struct.pack("<i", self.type)
        r += ser_uint256(self.hash)
        return r

    def __repr__(self):
        return "CInv(type=%s hash=%064x)" \
            % (self.typemap[self.type], self.hash)


class CBlockLocator:
    __slots__ = ("nVersion", "vHave")

    def __init__(self):
        self.nVersion = MY_VERSION
        self.vHave = []

    def deserialize(self, f):
        self.nVersion = struct.unpack("<i", f.read(4))[0]
        self.vHave = deser_uint256_vector(f)

    def serialize(self):
        r = b""
        r += struct.pack("<i", self.nVersion)
        r += ser_uint256_vector(self.vHave)
        return r

    def __repr__(self):
        return "CBlockLocator(nVersion=%i vHave=%s)" \
            % (self.nVersion, repr(self.vHave))


class COutPoint:
    __slots__ = ("hash", "n")

    def __init__(self, hash=0, n=0):
        self.hash = hash
        self.n = n

    def deserialize(self, f):
        self.hash = deser_uint256(f)
        self.n = struct.unpack("<I", f.read(4))[0]

    def serialize(self):
        r = b""
        r += ser_uint256(self.hash)
        r += struct.pack("<I", self.n)
        return r

    def __repr__(self):
        return "COutPoint(hash=%064x n=%i)" % (self.hash, self.n)


class CTxIn:
    __slots__ = ("nSequence", "prevout", "scriptSig")

    def __init__(self, outpoint=None, scriptSig=b"", nSequence=0):
        if outpoint is None:
            self.prevout = COutPoint()
        else:
            self.prevout = outpoint
        self.scriptSig = scriptSig
        self.nSequence = nSequence

    def deserialize(self, f):
        self.prevout = COutPoint()
        self.prevout.deserialize(f)
        self.scriptSig = deser_string(f)
        self.nSequence = struct.unpack("<I", f.read(4))[0]

    def serialize(self):
        r = b""
        r += self.prevout.serialize()
        r += ser_string(self.scriptSig)
        r += struct.pack("<I", self.nSequence)
        return r

    def __repr__(self):
        return "CTxIn(prevout=%s scriptSig=%s nSequence=%i)" \
            % (repr(self.prevout), self.scriptSig.hex(),
               self.nSequence)


class CTxOut:
    __slots__ = ("nValue", "scriptPubKey")

    def __init__(self, nValue=0, scriptPubKey=b""):
        self.nValue = nValue
        self.scriptPubKey = scriptPubKey

    def deserialize(self, f):
        self.nValue = struct.unpack("<q", f.read(8))[0]
        self.scriptPubKey = deser_string(f)

    def serialize(self):
        r = b""
        r += struct.pack("<q", self.nValue)
        r += ser_string(self.scriptPubKey)
        return r

    def __repr__(self):
        return "CTxOut(nValue=%i.%08i scriptPubKey=%s)" \
            % (self.nValue // COIN, self.nValue % COIN,
               self.scriptPubKey.hex())


class CScriptWitness:
    __slots__ = ("stack",)

    def __init__(self):
        # stack is a vector of strings
        self.stack = []

    def __repr__(self):
        return "CScriptWitness(%s)" % \
               (",".join([x.hex() for x in self.stack]))

    def is_null(self):
        if self.stack:
            return False
        return True


class CTxInWitness:
    __slots__ = ("scriptWitness",)

    def __init__(self):
        self.scriptWitness = CScriptWitness()

    def deserialize(self, f):
        self.scriptWitness.stack = deser_string_vector(f)

    def serialize(self):
        return ser_string_vector(self.scriptWitness.stack)

    def __repr__(self):
        return repr(self.scriptWitness)

    def is_null(self):
        return self.scriptWitness.is_null()


class CTxWitness:
    __slots__ = ("vtxinwit",)

    def __init__(self):
        self.vtxinwit = []

    def deserialize(self, f):
        for i in range(len(self.vtxinwit)):
            self.vtxinwit[i].deserialize(f)

    def serialize(self):
        r = b""
        # This is different than the usual vector serialization --
        # we omit the length of the vector, which is required to be
        # the same length as the transaction's vin vector.
        for x in self.vtxinwit:
            r += x.serialize()
        return r

    def __repr__(self):
        return "CTxWitness(%s)" % \
               (';'.join([repr(x) for x in self.vtxinwit]))

    def is_null(self):
        for x in self.vtxinwit:
            if not x.is_null():
                return False
        return True


class CTransaction:
    __slots__ = ("hash", "nLockTime", "nVersion", "sha256", "vin", "vout",
                 "wit")

    def __init__(self, tx=None):
        if tx is None:
            self.nVersion = 1
            self.vin = []
            self.vout = []
            self.wit = CTxWitness()
            self.nLockTime = 0
            self.sha256 = None
            self.hash = None
        else:
            self.nVersion = tx.nVersion
            self.vin = copy.deepcopy(tx.vin)
            self.vout = copy.deepcopy(tx.vout)
            self.nLockTime = tx.nLockTime
            self.sha256 = tx.sha256
            self.hash = tx.hash
            self.wit = copy.deepcopy(tx.wit)

    def deserialize(self, f):
        self.nVersion = struct.unpack("<i", f.read(4))[0]
        self.vin = deser_vector(f, CTxIn)
        flags = 0
        if len(self.vin) == 0:
            flags = struct.unpack("<B", f.read(1))[0]
            # Not sure why flags can't be zero, but this
            # matches the implementation in bitcoind
            if (flags != 0):
                self.vin = deser_vector(f, CTxIn)
                self.vout = deser_vector(f, CTxOut)
        else:
            self.vout = deser_vector(f, CTxOut)
        if flags != 0:
            self.wit.vtxinwit = [CTxInWitness() for i in range(len(self.vin))]
            self.wit.deserialize(f)
        else:
            self.wit = CTxWitness()
        self.nLockTime = struct.unpack("<I", f.read(4))[0]
        self.sha256 = None
        self.hash = None

    def serialize_without_witness(self):
        r = b""
        r += struct.pack("<i", self.nVersion)
        r += ser_vector(self.vin)
        r += ser_vector(self.vout)
        r += struct.pack("<I", self.nLockTime)
        return r

    # Only serialize with witness when explicitly called for
    def serialize_with_witness(self):
        flags = 0
        if not self.wit.is_null():
            flags |= 1
        r = b""
        r += struct.pack("<i", self.nVersion)
        if flags:
            dummy = []
            r += ser_vector(dummy)
            r += struct.pack("<B", flags)
        r += ser_vector(self.vin)
        r += ser_vector(self.vout)
        if flags & 1:
            if (len(self.wit.vtxinwit) != len(self.vin)):
                # vtxinwit must have the same length as vin
                self.wit.vtxinwit = self.wit.vtxinwit[:len(self.vin)]
                for i in range(len(self.wit.vtxinwit), len(self.vin)):
                    self.wit.vtxinwit.append(CTxInWitness())
            r += self.wit.serialize()
        r += struct.pack("<I", self.nLockTime)
        return r

    # Regular serialization is with witness -- must explicitly
    # call serialize_without_witness to exclude witness data.
    def serialize(self):
        return self.serialize_with_witness()

    # Recalculate the txid (transaction hash without witness)
    def rehash(self):
        self.sha256 = None
        self.calc_sha256()
        return self.hash

    # We will only cache the serialization without witness in
    # self.sha256 and self.hash -- those are expected to be the txid.
    def calc_sha256(self, with_witness=False):
        if with_witness:
            # Don't cache the result, just return it
            return uint256_from_str(hash256(self.serialize_with_witness()))

        if self.sha256 is None:
            self.sha256 = uint256_from_str(hash256(self.serialize_without_witness()))
        self.hash = encode(hash256(self.serialize_without_witness())[::-1], 'hex_codec').decode('ascii')

    def is_valid(self):
        self.calc_sha256()
        for tout in self.vout:
            if tout.nValue < 0 or tout.nValue > 21000000 * COIN:
                return False
        return True

    def __repr__(self):
        return "CTransaction(nVersion=%i vin=%s vout=%s wit=%s nLockTime=%i)" \
            % (self.nVersion, repr(self.vin), repr(self.vout), repr(self.wit), self.nLockTime)


class CAuxPow(CTransaction):
    __slots__ = ("hashBlock", "vMerkleBranch", "nIndex",
                 "vChainMerkleBranch", "nChainIndex", "parentBlock")

    def __init__(self):
        super(CAuxPow, self).__init__()
        self.hashBlock = 0
        self.vMerkleBranch = []
        self.nIndex = 0
        self.vChainMerkleBranch = []
        self.nChainIndex = 0
        self.parentBlock = CBlockHeader()

    def deserialize(self, f):
        super(CAuxPow, self).deserialize(f)
        self.hashBlock = deser_uint256(f)
        self.vMerkleBranch = deser_uint256_vector(f)
        self.nIndex = struct.unpack("<I", f.read(4))[0]
        self.vChainMerkleBranch = deser_uint256_vector(f)
        self.nChainIndex = struct.unpack("<I", f.read(4))[0]
        self.parentBlock.deserialize(f)

    def serialize(self):
        r = b""
        r += super(CAuxPow, self).serialize()
        r += ser_uint256(self.hashBlock)
        r += ser_uint256_vector(self.vMerkleBranch)
        r += struct.pack("<I", self.nIndex)
        r += ser_uint256_vector(self.vChainMerkleBranch)
        r += struct.pack("<I", self.nChainIndex)
        r += self.parentBlock.serialize()
        return r


class CBlockHeader:
    __slots__ = ("hash", "hashMerkleRoot", "hashPrevBlock", "nBits", "nNonce",
                 "auxpow",
                 "nTime", "nVersion", "sha256")

    def __init__(self, header=None):
        if header is None:
            self.set_null()
        else:
            self.nVersion = header.nVersion
            self.hashPrevBlock = header.hashPrevBlock
            self.hashMerkleRoot = header.hashMerkleRoot
            self.nTime = header.nTime
            self.nBits = header.nBits
            self.nNonce = header.nNonce
            self.auxpow = header.auxpow
            self.sha256 = header.sha256
            self.hash = header.hash
            self.calc_sha256()

    def set_null(self):
        # Set auxpow chain ID.  Blocks without a chain ID are not accepted
        # by the regtest network consensus rules (since they are "legacy").
        self.set_base_version(1)

        self.hashPrevBlock = 0
        self.hashMerkleRoot = 0
        self.nTime = 0
        self.nBits = 0
        self.nNonce = 0
        self.auxpow = None
        self.sha256 = None
        self.hash = None

    def set_base_version(self, n):
        assert n < VERSION_AUXPOW
        self.nVersion = n + CHAIN_ID * VERSION_CHAIN_START

    def mark_auxpow(self):
        self.nVersion |= VERSION_AUXPOW

    def is_auxpow(self):
        return (self.nVersion & VERSION_AUXPOW) > 0

    def deserialize(self, f):
        self.nVersion = struct.unpack("<i", f.read(4))[0]
        self.hashPrevBlock = deser_uint256(f)
        self.hashMerkleRoot = deser_uint256(f)
        self.nTime = struct.unpack("<I", f.read(4))[0]
        self.nBits = struct.unpack("<I", f.read(4))[0]
        self.nNonce = struct.unpack("<I", f.read(4))[0]
        if self.is_auxpow():
            self.auxpow = CAuxPow()
            self.auxpow.deserialize(f)
        self.sha256 = None
        self.hash = None

    def serialize(self):
        r = b""
        r += struct.pack("<i", self.nVersion)
        r += ser_uint256(self.hashPrevBlock)
        r += ser_uint256(self.hashMerkleRoot)
        r += struct.pack("<I", self.nTime)
        r += struct.pack("<I", self.nBits)
        r += struct.pack("<I", self.nNonce)
        if self.is_auxpow():
            r += self.auxpow.serialize()
        return r

    def calc_sha256(self):
        if self.sha256 is None:
            r = b""
            r += struct.pack("<i", self.nVersion)
            r += ser_uint256(self.hashPrevBlock)
            r += ser_uint256(self.hashMerkleRoot)
            r += struct.pack("<I", self.nTime)
            r += struct.pack("<I", self.nBits)
            r += struct.pack("<I", self.nNonce)
            self.sha256 = uint256_from_str(hash256(r))
            self.hash = encode(hash256(r)[::-1], 'hex_codec').decode('ascii')

    def rehash(self):
        self.sha256 = None
        self.calc_sha256()
        return self.sha256

    def __repr__(self):
        return "CBlockHeader(nVersion=%i hashPrevBlock=%064x hashMerkleRoot=%064x nTime=%s nBits=%08x nNonce=%08x)" \
            % (self.nVersion, self.hashPrevBlock, self.hashMerkleRoot,
               time.ctime(self.nTime), self.nBits, self.nNonce)

BLOCK_HEADER_SIZE = len(CBlockHeader().serialize())
assert_equal(BLOCK_HEADER_SIZE, 80)

class CBlock(CBlockHeader):
    __slots__ = ("vtx",)

    def __init__(self, header=None):
        super().__init__(header)
        self.vtx = []

    def deserialize(self, f):
        super().deserialize(f)
        self.vtx = deser_vector(f, CTransaction)

    def serialize(self, with_witness=True):
        r = b""
        r += super().serialize()
        if with_witness:
            r += ser_vector(self.vtx, "serialize_with_witness")
        else:
            r += ser_vector(self.vtx, "serialize_without_witness")
        return r

    # Calculate the merkle root given a vector of transaction hashes
    @classmethod
    def get_merkle_root(cls, hashes):
        while len(hashes) > 1:
            newhashes = []
            for i in range(0, len(hashes), 2):
                i2 = min(i+1, len(hashes)-1)
                newhashes.append(hash256(hashes[i] + hashes[i2]))
            hashes = newhashes
        return uint256_from_str(hashes[0])

    def calc_merkle_root(self):
        hashes = []
        for tx in self.vtx:
            tx.calc_sha256()
            hashes.append(ser_uint256(tx.sha256))
        return self.get_merkle_root(hashes)

    def calc_witness_merkle_root(self):
        # For witness root purposes, the hash of the
        # coinbase, with witness, is defined to be 0...0
        hashes = [ser_uint256(0)]

        for tx in self.vtx[1:]:
            # Calculate the hashes with witness data
            hashes.append(ser_uint256(tx.calc_sha256(True)))

        return self.get_merkle_root(hashes)

    def is_valid(self):
        self.calc_sha256()
        target = uint256_from_compact(self.nBits)

        # FIXME: Validation is not actually used anywhere.  If it is in
        # the future, need to implement basic auxpow checking.
        assert not self.is_auxpow()

        if self.sha256 > target:
            return False
        for tx in self.vtx:
            if not tx.is_valid():
                return False
        if self.calc_merkle_root() != self.hashMerkleRoot:
            return False
        return True

    def solve(self):
        self.rehash()
        target = uint256_from_compact(self.nBits)
        while self.sha256 > target:
            self.nNonce += 1
            self.rehash()

    def __repr__(self):
        return "CBlock(nVersion=%i hashPrevBlock=%064x hashMerkleRoot=%064x nTime=%s nBits=%08x nNonce=%08x vtx=%s)" \
            % (self.nVersion, self.hashPrevBlock, self.hashMerkleRoot,
               time.ctime(self.nTime), self.nBits, self.nNonce, repr(self.vtx))


class PrefilledTransaction:
    __slots__ = ("index", "tx")

    def __init__(self, index=0, tx = None):
        self.index = index
        self.tx = tx

    def deserialize(self, f):
        self.index = deser_compact_size(f)
        self.tx = CTransaction()
        self.tx.deserialize(f)

    def serialize(self, with_witness=True):
        r = b""
        r += ser_compact_size(self.index)
        if with_witness:
            r += self.tx.serialize_with_witness()
        else:
            r += self.tx.serialize_without_witness()
        return r

    def serialize_without_witness(self):
        return self.serialize(with_witness=False)

    def serialize_with_witness(self):
        return self.serialize(with_witness=True)

    def __repr__(self):
        return "PrefilledTransaction(index=%d, tx=%s)" % (self.index, repr(self.tx))


# This is what we send on the wire, in a cmpctblock message.
class P2PHeaderAndShortIDs:
    __slots__ = ("header", "nonce", "prefilled_txn", "prefilled_txn_length",
                 "shortids", "shortids_length")

    def __init__(self):
        self.header = CBlockHeader()
        self.nonce = 0
        self.shortids_length = 0
        self.shortids = []
        self.prefilled_txn_length = 0
        self.prefilled_txn = []

    def deserialize(self, f):
        self.header.deserialize(f)
        self.nonce = struct.unpack("<Q", f.read(8))[0]
        self.shortids_length = deser_compact_size(f)
        for i in range(self.shortids_length):
            # shortids are defined to be 6 bytes in the spec, so append
            # two zero bytes and read it in as an 8-byte number
            self.shortids.append(struct.unpack("<Q", f.read(6) + b'\x00\x00')[0])
        self.prefilled_txn = deser_vector(f, PrefilledTransaction)
        self.prefilled_txn_length = len(self.prefilled_txn)

    # When using version 2 compact blocks, we must serialize with_witness.
    def serialize(self, with_witness=False):
        r = b""
        r += self.header.serialize()
        r += struct.pack("<Q", self.nonce)
        r += ser_compact_size(self.shortids_length)
        for x in self.shortids:
            # We only want the first 6 bytes
            r += struct.pack("<Q", x)[0:6]
        if with_witness:
            r += ser_vector(self.prefilled_txn, "serialize_with_witness")
        else:
            r += ser_vector(self.prefilled_txn, "serialize_without_witness")
        return r

    def __repr__(self):
        return "P2PHeaderAndShortIDs(header=%s, nonce=%d, shortids_length=%d, shortids=%s, prefilled_txn_length=%d, prefilledtxn=%s" % (repr(self.header), self.nonce, self.shortids_length, repr(self.shortids), self.prefilled_txn_length, repr(self.prefilled_txn))


# P2P version of the above that will use witness serialization (for compact
# block version 2)
class P2PHeaderAndShortWitnessIDs(P2PHeaderAndShortIDs):
    __slots__ = ()
    def serialize(self):
        return super().serialize(with_witness=True)

# Calculate the BIP 152-compact blocks shortid for a given transaction hash
def calculate_shortid(k0, k1, tx_hash):
    expected_shortid = siphash256(k0, k1, tx_hash)
    expected_shortid &= 0x0000ffffffffffff
    return expected_shortid


# This version gets rid of the array lengths, and reinterprets the differential
# encoding into indices that can be used for lookup.
class HeaderAndShortIDs:
    __slots__ = ("header", "nonce", "prefilled_txn", "shortids", "use_witness")

    def __init__(self, p2pheaders_and_shortids = None):
        self.header = CBlockHeader()
        self.nonce = 0
        self.shortids = []
        self.prefilled_txn = []
        self.use_witness = False

        if p2pheaders_and_shortids is not None:
            self.header = p2pheaders_and_shortids.header
            self.nonce = p2pheaders_and_shortids.nonce
            self.shortids = p2pheaders_and_shortids.shortids
            last_index = -1
            for x in p2pheaders_and_shortids.prefilled_txn:
                self.prefilled_txn.append(PrefilledTransaction(x.index + last_index + 1, x.tx))
                last_index = self.prefilled_txn[-1].index

    def to_p2p(self):
        if self.use_witness:
            ret = P2PHeaderAndShortWitnessIDs()
        else:
            ret = P2PHeaderAndShortIDs()
        ret.header = self.header
        ret.nonce = self.nonce
        ret.shortids_length = len(self.shortids)
        ret.shortids = self.shortids
        ret.prefilled_txn_length = len(self.prefilled_txn)
        ret.prefilled_txn = []
        last_index = -1
        for x in self.prefilled_txn:
            ret.prefilled_txn.append(PrefilledTransaction(x.index - last_index - 1, x.tx))
            last_index = x.index
        return ret

    def get_siphash_keys(self):
        header_nonce = self.header.serialize()
        header_nonce += struct.pack("<Q", self.nonce)
        hash_header_nonce_as_str = sha256(header_nonce)
        key0 = struct.unpack("<Q", hash_header_nonce_as_str[0:8])[0]
        key1 = struct.unpack("<Q", hash_header_nonce_as_str[8:16])[0]
        return [ key0, key1 ]

    # Version 2 compact blocks use wtxid in shortids (rather than txid)
    def initialize_from_block(self, block, nonce=0, prefill_list=None, use_witness=False):
        if prefill_list is None:
            prefill_list = [0]
        self.header = CBlockHeader(block)
        self.nonce = nonce
        self.prefilled_txn = [ PrefilledTransaction(i, block.vtx[i]) for i in prefill_list ]
        self.shortids = []
        self.use_witness = use_witness
        [k0, k1] = self.get_siphash_keys()
        for i in range(len(block.vtx)):
            if i not in prefill_list:
                tx_hash = block.vtx[i].sha256
                if use_witness:
                    tx_hash = block.vtx[i].calc_sha256(with_witness=True)
                self.shortids.append(calculate_shortid(k0, k1, tx_hash))

    def __repr__(self):
        return "HeaderAndShortIDs(header=%s, nonce=%d, shortids=%s, prefilledtxn=%s" % (repr(self.header), self.nonce, repr(self.shortids), repr(self.prefilled_txn))


class BlockTransactionsRequest:
    __slots__ = ("blockhash", "indexes")

    def __init__(self, blockhash=0, indexes = None):
        self.blockhash = blockhash
        self.indexes = indexes if indexes is not None else []

    def deserialize(self, f):
        self.blockhash = deser_uint256(f)
        indexes_length = deser_compact_size(f)
        for i in range(indexes_length):
            self.indexes.append(deser_compact_size(f))

    def serialize(self):
        r = b""
        r += ser_uint256(self.blockhash)
        r += ser_compact_size(len(self.indexes))
        for x in self.indexes:
            r += ser_compact_size(x)
        return r

    # helper to set the differentially encoded indexes from absolute ones
    def from_absolute(self, absolute_indexes):
        self.indexes = []
        last_index = -1
        for x in absolute_indexes:
            self.indexes.append(x-last_index-1)
            last_index = x

    def to_absolute(self):
        absolute_indexes = []
        last_index = -1
        for x in self.indexes:
            absolute_indexes.append(x+last_index+1)
            last_index = absolute_indexes[-1]
        return absolute_indexes

    def __repr__(self):
        return "BlockTransactionsRequest(hash=%064x indexes=%s)" % (self.blockhash, repr(self.indexes))


class BlockTransactions:
    __slots__ = ("blockhash", "transactions")

    def __init__(self, blockhash=0, transactions = None):
        self.blockhash = blockhash
        self.transactions = transactions if transactions is not None else []

    def deserialize(self, f):
        self.blockhash = deser_uint256(f)
        self.transactions = deser_vector(f, CTransaction)

    def serialize(self, with_witness=True):
        r = b""
        r += ser_uint256(self.blockhash)
        if with_witness:
            r += ser_vector(self.transactions, "serialize_with_witness")
        else:
            r += ser_vector(self.transactions, "serialize_without_witness")
        return r

    def __repr__(self):
        return "BlockTransactions(hash=%064x transactions=%s)" % (self.blockhash, repr(self.transactions))


class CPartialMerkleTree:
    __slots__ = ("nTransactions", "vBits", "vHash")

    def __init__(self):
        self.nTransactions = 0
        self.vHash = []
        self.vBits = []

    def deserialize(self, f):
        self.nTransactions = struct.unpack("<i", f.read(4))[0]
        self.vHash = deser_uint256_vector(f)
        vBytes = deser_string(f)
        self.vBits = []
        for i in range(len(vBytes) * 8):
            self.vBits.append(vBytes[i//8] & (1 << (i % 8)) != 0)

    def serialize(self):
        r = b""
        r += struct.pack("<i", self.nTransactions)
        r += ser_uint256_vector(self.vHash)
        vBytesArray = bytearray([0x00] * ((len(self.vBits) + 7)//8))
        for i in range(len(self.vBits)):
            vBytesArray[i // 8] |= self.vBits[i] << (i % 8)
        r += ser_string(bytes(vBytesArray))
        return r

    def __repr__(self):
        return "CPartialMerkleTree(nTransactions=%d, vHash=%s, vBits=%s)" % (self.nTransactions, repr(self.vHash), repr(self.vBits))


class CMerkleBlock:
    __slots__ = ("header", "txn")

    def __init__(self):
        self.header = CBlockHeader()
        self.txn = CPartialMerkleTree()

    def deserialize(self, f):
        self.header.deserialize(f)
        self.txn.deserialize(f)

    def serialize(self):
        r = b""
        r += self.header.serialize()
        r += self.txn.serialize()
        return r

    def __repr__(self):
        return "CMerkleBlock(header=%s, txn=%s)" % (repr(self.header), repr(self.txn))


# Objects that correspond to messages on the wire
class msg_version:
    __slots__ = ("addrFrom", "addrTo", "nNonce", "nRelay", "nServices",
                 "nStartingHeight", "nTime", "nVersion", "strSubVer")
    msgtype = b"version"

    def __init__(self):
        self.nVersion = MY_VERSION
        self.nServices = NODE_NETWORK | NODE_WITNESS
        self.nTime = int(time.time())
        self.addrTo = CAddress()
        self.addrFrom = CAddress()
        self.nNonce = random.getrandbits(64)
        self.strSubVer = MY_SUBVERSION
        self.nStartingHeight = -1
        self.nRelay = MY_RELAY

    def deserialize(self, f):
        self.nVersion = struct.unpack("<i", f.read(4))[0]
        self.nServices = struct.unpack("<Q", f.read(8))[0]
        self.nTime = struct.unpack("<q", f.read(8))[0]
        self.addrTo = CAddress()
        self.addrTo.deserialize(f, False)

        self.addrFrom = CAddress()
        self.addrFrom.deserialize(f, False)
        self.nNonce = struct.unpack("<Q", f.read(8))[0]
        self.strSubVer = deser_string(f)

        self.nStartingHeight = struct.unpack("<i", f.read(4))[0]

        if self.nVersion >= 70001:
            # Relay field is optional for version 70001 onwards
            try:
                self.nRelay = struct.unpack("<b", f.read(1))[0]
            except:
                self.nRelay = 0
        else:
            self.nRelay = 0

    def serialize(self):
        r = b""
        r += struct.pack("<i", self.nVersion)
        r += struct.pack("<Q", self.nServices)
        r += struct.pack("<q", self.nTime)
        r += self.addrTo.serialize(False)
        r += self.addrFrom.serialize(False)
        r += struct.pack("<Q", self.nNonce)
        r += ser_string(self.strSubVer)
        r += struct.pack("<i", self.nStartingHeight)
        r += struct.pack("<b", self.nRelay)
        return r

    def __repr__(self):
        return 'msg_version(nVersion=%i nServices=%i nTime=%s addrTo=%s addrFrom=%s nNonce=0x%016X strSubVer=%s nStartingHeight=%i nRelay=%i)' \
            % (self.nVersion, self.nServices, time.ctime(self.nTime),
               repr(self.addrTo), repr(self.addrFrom), self.nNonce,
               self.strSubVer, self.nStartingHeight, self.nRelay)


class msg_verack:
    __slots__ = ()
    msgtype = b"verack"

    def __init__(self):
        pass

    def deserialize(self, f):
        pass

    def serialize(self):
        return b""

    def __repr__(self):
        return "msg_verack()"


class msg_addr:
    __slots__ = ("addrs",)
    msgtype = b"addr"

    def __init__(self):
        self.addrs = []

    def deserialize(self, f):
        self.addrs = deser_vector(f, CAddress)

    def serialize(self):
        return ser_vector(self.addrs)

    def __repr__(self):
        return "msg_addr(addrs=%s)" % (repr(self.addrs))


class msg_inv:
    __slots__ = ("inv",)
    msgtype = b"inv"

    def __init__(self, inv=None):
        if inv is None:
            self.inv = []
        else:
            self.inv = inv

    def deserialize(self, f):
        self.inv = deser_vector(f, CInv)

    def serialize(self):
        return ser_vector(self.inv)

    def __repr__(self):
        return "msg_inv(inv=%s)" % (repr(self.inv))


class msg_getdata:
    __slots__ = ("inv",)
    msgtype = b"getdata"

    def __init__(self, inv=None):
        self.inv = inv if inv is not None else []

    def deserialize(self, f):
        self.inv = deser_vector(f, CInv)

    def serialize(self):
        return ser_vector(self.inv)

    def __repr__(self):
        return "msg_getdata(inv=%s)" % (repr(self.inv))


class msg_getblocks:
    __slots__ = ("locator", "hashstop")
    msgtype = b"getblocks"

    def __init__(self):
        self.locator = CBlockLocator()
        self.hashstop = 0

    def deserialize(self, f):
        self.locator = CBlockLocator()
        self.locator.deserialize(f)
        self.hashstop = deser_uint256(f)

    def serialize(self):
        r = b""
        r += self.locator.serialize()
        r += ser_uint256(self.hashstop)
        return r

    def __repr__(self):
        return "msg_getblocks(locator=%s hashstop=%064x)" \
            % (repr(self.locator), self.hashstop)


class msg_tx:
    __slots__ = ("tx",)
    msgtype = b"tx"

    def __init__(self, tx=CTransaction()):
        self.tx = tx

    def deserialize(self, f):
        self.tx.deserialize(f)

    def serialize(self):
        return self.tx.serialize_with_witness()

    def __repr__(self):
        return "msg_tx(tx=%s)" % (repr(self.tx))


class msg_no_witness_tx(msg_tx):
    __slots__ = ()

    def serialize(self):
        return self.tx.serialize_without_witness()


class msg_block:
    __slots__ = ("block",)
    msgtype = b"block"

    def __init__(self, block=None):
        if block is None:
            self.block = CBlock()
        else:
            self.block = block

    def deserialize(self, f):
        self.block.deserialize(f)

    def serialize(self):
        return self.block.serialize()

    def __repr__(self):
        return "msg_block(block=%s)" % (repr(self.block))


# for cases where a user needs tighter control over what is sent over the wire
# note that the user must supply the name of the msgtype, and the data
class msg_generic:
    __slots__ = ("msgtype", "data")

    def __init__(self, msgtype, data=None):
        self.msgtype = msgtype
        self.data = data

    def serialize(self):
        return self.data

    def __repr__(self):
        return "msg_generic()"


class msg_no_witness_block(msg_block):
    __slots__ = ()
    def serialize(self):
        return self.block.serialize(with_witness=False)


class msg_getaddr:
    __slots__ = ()
    msgtype = b"getaddr"

    def __init__(self):
        pass

    def deserialize(self, f):
        pass

    def serialize(self):
        return b""

    def __repr__(self):
        return "msg_getaddr()"


class msg_ping:
    __slots__ = ("nonce",)
    msgtype = b"ping"

    def __init__(self, nonce=0):
        self.nonce = nonce

    def deserialize(self, f):
        self.nonce = struct.unpack("<Q", f.read(8))[0]

    def serialize(self):
        r = b""
        r += struct.pack("<Q", self.nonce)
        return r

    def __repr__(self):
        return "msg_ping(nonce=%08x)" % self.nonce


class msg_pong:
    __slots__ = ("nonce",)
    msgtype = b"pong"

    def __init__(self, nonce=0):
        self.nonce = nonce

    def deserialize(self, f):
        self.nonce = struct.unpack("<Q", f.read(8))[0]

    def serialize(self):
        r = b""
        r += struct.pack("<Q", self.nonce)
        return r

    def __repr__(self):
        return "msg_pong(nonce=%08x)" % self.nonce


class msg_mempool:
    __slots__ = ()
    msgtype = b"mempool"

    def __init__(self):
        pass

    def deserialize(self, f):
        pass

    def serialize(self):
        return b""

    def __repr__(self):
        return "msg_mempool()"


class msg_notfound:
    __slots__ = ("vec", )
    msgtype = b"notfound"

    def __init__(self, vec=None):
        self.vec = vec or []

    def deserialize(self, f):
        self.vec = deser_vector(f, CInv)

    def serialize(self):
        return ser_vector(self.vec)

    def __repr__(self):
        return "msg_notfound(vec=%s)" % (repr(self.vec))


class msg_sendheaders:
    __slots__ = ()
    msgtype = b"sendheaders"

    def __init__(self):
        pass

    def deserialize(self, f):
        pass

    def serialize(self):
        return b""

    def __repr__(self):
        return "msg_sendheaders()"


# getheaders message has
# number of entries
# vector of hashes
# hash_stop (hash of last desired block header, 0 to get as many as possible)
class msg_getheaders:
    __slots__ = ("hashstop", "locator",)
    msgtype = b"getheaders"

    def __init__(self):
        self.locator = CBlockLocator()
        self.hashstop = 0

    def deserialize(self, f):
        self.locator = CBlockLocator()
        self.locator.deserialize(f)
        self.hashstop = deser_uint256(f)

    def serialize(self):
        r = b""
        r += self.locator.serialize()
        r += ser_uint256(self.hashstop)
        return r

    def __repr__(self):
        return "msg_getheaders(locator=%s, stop=%064x)" \
            % (repr(self.locator), self.hashstop)


# headers message has
# <count> <vector of block headers>
class msg_headers:
    __slots__ = ("headers",)
    msgtype = b"headers"

    def __init__(self, headers=None):
        self.headers = headers if headers is not None else []

    def deserialize(self, f):
        # comment in bitcoind indicates these should be deserialized as blocks
        blocks = deser_vector(f, CBlock)
        for x in blocks:
            self.headers.append(CBlockHeader(x))

    def serialize(self):
        blocks = [CBlock(x) for x in self.headers]
        return ser_vector(blocks)

    def __repr__(self):
        return "msg_headers(headers=%s)" % repr(self.headers)


class msg_merkleblock:
    __slots__ = ("merkleblock",)
    msgtype = b"merkleblock"

    def __init__(self, merkleblock=None):
        if merkleblock is None:
            self.merkleblock = CMerkleBlock()
        else:
            self.merkleblock = merkleblock

    def deserialize(self, f):
        self.merkleblock.deserialize(f)

    def serialize(self):
        return self.merkleblock.serialize()

    def __repr__(self):
        return "msg_merkleblock(merkleblock=%s)" % (repr(self.merkleblock))


class msg_filterload:
    __slots__ = ("data", "nHashFuncs", "nTweak", "nFlags")
    msgtype = b"filterload"

    def __init__(self, data=b'00', nHashFuncs=0, nTweak=0, nFlags=0):
        self.data = data
        self.nHashFuncs = nHashFuncs
        self.nTweak = nTweak
        self.nFlags = nFlags

    def deserialize(self, f):
        self.data = deser_string(f)
        self.nHashFuncs = struct.unpack("<I", f.read(4))[0]
        self.nTweak = struct.unpack("<I", f.read(4))[0]
        self.nFlags = struct.unpack("<B", f.read(1))[0]

    def serialize(self):
        r = b""
        r += ser_string(self.data)
        r += struct.pack("<I", self.nHashFuncs)
        r += struct.pack("<I", self.nTweak)
        r += struct.pack("<B", self.nFlags)
        return r

    def __repr__(self):
        return "msg_filterload(data={}, nHashFuncs={}, nTweak={}, nFlags={})".format(
            self.data, self.nHashFuncs, self.nTweak, self.nFlags)


class msg_filteradd:
    __slots__ = ("data")
    msgtype = b"filteradd"

    def __init__(self, data):
        self.data = data

    def deserialize(self, f):
        self.data = deser_string(f)

    def serialize(self):
        r = b""
        r += ser_string(self.data)
        return r

    def __repr__(self):
        return "msg_filteradd(data={})".format(self.data)


class msg_filterclear:
    __slots__ = ()
    msgtype = b"filterclear"

    def __init__(self):
        pass

    def deserialize(self, f):
        pass

    def serialize(self):
        return b""

    def __repr__(self):
        return "msg_filterclear()"


class msg_feefilter:
    __slots__ = ("feerate",)
    msgtype = b"feefilter"

    def __init__(self, feerate=0):
        self.feerate = feerate

    def deserialize(self, f):
        self.feerate = struct.unpack("<Q", f.read(8))[0]

    def serialize(self):
        r = b""
        r += struct.pack("<Q", self.feerate)
        return r

    def __repr__(self):
        return "msg_feefilter(feerate=%08x)" % self.feerate


class msg_sendcmpct:
    __slots__ = ("announce", "version")
    msgtype = b"sendcmpct"

    def __init__(self):
        self.announce = False
        self.version = 1

    def deserialize(self, f):
        self.announce = struct.unpack("<?", f.read(1))[0]
        self.version = struct.unpack("<Q", f.read(8))[0]

    def serialize(self):
        r = b""
        r += struct.pack("<?", self.announce)
        r += struct.pack("<Q", self.version)
        return r

    def __repr__(self):
        return "msg_sendcmpct(announce=%s, version=%lu)" % (self.announce, self.version)


class msg_cmpctblock:
    __slots__ = ("header_and_shortids",)
    msgtype = b"cmpctblock"

    def __init__(self, header_and_shortids = None):
        self.header_and_shortids = header_and_shortids

    def deserialize(self, f):
        self.header_and_shortids = P2PHeaderAndShortIDs()
        self.header_and_shortids.deserialize(f)

    def serialize(self):
        r = b""
        r += self.header_and_shortids.serialize()
        return r

    def __repr__(self):
        return "msg_cmpctblock(HeaderAndShortIDs=%s)" % repr(self.header_and_shortids)


class msg_getblocktxn:
    __slots__ = ("block_txn_request",)
    msgtype = b"getblocktxn"

    def __init__(self):
        self.block_txn_request = None

    def deserialize(self, f):
        self.block_txn_request = BlockTransactionsRequest()
        self.block_txn_request.deserialize(f)

    def serialize(self):
        r = b""
        r += self.block_txn_request.serialize()
        return r

    def __repr__(self):
        return "msg_getblocktxn(block_txn_request=%s)" % (repr(self.block_txn_request))


class msg_blocktxn:
    __slots__ = ("block_transactions",)
    msgtype = b"blocktxn"

    def __init__(self):
        self.block_transactions = BlockTransactions()

    def deserialize(self, f):
        self.block_transactions.deserialize(f)

    def serialize(self):
        r = b""
        r += self.block_transactions.serialize()
        return r

    def __repr__(self):
        return "msg_blocktxn(block_transactions=%s)" % (repr(self.block_transactions))


class msg_no_witness_blocktxn(msg_blocktxn):
    __slots__ = ()

    def serialize(self):
        return self.block_transactions.serialize(with_witness=False)

class msg_getcfcheckpt:
    __slots__ = ("filter_type", "stop_hash")
    msgtype =  b"getcfcheckpt"

    def __init__(self, filter_type, stop_hash):
        self.filter_type = filter_type
        self.stop_hash = stop_hash

    def deserialize(self, f):
        self.filter_type = struct.unpack("<B", f.read(1))[0]
        self.stop_hash = deser_uint256(f)

    def serialize(self):
        r = b""
        r += struct.pack("<B", self.filter_type)
        r += ser_uint256(self.stop_hash)
        return r

    def __repr__(self):
        return "msg_getcfcheckpt(filter_type={:#x}, stop_hash={:x})".format(
            self.filter_type, self.stop_hash)

class msg_cfcheckpt:
    __slots__ = ("filter_type", "stop_hash", "headers")
    msgtype =  b"cfcheckpt"

    def __init__(self, filter_type=None, stop_hash=None, headers=None):
        self.filter_type = filter_type
        self.stop_hash = stop_hash
        self.headers = headers

    def deserialize(self, f):
        self.filter_type = struct.unpack("<B", f.read(1))[0]
        self.stop_hash = deser_uint256(f)
        self.headers = deser_uint256_vector(f)

    def serialize(self):
        r = b""
        r += struct.pack("<B", self.filter_type)
        r += ser_uint256(self.stop_hash)
        r += ser_uint256_vector(self.headers)
        return r

    def __repr__(self):
        return "msg_cfcheckpt(filter_type={:#x}, stop_hash={:x})".format(
            self.filter_type, self.stop_hash)<|MERGE_RESOLUTION|>--- conflicted
+++ resolved
@@ -57,14 +57,12 @@
 MSG_WITNESS_FLAG = 1 << 30
 MSG_TYPE_MASK = 0xffffffff >> 2
 
-<<<<<<< HEAD
+FILTER_TYPE_BASIC = 0
+
 # Constants for the auxpow block version.
 VERSION_AUXPOW = (1 << 8)
 VERSION_CHAIN_START = (1 << 16)
 CHAIN_ID = 1
-=======
-FILTER_TYPE_BASIC = 0
->>>>>>> dc5333d3
 
 # Serialization/deserialization tools
 def sha256(s):
