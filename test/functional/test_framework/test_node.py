#!/usr/bin/env python3
# Copyright (c) 2017 The Bitcoin Core developers
# Distributed under the MIT software license, see the accompanying
# file COPYING or http://www.opensource.org/licenses/mit-license.php.
"""Class for namecoind node under test"""

import decimal
import errno
from enum import Enum
import http.client
import json
import logging
import os
import re
import subprocess
import tempfile
import time

from .authproxy import JSONRPCException
from .util import (
    append_config,
    base_node_args,
    delete_cookie_file,
    get_rpc_proxy,
    rpc_url,
    wait_until,
    p2p_port,
)

# For Python 3.4 compatibility
JSONDecodeError = getattr(json, "JSONDecodeError", ValueError)

BITCOIND_PROC_WAIT_TIMEOUT = 60


class FailedToStartError(Exception):
    """Raised when a node fails to start correctly."""


class ErrorMatch(Enum):
    FULL_TEXT = 1
    FULL_REGEX = 2
    PARTIAL_REGEX = 3


class TestNode():
    """A class for representing a namecoind node under test.

    This class contains:

    - state about the node (whether it's running, etc)
    - a Python subprocess.Popen object representing the running process
    - an RPC connection to the node
    - one or more P2P connections to the node


    To make things easier for the test writer, any unrecognised messages will
    be dispatched to the RPC connection."""

    def __init__(self, i, datadir, rpchost, timewait, bitcoind, bitcoin_cli, mocktime, coverage_dir, extra_conf=None, extra_args=None, use_cli=False):
        self.index = i
        self.datadir = datadir
        self.stdout_dir = os.path.join(self.datadir, "stdout")
        self.stderr_dir = os.path.join(self.datadir, "stderr")
        self.rpchost = rpchost
        if timewait:
            self.rpc_timeout = timewait
        else:
            # Wait for up to 60 seconds for the RPC server to respond
            self.rpc_timeout = 60
        self.binary = bitcoind
        self.coverage_dir = coverage_dir
        if extra_conf != None:
            append_config(datadir, extra_conf)
        # Most callers will just need to add extra args to the standard list below.
        # For those callers that need more flexibility, they can just set the args property directly.
        # Note that common args are set in the config file (see initialize_datadir)
        self.extra_args = extra_args
        self.args = [
            self.binary,
            "-datadir=" + self.datadir,
            "-logtimemicros",
            "-debug",
            "-debugexclude=libevent",
            "-debugexclude=leveldb",
            "-mocktime=" + str(mocktime),
            "-uacomment=testnode%d" % i
        ]

        self.cli = TestNodeCLI(bitcoin_cli, self.datadir)
        self.use_cli = use_cli

        self.running = False
        self.process = None
        self.rpc_connected = False
        self.rpc = None
        self.url = None
        self.log = logging.getLogger('TestFramework.node%d' % i)
        self.cleanup_on_exit = True # Whether to kill the node when this object goes away

        self.p2ps = []

    def _node_msg(self, msg: str) -> str:
        """Return a modified msg that identifies this node by its index as a debugging aid."""
        return "[node %d] %s" % (self.index, msg)

    def _raise_assertion_error(self, msg: str):
        """Raise an AssertionError with msg modified to identify this node."""
        raise AssertionError(self._node_msg(msg))

    def __del__(self):
        # Ensure that we don't leave any bitcoind processes lying around after
        # the test ends
        if self.process and self.cleanup_on_exit:
            # Should only happen on test failure
            # Avoid using logger, as that may have already been shutdown when
            # this destructor is called.
            print(self._node_msg("Cleaning up leftover process"))
            self.process.kill()

    def __getattr__(self, name):
        """Dispatches any unrecognised messages to the RPC connection or a CLI instance."""
        if self.use_cli:
            return getattr(self.cli, name)
        else:
            assert self.rpc_connected and self.rpc is not None, self._node_msg("Error: no RPC connection")
            return getattr(self.rpc, name)

    def start(self, extra_args=None, stdout=None, stderr=None, *args, **kwargs):
        """Start the node."""
        base_args = base_node_args(self.index)
        if extra_args is None:
            extra_args = self.extra_args

        # Add a new stdout and stderr file each time bitcoind is started
        if stderr is None:
            stderr = tempfile.NamedTemporaryFile(dir=self.stderr_dir, delete=False)
        if stdout is None:
            stdout = tempfile.NamedTemporaryFile(dir=self.stdout_dir, delete=False)
        self.stderr = stderr
        self.stdout = stdout

        # Delete any existing cookie file -- if such a file exists (eg due to
        # unclean shutdown), it will get overwritten anyway by bitcoind, and
        # potentially interfere with our attempt to authenticate
        delete_cookie_file(self.datadir)
<<<<<<< HEAD
        self.process = subprocess.Popen(self.args + extra_args + base_args, stderr=stderr, *args, **kwargs)
=======

        # add environment variable LIBC_FATAL_STDERR_=1 so that libc errors are written to stderr and not the terminal
        subp_env = dict(os.environ, LIBC_FATAL_STDERR_="1")

        self.process = subprocess.Popen(self.args + extra_args, env=subp_env, stdout=stdout, stderr=stderr, *args, **kwargs)

>>>>>>> 56829cb9
        self.running = True
        self.log.debug("namecoind started, waiting for RPC to come up")

    def wait_for_rpc_connection(self):
        """Sets up an RPC connection to the bitcoind process. Returns False if unable to connect."""
        # Poll at a rate of four times per second
        poll_per_s = 4
        for _ in range(poll_per_s * self.rpc_timeout):
            if self.process.poll() is not None:
                raise FailedToStartError(self._node_msg(
                    'namecoind exited with status {} during initialization'.format(self.process.returncode)))
            try:
                self.rpc = get_rpc_proxy(rpc_url(self.datadir, self.index, self.rpchost), self.index, timeout=self.rpc_timeout, coveragedir=self.coverage_dir)
                self.rpc.getblockcount()
                # If the call to getblockcount() succeeds then the RPC connection is up
                self.rpc_connected = True
                self.url = self.rpc.url
                self.log.debug("RPC successfully started")
                return
            except IOError as e:
                if e.errno != errno.ECONNREFUSED:  # Port not yet open?
                    raise  # unknown IO error
            except JSONRPCException as e:  # Initialization phase
                if e.error['code'] != -28:  # RPC in warmup?
                    raise  # unknown JSON RPC exception
            except ValueError as e:  # cookie file not found and no rpcuser or rpcassword. bitcoind still starting
                if "No RPC credentials" not in str(e):
                    raise
            time.sleep(1.0 / poll_per_s)
        self._raise_assertion_error("Unable to connect to namecoind")

    def get_wallet_rpc(self, wallet_name):
        if self.use_cli:
            return self.cli("-rpcwallet={}".format(wallet_name))
        else:
            assert self.rpc_connected and self.rpc, self._node_msg("RPC not connected")
            wallet_path = "wallet/%s" % wallet_name
            return self.rpc / wallet_path

    def stop_node(self, expected_stderr=''):
        """Stop the node."""
        if not self.running:
            return
        self.log.debug("Stopping node")
        try:
            self.stop()
        except http.client.CannotSendRequest:
            self.log.exception("Unable to stop node.")

        # Check that stderr is as expected
        self.stderr.seek(0)
        stderr = self.stderr.read().decode('utf-8').strip()
        if stderr != expected_stderr:
            raise AssertionError("Unexpected stderr {} != {}".format(stderr, expected_stderr))

        del self.p2ps[:]

    def is_node_stopped(self):
        """Checks whether the node has stopped.

        Returns True if the node has stopped. False otherwise.
        This method is responsible for freeing resources (self.process)."""
        if not self.running:
            return True
        return_code = self.process.poll()
        if return_code is None:
            return False

        # process has stopped. Assert that it didn't return an error code.
        assert return_code == 0, self._node_msg(
            "Node returned non-zero exit code (%d) when stopping" % return_code)
        self.running = False
        self.process = None
        self.rpc_connected = False
        self.rpc = None
        self.log.debug("Node stopped")
        return True

    def wait_until_stopped(self, timeout=BITCOIND_PROC_WAIT_TIMEOUT):
        wait_until(self.is_node_stopped, timeout=timeout)

    def assert_start_raises_init_error(self, extra_args=None, expected_msg=None, match=ErrorMatch.FULL_TEXT, *args, **kwargs):
        """Attempt to start the node and expect it to raise an error.

        extra_args: extra arguments to pass through to bitcoind
        expected_msg: regex that stderr should match when bitcoind fails

        Will throw if bitcoind starts without an error.
        Will throw if an expected_msg is provided and it does not match bitcoind's stdout."""
        with tempfile.NamedTemporaryFile(dir=self.stderr_dir, delete=False) as log_stderr, \
             tempfile.NamedTemporaryFile(dir=self.stdout_dir, delete=False) as log_stdout:
            try:
                self.start(extra_args, stdout=log_stdout, stderr=log_stderr, *args, **kwargs)
                self.wait_for_rpc_connection()
                self.stop_node()
                self.wait_until_stopped()
            except FailedToStartError as e:
                self.log.debug('namecoind failed to start: %s', e)
                self.running = False
                self.process = None
                # Check stderr for expected message
                if expected_msg is not None:
                    log_stderr.seek(0)
                    stderr = log_stderr.read().decode('utf-8').strip()
                    if match == ErrorMatch.PARTIAL_REGEX:
                        if re.search(expected_msg, stderr, flags=re.MULTILINE) is None:
                            self._raise_assertion_error(
                                'Expected message "{}" does not partially match stderr:\n"{}"'.format(expected_msg, stderr))
                    elif match == ErrorMatch.FULL_REGEX:
                        if re.fullmatch(expected_msg, stderr) is None:
                            self._raise_assertion_error(
                                'Expected message "{}" does not fully match stderr:\n"{}"'.format(expected_msg, stderr))
                    elif match == ErrorMatch.FULL_TEXT:
                        if expected_msg != stderr:
                            self._raise_assertion_error(
                                'Expected message "{}" does not fully match stderr:\n"{}"'.format(expected_msg, stderr))
            else:
                if expected_msg is None:
                    assert_msg = "namecoind should have exited with an error"
                else:
                    assert_msg = "namecoind should have exited with expected error " + expected_msg
                self._raise_assertion_error(assert_msg)

    def node_encrypt_wallet(self, passphrase):
        """"Encrypts the wallet.

        This causes namecoind to shutdown, so this method takes
        care of cleaning up resources."""
        self.encryptwallet(passphrase)
        self.wait_until_stopped()

    def add_p2p_connection(self, p2p_conn, *args, **kwargs):
        """Add a p2p connection to the node.

        This method adds the p2p connection to the self.p2ps list and also
        returns the connection to the caller."""
        if 'dstport' not in kwargs:
            kwargs['dstport'] = p2p_port(self.index)
        if 'dstaddr' not in kwargs:
            kwargs['dstaddr'] = '127.0.0.1'

        p2p_conn.peer_connect(*args, **kwargs)
        self.p2ps.append(p2p_conn)

        return p2p_conn

    @property
    def p2p(self):
        """Return the first p2p connection

        Convenience property - most tests only use a single p2p connection to each
        node, so this saves having to write node.p2ps[0] many times."""
        assert self.p2ps, self._node_msg("No p2p connection")
        return self.p2ps[0]

    def disconnect_p2ps(self):
        """Close all p2p connections to the node."""
        for p in self.p2ps:
            p.peer_disconnect()
        del self.p2ps[:]

class TestNodeCLIAttr:
    def __init__(self, cli, command):
        self.cli = cli
        self.command = command

    def __call__(self, *args, **kwargs):
        return self.cli.send_cli(self.command, *args, **kwargs)

    def get_request(self, *args, **kwargs):
        return lambda: self(*args, **kwargs)

class TestNodeCLI():
    """Interface to bitcoin-cli for an individual node"""

    def __init__(self, binary, datadir):
        self.options = []
        self.binary = binary
        self.datadir = datadir
        self.input = None
        self.log = logging.getLogger('TestFramework.namecoincli')

    def __call__(self, *options, input=None):
        # TestNodeCLI is callable with bitcoin-cli command-line options
        cli = TestNodeCLI(self.binary, self.datadir)
        cli.options = [str(o) for o in options]
        cli.input = input
        return cli

    def __getattr__(self, command):
        return TestNodeCLIAttr(self, command)

    def batch(self, requests):
        results = []
        for request in requests:
           try:
               results.append(dict(result=request()))
           except JSONRPCException as e:
               results.append(dict(error=e))
        return results

    def send_cli(self, command=None, *args, **kwargs):
        """Run bitcoin-cli command. Deserializes returned string as python object."""

        pos_args = [str(arg) for arg in args]
        named_args = [str(key) + "=" + str(value) for (key, value) in kwargs.items()]
        assert not (pos_args and named_args), "Cannot use positional arguments and named arguments in the same namecoin-cli call"
        p_args = [self.binary, "-datadir=" + self.datadir] + self.options
        if named_args:
            p_args += ["-named"]
        if command is not None:
            p_args += [command]
        p_args += pos_args + named_args
        self.log.debug("Running namecoin-cli command: %s" % command)
        process = subprocess.Popen(p_args, stdin=subprocess.PIPE, stdout=subprocess.PIPE, stderr=subprocess.PIPE, universal_newlines=True)
        cli_stdout, cli_stderr = process.communicate(input=self.input)
        returncode = process.poll()
        if returncode:
            match = re.match(r'error code: ([-0-9]+)\nerror message:\n(.*)', cli_stderr)
            if match:
                code, message = match.groups()
                raise JSONRPCException(dict(code=int(code), message=message))
            # Ignore cli_stdout, raise with cli_stderr
            raise subprocess.CalledProcessError(returncode, self.binary, output=cli_stderr)
        try:
            return json.loads(cli_stdout, parse_float=decimal.Decimal)
        except JSONDecodeError:
            return cli_stdout.rstrip("\n")<|MERGE_RESOLUTION|>--- conflicted
+++ resolved
@@ -144,16 +144,12 @@
         # unclean shutdown), it will get overwritten anyway by bitcoind, and
         # potentially interfere with our attempt to authenticate
         delete_cookie_file(self.datadir)
-<<<<<<< HEAD
-        self.process = subprocess.Popen(self.args + extra_args + base_args, stderr=stderr, *args, **kwargs)
-=======
 
         # add environment variable LIBC_FATAL_STDERR_=1 so that libc errors are written to stderr and not the terminal
         subp_env = dict(os.environ, LIBC_FATAL_STDERR_="1")
 
-        self.process = subprocess.Popen(self.args + extra_args, env=subp_env, stdout=stdout, stderr=stderr, *args, **kwargs)
-
->>>>>>> 56829cb9
+        self.process = subprocess.Popen(self.args + extra_args + base_args, env=subp_env, stdout=stdout, stderr=stderr, *args, **kwargs)
+
         self.running = True
         self.log.debug("namecoind started, waiting for RPC to come up")
 
