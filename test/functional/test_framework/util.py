--- conflicted
+++ resolved
@@ -344,11 +344,7 @@
     datadir = get_datadir_path(dirname, n)
     if not os.path.isdir(datadir):
         os.makedirs(datadir)
-<<<<<<< HEAD
-    write_config(os.path.join(datadir, config_file), n=n, chain=chain)
-=======
-    write_config(os.path.join(datadir, "bitcoin.conf"), n=n, chain=chain, disable_autoconnect=disable_autoconnect)
->>>>>>> ace6c1e7
+    write_config(os.path.join(datadir, config_file), n=n, chain=chain, disable_autoconnect=disable_autoconnect)
     os.makedirs(os.path.join(datadir, 'stderr'), exist_ok=True)
     os.makedirs(os.path.join(datadir, 'stdout'), exist_ok=True)
     return datadir
