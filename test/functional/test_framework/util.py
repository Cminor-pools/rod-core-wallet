#!/usr/bin/env python3
# Copyright (c) 2014-2020 The Bitcoin Core developers
# Distributed under the MIT software license, see the accompanying
# file COPYING or http://www.opensource.org/licenses/mit-license.php.
"""Helpful routines for regression testing."""

from base64 import b64encode
from decimal import Decimal, ROUND_DOWN
from subprocess import CalledProcessError
import hashlib
import inspect
import json
import logging
import os
import re
import time
import unittest

from . import coverage
from .authproxy import AuthServiceProxy, JSONRPCException
from typing import Callable, Optional

logger = logging.getLogger("TestFramework.utils")

# Added in Namecoin for easier rebranding to other projects.
config_file = "xaya.conf"

# Assert functions
##################


def assert_approx(v, vexp, vspan=0.00001):
    """Assert that `v` is within `vspan` of `vexp`"""
    if v < vexp - vspan:
        raise AssertionError("%s < [%s..%s]" % (str(v), str(vexp - vspan), str(vexp + vspan)))
    if v > vexp + vspan:
        raise AssertionError("%s > [%s..%s]" % (str(v), str(vexp - vspan), str(vexp + vspan)))


def assert_fee_amount(fee, tx_size, fee_per_kB):
    """Assert the fee was in range"""
    target_fee = round(tx_size * fee_per_kB / 1000, 8)
    if fee < target_fee:
        raise AssertionError("Fee of %s BTC too low! (Should be %s BTC)" % (str(fee), str(target_fee)))
    # allow the wallet's estimation to be at most 2 bytes off
    if fee > (tx_size + 2) * fee_per_kB / 1000:
        raise AssertionError("Fee of %s BTC too high! (Should be %s BTC)" % (str(fee), str(target_fee)))


def assert_equal(thing1, thing2, *args):
    if thing1 != thing2 or any(thing1 != arg for arg in args):
        raise AssertionError("not(%s)" % " == ".join(str(arg) for arg in (thing1, thing2) + args))


def assert_greater_than(thing1, thing2):
    if thing1 <= thing2:
        raise AssertionError("%s <= %s" % (str(thing1), str(thing2)))


def assert_greater_than_or_equal(thing1, thing2):
    if thing1 < thing2:
        raise AssertionError("%s < %s" % (str(thing1), str(thing2)))


def assert_raises(exc, fun, *args, **kwds):
    assert_raises_message(exc, None, fun, *args, **kwds)


def assert_raises_message(exc, message, fun, *args, **kwds):
    try:
        fun(*args, **kwds)
    except JSONRPCException:
        raise AssertionError("Use assert_raises_rpc_error() to test RPC failures")
    except exc as e:
        if message is not None and message not in e.error['message']:
            raise AssertionError(
                "Expected substring not found in error message:\nsubstring: '{}'\nerror message: '{}'.".format(
                    message, e.error['message']))
    except Exception as e:
        raise AssertionError("Unexpected exception raised: " + type(e).__name__)
    else:
        raise AssertionError("No exception raised")


def assert_raises_process_error(returncode: int, output: str, fun: Callable, *args, **kwds):
    """Execute a process and asserts the process return code and output.

    Calls function `fun` with arguments `args` and `kwds`. Catches a CalledProcessError
    and verifies that the return code and output are as expected. Throws AssertionError if
    no CalledProcessError was raised or if the return code and output are not as expected.

    Args:
        returncode: the process return code.
        output: [a substring of] the process output.
        fun: the function to call. This should execute a process.
        args*: positional arguments for the function.
        kwds**: named arguments for the function.
    """
    try:
        fun(*args, **kwds)
    except CalledProcessError as e:
        if returncode != e.returncode:
            raise AssertionError("Unexpected returncode %i" % e.returncode)
        if output not in e.output:
            raise AssertionError("Expected substring not found:" + e.output)
    else:
        raise AssertionError("No exception raised")


def assert_raises_rpc_error(code: Optional[int], message: Optional[str], fun: Callable, *args, **kwds):
    """Run an RPC and verify that a specific JSONRPC exception code and message is raised.

    Calls function `fun` with arguments `args` and `kwds`. Catches a JSONRPCException
    and verifies that the error code and message are as expected. Throws AssertionError if
    no JSONRPCException was raised or if the error code/message are not as expected.

    Args:
        code: the error code returned by the RPC call (defined in src/rpc/protocol.h).
            Set to None if checking the error code is not required.
        message: [a substring of] the error string returned by the RPC call.
            Set to None if checking the error string is not required.
        fun: the function to call. This should be the name of an RPC.
        args*: positional arguments for the function.
        kwds**: named arguments for the function.
    """
    assert try_rpc(code, message, fun, *args, **kwds), "No exception raised"


def try_rpc(code, message, fun, *args, **kwds):
    """Tries to run an rpc command.

    Test against error code and message if the rpc fails.
    Returns whether a JSONRPCException was raised."""
    try:
        fun(*args, **kwds)
    except JSONRPCException as e:
        # JSONRPCException was thrown as expected. Check the code and message values are correct.
        if (code is not None) and (code != e.error["code"]):
            raise AssertionError("Unexpected JSONRPC error code %i" % e.error["code"])
        if (message is not None) and (message not in e.error['message']):
            raise AssertionError(
                "Expected substring not found in error message:\nsubstring: '{}'\nerror message: '{}'.".format(
                    message, e.error['message']))
        return True
    except Exception as e:
        raise AssertionError("Unexpected exception raised: " + type(e).__name__)
    else:
        return False


def assert_is_hex_string(string):
    try:
        int(string, 16)
    except Exception as e:
        raise AssertionError("Couldn't interpret %r as hexadecimal; raised: %s" % (string, e))


def assert_is_hash_string(string, length=64):
    if not isinstance(string, str):
        raise AssertionError("Expected a string, got type %r" % type(string))
    elif length and len(string) != length:
        raise AssertionError("String of length %d expected; got %d" % (length, len(string)))
    elif not re.match('[abcdef0-9]+$', string):
        raise AssertionError("String %r contains invalid characters for a hash." % string)


def assert_array_result(object_array, to_match, expected, should_not_find=False):
    """
        Pass in array of JSON objects, a dictionary with key/value pairs
        to match against, and another dictionary with expected key/value
        pairs.
        If the should_not_find flag is true, to_match should not be found
        in object_array
        """
    if should_not_find:
        assert_equal(expected, {})
    num_matched = 0
    for item in object_array:
        all_match = True
        for key, value in to_match.items():
            if item[key] != value:
                all_match = False
        if not all_match:
            continue
        elif should_not_find:
            num_matched = num_matched + 1
        for key, value in expected.items():
            if item[key] != value:
                raise AssertionError("%s : expected %s=%s" % (str(item), str(key), str(value)))
            num_matched = num_matched + 1
    if num_matched == 0 and not should_not_find:
        raise AssertionError("No objects matched %s" % (str(to_match)))
    if num_matched > 0 and should_not_find:
        raise AssertionError("Objects were found %s" % (str(to_match)))


# Utility functions
###################


def check_json_precision():
    """Make sure json library being used does not lose precision converting BTC values"""
    n = Decimal("20000000.00000003")
    satoshis = int(json.loads(json.dumps(float(n))) * 1.0e8)
    if satoshis != 2000000000000003:
        raise RuntimeError("JSON encode/decode loses precision")


def EncodeDecimal(o):
    if isinstance(o, Decimal):
        return str(o)
    raise TypeError(repr(o) + " is not JSON serializable")


def count_bytes(hex_string):
    return len(bytearray.fromhex(hex_string))


def str_to_b64str(string):
    return b64encode(string.encode('utf-8')).decode('ascii')


def satoshi_round(amount):
    return Decimal(amount).quantize(Decimal('0.00000001'), rounding=ROUND_DOWN)


def wait_until_helper(predicate, *, attempts=float('inf'), timeout=float('inf'), lock=None, timeout_factor=1.0):
    """Sleep until the predicate resolves to be True.

    Warning: Note that this method is not recommended to be used in tests as it is
    not aware of the context of the test framework. Using the `wait_until()` members
    from `BitcoinTestFramework` or `P2PInterface` class ensures the timeout is
    properly scaled. Furthermore, `wait_until()` from `P2PInterface` class in
    `p2p.py` has a preset lock.
    """
    if attempts == float('inf') and timeout == float('inf'):
        timeout = 60
    timeout = timeout * timeout_factor
    attempt = 0
    time_end = time.time() + timeout

    while attempt < attempts and time.time() < time_end:
        if lock:
            with lock:
                if predicate():
                    return
        else:
            if predicate():
                return
        attempt += 1
        time.sleep(0.05)

    # Print the cause of the timeout
    predicate_source = "''''\n" + inspect.getsource(predicate) + "'''"
    logger.error("wait_until() failed. Predicate: {}".format(predicate_source))
    if attempt >= attempts:
        raise AssertionError("Predicate {} not true after {} attempts".format(predicate_source, attempts))
    elif time.time() >= time_end:
        raise AssertionError("Predicate {} not true after {} seconds".format(predicate_source, timeout))
    raise RuntimeError('Unreachable')

def sha256sum_file(filename):
    h = hashlib.sha256()
    with open(filename, 'rb') as f:
        d = f.read(4096)
        while len(d) > 0:
            h.update(d)
            d = f.read(4096)
    return h.digest()

# RPC/P2P connection constants and functions
############################################

# The maximum number of nodes a single test can spawn
MAX_NODES = 12
# Don't assign rpc or p2p ports lower than this
PORT_MIN = int(os.getenv('TEST_RUNNER_PORT_MIN', default=11000))
# The number of ports to "reserve" for p2p and rpc, each
PORT_RANGE = 5000


class PortSeed:
    # Must be initialized with a unique integer for each process
    n = None


def get_rpc_proxy(url: str, node_number: int, *, timeout: int=None, coveragedir: str=None) -> coverage.AuthServiceProxyWrapper:
    """
    Args:
        url: URL of the RPC server to call
        node_number: the node number (or id) that this calls to

    Kwargs:
        timeout: HTTP timeout in seconds
        coveragedir: Directory

    Returns:
        AuthServiceProxy. convenience object for making RPC calls.

    """
    proxy_kwargs = {}
    if timeout is not None:
        proxy_kwargs['timeout'] = int(timeout)

    proxy = AuthServiceProxy(url, **proxy_kwargs)

    coverage_logfile = coverage.get_filename(coveragedir, node_number) if coveragedir else None

    return coverage.AuthServiceProxyWrapper(proxy, url, coverage_logfile)


def p2p_port(n):
    assert n <= MAX_NODES
    return PORT_MIN + n + (MAX_NODES * PortSeed.n) % (PORT_RANGE - 1 - MAX_NODES)


def rpc_port(n):
    return PORT_MIN + PORT_RANGE + n + (MAX_NODES * PortSeed.n) % (PORT_RANGE - 1 - MAX_NODES)


def zmq_port(n):
    return PORT_MIN + 2 * PORT_RANGE + n + (MAX_NODES * PortSeed.n) % (PORT_RANGE - 1 - MAX_NODES)


def rpc_url(datadir, i, chain, rpchost):
    rpc_u, rpc_p = get_auth_cookie(datadir, chain)
    host = '127.0.0.1'
    port = rpc_port(i)
    if rpchost:
        parts = rpchost.split(':')
        if len(parts) == 2:
            host, port = parts
        else:
            host = rpchost
    return "http://%s:%s@%s:%d" % (rpc_u, rpc_p, host, int(port))


# Node functions
################


def initialize_datadir(dirname, n, chain, disable_autoconnect=True):
    datadir = get_datadir_path(dirname, n)
    if not os.path.isdir(datadir):
        os.makedirs(datadir)
    write_config(os.path.join(datadir, config_file), n=n, chain=chain, disable_autoconnect=disable_autoconnect)
    os.makedirs(os.path.join(datadir, 'stderr'), exist_ok=True)
    os.makedirs(os.path.join(datadir, 'stdout'), exist_ok=True)
    return datadir


def write_config(config_path, *, n, chain, extra_config="", disable_autoconnect=True):
    # Translate chain subdirectory name to config name
    if chain == 'testnet3':
        chain_name_conf_arg = 'testnet'
        chain_name_conf_section = 'test'
    else:
        chain_name_conf_arg = chain
        chain_name_conf_section = chain
    with open(config_path, 'w', encoding='utf8') as f:
        if chain_name_conf_arg:
            f.write("{}=1\n".format(chain_name_conf_arg))
        if chain_name_conf_section:
            f.write("[{}]\n".format(chain_name_conf_section))
        f.write("port=" + str(p2p_port(n)) + "\n")
        f.write("rpcport=" + str(rpc_port(n)) + "\n")
        f.write("fallbackfee=0.0002\n")
        f.write("server=1\n")
        f.write("keypool=1\n")
        f.write("discover=0\n")
        f.write("dnsseed=0\n")
        f.write("fixedseeds=0\n")
        f.write("listenonion=0\n")
        f.write("printtoconsole=0\n")
        f.write("upnp=0\n")
        f.write("natpmp=0\n")
        f.write("shrinkdebugfile=0\n")
        # To improve SQLite wallet performance so that the tests don't timeout, use -unsafesqlitesync
        f.write("unsafesqlitesync=1\n")
        if disable_autoconnect:
            f.write("connect=0\n")
        f.write(extra_config)


def get_datadir_path(dirname, n):
    return os.path.join(dirname, "node" + str(n))


def append_config(datadir, options):
    with open(os.path.join(datadir, config_file), 'a', encoding='utf8') as f:
        for option in options:
            f.write(option + "\n")


def get_auth_cookie(datadir, chain):
    user = None
    password = None
    if os.path.isfile(os.path.join(datadir, config_file)):
        with open(os.path.join(datadir, config_file), 'r', encoding='utf8') as f:
            for line in f:
                if line.startswith("rpcuser="):
                    assert user is None  # Ensure that there is only one rpcuser line
                    user = line.split("=")[1].strip("\n")
                if line.startswith("rpcpassword="):
                    assert password is None  # Ensure that there is only one rpcpassword line
                    password = line.split("=")[1].strip("\n")
    try:
        with open(os.path.join(datadir, chain, ".cookie"), 'r', encoding="ascii") as f:
            userpass = f.read()
            split_userpass = userpass.split(':')
            user = split_userpass[0]
            password = split_userpass[1]
    except OSError:
        pass
    if user is None or password is None:
        raise ValueError("No RPC credentials")
    return user, password


# If a cookie file exists in the given datadir, delete it.
def delete_cookie_file(datadir, chain):
    if os.path.isfile(os.path.join(datadir, chain, ".cookie")):
        logger.debug("Deleting leftover cookie file")
        os.remove(os.path.join(datadir, chain, ".cookie"))


def softfork_active(node, key):
    """Return whether a softfork is active."""
    return node.getblockchaininfo()['softforks'][key]['active']


def set_node_times(nodes, t):
    for node in nodes:
        node.setmocktime(t)


# Transaction/Block functions
#############################


def find_output(node, txid, amount, *, blockhash=None):
    """
    Return index to output of txid with value amount
    Raises exception if there is none.
    """
    txdata = node.getrawtransaction(txid, 1, blockhash)
    for i in range(len(txdata["vout"])):
        if txdata["vout"][i]["value"] == amount:
            return i
    raise RuntimeError("find_output txid %s : %s not found" % (txid, str(amount)))


# Helper to create at least "count" utxos
# Pass in a fee that is sufficient for relay and mining new transactions.
def create_confirmed_utxos(fee, node, count):
    to_generate = int(0.5 * count) + 101
    while to_generate > 0:
        node.generate(min(25, to_generate))
        to_generate -= 25
    utxos = node.listunspent()
    iterations = count - len(utxos)
    addr1 = node.getnewaddress()
    addr2 = node.getnewaddress()
    if iterations <= 0:
        return utxos
    for _ in range(iterations):
        t = utxos.pop()
        inputs = []
        inputs.append({"txid": t["txid"], "vout": t["vout"]})
        outputs = {}
        send_value = t['amount'] - fee
        outputs[addr1] = satoshi_round(send_value / 2)
        outputs[addr2] = satoshi_round(send_value / 2)
        raw_tx = node.createrawtransaction(inputs, outputs)
        signed_tx = node.signrawtransactionwithwallet(raw_tx)["hex"]
        node.sendrawtransaction(signed_tx)

    while (node.getmempoolinfo()['size'] > 0):
        node.generate(1)

    utxos = node.listunspent()
    assert len(utxos) >= count
    return utxos


def chain_transaction(node, parent_txids, vouts, value, fee, num_outputs):
    """Build and send a transaction that spends the given inputs (specified
    by lists of parent_txid:vout each), with the desired total value and fee,
    equally divided up to the desired number of outputs.

    Returns a tuple with the txid and the amount sent per output.
    """
    send_value = satoshi_round((value - fee)/num_outputs)
    inputs = []
    for (txid, vout) in zip(parent_txids, vouts):
        inputs.append({'txid' : txid, 'vout' : vout})
    outputs = {}
    for _ in range(num_outputs):
        outputs[node.getnewaddress()] = send_value
    rawtx = node.createrawtransaction(inputs, outputs, 0, True)
    signedtx = node.signrawtransactionwithwallet(rawtx)
    txid = node.sendrawtransaction(signedtx['hex'])
    fulltx = node.getrawtransaction(txid, 1)
    assert len(fulltx['vout']) == num_outputs  # make sure we didn't generate a change output
    return (txid, send_value)


# Create large OP_RETURN txouts that can be appended to a transaction
# to make it large (helper for constructing large transactions).
def gen_return_txouts():
    # Some pre-processing to create a bunch of OP_RETURN txouts to insert into transactions we create
    # So we have big transactions (and therefore can't fit very many into each block)
    # create one script_pubkey
    script_pubkey = "6a4d0200"  # OP_RETURN OP_PUSH2 512 bytes
    for _ in range(512):
        script_pubkey = script_pubkey + "01"
    # concatenate 16 txouts of above script_pubkey which we'll insert before the txout for change
    txouts = []
    from .messages import CTxOut
    txout = CTxOut()
    txout.nValue = 0
<<<<<<< HEAD
    txout.scriptPubKey = hex_str_to_bytes(script_pubkey)
    for _ in range(16):
=======
    txout.scriptPubKey = bytes.fromhex(script_pubkey)
    for _ in range(128):
>>>>>>> 83baa3b3
        txouts.append(txout)
    return txouts


# Create a spend of each passed-in utxo, splicing in "txouts" to each raw
# transaction to make it large.  See gen_return_txouts() above.
def create_lots_of_big_transactions(node, txouts, utxos, num, fee):
    addr = node.getnewaddress()
    txids = []
    from .messages import tx_from_hex
    for _ in range(num):
        t = utxos.pop()
        inputs = [{"txid": t["txid"], "vout": t["vout"]}]
        outputs = {}
        change = t['amount'] - fee
        outputs[addr] = satoshi_round(change)
        rawtx = node.createrawtransaction(inputs, outputs)
        tx = tx_from_hex(rawtx)
        for txout in txouts:
            tx.vout.append(txout)
        newtx = tx.serialize().hex()
        signresult = node.signrawtransactionwithwallet(newtx, None, "NONE")
        txid = node.sendrawtransaction(signresult["hex"], 0)
        txids.append(txid)
    return txids


def mine_large_block(node, utxos=None):
    # generate a 8k transaction,
    # and 10 of them is close to the 100k block limit
    num = 10
    txouts = gen_return_txouts()
    utxos = utxos if utxos is not None else []
    if len(utxos) < num:
        utxos.clear()
        utxos.extend(node.listunspent())
    fee = 100 * node.getnetworkinfo()["relayfee"]
    create_lots_of_big_transactions(node, txouts, utxos, num, fee=fee)
    node.generate(1)


def generate_to_height(node, target_height):
    """Generates blocks until a given target block height has been reached.
       To prevent timeouts, only up to 200 blocks are generated per RPC call.
       Can be used to activate certain soft-forks (e.g. CSV, CLTV)."""
    current_height = node.getblockcount()
    while current_height < target_height:
        nblocks = min(200, target_height - current_height)
        current_height += len(node.generate(nblocks))
    assert_equal(node.getblockcount(), target_height)


def find_vout_for_address(node, txid, addr):
    """
    Locate the vout index of the given transaction sending to the
    given address. Raises runtime error exception if not found.
    """
    tx = node.getrawtransaction(txid, True)
    for i in range(len(tx["vout"])):
        if addr == tx["vout"][i]["scriptPubKey"]["address"]:
            return i
    raise RuntimeError("Vout not found for address: txid=%s, addr=%s" % (txid, addr))

def modinv(a, n):
    """Compute the modular inverse of a modulo n using the extended Euclidean
    Algorithm. See https://en.wikipedia.org/wiki/Extended_Euclidean_algorithm#Modular_integers.
    """
    # TODO: Change to pow(a, -1, n) available in Python 3.8
    t1, t2 = 0, 1
    r1, r2 = n, a
    while r2 != 0:
        q = r1 // r2
        t1, t2 = t2, t1 - q * t2
        r1, r2 = r2, r1 - q * r2
    if r1 > 1:
        return None
    if t1 < 0:
        t1 += n
    return t1

class TestFrameworkUtil(unittest.TestCase):
    def test_modinv(self):
        test_vectors = [
            [7, 11],
            [11, 29],
            [90, 13],
            [1891, 3797],
            [6003722857, 77695236973],
        ]

        for a, n in test_vectors:
            self.assertEqual(modinv(a, n), pow(a, n-2, n))<|MERGE_RESOLUTION|>--- conflicted
+++ resolved
@@ -519,13 +519,8 @@
     from .messages import CTxOut
     txout = CTxOut()
     txout.nValue = 0
-<<<<<<< HEAD
-    txout.scriptPubKey = hex_str_to_bytes(script_pubkey)
+    txout.scriptPubKey = bytes.fromhex(script_pubkey)
     for _ in range(16):
-=======
-    txout.scriptPubKey = bytes.fromhex(script_pubkey)
-    for _ in range(128):
->>>>>>> 83baa3b3
         txouts.append(txout)
     return txouts
 
