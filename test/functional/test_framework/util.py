--- conflicted
+++ resolved
@@ -23,7 +23,7 @@
 logger = logging.getLogger("TestFramework.utils")
 
 # Added in Namecoin for easier rebranding to other projects.
-config_file = "namecoin.conf"
+config_file = "xaya.conf"
 
 # Assert functions
 ##################
@@ -295,11 +295,7 @@
     datadir = get_datadir_path(dirname, n)
     if not os.path.isdir(datadir):
         os.makedirs(datadir)
-<<<<<<< HEAD
-    with open(os.path.join(datadir, "xaya.conf"), 'w', encoding='utf8') as f:
-=======
     with open(os.path.join(datadir, config_file), 'w', encoding='utf8') as f:
->>>>>>> 25ad914f
         f.write("regtest=1\n")
         f.write("[regtest]\n")
         f.write("port=" + str(p2p_port(n)) + "\n")
@@ -333,24 +329,15 @@
     return os.path.join(dirname, "node" + str(n))
 
 def append_config(datadir, options):
-<<<<<<< HEAD
-    with open(os.path.join(datadir, "xaya.conf"), 'a', encoding='utf8') as f:
-=======
     with open(os.path.join(datadir, config_file), 'a', encoding='utf8') as f:
->>>>>>> 25ad914f
         for option in options:
             f.write(option + "\n")
 
 def get_auth_cookie(datadir):
     user = None
     password = None
-<<<<<<< HEAD
-    if os.path.isfile(os.path.join(datadir, "xaya.conf")):
-        with open(os.path.join(datadir, "xaya.conf"), 'r', encoding='utf8') as f:
-=======
     if os.path.isfile(os.path.join(datadir, config_file)):
         with open(os.path.join(datadir, config_file), 'r', encoding='utf8') as f:
->>>>>>> 25ad914f
             for line in f:
                 if line.startswith("rpcuser="):
                     assert user is None  # Ensure that there is only one rpcuser line
