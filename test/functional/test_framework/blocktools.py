--- conflicted
+++ resolved
@@ -63,20 +63,18 @@
 def create_block(hashprev=None, coinbase=None, ntime=None, *, version=None, tmpl=None, txlist=None):
     """Create a block (with regtest difficulty)."""
     block = CBlock()
-<<<<<<< HEAD
-    block.set_base_version(version)
-    if ntime is None:
-        import time
-        block.nTime = int(time.time() + 600)
-=======
     if tmpl is None:
         tmpl = {}
-    block.nVersion = version or tmpl.get('version') or 1
+    if version:
+        block.set_base_version(version)
+    elif tmpl.get('version'):
+        block.nVersion = tmpl.get('version')
+    else:
+        block.set_base_version(1)
     block.nTime = ntime or tmpl.get('curtime') or int(time.time() + 600)
     block.hashPrevBlock = hashprev or int(tmpl['previousblockhash'], 0x10)
     if tmpl and not tmpl.get('bits') is None:
         block.nBits = struct.unpack('>I', a2b_hex(tmpl['bits']))[0]
->>>>>>> a1e03596
     else:
         block.nBits = 0x207fffff  # difficulty retargeting is disabled in REGTEST chainparams
     if coinbase is None:
