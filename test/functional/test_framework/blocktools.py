--- conflicted
+++ resolved
@@ -47,13 +47,9 @@
 from .util import assert_equal
 from io import BytesIO
 
-<<<<<<< HEAD
+WITNESS_SCALE_FACTOR = 4
 MAX_BLOCK_SIGOPS = 2000
-=======
-WITNESS_SCALE_FACTOR = 4
-MAX_BLOCK_SIGOPS = 20000
 MAX_BLOCK_SIGOPS_WEIGHT = MAX_BLOCK_SIGOPS * WITNESS_SCALE_FACTOR
->>>>>>> 4a08daac
 
 # Genesis block time (regtest)
 TIME_GENESIS_BLOCK = 1300000000
@@ -67,33 +63,17 @@
 def create_block(hashprev=None, coinbase=None, ntime=None, *, version=None, tmpl=None, txlist=None):
     """Create a block (with regtest difficulty)."""
     block = CBlock()
-<<<<<<< HEAD
-    block.nVersion = version
-    if ntime is None:
-        import time
-        block.nTime = int(time.time() + 600)
-    else:
-        block.nTime = ntime
-    block.hashPrevBlock = hashprev
-    block.powData.nBits = 0x207fffff  # difficulty retargeting is disabled in REGTEST chainparams
-=======
     if tmpl is None:
         tmpl = {}
-    if version:
-        block.set_base_version(version)
-    elif tmpl.get('version'):
-        block.nVersion = tmpl.get('version')
-    else:
-        block.set_base_version(1)
+    block.nVersion = version or tmpl.get('version') or 1
     block.nTime = ntime or tmpl.get('curtime') or int(time.time() + 600)
     block.hashPrevBlock = hashprev or int(tmpl['previousblockhash'], 0x10)
     if tmpl and not tmpl.get('bits') is None:
-        block.nBits = struct.unpack('>I', a2b_hex(tmpl['bits']))[0]
-    else:
-        block.nBits = 0x207fffff  # difficulty retargeting is disabled in REGTEST chainparams
+        block.powData.nBits = struct.unpack('>I', a2b_hex(tmpl['bits']))[0]
+    else:
+        block.powData.nBits = 0x207fffff  # difficulty retargeting is disabled in REGTEST chainparams
     if coinbase is None:
         coinbase = create_coinbase(height=tmpl['height'])
->>>>>>> 4a08daac
     block.vtx.append(coinbase)
     if txlist:
         for tx in txlist:
