--- conflicted
+++ resolved
@@ -166,13 +166,8 @@
         node = self.nodes[0]
         res = node.gettxoutsetinfo()
 
-<<<<<<< HEAD
-        assert_equal(res['total_amount'], Decimal('8725.00000000') + PREMINE_VALUE)
+        assert_equal(res['amount']['total'], Decimal('8725.00000000') + PREMINE_VALUE)
         assert_equal(res['transactions'], 201)
-=======
-        assert_equal(res['amount']['total'], Decimal('8725.00000000'))
-        assert_equal(res['transactions'], 200)
->>>>>>> a439016b
         assert_equal(res['height'], 200)
         assert_equal(res['txouts'], 201)
         assert_equal(res['bogosize'], 17073),
@@ -188,13 +183,8 @@
         node.invalidateblock(b1hash)
 
         res2 = node.gettxoutsetinfo()
-<<<<<<< HEAD
         assert_equal(res2['transactions'], 1)
-        assert_equal(res2['total_amount'], PREMINE_VALUE)
-=======
-        assert_equal(res2['transactions'], 0)
-        assert_equal(res2['amount']['total'], Decimal('0'))
->>>>>>> a439016b
+        assert_equal(res2['amount']['total'], PREMINE_VALUE)
         assert_equal(res2['height'], 0)
         assert_equal(res2['txouts'], 1)
         assert_equal(res2['bogosize'], 73),
