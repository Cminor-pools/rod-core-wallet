#!/usr/bin/env python3
# Copyright (c) 2014-2018 The Bitcoin Core developers
# Distributed under the MIT software license, see the accompanying
# file COPYING or http://www.opensource.org/licenses/mit-license.php.
"""Test RPCs related to blockchainstate.

Test the following RPCs:
    - getblockchaininfo
    - gettxoutsetinfo
    - getdifficulty
    - getbestblockhash
    - getblockhash
    - getblockheader
    - getchaintxstats
    - getnetworkhashps
    - verifychain

Tests correspond to code in rpc/blockchain.cpp.
"""

from decimal import Decimal
import http.client
import subprocess

from test_framework.test_framework import BitcoinTestFramework
from test_framework.util import (
    assert_equal,
    assert_greater_than,
    assert_greater_than_or_equal,
    assert_raises,
    assert_raises_rpc_error,
    assert_is_hex_string,
    assert_is_hash_string,
)
from test_framework.blocktools import (
    create_block,
    create_coinbase,
)
from test_framework.messages import (
    msg_block,
)
from test_framework.mininode import (
    P2PInterface,
)


PREMINE_VALUE = Decimal ('222222222')

class BlockchainTest(BitcoinTestFramework):
    def set_test_params(self):
        self.num_nodes = 1

    def run_test(self):
        self.restart_node(0, extra_args=['-stopatheight=207', '-prune=1'])  # Set extra args with pruning after rescan is complete

        self._test_getblockchaininfo()
        self._test_getchaintxstats()
        self._test_gettxoutsetinfo()
        self._test_getblockheader()
        self._test_getdifficulty()
        self._test_getnetworkhashps()
        self._test_stopatheight()
        self._test_waitforblockheight()
        assert self.nodes[0].verifychain(4, 0)

    def _test_getblockchaininfo(self):
        self.log.info("Test getblockchaininfo")

        keys = [
            'bestblockhash',
            'bip9_softforks',
            'blocks',
            'chain',
            'chainwork',
            'headers',
            'initialblockdownload',
            'mediantime',
            'pruned',
            'size_on_disk',
            'softforks',
            'verificationprogress',
            'warnings',
        ]
        res = self.nodes[0].getblockchaininfo()

        # result should have these additional pruning keys if manual pruning is enabled
        assert_equal(sorted(res.keys()), sorted(['pruneheight', 'automatic_pruning'] + keys))

        # size_on_disk should be > 0
        assert_greater_than(res['size_on_disk'], 0)

        # pruneheight should be greater or equal to 0
        assert_greater_than_or_equal(res['pruneheight'], 0)

        # check other pruning fields given that prune=1
        assert res['pruned']
        assert not res['automatic_pruning']

        self.restart_node(0, ['-stopatheight=207'])
        res = self.nodes[0].getblockchaininfo()
        # should have exact keys
        assert_equal(sorted(res.keys()), keys)

        self.restart_node(0, ['-stopatheight=207', '-prune=550'])
        res = self.nodes[0].getblockchaininfo()
        # result should have these additional pruning keys if prune=550
        assert_equal(sorted(res.keys()), sorted(['pruneheight', 'automatic_pruning', 'prune_target_size'] + keys))

        # check related fields
        assert res['pruned']
        assert_equal(res['pruneheight'], 0)
        assert res['automatic_pruning']
        assert_equal(res['prune_target_size'], 576716800)
        assert_greater_than(res['size_on_disk'], 0)

    def _test_getchaintxstats(self):
        self.log.info("Test getchaintxstats")

        # Test `getchaintxstats` invalid extra parameters
        assert_raises_rpc_error(-1, 'getchaintxstats', self.nodes[0].getchaintxstats, 0, '', 0)

        # Test `getchaintxstats` invalid `nblocks`
        assert_raises_rpc_error(-1, "JSON value is not an integer as expected", self.nodes[0].getchaintxstats, '')
        assert_raises_rpc_error(-8, "Invalid block count: should be between 0 and the block's height - 1", self.nodes[0].getchaintxstats, -1)
        assert_raises_rpc_error(-8, "Invalid block count: should be between 0 and the block's height - 1", self.nodes[0].getchaintxstats, self.nodes[0].getblockcount())

        # Test `getchaintxstats` invalid `blockhash`
        assert_raises_rpc_error(-1, "JSON value is not a string as expected", self.nodes[0].getchaintxstats, blockhash=0)
        assert_raises_rpc_error(-5, "Block not found", self.nodes[0].getchaintxstats, blockhash='0')
        blockhash = self.nodes[0].getblockhash(200)
        self.nodes[0].invalidateblock(blockhash)
        assert_raises_rpc_error(-8, "Block is not in main chain", self.nodes[0].getchaintxstats, blockhash=blockhash)
        self.nodes[0].reconsiderblock(blockhash)

        chaintxstats = self.nodes[0].getchaintxstats(1)
        # 200 txs plus genesis tx
        assert_equal(chaintxstats['txcount'], 201)
        # tx rate should be 1 per 10 minutes, or 1/600
        # we have to round because of binary math
        assert_equal(round(chaintxstats['txrate'] * 600, 10), Decimal(1))

        b1_hash = self.nodes[0].getblockhash(1)
        b1 = self.nodes[0].getblock(b1_hash)
        b200_hash = self.nodes[0].getblockhash(200)
        b200 = self.nodes[0].getblock(b200_hash)
        time_diff = b200['mediantime'] - b1['mediantime']

        chaintxstats = self.nodes[0].getchaintxstats()
        assert_equal(chaintxstats['time'], b200['time'])
        assert_equal(chaintxstats['txcount'], 201)
        assert_equal(chaintxstats['window_final_block_hash'], b200_hash)
        assert_equal(chaintxstats['window_block_count'], 199)
        assert_equal(chaintxstats['window_tx_count'], 199)
        assert_equal(chaintxstats['window_interval'], time_diff)
        assert_equal(round(chaintxstats['txrate'] * time_diff, 10), Decimal(199))

        chaintxstats = self.nodes[0].getchaintxstats(blockhash=b1_hash)
        assert_equal(chaintxstats['time'], b1['time'])
        assert_equal(chaintxstats['txcount'], 2)
        assert_equal(chaintxstats['window_final_block_hash'], b1_hash)
        assert_equal(chaintxstats['window_block_count'], 0)
        assert('window_tx_count' not in chaintxstats)
        assert('window_interval' not in chaintxstats)
        assert('txrate' not in chaintxstats)

    def _test_gettxoutsetinfo(self):
        node = self.nodes[0]
        res = node.gettxoutsetinfo()

        assert_equal(res['amount']['total'], Decimal('8725.00000000') + PREMINE_VALUE)
        assert_equal(res['transactions'], 201)
        assert_equal(res['height'], 200)
<<<<<<< HEAD
        assert_equal(res['txouts'], 201)
        assert_equal(res['bogosize'], 17073),
=======
        assert_equal(res['txouts'], 200)
        assert_equal(res['bogosize'], 15000),
>>>>>>> 03be0cf5
        assert_equal(res['bestblock'], node.getblockhash(200))
        size = res['disk_size']
        assert size > 6400
        assert size < 64000
        assert_equal(len(res['bestblock']), 64)
        assert_equal(len(res['hash_serialized_2']), 64)

        self.log.info("Test that gettxoutsetinfo() works for blockchain with just the genesis block")
        b1hash = node.getblockhash(1)
        node.invalidateblock(b1hash)

        res2 = node.gettxoutsetinfo()
        assert_equal(res2['transactions'], 1)
        assert_equal(res2['amount']['total'], PREMINE_VALUE)
        assert_equal(res2['height'], 0)
        assert_equal(res2['txouts'], 1)
        assert_equal(res2['bogosize'], 73),
        assert_equal(res2['bestblock'], node.getblockhash(0))
        assert_equal(len(res2['hash_serialized_2']), 64)

        self.log.info("Test that gettxoutsetinfo() returns the same result after invalidate/reconsider block")
        node.reconsiderblock(b1hash)

        res3 = node.gettxoutsetinfo()
        # The field 'disk_size' is non-deterministic and can thus not be
        # compared between res and res3.  Everything else should be the same.
        del res['disk_size'], res3['disk_size']
        assert_equal(res, res3)

    def _test_getblockheader(self):
        node = self.nodes[0]

        assert_raises_rpc_error(-5, "Block not found", node.getblockheader, "nonsense")

        besthash = node.getbestblockhash()
        secondbesthash = node.getblockhash(199)
        header = node.getblockheader(besthash)

        assert_equal(header['hash'], besthash)
        assert_equal(header['height'], 200)
        assert_equal(header['confirmations'], 1)
        assert_equal(header['previousblockhash'], secondbesthash)
        assert_is_hex_string(header['chainwork'])
        assert_equal(header['nTx'], 1)
        assert_is_hash_string(header['hash'])
        assert_is_hash_string(header['previousblockhash'])
        assert_is_hash_string(header['merkleroot'])
        assert isinstance(header['time'], int)
        assert isinstance(header['mediantime'], int)
        assert isinstance(header['version'], int)
        assert isinstance(int(header['versionHex'], 16), int)

    def _test_getdifficulty(self):
        difficulty = self.nodes[0].getdifficulty()
        # 1 hash in 2 should be valid, so difficulty should be 1/2**31
        # binary => decimal => binary math is why we do this check
        assert abs(difficulty['sha256d'] * 2**31 - 1) < 0.0001
        assert abs(difficulty['neoscrypt'] * 2**31 - 1) < 0.0001

    def _test_getnetworkhashps(self):
        hashes_per_second = self.nodes[0].getnetworkhashps()
        # This should be 2 hashes every 10 minutes or 1/300
        assert abs(hashes_per_second['neoscrypt'] * 300 - 1) < 0.0001
        assert_equal (hashes_per_second['sha256d'], 0)

    def _test_stopatheight(self):
        assert_equal(self.nodes[0].getblockcount(), 200)
        self.nodes[0].generatetoaddress(6, self.nodes[0].get_deterministic_priv_key().address)
        assert_equal(self.nodes[0].getblockcount(), 206)
        self.log.debug('Node should not stop at this height')
        assert_raises(subprocess.TimeoutExpired, lambda: self.nodes[0].process.wait(timeout=3))
        try:
            self.nodes[0].generatetoaddress(1, self.nodes[0].get_deterministic_priv_key().address)
        except (ConnectionError, http.client.BadStatusLine):
            pass  # The node already shut down before response
        self.log.debug('Node should stop at this height...')
        self.nodes[0].wait_until_stopped()
        self.start_node(0)
        assert_equal(self.nodes[0].getblockcount(), 207)

    def _test_waitforblockheight(self):
        self.log.info("Test waitforblockheight")
        node = self.nodes[0]
        node.add_p2p_connection(P2PInterface())

        current_height = node.getblock(node.getbestblockhash())['height']

        # Create a fork somewhere below our current height, invalidate the tip
        # of that fork, and then ensure that waitforblockheight still
        # works as expected.
        #
        # (Previously this was broken based on setting
        # `rpc/blockchain.cpp:latestblock` incorrectly.)
        #
        b20hash = node.getblockhash(20)
        b20 = node.getblock(b20hash)

        def solve_and_send_block(prevhash, height, time):
            b = create_block(prevhash, create_coinbase(height), time)
            b.solve()
            node.p2p.send_message(msg_block(b))
            node.p2p.sync_with_ping()
            return b

        b21f = solve_and_send_block(int(b20hash, 16), 21, b20['time'] + 1)
        b22f = solve_and_send_block(b21f.sha256, 22, b21f.nTime + 1)

        node.invalidateblock(b22f.hash)

        def assert_waitforheight(height, timeout=2):
            assert_equal(
                node.waitforblockheight(height, timeout)['height'],
                current_height)

        assert_waitforheight(0)
        assert_waitforheight(current_height - 1)
        assert_waitforheight(current_height)
        assert_waitforheight(current_height + 1)


if __name__ == '__main__':
    BlockchainTest().main()<|MERGE_RESOLUTION|>--- conflicted
+++ resolved
@@ -170,13 +170,8 @@
         assert_equal(res['amount']['total'], Decimal('8725.00000000') + PREMINE_VALUE)
         assert_equal(res['transactions'], 201)
         assert_equal(res['height'], 200)
-<<<<<<< HEAD
         assert_equal(res['txouts'], 201)
-        assert_equal(res['bogosize'], 17073),
-=======
-        assert_equal(res['txouts'], 200)
-        assert_equal(res['bogosize'], 15000),
->>>>>>> 03be0cf5
+        assert_equal(res['bogosize'], 15073),
         assert_equal(res['bestblock'], node.getblockhash(200))
         size = res['disk_size']
         assert size > 6400
