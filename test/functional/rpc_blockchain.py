#!/usr/bin/env python3
# Copyright (c) 2014-2020 The Bitcoin Core developers
# Distributed under the MIT software license, see the accompanying
# file COPYING or http://www.opensource.org/licenses/mit-license.php.
"""Test RPCs related to blockchainstate.

Test the following RPCs:
    - getblockchaininfo
    - getchaintxstats
    - gettxoutsetinfo
    - getblockheader
    - getdifficulty
    - getnetworkhashps
    - waitforblockheight
    - getblock
    - getblockhash
    - getbestblockhash
    - verifychain

Tests correspond to code in rpc/blockchain.cpp.
"""

from decimal import Decimal
import http.client
import os
import subprocess

from test_framework.address import ADDRESS_BCRT1_P2WSH_OP_TRUE
from test_framework.blocktools import (
    create_block,
    create_coinbase,
    TIME_GENESIS_BLOCK,
)
from test_framework.messages import (
    CBlockHeader,
    from_hex,
    msg_block,
)
from test_framework.p2p import P2PInterface
from test_framework.test_framework import BitcoinTestFramework
from test_framework.util import (
    assert_equal,
    assert_greater_than,
    assert_greater_than_or_equal,
    assert_raises,
    assert_raises_rpc_error,
    assert_is_hex_string,
    assert_is_hash_string,
    get_datadir_path,
)
from test_framework.wallet import MiniWallet


HEIGHT = 200  # blocks mined
TIME_RANGE_STEP = 600  # ten-minute steps
TIME_RANGE_MTP = TIME_GENESIS_BLOCK + (HEIGHT - 6) * TIME_RANGE_STEP
TIME_RANGE_END = TIME_GENESIS_BLOCK + HEIGHT * TIME_RANGE_STEP


class BlockchainTest(BitcoinTestFramework):
    def set_test_params(self):
        self.setup_clean_chain = True
        self.num_nodes = 1
        self.supports_cli = False

    def run_test(self):
        self.mine_chain()
        self.restart_node(0, extra_args=['-stopatheight=207', '-prune=1'])  # Set extra args with pruning after rescan is complete

        self._test_getblockchaininfo()
        self._test_getchaintxstats()
        self._test_gettxoutsetinfo()
        self._test_getblockheader()
        self._test_getdifficulty()
        self._test_getnetworkhashps()
        self._test_stopatheight()
        self._test_waitforblockheight()
        self._test_getblock()
        assert self.nodes[0].verifychain(4, 0)

    def mine_chain(self):
        self.log.info(f"Generate {HEIGHT} blocks after the genesis block in ten-minute steps")
        for t in range(TIME_GENESIS_BLOCK, TIME_RANGE_END, TIME_RANGE_STEP):
            self.nodes[0].setmocktime(t)
            self.generatetoaddress(self.nodes[0], 1, ADDRESS_BCRT1_P2WSH_OP_TRUE)
        assert_equal(self.nodes[0].getblockchaininfo()['blocks'], HEIGHT)

    def _test_getblockchaininfo(self):
        self.log.info("Test getblockchaininfo")

        keys = [
            'bestblockhash',
            'blocks',
            'chain',
            'chainwork',
            'difficulty',
            'headers',
            'initialblockdownload',
            'mediantime',
            'pruned',
            'size_on_disk',
            'softforks',
            'time',
            'verificationprogress',
            'warnings',
        ]
        res = self.nodes[0].getblockchaininfo()

        assert_equal(res['time'], TIME_RANGE_END - TIME_RANGE_STEP)
        assert_equal(res['mediantime'], TIME_RANGE_MTP)

        # result should have these additional pruning keys if manual pruning is enabled
        assert_equal(sorted(res.keys()), sorted(['pruneheight', 'automatic_pruning'] + keys))

        # size_on_disk should be > 0
        assert_greater_than(res['size_on_disk'], 0)

        # pruneheight should be greater or equal to 0
        assert_greater_than_or_equal(res['pruneheight'], 0)

        # check other pruning fields given that prune=1
        assert res['pruned']
        assert not res['automatic_pruning']

        self.restart_node(0, ['-stopatheight=207'])
        res = self.nodes[0].getblockchaininfo()
        # should have exact keys
        assert_equal(sorted(res.keys()), keys)

        self.stop_node(0)
        self.nodes[0].assert_start_raises_init_error(
            extra_args=['-testactivationheight=name@2'],
            expected_msg='Error: Invalid name (name@2) for -testactivationheight=name@height.',
        )
        self.nodes[0].assert_start_raises_init_error(
            extra_args=['-testactivationheight=bip34@-2'],
            expected_msg='Error: Invalid height value (bip34@-2) for -testactivationheight=name@height.',
        )
        self.nodes[0].assert_start_raises_init_error(
            extra_args=['-testactivationheight='],
            expected_msg='Error: Invalid format () for -testactivationheight=name@height.',
        )
        self.start_node(0, extra_args=[
            '-stopatheight=207',
            '-prune=550',
            '-testactivationheight=bip34@2',
            '-testactivationheight=dersig@3',
            '-testactivationheight=cltv@4',
            '-testactivationheight=csv@5',
            '-testactivationheight=segwit@6',
        ])

        res = self.nodes[0].getblockchaininfo()
        # result should have these additional pruning keys if prune=550
        assert_equal(sorted(res.keys()), sorted(['pruneheight', 'automatic_pruning', 'prune_target_size'] + keys))

        # check related fields
        assert res['pruned']
        assert_equal(res['pruneheight'], 0)
        assert res['automatic_pruning']
        assert_equal(res['prune_target_size'], 576716800)
        assert_greater_than(res['size_on_disk'], 0)

        assert_equal(res['softforks'], {
            'bip16': {'type': 'buried', 'active': True, 'height': 0},
            'bip34': {'type': 'buried', 'active': True, 'height': 2},
<<<<<<< HEAD
            'bip66': {'type': 'buried', 'active': True, 'height': DERSIG_HEIGHT},
            'bip65': {'type': 'buried', 'active': True, 'height': CLTV_HEIGHT},
            'csv': {'type': 'buried', 'active': False, 'height': 432},
            'segwit': {'type': 'buried', 'active': True, 'height': 0},
=======
            'bip66': {'type': 'buried', 'active': True, 'height': 3},
            'bip65': {'type': 'buried', 'active': True, 'height': 4},
            'csv': {'type': 'buried', 'active': True, 'height': 5},
            'segwit': {'type': 'buried', 'active': True, 'height': 6},
            'testdummy': {
                'type': 'bip9',
                'bip9': {
                    'status': 'started',
                    'bit': 28,
                    'start_time': 0,
                    'timeout': 0x7fffffffffffffff,  # testdummy does not have a timeout so is set to the max int64 value
                    'since': 144,
                    'statistics': {
                        'period': 144,
                        'threshold': 108,
                        'elapsed': HEIGHT - 143,
                        'count': HEIGHT - 143,
                        'possible': True,
                    },
                    'min_activation_height': 0,
                },
                'active': False
            },
            'taproot': {
                'type': 'bip9',
                'bip9': {
                    'status': 'active',
                    'start_time': -1,
                    'timeout': 9223372036854775807,
                    'since': 0,
                    'min_activation_height': 0,
                },
                'height': 0,
                'active': True
            }
>>>>>>> 09cb5ec6
        })

    def _test_getchaintxstats(self):
        self.log.info("Test getchaintxstats")

        # Test `getchaintxstats` invalid extra parameters
        assert_raises_rpc_error(-1, 'getchaintxstats', self.nodes[0].getchaintxstats, 0, '', 0)

        # Test `getchaintxstats` invalid `nblocks`
        assert_raises_rpc_error(-1, "JSON value is not an integer as expected", self.nodes[0].getchaintxstats, '')
        assert_raises_rpc_error(-8, "Invalid block count: should be between 0 and the block's height - 1", self.nodes[0].getchaintxstats, -1)
        assert_raises_rpc_error(-8, "Invalid block count: should be between 0 and the block's height - 1", self.nodes[0].getchaintxstats, self.nodes[0].getblockcount())

        # Test `getchaintxstats` invalid `blockhash`
        assert_raises_rpc_error(-1, "JSON value is not a string as expected", self.nodes[0].getchaintxstats, blockhash=0)
        assert_raises_rpc_error(-8, "blockhash must be of length 64 (not 1, for '0')", self.nodes[0].getchaintxstats, blockhash='0')
        assert_raises_rpc_error(-8, "blockhash must be hexadecimal string (not 'ZZZ0000000000000000000000000000000000000000000000000000000000000')", self.nodes[0].getchaintxstats, blockhash='ZZZ0000000000000000000000000000000000000000000000000000000000000')
        assert_raises_rpc_error(-5, "Block not found", self.nodes[0].getchaintxstats, blockhash='0000000000000000000000000000000000000000000000000000000000000000')
        blockhash = self.nodes[0].getblockhash(HEIGHT)
        self.nodes[0].invalidateblock(blockhash)
        assert_raises_rpc_error(-8, "Block is not in main chain", self.nodes[0].getchaintxstats, blockhash=blockhash)
        self.nodes[0].reconsiderblock(blockhash)

        chaintxstats = self.nodes[0].getchaintxstats(nblocks=1)
        # 200 txs plus genesis tx
        assert_equal(chaintxstats['txcount'], HEIGHT + 1)
        # tx rate should be 1 per 10 minutes, or 1/600
        # we have to round because of binary math
        assert_equal(round(chaintxstats['txrate'] * TIME_RANGE_STEP, 10), Decimal(1))

        b1_hash = self.nodes[0].getblockhash(1)
        b1 = self.nodes[0].getblock(b1_hash)
        b200_hash = self.nodes[0].getblockhash(HEIGHT)
        b200 = self.nodes[0].getblock(b200_hash)
        time_diff = b200['mediantime'] - b1['mediantime']

        chaintxstats = self.nodes[0].getchaintxstats()
        assert_equal(chaintxstats['time'], b200['time'])
        assert_equal(chaintxstats['txcount'], HEIGHT + 1)
        assert_equal(chaintxstats['window_final_block_hash'], b200_hash)
        assert_equal(chaintxstats['window_final_block_height'], HEIGHT )
        assert_equal(chaintxstats['window_block_count'], HEIGHT - 1)
        assert_equal(chaintxstats['window_tx_count'], HEIGHT - 1)
        assert_equal(chaintxstats['window_interval'], time_diff)
        assert_equal(round(chaintxstats['txrate'] * time_diff, 10), Decimal(HEIGHT - 1))

        chaintxstats = self.nodes[0].getchaintxstats(blockhash=b1_hash)
        assert_equal(chaintxstats['time'], b1['time'])
        assert_equal(chaintxstats['txcount'], 2)
        assert_equal(chaintxstats['window_final_block_hash'], b1_hash)
        assert_equal(chaintxstats['window_final_block_height'], 1)
        assert_equal(chaintxstats['window_block_count'], 0)
        assert 'window_tx_count' not in chaintxstats
        assert 'window_interval' not in chaintxstats
        assert 'txrate' not in chaintxstats

    def _test_gettxoutsetinfo(self):
        node = self.nodes[0]
        res = node.gettxoutsetinfo()

        assert_equal(res['total_amount'], Decimal('8725.00000000'))
        assert_equal(res['transactions'], HEIGHT)
        assert_equal(res['height'], HEIGHT)
        assert_equal(res['txouts'], HEIGHT)
        assert_equal(res['bogosize'], 16800),
        assert_equal(res['bestblock'], node.getblockhash(HEIGHT))
        size = res['disk_size']
        assert size > 6400
        assert size < 64000
        assert_equal(len(res['bestblock']), 64)
        assert_equal(len(res['hash_serialized_2']), 64)

        self.log.info("Test gettxoutsetinfo works for blockchain with just the genesis block")
        b1hash = node.getblockhash(1)
        node.invalidateblock(b1hash)

        res2 = node.gettxoutsetinfo()
        assert_equal(res2['transactions'], 0)
        assert_equal(res2['total_amount'], Decimal('0'))
        assert_equal(res2['height'], 0)
        assert_equal(res2['txouts'], 0)
        assert_equal(res2['bogosize'], 0),
        assert_equal(res2['bestblock'], node.getblockhash(0))
        assert_equal(len(res2['hash_serialized_2']), 64)

        self.log.info("Test gettxoutsetinfo returns the same result after invalidate/reconsider block")
        node.reconsiderblock(b1hash)

        res3 = node.gettxoutsetinfo()
        # The field 'disk_size' is non-deterministic and can thus not be
        # compared between res and res3.  Everything else should be the same.
        del res['disk_size'], res3['disk_size']
        assert_equal(res, res3)

        self.log.info("Test gettxoutsetinfo hash_type option")
        # Adding hash_type 'hash_serialized_2', which is the default, should
        # not change the result.
        res4 = node.gettxoutsetinfo(hash_type='hash_serialized_2')
        del res4['disk_size']
        assert_equal(res, res4)

        # hash_type none should not return a UTXO set hash.
        res5 = node.gettxoutsetinfo(hash_type='none')
        assert 'hash_serialized_2' not in res5

        # hash_type muhash should return a different UTXO set hash.
        res6 = node.gettxoutsetinfo(hash_type='muhash')
        assert 'muhash' in res6
        assert(res['hash_serialized_2'] != res6['muhash'])

        # muhash should not be returned unless requested.
        for r in [res, res2, res3, res4, res5]:
            assert 'muhash' not in r

        # Unknown hash_type raises an error
        assert_raises_rpc_error(-8, "foohash is not a valid hash_type", node.gettxoutsetinfo, "foohash")

    def _test_getblockheader(self):
        self.log.info("Test getblockheader")
        node = self.nodes[0]

        assert_raises_rpc_error(-8, "hash must be of length 64 (not 8, for 'nonsense')", node.getblockheader, "nonsense")
        assert_raises_rpc_error(-8, "hash must be hexadecimal string (not 'ZZZ7bb8b1697ea987f3b223ba7819250cae33efacb068d23dc24859824a77844')", node.getblockheader, "ZZZ7bb8b1697ea987f3b223ba7819250cae33efacb068d23dc24859824a77844")
        assert_raises_rpc_error(-5, "Block not found", node.getblockheader, "0cf7bb8b1697ea987f3b223ba7819250cae33efacb068d23dc24859824a77844")

        besthash = node.getbestblockhash()
        secondbesthash = node.getblockhash(HEIGHT - 1)
        header = node.getblockheader(blockhash=besthash)

        assert_equal(header['hash'], besthash)
        assert_equal(header['height'], HEIGHT)
        assert_equal(header['confirmations'], 1)
        assert_equal(header['previousblockhash'], secondbesthash)
        assert_is_hex_string(header['chainwork'])
        assert_equal(header['nTx'], 1)
        assert_is_hash_string(header['hash'])
        assert_is_hash_string(header['previousblockhash'])
        assert_is_hash_string(header['merkleroot'])
        assert_is_hash_string(header['bits'], length=None)
        assert isinstance(header['time'], int)
        assert_equal(header['mediantime'], TIME_RANGE_MTP)
        assert isinstance(header['nonce'], int)
        assert isinstance(header['version'], int)
        assert isinstance(int(header['versionHex'], 16), int)
        assert isinstance(header['difficulty'], Decimal)

        # Test with verbose=False, which should return the header as hex.
        header_hex = node.getblockheader(blockhash=besthash, verbose=False)
        assert_is_hex_string(header_hex)

        header = from_hex(CBlockHeader(), header_hex)
        header.calc_sha256()
        assert_equal(header.hash, besthash)

        assert 'previousblockhash' not in node.getblockheader(node.getblockhash(0))
        assert 'nextblockhash' not in node.getblockheader(node.getbestblockhash())

    def _test_getdifficulty(self):
        self.log.info("Test getdifficulty")
        difficulty = self.nodes[0].getdifficulty()
        # 1 hash in 2 should be valid, so difficulty should be 1/2**31
        # binary => decimal => binary math is why we do this check
        assert abs(difficulty * 2**31 - 1) < 0.0001

    def _test_getnetworkhashps(self):
        self.log.info("Test getnetworkhashps")
        hashes_per_second = self.nodes[0].getnetworkhashps()
        # This should be 2 hashes every 10 minutes or 1/300
        assert abs(hashes_per_second * 300 - 1) < 0.0001

    def _test_stopatheight(self):
        self.log.info("Test stopping at height")
        assert_equal(self.nodes[0].getblockcount(), HEIGHT)
        self.generatetoaddress(self.nodes[0], 6, ADDRESS_BCRT1_P2WSH_OP_TRUE)
        assert_equal(self.nodes[0].getblockcount(), HEIGHT + 6)
        self.log.debug('Node should not stop at this height')
        assert_raises(subprocess.TimeoutExpired, lambda: self.nodes[0].process.wait(timeout=3))
        try:
            self.generatetoaddress(self.nodes[0], 1, ADDRESS_BCRT1_P2WSH_OP_TRUE)
        except (ConnectionError, http.client.BadStatusLine):
            pass  # The node already shut down before response
        self.log.debug('Node should stop at this height...')
        self.nodes[0].wait_until_stopped()
        self.start_node(0)
        assert_equal(self.nodes[0].getblockcount(), HEIGHT + 7)

    def _test_waitforblockheight(self):
        self.log.info("Test waitforblockheight")
        node = self.nodes[0]
        peer = node.add_p2p_connection(P2PInterface())

        current_height = node.getblock(node.getbestblockhash())['height']

        # Create a fork somewhere below our current height, invalidate the tip
        # of that fork, and then ensure that waitforblockheight still
        # works as expected.
        #
        # (Previously this was broken based on setting
        # `rpc/blockchain.cpp:latestblock` incorrectly.)
        #
        b20hash = node.getblockhash(20)
        b20 = node.getblock(b20hash)

        def solve_and_send_block(prevhash, height, time):
            b = create_block(prevhash, create_coinbase(height), time)
            b.solve()
            peer.send_and_ping(msg_block(b))
            return b

        b21f = solve_and_send_block(int(b20hash, 16), 21, b20['time'] + 1)
        b22f = solve_and_send_block(b21f.sha256, 22, b21f.nTime + 1)

        node.invalidateblock(b22f.hash)

        def assert_waitforheight(height, timeout=2):
            assert_equal(
                node.waitforblockheight(height=height, timeout=timeout)['height'],
                current_height)

        assert_waitforheight(0)
        assert_waitforheight(current_height - 1)
        assert_waitforheight(current_height)
        assert_waitforheight(current_height + 1)

    def _test_getblock(self):
        node = self.nodes[0]

        miniwallet = MiniWallet(node)
        miniwallet.rescan_utxos()

        fee_per_byte = Decimal('0.00000010')
        fee_per_kb = 1000 * fee_per_byte

        miniwallet.send_self_transfer(fee_rate=fee_per_kb, from_node=node)
        blockhash = self.generate(node, 1)[0]

        self.log.info("Test getblock with verbosity 1 doesn't include fee")
        block = node.getblock(blockhash, 1)
        assert 'fee' not in block['tx'][1]

        self.log.info('Test getblock with verbosity 2 includes expected fee')
        block = node.getblock(blockhash, 2)
        tx = block['tx'][1]
        assert 'fee' in tx
        assert_equal(tx['fee'], tx['vsize'] * fee_per_byte)

        self.log.info("Test getblock with verbosity 2 still works with pruned Undo data")
        datadir = get_datadir_path(self.options.tmpdir, 0)

        self.log.info("Test getblock with invalid verbosity type returns proper error message")
        assert_raises_rpc_error(-1, "JSON value is not an integer as expected", node.getblock, blockhash, "2")

        def move_block_file(old, new):
            old_path = os.path.join(datadir, self.chain, 'blocks', old)
            new_path = os.path.join(datadir, self.chain, 'blocks', new)
            os.rename(old_path, new_path)

        # Move instead of deleting so we can restore chain state afterwards
        move_block_file('rev00000.dat', 'rev_wrong')

        block = node.getblock(blockhash, 2)
        assert 'fee' not in block['tx'][1]

        # Restore chain state
        move_block_file('rev_wrong', 'rev00000.dat')

        assert 'previousblockhash' not in node.getblock(node.getblockhash(0))
        assert 'nextblockhash' not in node.getblock(node.getbestblockhash())


if __name__ == '__main__':
    BlockchainTest().main()<|MERGE_RESOLUTION|>--- conflicted
+++ resolved
@@ -164,48 +164,10 @@
         assert_equal(res['softforks'], {
             'bip16': {'type': 'buried', 'active': True, 'height': 0},
             'bip34': {'type': 'buried', 'active': True, 'height': 2},
-<<<<<<< HEAD
-            'bip66': {'type': 'buried', 'active': True, 'height': DERSIG_HEIGHT},
-            'bip65': {'type': 'buried', 'active': True, 'height': CLTV_HEIGHT},
-            'csv': {'type': 'buried', 'active': False, 'height': 432},
-            'segwit': {'type': 'buried', 'active': True, 'height': 0},
-=======
             'bip66': {'type': 'buried', 'active': True, 'height': 3},
             'bip65': {'type': 'buried', 'active': True, 'height': 4},
             'csv': {'type': 'buried', 'active': True, 'height': 5},
             'segwit': {'type': 'buried', 'active': True, 'height': 6},
-            'testdummy': {
-                'type': 'bip9',
-                'bip9': {
-                    'status': 'started',
-                    'bit': 28,
-                    'start_time': 0,
-                    'timeout': 0x7fffffffffffffff,  # testdummy does not have a timeout so is set to the max int64 value
-                    'since': 144,
-                    'statistics': {
-                        'period': 144,
-                        'threshold': 108,
-                        'elapsed': HEIGHT - 143,
-                        'count': HEIGHT - 143,
-                        'possible': True,
-                    },
-                    'min_activation_height': 0,
-                },
-                'active': False
-            },
-            'taproot': {
-                'type': 'bip9',
-                'bip9': {
-                    'status': 'active',
-                    'start_time': -1,
-                    'timeout': 9223372036854775807,
-                    'since': 0,
-                    'min_activation_height': 0,
-                },
-                'height': 0,
-                'active': True
-            }
->>>>>>> 09cb5ec6
         })
 
     def _test_getchaintxstats(self):
