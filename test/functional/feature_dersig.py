#!/usr/bin/env python3
# Copyright (c) 2015-2021 The Bitcoin Core developers
# Distributed under the MIT software license, see the accompanying
# file COPYING or http://www.opensource.org/licenses/mit-license.php.
"""Test BIP66 (DER SIG).

Test the DERSIG soft-fork activation on regtest.
"""

from test_framework.blocktools import (
    create_block,
    create_coinbase,
)
from test_framework.messages import msg_block
from test_framework.p2p import P2PInterface
from test_framework.script import CScript
from test_framework.test_framework import BitcoinTestFramework
from test_framework.util import (
    assert_equal,
)
from test_framework.wallet import (
    MiniWallet,
    MiniWalletMode,
)


# A canonical signature consists of:
# <30> <total len> <02> <len R> <R> <02> <len S> <S> <hashtype>
def unDERify(tx):
    """
    Make the signature in vin 0 of a tx non-DER-compliant,
    by adding padding after the S-value.
    """
    scriptSig = CScript(tx.vin[0].scriptSig)
    newscript = []
    for i in scriptSig:
        if (len(newscript) == 0):
            newscript.append(i[0:-1] + b'\0' + i[-1:])
        else:
            newscript.append(i)
    tx.vin[0].scriptSig = CScript(newscript)


DERSIG_HEIGHT = 102


class BIP66Test(BitcoinTestFramework):
    def set_test_params(self):
        self.num_nodes = 1
        self.extra_args = [[
            f'-testactivationheight=dersig@{DERSIG_HEIGHT}',
            '-whitelist=noban@127.0.0.1',
            '-par=1',  # Use only one script thread to get the exact log msg for testing
        ]]
        self.setup_clean_chain = True
        self.rpc_timeout = 240

    def create_tx(self, input_txid):
        utxo_to_spend = self.miniwallet.get_utxo(txid=input_txid, mark_as_spent=False)
        return self.miniwallet.create_self_transfer(from_node=self.nodes[0], utxo_to_spend=utxo_to_spend)['tx']

    def test_dersig_info(self, *, is_active):
        assert_equal(self.nodes[0].getblockchaininfo()['softforks']['bip66'],
            {
                "active": is_active,
                "height": DERSIG_HEIGHT,
                "type": "buried",
            },
        )

    def run_test(self):
        peer = self.nodes[0].add_p2p_connection(P2PInterface())
        self.miniwallet = MiniWallet(self.nodes[0], mode=MiniWalletMode.RAW_P2PK)

        self.test_dersig_info(is_active=False)

        self.log.info("Mining %d blocks", DERSIG_HEIGHT - 2)
        self.coinbase_txids = [self.nodes[0].getblock(b)['tx'][0] for b in self.generate(self.miniwallet, DERSIG_HEIGHT - 2)]

        self.log.info("Test that a transaction with non-DER signature can still appear in a block")

        spendtx = self.create_tx(self.coinbase_txids[0])
        unDERify(spendtx)
        spendtx.rehash()

        tip = self.nodes[0].getbestblockhash()
        block_time = self.nodes[0].getblockheader(tip)['mediantime'] + 1
        block = create_block(int(tip, 16), create_coinbase(DERSIG_HEIGHT - 1), block_time)
        block.vtx.append(spendtx)
        block.hashMerkleRoot = block.calc_merkle_root()
        block.solve()

        assert_equal(self.nodes[0].getblockcount(), DERSIG_HEIGHT - 2)
        self.test_dersig_info(is_active=False)  # Not active as of current tip and next block does not need to obey rules
        peer.send_and_ping(msg_block(block))
        assert_equal(self.nodes[0].getblockcount(), DERSIG_HEIGHT - 1)
        self.test_dersig_info(is_active=True)  # Not active as of current tip, but next block must obey rules
        assert_equal(self.nodes[0].getbestblockhash(), block.hash)

        self.log.info("Test that blocks must now be at least version 3")
        tip = block.sha256
        block_time += 1
        block = create_block(tip, create_coinbase(DERSIG_HEIGHT), block_time)
<<<<<<< HEAD
        block.set_base_version(2)
        block.rehash()
=======
        block.nVersion = 2
>>>>>>> a42923ce
        block.solve()

        with self.nodes[0].assert_debug_log(expected_msgs=[f'{block.hash}, bad-version(0x00010002)']):
            peer.send_and_ping(msg_block(block))
            assert_equal(int(self.nodes[0].getbestblockhash(), 16), tip)
            peer.sync_with_ping()

        self.log.info("Test that transactions with non-DER signatures cannot appear in a block")
        block.set_base_version(4)

        spendtx = self.create_tx(self.coinbase_txids[1])
        unDERify(spendtx)
        spendtx.rehash()

        # First we show that this tx is valid except for DERSIG by getting it
        # rejected from the mempool for exactly that reason.
        assert_equal(
            [{
                'txid': spendtx.hash,
                'wtxid': spendtx.getwtxid(),
                'allowed': False,
                'reject-reason': 'non-mandatory-script-verify-flag (Non-canonical DER signature)',
            }],
            self.nodes[0].testmempoolaccept(rawtxs=[spendtx.serialize().hex()], maxfeerate=0),
        )

        # Now we verify that a block with this transaction is also invalid.
        block.vtx.append(spendtx)
        block.hashMerkleRoot = block.calc_merkle_root()
        block.solve()

        with self.nodes[0].assert_debug_log(expected_msgs=[f'CheckInputScripts on {block.vtx[-1].hash} failed with non-mandatory-script-verify-flag (Non-canonical DER signature)']):
            peer.send_and_ping(msg_block(block))
            assert_equal(int(self.nodes[0].getbestblockhash(), 16), tip)
            peer.sync_with_ping()

        self.log.info("Test that a block with a DERSIG-compliant transaction is accepted")
        block.vtx[1] = self.create_tx(self.coinbase_txids[1])
        block.hashMerkleRoot = block.calc_merkle_root()
        block.solve()

        self.test_dersig_info(is_active=True)  # Not active as of current tip, but next block must obey rules
        peer.send_and_ping(msg_block(block))
        self.test_dersig_info(is_active=True)  # Active as of current tip
        assert_equal(int(self.nodes[0].getbestblockhash(), 16), block.sha256)


if __name__ == '__main__':
    BIP66Test().main()<|MERGE_RESOLUTION|>--- conflicted
+++ resolved
@@ -101,12 +101,7 @@
         tip = block.sha256
         block_time += 1
         block = create_block(tip, create_coinbase(DERSIG_HEIGHT), block_time)
-<<<<<<< HEAD
         block.set_base_version(2)
-        block.rehash()
-=======
-        block.nVersion = 2
->>>>>>> a42923ce
         block.solve()
 
         with self.nodes[0].assert_debug_log(expected_msgs=[f'{block.hash}, bad-version(0x00010002)']):
