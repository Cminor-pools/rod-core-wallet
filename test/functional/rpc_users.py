#!/usr/bin/env python3
# Copyright (c) 2015-2018 The Bitcoin Core developers
# Distributed under the MIT software license, see the accompanying
# file COPYING or http://www.opensource.org/licenses/mit-license.php.
"""Test multiple RPC users."""

from test_framework.test_framework import BitcoinTestFramework
from test_framework.util import (
    assert_equal,
    config_file,
    get_datadir_path,
    str_to_b64str,
)

import os
import http.client
import urllib.parse
import subprocess
from random import SystemRandom
import string
import configparser
import sys


class HTTPBasicsTest(BitcoinTestFramework):
    def set_test_params(self):
        self.num_nodes = 2

    def setup_chain(self):
        super().setup_chain()
        #Append rpcauth to bitcoin.conf before initialization
        rpcauth = "rpcauth=rt:93648e835a54c573682c2eb19f882535$7681e9c5b74bdd85e78166031d2058e1069b3ed7ed967c93fc63abba06f31144"
        rpcauth2 = "rpcauth=rt2:f8607b1a88861fac29dfccf9b52ff9f$ff36a0c23c8c62b4846112e50fa888416e94c17bfd4c42f88fd8f55ec6a3137e"
        rpcuser = "rpcuser=rpcuser💻"
        rpcpassword = "rpcpassword=rpcpassword🔑"

        self.user = ''.join(SystemRandom().choice(string.ascii_letters + string.digits) for _ in range(10))
        config = configparser.ConfigParser()
        config.read_file(open(self.options.configfile))
        gen_rpcauth = config['environment']['RPCAUTH']
        p = subprocess.Popen([sys.executable, gen_rpcauth, self.user], stdout=subprocess.PIPE, universal_newlines=True)
        lines = p.stdout.read().splitlines()
        rpcauth3 = lines[1]
        self.password = lines[3]

<<<<<<< HEAD
        with open(os.path.join(get_datadir_path(self.options.tmpdir, 0), "xaya.conf"), 'a', encoding='utf8') as f:
            f.write(rpcauth+"\n")
            f.write(rpcauth2+"\n")
            f.write(rpcauth3+"\n")
        with open(os.path.join(get_datadir_path(self.options.tmpdir, 1), "xaya.conf"), 'a', encoding='utf8') as f:
=======
        with open(os.path.join(get_datadir_path(self.options.tmpdir, 0), config_file), 'a', encoding='utf8') as f:
            f.write(rpcauth+"\n")
            f.write(rpcauth2+"\n")
            f.write(rpcauth3+"\n")
        with open(os.path.join(get_datadir_path(self.options.tmpdir, 1), config_file), 'a', encoding='utf8') as f:
>>>>>>> 25ad914f
            f.write(rpcuser+"\n")
            f.write(rpcpassword+"\n")

    def run_test(self):

        ##################################################
        # Check correctness of the rpcauth config option #
        ##################################################
        url = urllib.parse.urlparse(self.nodes[0].url)

        #Old authpair
        authpair = url.username + ':' + url.password

        #New authpair generated via share/rpcauth tool
        password = "cA773lm788buwYe4g4WT+05pKyNruVKjQ25x3n0DQcM="

        #Second authpair with different username
        password2 = "8/F3uMDw4KSEbw96U3CA1C4X05dkHDN2BPFjTgZW4KI="
        authpairnew = "rt:"+password

        self.log.info('Correct...')
        headers = {"Authorization": "Basic " + str_to_b64str(authpair)}

        conn = http.client.HTTPConnection(url.hostname, url.port)
        conn.connect()
        conn.request('POST', '/', '{"method": "getbestblockhash"}', headers)
        resp = conn.getresponse()
        assert_equal(resp.status, 200)
        conn.close()

        #Use new authpair to confirm both work
        self.log.info('Correct...')
        headers = {"Authorization": "Basic " + str_to_b64str(authpairnew)}

        conn = http.client.HTTPConnection(url.hostname, url.port)
        conn.connect()
        conn.request('POST', '/', '{"method": "getbestblockhash"}', headers)
        resp = conn.getresponse()
        assert_equal(resp.status, 200)
        conn.close()

        #Wrong login name with rt's password
        self.log.info('Wrong...')
        authpairnew = "rtwrong:"+password
        headers = {"Authorization": "Basic " + str_to_b64str(authpairnew)}

        conn = http.client.HTTPConnection(url.hostname, url.port)
        conn.connect()
        conn.request('POST', '/', '{"method": "getbestblockhash"}', headers)
        resp = conn.getresponse()
        assert_equal(resp.status, 401)
        conn.close()

        #Wrong password for rt
        self.log.info('Wrong...')
        authpairnew = "rt:"+password+"wrong"
        headers = {"Authorization": "Basic " + str_to_b64str(authpairnew)}

        conn = http.client.HTTPConnection(url.hostname, url.port)
        conn.connect()
        conn.request('POST', '/', '{"method": "getbestblockhash"}', headers)
        resp = conn.getresponse()
        assert_equal(resp.status, 401)
        conn.close()

        #Correct for rt2
        self.log.info('Correct...')
        authpairnew = "rt2:"+password2
        headers = {"Authorization": "Basic " + str_to_b64str(authpairnew)}

        conn = http.client.HTTPConnection(url.hostname, url.port)
        conn.connect()
        conn.request('POST', '/', '{"method": "getbestblockhash"}', headers)
        resp = conn.getresponse()
        assert_equal(resp.status, 200)
        conn.close()

        #Wrong password for rt2
        self.log.info('Wrong...')
        authpairnew = "rt2:"+password2+"wrong"
        headers = {"Authorization": "Basic " + str_to_b64str(authpairnew)}

        conn = http.client.HTTPConnection(url.hostname, url.port)
        conn.connect()
        conn.request('POST', '/', '{"method": "getbestblockhash"}', headers)
        resp = conn.getresponse()
        assert_equal(resp.status, 401)
        conn.close()

        #Correct for randomly generated user
        self.log.info('Correct...')
        authpairnew = self.user+":"+self.password
        headers = {"Authorization": "Basic " + str_to_b64str(authpairnew)}

        conn = http.client.HTTPConnection(url.hostname, url.port)
        conn.connect()
        conn.request('POST', '/', '{"method": "getbestblockhash"}', headers)
        resp = conn.getresponse()
        assert_equal(resp.status, 200)
        conn.close()

        #Wrong password for randomly generated user
        self.log.info('Wrong...')
        authpairnew = self.user+":"+self.password+"Wrong"
        headers = {"Authorization": "Basic " + str_to_b64str(authpairnew)}

        conn = http.client.HTTPConnection(url.hostname, url.port)
        conn.connect()
        conn.request('POST', '/', '{"method": "getbestblockhash"}', headers)
        resp = conn.getresponse()
        assert_equal(resp.status, 401)
        conn.close()

        ###############################################################
        # Check correctness of the rpcuser/rpcpassword config options #
        ###############################################################
        url = urllib.parse.urlparse(self.nodes[1].url)

        # rpcuser and rpcpassword authpair
        self.log.info('Correct...')
        rpcuserauthpair = "rpcuser💻:rpcpassword🔑"

        headers = {"Authorization": "Basic " + str_to_b64str(rpcuserauthpair)}

        conn = http.client.HTTPConnection(url.hostname, url.port)
        conn.connect()
        conn.request('POST', '/', '{"method": "getbestblockhash"}', headers)
        resp = conn.getresponse()
        assert_equal(resp.status, 200)
        conn.close()

        #Wrong login name with rpcuser's password
        rpcuserauthpair = "rpcuserwrong:rpcpassword"
        headers = {"Authorization": "Basic " + str_to_b64str(rpcuserauthpair)}

        conn = http.client.HTTPConnection(url.hostname, url.port)
        conn.connect()
        conn.request('POST', '/', '{"method": "getbestblockhash"}', headers)
        resp = conn.getresponse()
        assert_equal(resp.status, 401)
        conn.close()

        #Wrong password for rpcuser
        self.log.info('Wrong...')
        rpcuserauthpair = "rpcuser:rpcpasswordwrong"
        headers = {"Authorization": "Basic " + str_to_b64str(rpcuserauthpair)}

        conn = http.client.HTTPConnection(url.hostname, url.port)
        conn.connect()
        conn.request('POST', '/', '{"method": "getbestblockhash"}', headers)
        resp = conn.getresponse()
        assert_equal(resp.status, 401)
        conn.close()


if __name__ == '__main__':
    HTTPBasicsTest ().main ()<|MERGE_RESOLUTION|>--- conflicted
+++ resolved
@@ -43,19 +43,11 @@
         rpcauth3 = lines[1]
         self.password = lines[3]
 
-<<<<<<< HEAD
-        with open(os.path.join(get_datadir_path(self.options.tmpdir, 0), "xaya.conf"), 'a', encoding='utf8') as f:
-            f.write(rpcauth+"\n")
-            f.write(rpcauth2+"\n")
-            f.write(rpcauth3+"\n")
-        with open(os.path.join(get_datadir_path(self.options.tmpdir, 1), "xaya.conf"), 'a', encoding='utf8') as f:
-=======
         with open(os.path.join(get_datadir_path(self.options.tmpdir, 0), config_file), 'a', encoding='utf8') as f:
             f.write(rpcauth+"\n")
             f.write(rpcauth2+"\n")
             f.write(rpcauth3+"\n")
         with open(os.path.join(get_datadir_path(self.options.tmpdir, 1), config_file), 'a', encoding='utf8') as f:
->>>>>>> 25ad914f
             f.write(rpcuser+"\n")
             f.write(rpcpassword+"\n")
 
