#!/usr/bin/env python3
# Copyright (c) 2018-2019 Daniel Kraft
# Distributed under the MIT/X11 software license, see the accompanying
# file COPYING or http://www.opensource.org/licenses/mit-license.php.

# RPC test for correct handling of names in "listunspent".

from test_framework.names import NameTestFramework, val
from test_framework.util import *

class NameListUnspentTest (NameTestFramework):

  def set_test_params (self):
    self.setup_name_test ([[]] * 2)

  def lookupName (self, ind, name, **kwargs):
    """Wrapper around lookup that gets txid and vout from the name."""

    pending = self.nodes[ind].name_pending (name)
    if len (pending) > 0:
      data = pending[0]
    else:
      data = self.nodes[ind].name_show (name)

    return self.lookup (ind, data['txid'], data['vout'], **kwargs)

  def lookup (self, ind, txid, vout,
              addressFilter=None,
              allowUnconfirmed=False,
              includeNames=False):
    """
    Runs listunspent on the given node and returns the unspent result matching
    the txid:vout combination or None.
    """

    minConf = 1
    if allowUnconfirmed:
      minConf = 0

    opt = {"includeNames": includeNames}
    res = self.nodes[ind].listunspent (minConf, None, addressFilter, None, opt)

    for out in res:
      if (out['txid'], out['vout']) == (txid, vout):
        return out
    return None

  def run_test (self):

    # Firstupdate the name and check that briefly.
    addrA = self.nodes[0].getnewaddress ()
    self.nodes[0].name_register ('x/testname', val ('value'),
                                 {"destAddress": addrA})
    self.nodes[0].generate (1)
    unspent = self.lookupName (0, "x/testname", includeNames=True)
    assert unspent is not None
    assert 'nameOp' in unspent
    assert_equal (unspent['nameOp']['op'], 'name_register')
    assert_equal (unspent['nameOp']['name'], 'x/testname')

    # Update the name, sending to another node.
    addrB = self.nodes[1].getnewaddress ()
<<<<<<< HEAD
    self.nodes[0].name_update ("x/testname", val ("value"),
                               {"destAddress": addrB})
    sync_mempools (self.nodes)
=======
    self.nodes[0].name_update ("testname", "value", {"destAddress": addrB})
    self.sync_mempools ()
>>>>>>> 2e687f89

    # Node 0 should no longer have the unspent output.
    assert self.lookupName (0, "x/testname",
                            allowUnconfirmed=True,
                            includeNames=True) is None
    assert self.lookupName (0, "x/testname",
                            allowUnconfirmed=True,
                            includeNames=True) is None

    # Node 1 should now see the output as unconfirmed.
    assert self.lookupName (1, "x/testname", allowUnconfirmed=True) is None
    assert self.lookupName (1, "x/testname", includeNames=True) is None
    unspent = self.lookupName (1, "x/testname",
                               addressFilter=[addrB],
                               allowUnconfirmed=True,
                               includeNames=True)
    assert unspent is not None
    assert_equal (unspent['confirmations'], 0)
    assert 'nameOp' in unspent
    assert_equal (unspent['nameOp']['op'], 'name_update')
    assert_equal (unspent['nameOp']['name'], 'x/testname')

    # Mine blocks and verify node 1 seeing the name correctly.
    self.nodes[1].generate (30)
    assert self.lookupName (1, "x/testname") is None
    assert self.lookupName (1, "x/testname",
                            addressFilter=[addrA],
                            includeNames=True) is None
    unspent = self.lookupName (1, "x/testname", includeNames=True)
    assert unspent is not None
    assert_equal (unspent['confirmations'], 30)
    assert 'nameOp' in unspent
    assert_equal (unspent['nameOp']['op'], 'name_update')
    assert_equal (unspent['nameOp']['name'], 'x/testname')

if __name__ == '__main__':
  NameListUnspentTest ().main ()<|MERGE_RESOLUTION|>--- conflicted
+++ resolved
@@ -60,14 +60,9 @@
 
     # Update the name, sending to another node.
     addrB = self.nodes[1].getnewaddress ()
-<<<<<<< HEAD
     self.nodes[0].name_update ("x/testname", val ("value"),
                                {"destAddress": addrB})
-    sync_mempools (self.nodes)
-=======
-    self.nodes[0].name_update ("testname", "value", {"destAddress": addrB})
     self.sync_mempools ()
->>>>>>> 2e687f89
 
     # Node 0 should no longer have the unspent output.
     assert self.lookupName (0, "x/testname",
