--- conflicted
+++ resolved
@@ -29,17 +29,14 @@
 
         self.log.info("prune some blocks")
         pruneheight = self.nodes[0].pruneblockchain(400)
-<<<<<<< HEAD
         # In upstream Bitcoin, the prune height is 248.  For auxpow it is
         # different (but that doesn't affect this test) since pruning is done
         # on total block files, and auxpow blocks have a different size (so
         # that a different number of blocks fits into a whole file).
-        assert_equal(pruneheight, 337)
-=======
+        #
         # the prune heights used here and below are magic numbers that are determined by the
         # thresholds at which block files wrap, so they depend on disk serialization and default block file size.
-        assert_equal(pruneheight, 248)
->>>>>>> 8eeb4e99
+        assert_equal(pruneheight, 337)
 
         self.log.info("check if we can access the tips blockfilter when we have pruned some blocks")
         assert_greater_than(len(self.nodes[0].getblockfilter(self.nodes[0].getbestblockhash())['filter']), 0)
@@ -60,7 +57,7 @@
 
         self.log.info("prune exactly up to the blockfilterindexes best block while blockfilters are disabled")
         pruneheight_2 = self.nodes[0].pruneblockchain(1000)
-        assert_equal(pruneheight_2, 998)
+        assert_equal(pruneheight_2, 885)
         self.restart_node(0, extra_args=["-fastprune", "-prune=1", "-blockfilterindex=1"])
         self.log.info("make sure that we can continue with the partially synced index after having pruned up to the index height")
         self.sync_index(height=1500)
