--- conflicted
+++ resolved
@@ -45,34 +45,17 @@
     addr1 = self.nodes[0].getnewaddress ()
     addr2 = self.nodes[0].getnewaddress ()
     sendCoins = {addr1: 1, addr2: 2}
-<<<<<<< HEAD
     txid = self.nodes[0].name_register ("x/testname", val ("value"),
                                         {"sendCoins": sendCoins})
-    self.nodes[0].generate (1)
-=======
-    new = self.nodes[0].name_new ("testname", {"sendCoins": sendCoins})
-    self.generate (self.nodes[0], 10)
-    self.verifyTx (new[0], sendCoins)
-
-    # Check that it also works with first_update.
-    txid = self.firstupdateName (0, "testname", new, "value",
-                                 {"sendCoins": sendCoins})
-    self.generate (self.nodes[0], 5)
->>>>>>> f4f450b2
+    self.generate (self.nodes[0], 1)
     self.verifyTx (txid, sendCoins)
 
     # Test different variations (numbers of target addresses) with name_update.
     for n in range (5):
       sendCoins = {self.nodes[0].getnewaddress (): 42 + i for i in range (n)}
-<<<<<<< HEAD
       txid = self.nodes[0].name_update ("x/testname", val ("value"),
                                         {"sendCoins": sendCoins})
-      self.nodes[0].generate (1)
-=======
-      txid = self.nodes[0].name_update ("testname", "value",
-                                       {"sendCoins": sendCoins})
       self.generate (self.nodes[0], 1)
->>>>>>> f4f450b2
       self.verifyTx (txid, sendCoins)
 
     # Verify the range check for amount and the address validation.
