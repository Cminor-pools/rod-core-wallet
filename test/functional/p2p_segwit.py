#!/usr/bin/env python3
# Copyright (c) 2016-2020 The Bitcoin Core developers
# Distributed under the MIT software license, see the accompanying
# file COPYING or http://www.opensource.org/licenses/mit-license.php.
"""Test segwit transactions and blocks on P2P network."""
from decimal import Decimal
import random
import struct
import time

from test_framework.blocktools import create_block, create_coinbase, add_witness_commitment, WITNESS_COMMITMENT_HEADER
from test_framework.key import ECKey
from test_framework.messages import (
    BIP125_SEQUENCE_NUMBER,
    CBlockHeader,
    CInv,
    COutPoint,
    CTransaction,
    CTxIn,
    CTxInWitness,
    CTxOut,
    CTxWitness,
    MAX_BLOCK_WEIGHT,
    MSG_BLOCK,
    MSG_TX,
    MSG_WITNESS_FLAG,
    MSG_WITNESS_TX,
    MSG_WTX,
    NODE_NETWORK,
    NODE_WITNESS,
    msg_no_witness_block,
    msg_getdata,
    msg_headers,
    msg_inv,
    msg_tx,
    msg_block,
    msg_no_witness_tx,
    ser_uint256,
    ser_vector,
    sha256,
    tx_from_hex,
)
from test_framework.p2p import (
    P2PInterface,
    p2p_lock,
)
from test_framework.script import (
    CScript,
    CScriptNum,
    CScriptOp,
    MAX_SCRIPT_ELEMENT_SIZE,
    OP_0,
    OP_1,
    OP_2,
    OP_16,
    OP_2DROP,
    OP_CHECKMULTISIG,
    OP_CHECKSIG,
    OP_DROP,
    OP_ELSE,
    OP_ENDIF,
    OP_IF,
    OP_RETURN,
    OP_TRUE,
    SIGHASH_ALL,
    SIGHASH_ANYONECANPAY,
    SIGHASH_NONE,
    SIGHASH_SINGLE,
    SegwitV0SignatureHash,
    LegacySignatureHash,
    hash160,
)
from test_framework.script_util import (
    key_to_p2wpkh_script,
    keyhash_to_p2pkh_script,
    script_to_p2sh_script,
    script_to_p2wsh_script,
)
from test_framework.test_framework import BitcoinTestFramework
from test_framework.util import (
    assert_equal,
    assert_greater_than,
    softfork_active,
    assert_raises_rpc_error,
)

MAX_SIGOP_COST = 8000

SEGWIT_HEIGHT = 120

class UTXO():
    """Used to keep track of anyone-can-spend outputs that we can use in the tests."""
    def __init__(self, sha256, n, value):
        self.sha256 = sha256
        self.n = n
        self.nValue = value

def sign_p2pk_witness_input(script, tx_to, in_idx, hashtype, value, key):
    """Add signature for a P2PK witness script."""
    tx_hash = SegwitV0SignatureHash(script, tx_to, in_idx, hashtype, value)
    signature = key.sign_ecdsa(tx_hash) + chr(hashtype).encode('latin-1')
    tx_to.wit.vtxinwit[in_idx].scriptWitness.stack = [signature, script]
    tx_to.rehash()

def test_transaction_acceptance(node, p2p, tx, with_witness, accepted, reason=None):
    """Send a transaction to the node and check that it's accepted to the mempool

    - Submit the transaction over the p2p interface
    - use the getrawmempool rpc to check for acceptance."""
    reason = [reason] if reason else []
    with node.assert_debug_log(expected_msgs=reason):
        p2p.send_and_ping(msg_tx(tx) if with_witness else msg_no_witness_tx(tx))
        assert_equal(tx.hash in node.getrawmempool(), accepted)


def test_witness_block(node, p2p, block, accepted, with_witness=True, reason=None):
    """Send a block to the node and check that it's accepted

    - Submit the block over the p2p interface
    - use the getbestblockhash rpc to check for acceptance."""
    reason = [reason] if reason else []
    with node.assert_debug_log(expected_msgs=reason):
        p2p.send_and_ping(msg_block(block) if with_witness else msg_no_witness_block(block))
        assert_equal(node.getbestblockhash() == block.hash, accepted)


class TestP2PConn(P2PInterface):
    def __init__(self, wtxidrelay=False):
        super().__init__(wtxidrelay=wtxidrelay)
        self.getdataset = set()
        self.last_wtxidrelay = []
        self.lastgetdata = []
        self.wtxidrelay = wtxidrelay

    # Don't send getdata message replies to invs automatically.
    # We'll send the getdata messages explicitly in the test logic.
    def on_inv(self, message):
        pass

    def on_getdata(self, message):
        self.lastgetdata = message.inv
        for inv in message.inv:
            self.getdataset.add(inv.hash)

    def on_wtxidrelay(self, message):
        self.last_wtxidrelay.append(message)

    def announce_tx_and_wait_for_getdata(self, tx, success=True, use_wtxid=False):
        if success:
            # sanity check
            assert (self.wtxidrelay and use_wtxid) or (not self.wtxidrelay and not use_wtxid)
        with p2p_lock:
            self.last_message.pop("getdata", None)
        if use_wtxid:
            wtxid = tx.calc_sha256(True)
            self.send_message(msg_inv(inv=[CInv(MSG_WTX, wtxid)]))
        else:
            self.send_message(msg_inv(inv=[CInv(MSG_TX, tx.sha256)]))

        if success:
            if use_wtxid:
                self.wait_for_getdata([wtxid])
            else:
                self.wait_for_getdata([tx.sha256])
        else:
            time.sleep(5)
            assert not self.last_message.get("getdata")

    def announce_block_and_wait_for_getdata(self, block, use_header, timeout=60):
        with p2p_lock:
            self.last_message.pop("getdata", None)
            self.last_message.pop("getheaders", None)
        msg = msg_headers()
        msg.headers = [CBlockHeader(block)]
        if use_header:
            self.send_message(msg)
        else:
            self.send_message(msg_inv(inv=[CInv(MSG_BLOCK, block.sha256)]))
            self.wait_for_getheaders()
            self.send_message(msg)
        self.wait_for_getdata([block.sha256])

    def request_block(self, blockhash, inv_type, timeout=60):
        with p2p_lock:
            self.last_message.pop("block", None)
        self.send_message(msg_getdata(inv=[CInv(inv_type, blockhash)]))
        self.wait_for_block(blockhash, timeout)
        return self.last_message["block"].block

class SegWitTest(BitcoinTestFramework):
    def set_test_params(self):
        self.setup_clean_chain = True
        self.num_nodes = 2
        # This test tests SegWit both pre and post-activation, so use the normal BIP9 activation.
        self.extra_args = [
            ["-acceptnonstdtxn=1", "-segwitheight={}".format(SEGWIT_HEIGHT), "-whitelist=noban@127.0.0.1"],
            ["-acceptnonstdtxn=0", "-segwitheight={}".format(SEGWIT_HEIGHT)],
        ]
        self.supports_cli = False

    def skip_test_if_missing_module(self):
        self.skip_if_no_wallet()

    # Helper functions

    def build_next_block(self, version=4):
        """Build a block on top of node0's tip."""
        tip = self.nodes[0].getbestblockhash()
        height = self.nodes[0].getblockcount() + 1
        block_time = self.nodes[0].getblockheader(tip)["mediantime"] + 1
        block = create_block(int(tip, 16), create_coinbase(height), block_time)
        block.nVersion = version
        block.rehash()
        return block

    def update_witness_block_with_transactions(self, block, tx_list, nonce=0):
        """Add list of transactions to block, adds witness commitment, then solves."""
        block.vtx.extend(tx_list)
        add_witness_commitment(block, nonce)
        block.solve()

    def run_test(self):
        # Setup the p2p connections
        # self.test_node sets NODE_WITNESS|NODE_NETWORK
        self.test_node = self.nodes[0].add_p2p_connection(TestP2PConn(), services=NODE_NETWORK | NODE_WITNESS)
        # self.old_node sets only NODE_NETWORK
        self.old_node = self.nodes[0].add_p2p_connection(TestP2PConn(), services=NODE_NETWORK)
        # self.std_node is for testing node1 (fRequireStandard=true)
        self.std_node = self.nodes[1].add_p2p_connection(TestP2PConn(), services=NODE_NETWORK | NODE_WITNESS)
        # self.std_wtx_node is for testing node1 with wtxid relay
        self.std_wtx_node = self.nodes[1].add_p2p_connection(TestP2PConn(wtxidrelay=True), services=NODE_NETWORK | NODE_WITNESS)

        assert self.test_node.nServices & NODE_WITNESS != 0

        # Keep a place to store utxo's that can be used in later tests
        self.utxo = []

        self.log.info("Starting tests before segwit activation")
        self.segwit_active = False

        self.test_non_witness_transaction()
        # Upstream Bitcoin backdated the script verification softfork,
        # which we cannot do yet until segwit activates on Namecoin.
        #self.test_v0_outputs_arent_spendable()
        self.test_block_relay()
        self.test_unnecessary_witness_before_segwit_activation()
        self.test_witness_tx_relay_before_segwit_activation()
        self.test_standardness_v0()

        self.log.info("Advancing to segwit activation")
        self.advance_to_segwit_active()

        # Segwit status 'active'

        self.test_p2sh_witness()
        self.test_witness_commitments()
        self.test_block_malleability()
        self.test_witness_block_size()
        self.test_submit_block()
        self.test_extra_witness_data()
        self.test_max_witness_push_length()
        self.test_max_witness_script_length()
        self.test_witness_input_length()
        self.test_block_relay()
        self.test_tx_relay_after_segwit_activation()
        self.test_standardness_v0()
        self.test_segwit_versions()
        self.test_premature_coinbase_witness_spend()
        self.test_uncompressed_pubkey()
        self.test_signature_version_1()
        self.test_non_standard_witness_blinding()
        self.test_non_standard_witness()
        self.test_witness_sigops()
        self.test_superfluous_witness()
        self.test_wtxid_relay()

    # Individual tests

    def subtest(func):  # noqa: N805
        """Wraps the subtests for logging and state assertions."""
        def func_wrapper(self, *args, **kwargs):
            self.log.info("Subtest: {} (Segwit active = {})".format(func.__name__, self.segwit_active))
            # Assert segwit status is as expected
            assert_equal(softfork_active(self.nodes[0], 'segwit'), self.segwit_active)
            func(self, *args, **kwargs)
            # Each subtest should leave some utxos for the next subtest
            assert self.utxo
            self.sync_blocks()
            # Assert segwit status is as expected at end of subtest
            assert_equal(softfork_active(self.nodes[0], 'segwit'), self.segwit_active)

        return func_wrapper

    @subtest  # type: ignore
    def test_non_witness_transaction(self):
        """See if sending a regular transaction works, and create a utxo to use in later tests."""
        # Mine a block with an anyone-can-spend coinbase,
        # let it mature, then try to spend it.

        block = self.build_next_block(version=1)
        block.solve()
        self.test_node.send_and_ping(msg_no_witness_block(block))  # make sure the block was processed
        txid = block.vtx[0].sha256

        self.generate(self.nodes[0], 99)  # let the block mature

        # Create a transaction that spends the coinbase
        tx = CTransaction()
        tx.vin.append(CTxIn(COutPoint(txid, 0), b""))
        tx.vout.append(CTxOut(49 * 100000000, CScript([OP_TRUE, OP_DROP] * 15 + [OP_TRUE])))
        tx.calc_sha256()

        # Check that serializing it with or without witness is the same
        # This is a sanity check of our testing framework.
        assert_equal(msg_no_witness_tx(tx).serialize(), msg_tx(tx).serialize())

        self.test_node.send_and_ping(msg_tx(tx))  # make sure the block was processed
        assert tx.hash in self.nodes[0].getrawmempool()
        # Save this transaction for later
        self.utxo.append(UTXO(tx.sha256, 0, 49 * 100000000))
        self.generate(self.nodes[0], 1)

    @subtest  # type: ignore
    def test_unnecessary_witness_before_segwit_activation(self):
        """Verify that blocks with witnesses are rejected before activation."""

        tx = CTransaction()
        tx.vin.append(CTxIn(COutPoint(self.utxo[0].sha256, self.utxo[0].n), b""))
        tx.vout.append(CTxOut(self.utxo[0].nValue - 1000, CScript([OP_TRUE])))
        tx.wit.vtxinwit.append(CTxInWitness())
        tx.wit.vtxinwit[0].scriptWitness.stack = [CScript([CScriptNum(1)])]

        # Verify the hash with witness differs from the txid
        # (otherwise our testing framework must be broken!)
        tx.rehash()
        assert tx.sha256 != tx.calc_sha256(with_witness=True)

        # Construct a segwit-signaling block that includes the transaction.
        block = self.build_next_block()
        self.update_witness_block_with_transactions(block, [tx])
        # Sending witness data before activation is not allowed (anti-spam
        # rule).
        test_witness_block(self.nodes[0], self.test_node, block, accepted=False, reason='unexpected-witness')

        # But it should not be permanently marked bad...
        # Resend without witness information.
        self.test_node.send_and_ping(msg_no_witness_block(block))  # make sure the block was processed
        assert_equal(self.nodes[0].getbestblockhash(), block.hash)

        # Update our utxo list; we spent the first entry.
        self.utxo.pop(0)
        self.utxo.append(UTXO(tx.sha256, 0, tx.vout[0].nValue))

    @subtest  # type: ignore
    def test_block_relay(self):
        """Test that block requests to NODE_WITNESS peer are with MSG_WITNESS_FLAG.

        This is true regardless of segwit activation.
        Also test that we don't ask for blocks from unupgraded peers."""

        blocktype = 2 | MSG_WITNESS_FLAG

        # test_node has set NODE_WITNESS, so all getdata requests should be for
        # witness blocks.
        # Test announcing a block via inv results in a getdata, and that
        # announcing a version 4 or random VB block with a header results in a getdata
        block1 = self.build_next_block()
        block1.solve()

        self.test_node.announce_block_and_wait_for_getdata(block1, use_header=False)
        assert self.test_node.last_message["getdata"].inv[0].type == blocktype
        test_witness_block(self.nodes[0], self.test_node, block1, True)

        block2 = self.build_next_block(version=4)
        block2.solve()

        self.test_node.announce_block_and_wait_for_getdata(block2, use_header=True)
        assert self.test_node.last_message["getdata"].inv[0].type == blocktype
        test_witness_block(self.nodes[0], self.test_node, block2, True)

        # Check that we can getdata for witness blocks or regular blocks,
        # and the right thing happens.
        if not self.segwit_active:
            # Before activation, we should be able to request old blocks with
            # or without witness, and they should be the same.
            chain_height = self.nodes[0].getblockcount()
            # Pick 10 random blocks on main chain, and verify that getdata's
            # for MSG_BLOCK, MSG_WITNESS_BLOCK, and rpc getblock() are equal.
            all_heights = list(range(chain_height + 1))
            random.shuffle(all_heights)
            all_heights = all_heights[0:10]
            for height in all_heights:
                block_hash = self.nodes[0].getblockhash(height)
                rpc_block = self.nodes[0].getblock(block_hash, False)
                block_hash = int(block_hash, 16)
                block = self.test_node.request_block(block_hash, 2)
                wit_block = self.test_node.request_block(block_hash, 2 | MSG_WITNESS_FLAG)
                assert_equal(block.serialize(), wit_block.serialize())
                assert_equal(block.serialize(), bytes.fromhex(rpc_block))
        else:
            # After activation, witness blocks and non-witness blocks should
            # be different.  Verify rpc getblock() returns witness blocks, while
            # getdata respects the requested type.
            block = self.build_next_block()
            self.update_witness_block_with_transactions(block, [])
            # This gives us a witness commitment.
            assert len(block.vtx[0].wit.vtxinwit) == 1
            assert len(block.vtx[0].wit.vtxinwit[0].scriptWitness.stack) == 1
            test_witness_block(self.nodes[0], self.test_node, block, accepted=True)
            # Now try to retrieve it...
            rpc_block = self.nodes[0].getblock(block.hash, False)
            non_wit_block = self.test_node.request_block(block.sha256, 2)
            wit_block = self.test_node.request_block(block.sha256, 2 | MSG_WITNESS_FLAG)
            assert_equal(wit_block.serialize(), bytes.fromhex(rpc_block))
            assert_equal(wit_block.serialize(False), non_wit_block.serialize())
            assert_equal(wit_block.serialize(), block.serialize())

            # Test size, vsize, weight
            rpc_details = self.nodes[0].getblock(block.hash, True)
            assert_equal(rpc_details["size"], len(block.serialize()))
            assert_equal(rpc_details["strippedsize"], len(block.serialize(False)))
            assert_equal(rpc_details["weight"], block.get_weight())

            # Upgraded node should not ask for blocks from unupgraded
            block4 = self.build_next_block(version=4)
            block4.solve()
            self.old_node.getdataset = set()

            # Blocks can be requested via direct-fetch (immediately upon processing the announcement)
            # or via parallel download (with an indeterminate delay from processing the announcement)
            # so to test that a block is NOT requested, we could guess a time period to sleep for,
            # and then check. We can avoid the sleep() by taking advantage of transaction getdata's
            # being processed after block getdata's, and announce a transaction as well,
            # and then check to see if that particular getdata has been received.
            # Since 0.14, inv's will only be responded to with a getheaders, so send a header
            # to announce this block.
            msg = msg_headers()
            msg.headers = [CBlockHeader(block4)]
            self.old_node.send_message(msg)
            self.old_node.announce_tx_and_wait_for_getdata(block4.vtx[0])
            assert block4.sha256 not in self.old_node.getdataset

    @subtest  # type: ignore
    def test_v0_outputs_arent_spendable(self):
        """Test that v0 outputs aren't spendable before segwit activation.

        ~6 months after segwit activation, the SCRIPT_VERIFY_WITNESS flag was
        backdated so that it applies to all blocks, going back to the genesis
        block.

        Consequently, version 0 witness outputs are never spendable without
        witness, and so can't be spent before segwit activation (the point at which
        blocks are permitted to contain witnesses)."""

        # Create two outputs, a p2wsh and p2sh-p2wsh
        witness_script = CScript([OP_TRUE])
        script_pubkey = script_to_p2wsh_script(witness_script)
        p2sh_script_pubkey = script_to_p2sh_script(script_pubkey)

        value = self.utxo[0].nValue // 3

        tx = CTransaction()
        tx.vin = [CTxIn(COutPoint(self.utxo[0].sha256, self.utxo[0].n), b'')]
        tx.vout = [CTxOut(value, script_pubkey), CTxOut(value, p2sh_script_pubkey)]
        tx.vout.append(CTxOut(value, CScript([OP_TRUE])))
        tx.rehash()
        txid = tx.sha256

        # Add it to a block
        block = self.build_next_block()
        self.update_witness_block_with_transactions(block, [tx])
        # Verify that segwit isn't activated. A block serialized with witness
        # should be rejected prior to activation.
        test_witness_block(self.nodes[0], self.test_node, block, accepted=False, with_witness=True, reason='unexpected-witness')
        # Now send the block without witness. It should be accepted
        test_witness_block(self.nodes[0], self.test_node, block, accepted=True, with_witness=False)

        # Now try to spend the outputs. This should fail since SCRIPT_VERIFY_WITNESS is always enabled.
        p2wsh_tx = CTransaction()
        p2wsh_tx.vin = [CTxIn(COutPoint(txid, 0), b'')]
        p2wsh_tx.vout = [CTxOut(value, CScript([OP_TRUE]))]
        p2wsh_tx.wit.vtxinwit.append(CTxInWitness())
        p2wsh_tx.wit.vtxinwit[0].scriptWitness.stack = [CScript([OP_TRUE])]
        p2wsh_tx.rehash()

        p2sh_p2wsh_tx = CTransaction()
        p2sh_p2wsh_tx.vin = [CTxIn(COutPoint(txid, 1), CScript([script_pubkey]))]
        p2sh_p2wsh_tx.vout = [CTxOut(value, CScript([OP_TRUE]))]
        p2sh_p2wsh_tx.wit.vtxinwit.append(CTxInWitness())
        p2sh_p2wsh_tx.wit.vtxinwit[0].scriptWitness.stack = [CScript([OP_TRUE])]
        p2sh_p2wsh_tx.rehash()

        for tx in [p2wsh_tx, p2sh_p2wsh_tx]:

            block = self.build_next_block()
            self.update_witness_block_with_transactions(block, [tx])

            # When the block is serialized with a witness, the block will be rejected because witness
            # data isn't allowed in blocks that don't commit to witness data.
            test_witness_block(self.nodes[0], self.test_node, block, accepted=False, with_witness=True, reason='unexpected-witness')

            # When the block is serialized without witness, validation fails because the transaction is
            # invalid (transactions are always validated with SCRIPT_VERIFY_WITNESS so a segwit v0 transaction
            # without a witness is invalid).
            # Note: The reject reason for this failure could be
            # 'block-validation-failed' (if script check threads > 1) or
            # 'non-mandatory-script-verify-flag (Witness program was passed an
            # empty witness)' (otherwise).
            # TODO: support multiple acceptable reject reasons.
            test_witness_block(self.nodes[0], self.test_node, block, accepted=False, with_witness=False)

        self.utxo.pop(0)
        self.utxo.append(UTXO(txid, 2, value))

    @subtest  # type: ignore
    def test_witness_tx_relay_before_segwit_activation(self):

        # Generate a transaction that doesn't require a witness, but send it
        # with a witness.  Should be rejected for premature-witness, but should
        # not be added to recently rejected list.
        tx = CTransaction()
        tx.vin.append(CTxIn(COutPoint(self.utxo[0].sha256, self.utxo[0].n), b""))
        tx.vout.append(CTxOut(self.utxo[0].nValue - 1000, CScript([OP_TRUE, OP_DROP] * 15 + [OP_TRUE])))
        tx.wit.vtxinwit.append(CTxInWitness())
        tx.wit.vtxinwit[0].scriptWitness.stack = [b'a']
        tx.rehash()

        tx_hash = tx.sha256
        tx_value = tx.vout[0].nValue

        # Verify that if a peer doesn't set nServices to include NODE_WITNESS,
        # the getdata is just for the non-witness portion.
        self.old_node.announce_tx_and_wait_for_getdata(tx)
        assert self.old_node.last_message["getdata"].inv[0].type == MSG_TX

        # Since we haven't delivered the tx yet, inv'ing the same tx from
        # a witness transaction ought not result in a getdata.
        self.test_node.announce_tx_and_wait_for_getdata(tx, success=False)

        # Delivering this transaction with witness should fail (no matter who
        # its from)
        assert_equal(len(self.nodes[0].getrawmempool()), 0)
        assert_equal(len(self.nodes[1].getrawmempool()), 0)
        test_transaction_acceptance(self.nodes[0], self.old_node, tx, with_witness=True, accepted=False)
        test_transaction_acceptance(self.nodes[0], self.test_node, tx, with_witness=True, accepted=False)

        # But eliminating the witness should fix it
        test_transaction_acceptance(self.nodes[0], self.test_node, tx, with_witness=False, accepted=True)

        # Cleanup: mine the first transaction and update utxo
        self.generate(self.nodes[0], 1)
        assert_equal(len(self.nodes[0].getrawmempool()), 0)

        self.utxo.pop(0)
        self.utxo.append(UTXO(tx_hash, 0, tx_value))

    @subtest  # type: ignore
    def test_standardness_v0(self):
        """Test V0 txout standardness.

        V0 segwit outputs and inputs are always standard.
        V0 segwit inputs may only be mined after activation, but not before."""

        witness_script = CScript([OP_TRUE])
        script_pubkey = script_to_p2wsh_script(witness_script)
        p2sh_script_pubkey = script_to_p2sh_script(witness_script)

        # First prepare a p2sh output (so that spending it will pass standardness)
        p2sh_tx = CTransaction()
        p2sh_tx.vin = [CTxIn(COutPoint(self.utxo[0].sha256, self.utxo[0].n), b"")]
        p2sh_tx.vout = [CTxOut(self.utxo[0].nValue - 1000, p2sh_script_pubkey)]
        p2sh_tx.rehash()

        # Mine it on test_node to create the confirmed output.
        test_transaction_acceptance(self.nodes[0], self.test_node, p2sh_tx, with_witness=True, accepted=True)
        self.generate(self.nodes[0], 1)
        self.sync_blocks()

        # Now test standardness of v0 P2WSH outputs.
        # Start by creating a transaction with two outputs.
        tx = CTransaction()
        tx.vin = [CTxIn(COutPoint(p2sh_tx.sha256, 0), CScript([witness_script]))]
        tx.vout = [CTxOut(p2sh_tx.vout[0].nValue - 10000, script_pubkey)]
        tx.vout.append(CTxOut(8000, script_pubkey))  # Might burn this later
        tx.vin[0].nSequence = BIP125_SEQUENCE_NUMBER  # Just to have the option to bump this tx from the mempool
        tx.rehash()

        # This is always accepted, since the mempool policy is to consider segwit as always active
        # and thus allow segwit outputs
        test_transaction_acceptance(self.nodes[1], self.std_node, tx, with_witness=True, accepted=True)

        # Now create something that looks like a P2PKH output. This won't be spendable.
        witness_hash = sha256(witness_script)
        script_pubkey = CScript([OP_0, hash160(witness_hash)])
        tx2 = CTransaction()
        # tx was accepted, so we spend the second output.
        tx2.vin = [CTxIn(COutPoint(tx.sha256, 1), b"")]
        tx2.vout = [CTxOut(7000, script_pubkey)]
        tx2.wit.vtxinwit.append(CTxInWitness())
        tx2.wit.vtxinwit[0].scriptWitness.stack = [witness_script]
        tx2.rehash()

        test_transaction_acceptance(self.nodes[1], self.std_node, tx2, with_witness=True, accepted=True)

        # Now update self.utxo for later tests.
        tx3 = CTransaction()
        # tx and tx2 were both accepted.  Don't bother trying to reclaim the
        # P2PKH output; just send tx's first output back to an anyone-can-spend.
        self.sync_mempools([self.nodes[0], self.nodes[1]])
        tx3.vin = [CTxIn(COutPoint(tx.sha256, 0), b"")]
        tx3.vout = [CTxOut(tx.vout[0].nValue - 1000, CScript([OP_TRUE, OP_DROP] * 15 + [OP_TRUE]))]
        tx3.wit.vtxinwit.append(CTxInWitness())
        tx3.wit.vtxinwit[0].scriptWitness.stack = [witness_script]
        tx3.rehash()
        if not self.segwit_active:
            # Just check mempool acceptance, but don't add the transaction to the mempool, since witness is disallowed
            # in blocks and the tx is impossible to mine right now.
            assert_equal(
                self.nodes[0].testmempoolaccept([tx3.serialize_with_witness().hex()]),
                [{
                    'txid': tx3.hash,
                    'wtxid': tx3.getwtxid(),
                    'allowed': True,
                    'vsize': tx3.get_vsize(),
                    'fees': {
                        'base': Decimal('0.00001000'),
                    },
                }],
            )
            # Create the same output as tx3, but by replacing tx
            tx3_out = tx3.vout[0]
            tx3 = tx
            tx3.vout = [tx3_out]
            tx3.rehash()
            assert_equal(
                self.nodes[0].testmempoolaccept([tx3.serialize_with_witness().hex()]),
                [{
                    'txid': tx3.hash,
                    'wtxid': tx3.getwtxid(),
                    'allowed': True,
                    'vsize': tx3.get_vsize(),
                    'fees': {
                        'base': Decimal('0.00011000'),
                    },
                }],
            )
        test_transaction_acceptance(self.nodes[0], self.test_node, tx3, with_witness=True, accepted=True)

        self.generate(self.nodes[0], 1)
        self.sync_blocks()
        self.utxo.pop(0)
        self.utxo.append(UTXO(tx3.sha256, 0, tx3.vout[0].nValue))
        assert_equal(len(self.nodes[1].getrawmempool()), 0)

    @subtest  # type: ignore
    def advance_to_segwit_active(self):
        """Mine enough blocks to activate segwit."""
        assert not softfork_active(self.nodes[0], 'segwit')
        height = self.nodes[0].getblockcount()
        self.generate(self.nodes[0], SEGWIT_HEIGHT - height - 2)
        assert not softfork_active(self.nodes[0], 'segwit')
        self.generate(self.nodes[0], 1)
        assert softfork_active(self.nodes[0], 'segwit')
        self.segwit_active = True

    @subtest  # type: ignore
    def test_p2sh_witness(self):
        """Test P2SH wrapped witness programs."""

        # Prepare the p2sh-wrapped witness output
        witness_script = CScript([OP_DROP, OP_TRUE])
        p2wsh_pubkey = script_to_p2wsh_script(witness_script)
        script_pubkey = script_to_p2sh_script(p2wsh_pubkey)
        script_sig = CScript([p2wsh_pubkey])  # a push of the redeem script

        # Fund the P2SH output
        tx = CTransaction()
        tx.vin.append(CTxIn(COutPoint(self.utxo[0].sha256, self.utxo[0].n), b""))
        tx.vout.append(CTxOut(self.utxo[0].nValue - 1000, script_pubkey))
        tx.rehash()

        # Verify mempool acceptance and block validity
        test_transaction_acceptance(self.nodes[0], self.test_node, tx, with_witness=False, accepted=True)
        block = self.build_next_block()
        self.update_witness_block_with_transactions(block, [tx])
        test_witness_block(self.nodes[0], self.test_node, block, accepted=True, with_witness=True)
        self.sync_blocks()

        # Now test attempts to spend the output.
        spend_tx = CTransaction()
        spend_tx.vin.append(CTxIn(COutPoint(tx.sha256, 0), script_sig))
        spend_tx.vout.append(CTxOut(tx.vout[0].nValue - 1000, CScript([OP_TRUE])))
        spend_tx.rehash()

        # This transaction should not be accepted into the mempool pre- or
        # post-segwit.  Mempool acceptance will use SCRIPT_VERIFY_WITNESS which
        # will require a witness to spend a witness program regardless of
        # segwit activation.  Note that older bitcoind's that are not
        # segwit-aware would also reject this for failing CLEANSTACK.
        with self.nodes[0].assert_debug_log(
                expected_msgs=(spend_tx.hash, 'was not accepted: non-mandatory-script-verify-flag (Witness program was passed an empty witness)')):
            test_transaction_acceptance(self.nodes[0], self.test_node, spend_tx, with_witness=False, accepted=False)

        # Try to put the witness script in the scriptSig, should also fail.
        spend_tx.vin[0].scriptSig = CScript([p2wsh_pubkey, b'a'])
        spend_tx.rehash()
        with self.nodes[0].assert_debug_log(
                expected_msgs=(spend_tx.hash, 'was not accepted: mandatory-script-verify-flag-failed (Script evaluated without error but finished with a false/empty top stack element)')):
            test_transaction_acceptance(self.nodes[0], self.test_node, spend_tx, with_witness=False, accepted=False)

        # Now put the witness script in the witness, should succeed after
        # segwit activates.
        spend_tx.vin[0].scriptSig = script_sig
        spend_tx.rehash()
        spend_tx.wit.vtxinwit.append(CTxInWitness())
        spend_tx.wit.vtxinwit[0].scriptWitness.stack = [b'a', witness_script]

        # Verify mempool acceptance
        test_transaction_acceptance(self.nodes[0], self.test_node, spend_tx, with_witness=True, accepted=True)
        block = self.build_next_block()
        self.update_witness_block_with_transactions(block, [spend_tx])

        # If we're after activation, then sending this with witnesses should be valid.
        # This no longer works before activation, because SCRIPT_VERIFY_WITNESS
        # is always set.
        # TODO: rewrite this test to make clear that it only works after activation.
        test_witness_block(self.nodes[0], self.test_node, block, accepted=True)

        # Update self.utxo
        self.utxo.pop(0)
        self.utxo.append(UTXO(spend_tx.sha256, 0, spend_tx.vout[0].nValue))

    @subtest  # type: ignore
    def test_witness_commitments(self):
        """Test witness commitments.

        This test can only be run after segwit has activated."""

        # First try a correct witness commitment.
        block = self.build_next_block()
        add_witness_commitment(block)
        block.solve()

        # Test the test -- witness serialization should be different
        assert msg_block(block).serialize() != msg_no_witness_block(block).serialize()

        # This empty block should be valid.
        test_witness_block(self.nodes[0], self.test_node, block, accepted=True)

        # Try to tweak the nonce
        block_2 = self.build_next_block()
        add_witness_commitment(block_2, nonce=28)
        block_2.solve()

        # The commitment should have changed!
        assert block_2.vtx[0].vout[-1] != block.vtx[0].vout[-1]

        # This should also be valid.
        test_witness_block(self.nodes[0], self.test_node, block_2, accepted=True)

        # Now test commitments with actual transactions
        tx = CTransaction()
        tx.vin.append(CTxIn(COutPoint(self.utxo[0].sha256, self.utxo[0].n), b""))

        # Let's construct a witness script
        witness_script = CScript([OP_TRUE])
        script_pubkey = script_to_p2wsh_script(witness_script)
        tx.vout.append(CTxOut(self.utxo[0].nValue - 1000, script_pubkey))
        tx.rehash()

        # tx2 will spend tx1, and send back to a regular anyone-can-spend address
        tx2 = CTransaction()
        tx2.vin.append(CTxIn(COutPoint(tx.sha256, 0), b""))
        tx2.vout.append(CTxOut(tx.vout[0].nValue - 1000, witness_script))
        tx2.wit.vtxinwit.append(CTxInWitness())
        tx2.wit.vtxinwit[0].scriptWitness.stack = [witness_script]
        tx2.rehash()

        block_3 = self.build_next_block()
        self.update_witness_block_with_transactions(block_3, [tx, tx2], nonce=1)
        # Add an extra OP_RETURN output that matches the witness commitment template,
        # even though it has extra data after the incorrect commitment.
        # This block should fail.
        block_3.vtx[0].vout.append(CTxOut(0, CScript([OP_RETURN, WITNESS_COMMITMENT_HEADER + ser_uint256(2), 10])))
        block_3.vtx[0].rehash()
        block_3.hashMerkleRoot = block_3.calc_merkle_root()
        block_3.rehash()
        block_3.solve()

        test_witness_block(self.nodes[0], self.test_node, block_3, accepted=False)

        # Add a different commitment with different nonce, but in the
        # right location, and with some funds burned(!).
        # This should succeed (nValue shouldn't affect finding the
        # witness commitment).
        add_witness_commitment(block_3, nonce=0)
        block_3.vtx[0].vout[0].nValue -= 1
        block_3.vtx[0].vout[-1].nValue += 1
        block_3.vtx[0].rehash()
        block_3.hashMerkleRoot = block_3.calc_merkle_root()
        block_3.rehash()
        assert len(block_3.vtx[0].vout) == 4  # 3 OP_returns
        block_3.solve()
        test_witness_block(self.nodes[0], self.test_node, block_3, accepted=True)

        # Finally test that a block with no witness transactions can
        # omit the commitment.
        block_4 = self.build_next_block()
        tx3 = CTransaction()
        tx3.vin.append(CTxIn(COutPoint(tx2.sha256, 0), b""))
        tx3.vout.append(CTxOut(tx.vout[0].nValue - 1000, witness_script))
        tx3.rehash()
        block_4.vtx.append(tx3)
        block_4.hashMerkleRoot = block_4.calc_merkle_root()
        block_4.solve()
        test_witness_block(self.nodes[0], self.test_node, block_4, with_witness=False, accepted=True)

        # Update available utxo's for use in later test.
        self.utxo.pop(0)
        self.utxo.append(UTXO(tx3.sha256, 0, tx3.vout[0].nValue))

    @subtest  # type: ignore
    def test_block_malleability(self):

        # Make sure that a block that has too big a virtual size
        # because of a too-large coinbase witness is not permanently
        # marked bad.
        block = self.build_next_block()
        add_witness_commitment(block)
        block.solve()

        block.vtx[0].wit.vtxinwit[0].scriptWitness.stack.append(b'a' * 5000000)
        assert block.get_weight() > MAX_BLOCK_WEIGHT

        # We can't send over the p2p network, because this is too big to relay
        # TODO: repeat this test with a block that can be relayed
        assert_equal('bad-witness-nonce-size', self.nodes[0].submitblock(block.serialize().hex()))

        assert self.nodes[0].getbestblockhash() != block.hash

        block.vtx[0].wit.vtxinwit[0].scriptWitness.stack.pop()
        assert block.get_weight() < MAX_BLOCK_WEIGHT
        assert_equal(None, self.nodes[0].submitblock(block.serialize().hex()))

        assert self.nodes[0].getbestblockhash() == block.hash

        # Now make sure that malleating the witness reserved value doesn't
        # result in a block permanently marked bad.
        block = self.build_next_block()
        add_witness_commitment(block)
        block.solve()

        # Change the nonce -- should not cause the block to be permanently
        # failed
        block.vtx[0].wit.vtxinwit[0].scriptWitness.stack = [ser_uint256(1)]
        test_witness_block(self.nodes[0], self.test_node, block, accepted=False)

        # Changing the witness reserved value doesn't change the block hash
        block.vtx[0].wit.vtxinwit[0].scriptWitness.stack = [ser_uint256(0)]
        test_witness_block(self.nodes[0], self.test_node, block, accepted=True)

    @subtest  # type: ignore
    def test_witness_block_size(self):
        # TODO: Test that non-witness carrying blocks can't exceed 1MB
        # Skipping this test for now; this is covered in p2p-fullblocktest.py

        # Test that witness-bearing blocks are limited at ceil(base + wit/4) <= 1MB.
        block = self.build_next_block()

        assert len(self.utxo) > 0

        # Create a P2WSH transaction.
        # The witness script will be a bunch of OP_2DROP's, followed by OP_TRUE.
        # This should give us plenty of room to tweak the spending tx's
        # virtual size.
        NUM_DROPS = 200  # 201 max ops per script!
        NUM_OUTPUTS = 5

        witness_script = CScript([OP_2DROP] * NUM_DROPS + [OP_TRUE])
        script_pubkey = script_to_p2wsh_script(witness_script)

        prevout = COutPoint(self.utxo[0].sha256, self.utxo[0].n)
        value = self.utxo[0].nValue

        parent_tx = CTransaction()
        parent_tx.vin.append(CTxIn(prevout, b""))
        child_value = int(value / NUM_OUTPUTS)
        for _ in range(NUM_OUTPUTS):
            parent_tx.vout.append(CTxOut(child_value, script_pubkey))
        parent_tx.vout[0].nValue -= 50000
        assert parent_tx.vout[0].nValue > 0
        parent_tx.rehash()

        child_tx = CTransaction()
        for i in range(NUM_OUTPUTS):
            child_tx.vin.append(CTxIn(COutPoint(parent_tx.sha256, i), b""))
        child_tx.vout = [CTxOut(value - 100000, CScript([OP_TRUE]))]
        for _ in range(NUM_OUTPUTS):
            child_tx.wit.vtxinwit.append(CTxInWitness())
            child_tx.wit.vtxinwit[-1].scriptWitness.stack = [b'a' * 195] * (2 * NUM_DROPS) + [witness_script]
        child_tx.rehash()
        self.update_witness_block_with_transactions(block, [parent_tx, child_tx])

        additional_bytes = MAX_BLOCK_WEIGHT - block.get_weight()
        i = 0
        while additional_bytes > 0:
            # Add some more bytes to each input until we hit MAX_BLOCK_WEIGHT+1
            extra_bytes = min(additional_bytes + 1, 55)
            block.vtx[-1].wit.vtxinwit[int(i / (2 * NUM_DROPS))].scriptWitness.stack[i % (2 * NUM_DROPS)] = b'a' * (195 + extra_bytes)
            additional_bytes -= extra_bytes
            i += 1

        block.vtx[0].vout.pop()  # Remove old commitment
        add_witness_commitment(block)
        block.solve()
        assert_equal(block.get_weight(), MAX_BLOCK_WEIGHT + 1)
        # The test case does not exceed the network message size limit of 2M,
        # but it should be at least 200k.
        assert_greater_than(len(block.serialize()), 200000)

        test_witness_block(self.nodes[0], self.test_node, block, accepted=False)

        # Now resize the second transaction to make the block fit.
        cur_length = len(block.vtx[-1].wit.vtxinwit[0].scriptWitness.stack[0])
        block.vtx[-1].wit.vtxinwit[0].scriptWitness.stack[0] = b'a' * (cur_length - 1)
        block.vtx[0].vout.pop()
        add_witness_commitment(block)
        block.solve()
        assert block.get_weight() == MAX_BLOCK_WEIGHT

        test_witness_block(self.nodes[0], self.test_node, block, accepted=True)

        # Update available utxo's
        self.utxo.pop(0)
        self.utxo.append(UTXO(block.vtx[-1].sha256, 0, block.vtx[-1].vout[0].nValue))

    @subtest  # type: ignore
    def test_submit_block(self):
        """Test that submitblock adds the nonce automatically when possible."""
        block = self.build_next_block()

        # Try using a custom nonce and then don't supply it.
        # This shouldn't possibly work.
        add_witness_commitment(block, nonce=1)
        block.vtx[0].wit = CTxWitness()  # drop the nonce
        block.solve()
        assert_equal('bad-witness-merkle-match', self.nodes[0].submitblock(block.serialize().hex()))
        assert self.nodes[0].getbestblockhash() != block.hash

        # Now redo commitment with the standard nonce, but let bitcoind fill it in.
        add_witness_commitment(block, nonce=0)
        block.vtx[0].wit = CTxWitness()
        block.solve()
        assert_equal(None, self.nodes[0].submitblock(block.serialize().hex()))
        assert_equal(self.nodes[0].getbestblockhash(), block.hash)

        # This time, add a tx with non-empty witness, but don't supply
        # the commitment.
        block_2 = self.build_next_block()

        add_witness_commitment(block_2)

        block_2.solve()

        # Drop commitment and nonce -- submitblock should not fill in.
        block_2.vtx[0].vout.pop()
        block_2.vtx[0].wit = CTxWitness()

        assert_equal('bad-txnmrklroot', self.nodes[0].submitblock(block_2.serialize().hex()))
        # Tip should not advance!
        assert self.nodes[0].getbestblockhash() != block_2.hash

    @subtest  # type: ignore
    def test_extra_witness_data(self):
        """Test extra witness data in a transaction."""

        block = self.build_next_block()

        witness_script = CScript([OP_DROP, OP_TRUE])
        script_pubkey = script_to_p2wsh_script(witness_script)

        # First try extra witness data on a tx that doesn't require a witness
        tx = CTransaction()
        tx.vin.append(CTxIn(COutPoint(self.utxo[0].sha256, self.utxo[0].n), b""))
        tx.vout.append(CTxOut(self.utxo[0].nValue - 2000, script_pubkey))
        tx.vout.append(CTxOut(1000, CScript([OP_TRUE])))  # non-witness output
        tx.wit.vtxinwit.append(CTxInWitness())
        tx.wit.vtxinwit[0].scriptWitness.stack = [CScript([])]
        tx.rehash()
        self.update_witness_block_with_transactions(block, [tx])

        # Extra witness data should not be allowed.
        test_witness_block(self.nodes[0], self.test_node, block, accepted=False)

        # Try extra signature data.  Ok if we're not spending a witness output.
        block.vtx[1].wit.vtxinwit = []
        block.vtx[1].vin[0].scriptSig = CScript([OP_0])
        block.vtx[1].rehash()
        add_witness_commitment(block)
        block.solve()

        test_witness_block(self.nodes[0], self.test_node, block, accepted=True)

        # Now try extra witness/signature data on an input that DOES require a
        # witness
        tx2 = CTransaction()
        tx2.vin.append(CTxIn(COutPoint(tx.sha256, 0), b""))  # witness output
        tx2.vin.append(CTxIn(COutPoint(tx.sha256, 1), b""))  # non-witness
        tx2.vout.append(CTxOut(tx.vout[0].nValue, CScript([OP_TRUE])))
        tx2.wit.vtxinwit.extend([CTxInWitness(), CTxInWitness()])
        tx2.wit.vtxinwit[0].scriptWitness.stack = [CScript([CScriptNum(1)]), CScript([CScriptNum(1)]), witness_script]
        tx2.wit.vtxinwit[1].scriptWitness.stack = [CScript([OP_TRUE])]

        block = self.build_next_block()
        self.update_witness_block_with_transactions(block, [tx2])

        # This has extra witness data, so it should fail.
        test_witness_block(self.nodes[0], self.test_node, block, accepted=False)

        # Now get rid of the extra witness, but add extra scriptSig data
        tx2.vin[0].scriptSig = CScript([OP_TRUE])
        tx2.vin[1].scriptSig = CScript([OP_TRUE])
        tx2.wit.vtxinwit[0].scriptWitness.stack.pop(0)
        tx2.wit.vtxinwit[1].scriptWitness.stack = []
        tx2.rehash()
        add_witness_commitment(block)
        block.solve()

        # This has extra signature data for a witness input, so it should fail.
        test_witness_block(self.nodes[0], self.test_node, block, accepted=False)

        # Now get rid of the extra scriptsig on the witness input, and verify
        # success (even with extra scriptsig data in the non-witness input)
        tx2.vin[0].scriptSig = b""
        tx2.rehash()
        add_witness_commitment(block)
        block.solve()

        test_witness_block(self.nodes[0], self.test_node, block, accepted=True)

        # Update utxo for later tests
        self.utxo.pop(0)
        self.utxo.append(UTXO(tx2.sha256, 0, tx2.vout[0].nValue))

    @subtest  # type: ignore
    def test_max_witness_push_length(self):
        """Test that witness stack can only allow up to 2048 byte pushes."""

        block = self.build_next_block()

        witness_script = CScript([OP_DROP, OP_TRUE])
        script_pubkey = script_to_p2wsh_script(witness_script)

        tx = CTransaction()
        tx.vin.append(CTxIn(COutPoint(self.utxo[0].sha256, self.utxo[0].n), b""))
        tx.vout.append(CTxOut(self.utxo[0].nValue - 1000, script_pubkey))
        tx.rehash()

        tx2 = CTransaction()
        tx2.vin.append(CTxIn(COutPoint(tx.sha256, 0), b""))
        tx2.vout.append(CTxOut(tx.vout[0].nValue - 1000, CScript([OP_TRUE])))
        tx2.wit.vtxinwit.append(CTxInWitness())
        # First try a 521-byte stack element
        tx2.wit.vtxinwit[0].scriptWitness.stack = [b'a' * (MAX_SCRIPT_ELEMENT_SIZE + 1), witness_script]
        tx2.rehash()

        self.update_witness_block_with_transactions(block, [tx, tx2])
        test_witness_block(self.nodes[0], self.test_node, block, accepted=False)

        # Now reduce the length of the stack element
        tx2.wit.vtxinwit[0].scriptWitness.stack[0] = b'a' * (MAX_SCRIPT_ELEMENT_SIZE)

        add_witness_commitment(block)
        block.solve()
        test_witness_block(self.nodes[0], self.test_node, block, accepted=True)

        # Update the utxo for later tests
        self.utxo.pop()
        self.utxo.append(UTXO(tx2.sha256, 0, tx2.vout[0].nValue))

    @subtest  # type: ignore
    def test_max_witness_script_length(self):
        """Test that witness outputs greater than 10kB can't be spent."""

        MAX_WITNESS_SCRIPT_LENGTH = 10000

        # Note:  Upstream uses pushes of MAX_SCRIPT_ELEMENT_SIZE here,
        # which is different in Xaya.  Since this test is not about the
        # element size itself, we just stick to using 520 bytes and keeping
        # all the rest as upstream.

        # This script is 19 max pushes (9937 bytes), then 64 more opcode-bytes.
        long_witness_script = CScript([b'a' * 520] * 19 + [OP_DROP] * 63 + [OP_TRUE])
        assert len(long_witness_script) == MAX_WITNESS_SCRIPT_LENGTH + 1
        long_script_pubkey = script_to_p2wsh_script(long_witness_script)

        block = self.build_next_block()

        tx = CTransaction()
        tx.vin.append(CTxIn(COutPoint(self.utxo[0].sha256, self.utxo[0].n), b""))
        tx.vout.append(CTxOut(self.utxo[0].nValue - 1000, long_script_pubkey))
        tx.rehash()

        tx2 = CTransaction()
        tx2.vin.append(CTxIn(COutPoint(tx.sha256, 0), b""))
        tx2.vout.append(CTxOut(tx.vout[0].nValue - 1000, CScript([OP_TRUE])))
        tx2.wit.vtxinwit.append(CTxInWitness())
        tx2.wit.vtxinwit[0].scriptWitness.stack = [b'a'] * 44 + [long_witness_script]
        tx2.rehash()

        self.update_witness_block_with_transactions(block, [tx, tx2])

        test_witness_block(self.nodes[0], self.test_node, block, accepted=False)

        # Try again with one less byte in the witness script
        witness_script = CScript([b'a' * 520] * 19 + [OP_DROP] * 62 + [OP_TRUE])
        assert len(witness_script) == MAX_WITNESS_SCRIPT_LENGTH
        script_pubkey = script_to_p2wsh_script(witness_script)

        tx.vout[0] = CTxOut(tx.vout[0].nValue, script_pubkey)
        tx.rehash()
        tx2.vin[0].prevout.hash = tx.sha256
        tx2.wit.vtxinwit[0].scriptWitness.stack = [b'a'] * 43 + [witness_script]
        tx2.rehash()
        block.vtx = [block.vtx[0]]
        self.update_witness_block_with_transactions(block, [tx, tx2])
        test_witness_block(self.nodes[0], self.test_node, block, accepted=True)

        self.utxo.pop()
        self.utxo.append(UTXO(tx2.sha256, 0, tx2.vout[0].nValue))

    @subtest  # type: ignore
    def test_witness_input_length(self):
        """Test that vin length must match vtxinwit length."""

        witness_script = CScript([OP_DROP, OP_TRUE])
        script_pubkey = script_to_p2wsh_script(witness_script)

        # Create a transaction that splits our utxo into many outputs
        tx = CTransaction()
        tx.vin.append(CTxIn(COutPoint(self.utxo[0].sha256, self.utxo[0].n), b""))
        value = self.utxo[0].nValue
        for _ in range(10):
            tx.vout.append(CTxOut(int(value / 10), script_pubkey))
        tx.vout[0].nValue -= 1000
        assert tx.vout[0].nValue >= 0

        block = self.build_next_block()
        self.update_witness_block_with_transactions(block, [tx])
        test_witness_block(self.nodes[0], self.test_node, block, accepted=True)

        # Try various ways to spend tx that should all break.
        # This "broken" transaction serializer will not normalize
        # the length of vtxinwit.
        class BrokenCTransaction(CTransaction):
            def serialize_with_witness(self):
                flags = 0
                if not self.wit.is_null():
                    flags |= 1
                r = b""
                r += struct.pack("<i", self.nVersion)
                if flags:
                    dummy = []
                    r += ser_vector(dummy)
                    r += struct.pack("<B", flags)
                r += ser_vector(self.vin)
                r += ser_vector(self.vout)
                if flags & 1:
                    r += self.wit.serialize()
                r += struct.pack("<I", self.nLockTime)
                return r

        tx2 = BrokenCTransaction()
        for i in range(10):
            tx2.vin.append(CTxIn(COutPoint(tx.sha256, i), b""))
        tx2.vout.append(CTxOut(value - 3000, CScript([OP_TRUE])))

        # First try using a too long vtxinwit
        for i in range(11):
            tx2.wit.vtxinwit.append(CTxInWitness())
            tx2.wit.vtxinwit[i].scriptWitness.stack = [b'a', witness_script]

        block = self.build_next_block()
        self.update_witness_block_with_transactions(block, [tx2])
        test_witness_block(self.nodes[0], self.test_node, block, accepted=False)

        # Now try using a too short vtxinwit
        tx2.wit.vtxinwit.pop()
        tx2.wit.vtxinwit.pop()

        block.vtx = [block.vtx[0]]
        self.update_witness_block_with_transactions(block, [tx2])
        test_witness_block(self.nodes[0], self.test_node, block, accepted=False)

        # Now make one of the intermediate witnesses be incorrect
        tx2.wit.vtxinwit.append(CTxInWitness())
        tx2.wit.vtxinwit[-1].scriptWitness.stack = [b'a', witness_script]
        tx2.wit.vtxinwit[5].scriptWitness.stack = [witness_script]

        block.vtx = [block.vtx[0]]
        self.update_witness_block_with_transactions(block, [tx2])
        test_witness_block(self.nodes[0], self.test_node, block, accepted=False)

        # Fix the broken witness and the block should be accepted.
        tx2.wit.vtxinwit[5].scriptWitness.stack = [b'a', witness_script]
        block.vtx = [block.vtx[0]]
        self.update_witness_block_with_transactions(block, [tx2])
        test_witness_block(self.nodes[0], self.test_node, block, accepted=True)

        self.utxo.pop()
        self.utxo.append(UTXO(tx2.sha256, 0, tx2.vout[0].nValue))

    @subtest  # type: ignore
    def test_tx_relay_after_segwit_activation(self):
        """Test transaction relay after segwit activation.

        After segwit activates, verify that mempool:
        - rejects transactions with unnecessary/extra witnesses
        - accepts transactions with valid witnesses
        and that witness transactions are relayed to non-upgraded peers."""

        # Generate a transaction that doesn't require a witness, but send it
        # with a witness.  Should be rejected because we can't use a witness
        # when spending a non-witness output.
        tx = CTransaction()
        tx.vin.append(CTxIn(COutPoint(self.utxo[0].sha256, self.utxo[0].n), b""))
        tx.vout.append(CTxOut(self.utxo[0].nValue - 1000, CScript([OP_TRUE, OP_DROP] * 15 + [OP_TRUE])))
        tx.wit.vtxinwit.append(CTxInWitness())
        tx.wit.vtxinwit[0].scriptWitness.stack = [b'a']
        tx.rehash()

        tx_hash = tx.sha256

        # Verify that unnecessary witnesses are rejected.
        self.test_node.announce_tx_and_wait_for_getdata(tx)
        assert_equal(len(self.nodes[0].getrawmempool()), 0)
        test_transaction_acceptance(self.nodes[0], self.test_node, tx, with_witness=True, accepted=False)

        # Verify that removing the witness succeeds.
        test_transaction_acceptance(self.nodes[0], self.test_node, tx, with_witness=False, accepted=True)

        # Now try to add extra witness data to a valid witness tx.
        witness_script = CScript([OP_TRUE])
        script_pubkey = script_to_p2wsh_script(witness_script)
        tx2 = CTransaction()
        tx2.vin.append(CTxIn(COutPoint(tx_hash, 0), b""))
        tx2.vout.append(CTxOut(tx.vout[0].nValue - 1000, script_pubkey))
        tx2.rehash()

        tx3 = CTransaction()
        tx3.vin.append(CTxIn(COutPoint(tx2.sha256, 0), b""))
        tx3.wit.vtxinwit.append(CTxInWitness())

        # Add too-large for IsStandard witness and check that it does not enter reject filter
        p2sh_script = CScript([OP_TRUE])
        witness_script2 = CScript([b'a' * 400000])
        tx3.vout.append(CTxOut(tx2.vout[0].nValue - 1000, script_to_p2sh_script(p2sh_script)))
        tx3.wit.vtxinwit[0].scriptWitness.stack = [witness_script2]
        tx3.rehash()

        # Node will not be blinded to the transaction, requesting it any number of times
        # if it is being announced via txid relay.
        # Node will be blinded to the transaction via wtxid, however.
        self.std_node.announce_tx_and_wait_for_getdata(tx3)
        self.std_wtx_node.announce_tx_and_wait_for_getdata(tx3, use_wtxid=True)
        test_transaction_acceptance(self.nodes[1], self.std_node, tx3, True, False, 'tx-size')
        self.std_node.announce_tx_and_wait_for_getdata(tx3)
        self.std_wtx_node.announce_tx_and_wait_for_getdata(tx3, use_wtxid=True, success=False)

        # Remove witness stuffing, instead add extra witness push on stack
        tx3.vout[0] = CTxOut(tx2.vout[0].nValue - 1000, CScript([OP_TRUE, OP_DROP] * 15 + [OP_TRUE]))
        tx3.wit.vtxinwit[0].scriptWitness.stack = [CScript([CScriptNum(1)]), witness_script]
        tx3.rehash()

        test_transaction_acceptance(self.nodes[0], self.test_node, tx2, with_witness=True, accepted=True)
        test_transaction_acceptance(self.nodes[0], self.test_node, tx3, with_witness=True, accepted=False)

        # Get rid of the extra witness, and verify acceptance.
        tx3.wit.vtxinwit[0].scriptWitness.stack = [witness_script]
        # Also check that old_node gets a tx announcement, even though this is
        # a witness transaction.
        self.old_node.wait_for_inv([CInv(MSG_TX, tx2.sha256)])  # wait until tx2 was inv'ed
        test_transaction_acceptance(self.nodes[0], self.test_node, tx3, with_witness=True, accepted=True)
        self.old_node.wait_for_inv([CInv(MSG_TX, tx3.sha256)])

        # Test that getrawtransaction returns correct witness information
        # hash, size, vsize
        raw_tx = self.nodes[0].getrawtransaction(tx3.hash, 1)
        assert_equal(int(raw_tx["hash"], 16), tx3.calc_sha256(True))
        assert_equal(raw_tx["size"], len(tx3.serialize_with_witness()))
        vsize = tx3.get_vsize()
        assert_equal(raw_tx["vsize"], vsize)
        assert_equal(raw_tx["weight"], tx3.get_weight())
        assert_equal(len(raw_tx["vin"][0]["txinwitness"]), 1)
        assert_equal(raw_tx["vin"][0]["txinwitness"][0], witness_script.hex())
        assert vsize != raw_tx["size"]

        # Cleanup: mine the transactions and update utxo for next test
        self.generate(self.nodes[0], 1)
        assert_equal(len(self.nodes[0].getrawmempool()), 0)

        self.utxo.pop(0)
        self.utxo.append(UTXO(tx3.sha256, 0, tx3.vout[0].nValue))

    @subtest  # type: ignore
    def test_segwit_versions(self):
        """Test validity of future segwit version transactions.

        Future segwit versions are non-standard to spend, but valid in blocks.
        Sending to future segwit versions is always allowed.
        Can run this before and after segwit activation."""

        NUM_SEGWIT_VERSIONS = 17  # will test OP_0, OP1, ..., OP_16
        if len(self.utxo) < NUM_SEGWIT_VERSIONS:
            tx = CTransaction()
            tx.vin.append(CTxIn(COutPoint(self.utxo[0].sha256, self.utxo[0].n), b""))
            split_value = (self.utxo[0].nValue - 4000) // NUM_SEGWIT_VERSIONS
            for _ in range(NUM_SEGWIT_VERSIONS):
                tx.vout.append(CTxOut(split_value, CScript([OP_TRUE])))
            tx.rehash()
            block = self.build_next_block()
            self.update_witness_block_with_transactions(block, [tx])
            test_witness_block(self.nodes[0], self.test_node, block, accepted=True)
            self.utxo.pop(0)
            for i in range(NUM_SEGWIT_VERSIONS):
                self.utxo.append(UTXO(tx.sha256, i, split_value))

        self.sync_blocks()
        temp_utxo = []
        tx = CTransaction()
        witness_script = CScript([OP_TRUE])
        witness_hash = sha256(witness_script)
        assert_equal(len(self.nodes[1].getrawmempool()), 0)
        for version in list(range(OP_1, OP_16 + 1)) + [OP_0]:
            # First try to spend to a future version segwit script_pubkey.
            if version == OP_1:
                # Don't use 32-byte v1 witness (used by Taproot; see BIP 341)
                script_pubkey = CScript([CScriptOp(version), witness_hash + b'\x00'])
            else:
                script_pubkey = CScript([CScriptOp(version), witness_hash])
            tx.vin = [CTxIn(COutPoint(self.utxo[0].sha256, self.utxo[0].n), b"")]
            tx.vout = [CTxOut(self.utxo[0].nValue - 1000, script_pubkey)]
            tx.rehash()
            test_transaction_acceptance(self.nodes[1], self.std_node, tx, with_witness=True, accepted=False)
            test_transaction_acceptance(self.nodes[0], self.test_node, tx, with_witness=True, accepted=True)
            self.utxo.pop(0)
            temp_utxo.append(UTXO(tx.sha256, 0, tx.vout[0].nValue))

        self.generate(self.nodes[0], 1)  # Mine all the transactions
        self.sync_blocks()
        assert len(self.nodes[0].getrawmempool()) == 0

        # Finally, verify that version 0 -> version 2 transactions
        # are standard
        script_pubkey = CScript([CScriptOp(OP_2), witness_hash])
        tx2 = CTransaction()
        tx2.vin = [CTxIn(COutPoint(tx.sha256, 0), b"")]
        tx2.vout = [CTxOut(tx.vout[0].nValue - 1000, script_pubkey)]
        tx2.wit.vtxinwit.append(CTxInWitness())
        tx2.wit.vtxinwit[0].scriptWitness.stack = [witness_script]
        tx2.rehash()
        # Gets accepted to both policy-enforcing nodes and others.
        test_transaction_acceptance(self.nodes[0], self.test_node, tx2, with_witness=True, accepted=True)
        test_transaction_acceptance(self.nodes[1], self.std_node, tx2, with_witness=True, accepted=True)
        temp_utxo.pop()  # last entry in temp_utxo was the output we just spent
        temp_utxo.append(UTXO(tx2.sha256, 0, tx2.vout[0].nValue))

        # Spend everything in temp_utxo into an segwit v1 output.
        tx3 = CTransaction()
        total_value = 0
        for i in temp_utxo:
            tx3.vin.append(CTxIn(COutPoint(i.sha256, i.n), b""))
            tx3.wit.vtxinwit.append(CTxInWitness())
            total_value += i.nValue
        tx3.wit.vtxinwit[-1].scriptWitness.stack = [witness_script]
        tx3.vout.append(CTxOut(total_value - 1000, script_pubkey))
        tx3.rehash()

        # First we test this transaction against fRequireStandard=true node
        # making sure the txid is added to the reject filter
        self.std_node.announce_tx_and_wait_for_getdata(tx3)
        test_transaction_acceptance(self.nodes[1], self.std_node, tx3, with_witness=True, accepted=False, reason="bad-txns-nonstandard-inputs")
        # Now the node will no longer ask for getdata of this transaction when advertised by same txid
        self.std_node.announce_tx_and_wait_for_getdata(tx3, success=False)

        # Spending a higher version witness output is not allowed by policy,
        # even with fRequireStandard=false.
        test_transaction_acceptance(self.nodes[0], self.test_node, tx3, with_witness=True, accepted=False, reason="reserved for soft-fork upgrades")

        # Building a block with the transaction must be valid, however.
        block = self.build_next_block()
        self.update_witness_block_with_transactions(block, [tx2, tx3])
        test_witness_block(self.nodes[0], self.test_node, block, accepted=True)
        self.sync_blocks()

        # Add utxo to our list
        self.utxo.append(UTXO(tx3.sha256, 0, tx3.vout[0].nValue))

    @subtest  # type: ignore
    def test_premature_coinbase_witness_spend(self):

        block = self.build_next_block()
        # Change the output of the block to be a witness output.
        witness_script = CScript([OP_TRUE])
        script_pubkey = script_to_p2wsh_script(witness_script)
        block.vtx[0].vout[0].scriptPubKey = script_pubkey
        # This next line will rehash the coinbase and update the merkle
        # root, and solve.
        self.update_witness_block_with_transactions(block, [])
        test_witness_block(self.nodes[0], self.test_node, block, accepted=True)

        spend_tx = CTransaction()
        spend_tx.vin = [CTxIn(COutPoint(block.vtx[0].sha256, 0), b"")]
        spend_tx.vout = [CTxOut(block.vtx[0].vout[0].nValue, witness_script)]
        spend_tx.wit.vtxinwit.append(CTxInWitness())
        spend_tx.wit.vtxinwit[0].scriptWitness.stack = [witness_script]
        spend_tx.rehash()

        # Now test a premature spend.
        self.generate(self.nodes[0], 98)
        self.sync_blocks()
        block2 = self.build_next_block()
        self.update_witness_block_with_transactions(block2, [spend_tx])
        test_witness_block(self.nodes[0], self.test_node, block2, accepted=False)

        # Advancing one more block should allow the spend.
        self.generate(self.nodes[0], 1)
        block2 = self.build_next_block()
        self.update_witness_block_with_transactions(block2, [spend_tx])
        test_witness_block(self.nodes[0], self.test_node, block2, accepted=True)
        self.sync_blocks()

    @subtest  # type: ignore
    def test_uncompressed_pubkey(self):
        """Test uncompressed pubkey validity in segwit transactions.

        Uncompressed pubkeys are no longer supported in default relay policy,
        but (for now) are still valid in blocks."""

        # Segwit transactions using uncompressed pubkeys are not accepted
        # under default policy, but should still pass consensus.
        key = ECKey()
        key.generate(False)
        pubkey = key.get_pubkey().get_bytes()
        assert_equal(len(pubkey), 65)  # This should be an uncompressed pubkey

        utxo = self.utxo.pop(0)

        # Test 1: P2WPKH
        # First create a P2WPKH output that uses an uncompressed pubkey
        pubkeyhash = hash160(pubkey)
        script_pkh = key_to_p2wpkh_script(pubkey)
        tx = CTransaction()
        tx.vin.append(CTxIn(COutPoint(utxo.sha256, utxo.n), b""))
        tx.vout.append(CTxOut(utxo.nValue - 1000, script_pkh))
        tx.rehash()

        # Confirm it in a block.
        block = self.build_next_block()
        self.update_witness_block_with_transactions(block, [tx])
        test_witness_block(self.nodes[0], self.test_node, block, accepted=True)

        # Now try to spend it. Send it to a P2WSH output, which we'll
        # use in the next test.
        witness_script = CScript([pubkey, CScriptOp(OP_CHECKSIG)])
        script_wsh = script_to_p2wsh_script(witness_script)

        tx2 = CTransaction()
        tx2.vin.append(CTxIn(COutPoint(tx.sha256, 0), b""))
        tx2.vout.append(CTxOut(tx.vout[0].nValue - 1000, script_wsh))
        script = keyhash_to_p2pkh_script(pubkeyhash)
        sig_hash = SegwitV0SignatureHash(script, tx2, 0, SIGHASH_ALL, tx.vout[0].nValue)
        signature = key.sign_ecdsa(sig_hash) + b'\x01'  # 0x1 is SIGHASH_ALL
        tx2.wit.vtxinwit.append(CTxInWitness())
        tx2.wit.vtxinwit[0].scriptWitness.stack = [signature, pubkey]
        tx2.rehash()

        # Should fail policy test.
        test_transaction_acceptance(self.nodes[0], self.test_node, tx2, True, False, 'non-mandatory-script-verify-flag (Using non-compressed keys in segwit)')
        # But passes consensus.
        block = self.build_next_block()
        self.update_witness_block_with_transactions(block, [tx2])
        test_witness_block(self.nodes[0], self.test_node, block, accepted=True)

        # Test 2: P2WSH
        # Try to spend the P2WSH output created in last test.
        # Send it to a P2SH(P2WSH) output, which we'll use in the next test.
        script_p2sh = script_to_p2sh_script(script_wsh)
        script_sig = CScript([script_wsh])

        tx3 = CTransaction()
        tx3.vin.append(CTxIn(COutPoint(tx2.sha256, 0), b""))
        tx3.vout.append(CTxOut(tx2.vout[0].nValue - 1000, script_p2sh))
        tx3.wit.vtxinwit.append(CTxInWitness())
        sign_p2pk_witness_input(witness_script, tx3, 0, SIGHASH_ALL, tx2.vout[0].nValue, key)

        # Should fail policy test.
        test_transaction_acceptance(self.nodes[0], self.test_node, tx3, True, False, 'non-mandatory-script-verify-flag (Using non-compressed keys in segwit)')
        # But passes consensus.
        block = self.build_next_block()
        self.update_witness_block_with_transactions(block, [tx3])
        test_witness_block(self.nodes[0], self.test_node, block, accepted=True)

        # Test 3: P2SH(P2WSH)
        # Try to spend the P2SH output created in the last test.
        # Send it to a P2PKH output, which we'll use in the next test.
        script_pubkey = keyhash_to_p2pkh_script(pubkeyhash)
        tx4 = CTransaction()
        tx4.vin.append(CTxIn(COutPoint(tx3.sha256, 0), script_sig))
        tx4.vout.append(CTxOut(tx3.vout[0].nValue - 1000, script_pubkey))
        tx4.wit.vtxinwit.append(CTxInWitness())
        sign_p2pk_witness_input(witness_script, tx4, 0, SIGHASH_ALL, tx3.vout[0].nValue, key)

        # Should fail policy test.
        test_transaction_acceptance(self.nodes[0], self.test_node, tx4, True, False, 'non-mandatory-script-verify-flag (Using non-compressed keys in segwit)')
        block = self.build_next_block()
        self.update_witness_block_with_transactions(block, [tx4])
        test_witness_block(self.nodes[0], self.test_node, block, accepted=True)

        # Test 4: Uncompressed pubkeys should still be valid in non-segwit
        # transactions.
        tx5 = CTransaction()
        tx5.vin.append(CTxIn(COutPoint(tx4.sha256, 0), b""))
        tx5.vout.append(CTxOut(tx4.vout[0].nValue - 1000, CScript([OP_TRUE])))
        (sig_hash, err) = LegacySignatureHash(script_pubkey, tx5, 0, SIGHASH_ALL)
        signature = key.sign_ecdsa(sig_hash) + b'\x01'  # 0x1 is SIGHASH_ALL
        tx5.vin[0].scriptSig = CScript([signature, pubkey])
        tx5.rehash()
        # Should pass policy and consensus.
        test_transaction_acceptance(self.nodes[0], self.test_node, tx5, True, True)
        block = self.build_next_block()
        self.update_witness_block_with_transactions(block, [tx5])
        test_witness_block(self.nodes[0], self.test_node, block, accepted=True)
        self.utxo.append(UTXO(tx5.sha256, 0, tx5.vout[0].nValue))

    @subtest  # type: ignore
    def test_signature_version_1(self):

        key = ECKey()
        key.generate()
        pubkey = key.get_pubkey().get_bytes()

        witness_script = CScript([pubkey, CScriptOp(OP_CHECKSIG)])
        script_pubkey = script_to_p2wsh_script(witness_script)

        # First create a witness output for use in the tests.
        tx = CTransaction()
        tx.vin.append(CTxIn(COutPoint(self.utxo[0].sha256, self.utxo[0].n), b""))
        tx.vout.append(CTxOut(self.utxo[0].nValue - 1000, script_pubkey))
        tx.rehash()

        test_transaction_acceptance(self.nodes[0], self.test_node, tx, with_witness=True, accepted=True)
        # Mine this transaction in preparation for following tests.
        block = self.build_next_block()
        self.update_witness_block_with_transactions(block, [tx])
        test_witness_block(self.nodes[0], self.test_node, block, accepted=True)
        self.sync_blocks()
        self.utxo.pop(0)

        # Test each hashtype
        prev_utxo = UTXO(tx.sha256, 0, tx.vout[0].nValue)
        for sigflag in [0, SIGHASH_ANYONECANPAY]:
            for hashtype in [SIGHASH_ALL, SIGHASH_NONE, SIGHASH_SINGLE]:
                hashtype |= sigflag
                block = self.build_next_block()
                tx = CTransaction()
                tx.vin.append(CTxIn(COutPoint(prev_utxo.sha256, prev_utxo.n), b""))
                tx.vout.append(CTxOut(prev_utxo.nValue - 1000, script_pubkey))
                tx.wit.vtxinwit.append(CTxInWitness())
                # Too-large input value
                sign_p2pk_witness_input(witness_script, tx, 0, hashtype, prev_utxo.nValue + 1, key)
                self.update_witness_block_with_transactions(block, [tx])
                test_witness_block(self.nodes[0], self.test_node, block, accepted=False)

                # Too-small input value
                sign_p2pk_witness_input(witness_script, tx, 0, hashtype, prev_utxo.nValue - 1, key)
                block.vtx.pop()  # remove last tx
                self.update_witness_block_with_transactions(block, [tx])
                test_witness_block(self.nodes[0], self.test_node, block, accepted=False)

                # Now try correct value
                sign_p2pk_witness_input(witness_script, tx, 0, hashtype, prev_utxo.nValue, key)
                block.vtx.pop()
                self.update_witness_block_with_transactions(block, [tx])
                test_witness_block(self.nodes[0], self.test_node, block, accepted=True)

                prev_utxo = UTXO(tx.sha256, 0, tx.vout[0].nValue)

        # Test combinations of signature hashes.
        # Split the utxo into a lot of outputs.
        # Randomly choose up to 10 to spend, sign with different hashtypes, and
        # output to a random number of outputs.  Repeat NUM_SIGHASH_TESTS times.
        # Ensure that we've tested a situation where we use SIGHASH_SINGLE with
        # an input index > number of outputs.
        NUM_SIGHASH_TESTS = 500
        temp_utxos = []
        tx = CTransaction()
        tx.vin.append(CTxIn(COutPoint(prev_utxo.sha256, prev_utxo.n), b""))
        split_value = prev_utxo.nValue // NUM_SIGHASH_TESTS
        for _ in range(NUM_SIGHASH_TESTS):
            tx.vout.append(CTxOut(split_value, script_pubkey))
        tx.wit.vtxinwit.append(CTxInWitness())
        sign_p2pk_witness_input(witness_script, tx, 0, SIGHASH_ALL, prev_utxo.nValue, key)
        for i in range(NUM_SIGHASH_TESTS):
            temp_utxos.append(UTXO(tx.sha256, i, split_value))

        block = self.build_next_block()
        self.update_witness_block_with_transactions(block, [tx])
        test_witness_block(self.nodes[0], self.test_node, block, accepted=True)

        block = self.build_next_block()
        used_sighash_single_out_of_bounds = False
        for i in range(NUM_SIGHASH_TESTS):
            # Ping regularly to keep the connection alive
            if (not i % 100):
                self.test_node.sync_with_ping()
            # Choose random number of inputs to use.
            num_inputs = random.randint(1, 10)
            # Create a slight bias for producing more utxos
            num_outputs = random.randint(1, 11)
            random.shuffle(temp_utxos)
            assert len(temp_utxos) > num_inputs
            tx = CTransaction()
            total_value = 0
            for i in range(num_inputs):
                tx.vin.append(CTxIn(COutPoint(temp_utxos[i].sha256, temp_utxos[i].n), b""))
                tx.wit.vtxinwit.append(CTxInWitness())
                total_value += temp_utxos[i].nValue
            split_value = total_value // num_outputs
            for _ in range(num_outputs):
                tx.vout.append(CTxOut(split_value, script_pubkey))
            for i in range(num_inputs):
                # Now try to sign each input, using a random hashtype.
                anyonecanpay = 0
                if random.randint(0, 1):
                    anyonecanpay = SIGHASH_ANYONECANPAY
                hashtype = random.randint(1, 3) | anyonecanpay
                sign_p2pk_witness_input(witness_script, tx, i, hashtype, temp_utxos[i].nValue, key)
                if (hashtype == SIGHASH_SINGLE and i >= num_outputs):
                    used_sighash_single_out_of_bounds = True
            tx.rehash()
            for i in range(num_outputs):
                temp_utxos.append(UTXO(tx.sha256, i, split_value))
            temp_utxos = temp_utxos[num_inputs:]

            block.vtx.append(tx)

            # Test the block periodically, if we're close to maxblocksize
            if block.get_weight() > MAX_BLOCK_WEIGHT - 4000:
                self.update_witness_block_with_transactions(block, [])
                test_witness_block(self.nodes[0], self.test_node, block, accepted=True)
                block = self.build_next_block()

        if (not used_sighash_single_out_of_bounds):
            self.log.info("WARNING: this test run didn't attempt SIGHASH_SINGLE with out-of-bounds index value")
        # Test the transactions we've added to the block
        if (len(block.vtx) > 1):
            self.update_witness_block_with_transactions(block, [])
            test_witness_block(self.nodes[0], self.test_node, block, accepted=True)

        # Now test witness version 0 P2PKH transactions
        pubkeyhash = hash160(pubkey)
        script_pkh = key_to_p2wpkh_script(pubkey)
        tx = CTransaction()
        tx.vin.append(CTxIn(COutPoint(temp_utxos[0].sha256, temp_utxos[0].n), b""))
        tx.vout.append(CTxOut(temp_utxos[0].nValue, script_pkh))
        tx.wit.vtxinwit.append(CTxInWitness())
        sign_p2pk_witness_input(witness_script, tx, 0, SIGHASH_ALL, temp_utxos[0].nValue, key)
        tx2 = CTransaction()
        tx2.vin.append(CTxIn(COutPoint(tx.sha256, 0), b""))
        tx2.vout.append(CTxOut(tx.vout[0].nValue, CScript([OP_TRUE])))

        script = keyhash_to_p2pkh_script(pubkeyhash)
        sig_hash = SegwitV0SignatureHash(script, tx2, 0, SIGHASH_ALL, tx.vout[0].nValue)
        signature = key.sign_ecdsa(sig_hash) + b'\x01'  # 0x1 is SIGHASH_ALL

        # Check that we can't have a scriptSig
        tx2.vin[0].scriptSig = CScript([signature, pubkey])
        block = self.build_next_block()
        self.update_witness_block_with_transactions(block, [tx, tx2])
        test_witness_block(self.nodes[0], self.test_node, block, accepted=False)

        # Move the signature to the witness.
        block.vtx.pop()
        tx2.wit.vtxinwit.append(CTxInWitness())
        tx2.wit.vtxinwit[0].scriptWitness.stack = [signature, pubkey]
        tx2.vin[0].scriptSig = b""
        tx2.rehash()

        self.update_witness_block_with_transactions(block, [tx2])
        test_witness_block(self.nodes[0], self.test_node, block, accepted=True)

        temp_utxos.pop(0)

        # Update self.utxos for later tests by creating two outputs
        # that consolidate all the coins in temp_utxos.
        output_value = sum(i.nValue for i in temp_utxos) // 2

        tx = CTransaction()
        index = 0
        # Just spend to our usual anyone-can-spend output
        tx.vout = [CTxOut(output_value, CScript([OP_TRUE]))] * 2
        for i in temp_utxos:
            # Use SIGHASH_ALL|SIGHASH_ANYONECANPAY so we can build up
            # the signatures as we go.
            tx.vin.append(CTxIn(COutPoint(i.sha256, i.n), b""))
            tx.wit.vtxinwit.append(CTxInWitness())
            sign_p2pk_witness_input(witness_script, tx, index, SIGHASH_ALL | SIGHASH_ANYONECANPAY, i.nValue, key)
            index += 1
        block = self.build_next_block()
        self.update_witness_block_with_transactions(block, [tx])
        test_witness_block(self.nodes[0], self.test_node, block, accepted=True)

        for i in range(len(tx.vout)):
            self.utxo.append(UTXO(tx.sha256, i, tx.vout[i].nValue))

    @subtest  # type: ignore
    def test_non_standard_witness_blinding(self):
        """Test behavior of unnecessary witnesses in transactions does not blind the node for the transaction"""

        # Create a p2sh output -- this is so we can pass the standardness
        # rules (an anyone-can-spend OP_TRUE would be rejected, if not wrapped
        # in P2SH).
        p2sh_program = CScript([OP_TRUE])
        script_pubkey = script_to_p2sh_script(p2sh_program)

        # Now check that unnecessary witnesses can't be used to blind a node
        # to a transaction, eg by violating standardness checks.
        tx = CTransaction()
        tx.vin.append(CTxIn(COutPoint(self.utxo[0].sha256, self.utxo[0].n), b""))
        tx.vout.append(CTxOut(self.utxo[0].nValue - 1000, script_pubkey))
        tx.rehash()
        test_transaction_acceptance(self.nodes[0], self.test_node, tx, False, True)
        self.generate(self.nodes[0], 1)
        self.sync_blocks()

        # We'll add an unnecessary witness to this transaction that would cause
        # it to be non-standard, to test that violating policy with a witness
        # doesn't blind a node to a transaction.  Transactions
        # rejected for having a witness shouldn't be added
        # to the rejection cache.
        tx2 = CTransaction()
        tx2.vin.append(CTxIn(COutPoint(tx.sha256, 0), CScript([p2sh_program])))
        tx2.vout.append(CTxOut(tx.vout[0].nValue - 1000, script_pubkey))
        tx2.wit.vtxinwit.append(CTxInWitness())
        tx2.wit.vtxinwit[0].scriptWitness.stack = [b'a' * 400]
        tx2.rehash()
        # This will be rejected due to a policy check:
        # No witness is allowed, since it is not a witness program but a p2sh program
        test_transaction_acceptance(self.nodes[1], self.std_node, tx2, True, False, 'bad-witness-nonstandard')

        # If we send without witness, it should be accepted.
        test_transaction_acceptance(self.nodes[1], self.std_node, tx2, False, True)

        # Now create a new anyone-can-spend utxo for the next test.
        tx3 = CTransaction()
        tx3.vin.append(CTxIn(COutPoint(tx2.sha256, 0), CScript([p2sh_program])))
        tx3.vout.append(CTxOut(tx2.vout[0].nValue - 1000, CScript([OP_TRUE, OP_DROP] * 15 + [OP_TRUE])))
        tx3.rehash()
        test_transaction_acceptance(self.nodes[0], self.test_node, tx2, False, True)
        test_transaction_acceptance(self.nodes[0], self.test_node, tx3, False, True)

        self.generate(self.nodes[0], 1)
        self.sync_blocks()

        # Update our utxo list; we spent the first entry.
        self.utxo.pop(0)
        self.utxo.append(UTXO(tx3.sha256, 0, tx3.vout[0].nValue))

    @subtest  # type: ignore
    def test_non_standard_witness(self):
        """Test detection of non-standard P2WSH witness"""
        pad = chr(1).encode('latin-1')

        # Create scripts for tests
        scripts = []
        scripts.append(CScript([OP_DROP] * 100))
        scripts.append(CScript([OP_DROP] * 99))
        scripts.append(CScript([pad * 59] * 59 + [OP_DROP] * 60))
        scripts.append(CScript([pad * 59] * 59 + [OP_DROP] * 61))

        p2wsh_scripts = []

        tx = CTransaction()
        tx.vin.append(CTxIn(COutPoint(self.utxo[0].sha256, self.utxo[0].n), b""))

        # For each script, generate a pair of P2WSH and P2SH-P2WSH output.
        outputvalue = (self.utxo[0].nValue - 1000) // (len(scripts) * 2)
        for i in scripts:
            p2wsh = script_to_p2wsh_script(i)
            p2wsh_scripts.append(p2wsh)
            tx.vout.append(CTxOut(outputvalue, p2wsh))
            tx.vout.append(CTxOut(outputvalue, script_to_p2sh_script(p2wsh)))
        tx.rehash()
        txid = tx.sha256
        test_transaction_acceptance(self.nodes[0], self.test_node, tx, with_witness=False, accepted=True)

        self.generate(self.nodes[0], 1)
        self.sync_blocks()

        # Creating transactions for tests
        p2wsh_txs = []
        p2sh_txs = []
        for i in range(len(scripts)):
            p2wsh_tx = CTransaction()
            p2wsh_tx.vin.append(CTxIn(COutPoint(txid, i * 2)))
            p2wsh_tx.vout.append(CTxOut(outputvalue - 5000, CScript([OP_0, hash160(b"")])))
            p2wsh_tx.wit.vtxinwit.append(CTxInWitness())
            p2wsh_tx.rehash()
            p2wsh_txs.append(p2wsh_tx)
            p2sh_tx = CTransaction()
            p2sh_tx.vin.append(CTxIn(COutPoint(txid, i * 2 + 1), CScript([p2wsh_scripts[i]])))
            p2sh_tx.vout.append(CTxOut(outputvalue - 5000, CScript([OP_0, hash160(b"")])))
            p2sh_tx.wit.vtxinwit.append(CTxInWitness())
            p2sh_tx.rehash()
            p2sh_txs.append(p2sh_tx)

        # Testing native P2WSH
        # Witness stack size, excluding witnessScript, over 100 is non-standard
        p2wsh_txs[0].wit.vtxinwit[0].scriptWitness.stack = [pad] * 101 + [scripts[0]]
        test_transaction_acceptance(self.nodes[1], self.std_node, p2wsh_txs[0], True, False, 'bad-witness-nonstandard')
        # Non-standard nodes should accept
        test_transaction_acceptance(self.nodes[0], self.test_node, p2wsh_txs[0], True, True)

        # Stack element size over 80 bytes is non-standard
        p2wsh_txs[1].wit.vtxinwit[0].scriptWitness.stack = [pad * 81] * 100 + [scripts[1]]
        test_transaction_acceptance(self.nodes[1], self.std_node, p2wsh_txs[1], True, False, 'bad-witness-nonstandard')
        # Non-standard nodes should accept
        test_transaction_acceptance(self.nodes[0], self.test_node, p2wsh_txs[1], True, True)
        # Standard nodes should accept if element size is not over 80 bytes
        p2wsh_txs[1].wit.vtxinwit[0].scriptWitness.stack = [pad * 80] * 100 + [scripts[1]]
        test_transaction_acceptance(self.nodes[1], self.std_node, p2wsh_txs[1], True, True)

        # witnessScript size at 3600 bytes is standard
        p2wsh_txs[2].wit.vtxinwit[0].scriptWitness.stack = [pad, pad, scripts[2]]
        test_transaction_acceptance(self.nodes[0], self.test_node, p2wsh_txs[2], True, True)
        test_transaction_acceptance(self.nodes[1], self.std_node, p2wsh_txs[2], True, True)

        # witnessScript size at 3601 bytes is non-standard
        p2wsh_txs[3].wit.vtxinwit[0].scriptWitness.stack = [pad, pad, pad, scripts[3]]
        test_transaction_acceptance(self.nodes[1], self.std_node, p2wsh_txs[3], True, False, 'bad-witness-nonstandard')
        # Non-standard nodes should accept
        test_transaction_acceptance(self.nodes[0], self.test_node, p2wsh_txs[3], True, True)

        # Repeating the same tests with P2SH-P2WSH
        p2sh_txs[0].wit.vtxinwit[0].scriptWitness.stack = [pad] * 101 + [scripts[0]]
        test_transaction_acceptance(self.nodes[1], self.std_node, p2sh_txs[0], True, False, 'bad-witness-nonstandard')
        test_transaction_acceptance(self.nodes[0], self.test_node, p2sh_txs[0], True, True)
        p2sh_txs[1].wit.vtxinwit[0].scriptWitness.stack = [pad * 81] * 100 + [scripts[1]]
        test_transaction_acceptance(self.nodes[1], self.std_node, p2sh_txs[1], True, False, 'bad-witness-nonstandard')
        test_transaction_acceptance(self.nodes[0], self.test_node, p2sh_txs[1], True, True)
        p2sh_txs[1].wit.vtxinwit[0].scriptWitness.stack = [pad * 80] * 100 + [scripts[1]]
        test_transaction_acceptance(self.nodes[1], self.std_node, p2sh_txs[1], True, True)
        p2sh_txs[2].wit.vtxinwit[0].scriptWitness.stack = [pad, pad, scripts[2]]
        test_transaction_acceptance(self.nodes[0], self.test_node, p2sh_txs[2], True, True)
        test_transaction_acceptance(self.nodes[1], self.std_node, p2sh_txs[2], True, True)
        p2sh_txs[3].wit.vtxinwit[0].scriptWitness.stack = [pad, pad, pad, scripts[3]]
        test_transaction_acceptance(self.nodes[1], self.std_node, p2sh_txs[3], True, False, 'bad-witness-nonstandard')
        test_transaction_acceptance(self.nodes[0], self.test_node, p2sh_txs[3], True, True)

        self.generate(self.nodes[0], 1)  # Mine and clean up the mempool of non-standard node
        # Valid but non-standard transactions in a block should be accepted by standard node
        self.sync_blocks()
        assert_equal(len(self.nodes[0].getrawmempool()), 0)
        assert_equal(len(self.nodes[1].getrawmempool()), 0)

        self.utxo.pop(0)

    @subtest  # type: ignore
    def test_witness_sigops(self):
        """Test sigop counting is correct inside witnesses."""

        # Keep this under MAX_OPS_PER_SCRIPT (201)
        witness_script = CScript([OP_TRUE, OP_IF, OP_TRUE, OP_ELSE] + [OP_CHECKMULTISIG] * 5 + [OP_CHECKSIG] * 193 + [OP_ENDIF])
        script_pubkey = script_to_p2wsh_script(witness_script)

        sigops_per_script = 20 * 5 + 193 * 1
        # We'll produce 2 extra outputs, one with a program that would take us
        # over max sig ops, and one with a program that would exactly reach max
        # sig ops
        outputs = (MAX_SIGOP_COST // sigops_per_script) + 2
        extra_sigops_available = MAX_SIGOP_COST % sigops_per_script

        # We chose the number of checkmultisigs/checksigs to make this work:
        assert extra_sigops_available < 100  # steer clear of MAX_OPS_PER_SCRIPT

        # This script, when spent with the first
        # N(=MAX_SIGOP_COST//sigops_per_script) outputs of our transaction,
        # would push us just over the block sigop limit.
        witness_script_toomany = CScript([OP_TRUE, OP_IF, OP_TRUE, OP_ELSE] + [OP_CHECKSIG] * (extra_sigops_available + 1) + [OP_ENDIF])
        script_pubkey_toomany = script_to_p2wsh_script(witness_script_toomany)

        # If we spend this script instead, we would exactly reach our sigop
        # limit (for witness sigops).
        witness_script_justright = CScript([OP_TRUE, OP_IF, OP_TRUE, OP_ELSE] + [OP_CHECKSIG] * (extra_sigops_available) + [OP_ENDIF])
        script_pubkey_justright = script_to_p2wsh_script(witness_script_justright)

        # First split our available utxo into a bunch of outputs
        split_value = self.utxo[0].nValue // outputs
        tx = CTransaction()
        tx.vin.append(CTxIn(COutPoint(self.utxo[0].sha256, self.utxo[0].n), b""))
        for _ in range(outputs):
            tx.vout.append(CTxOut(split_value, script_pubkey))
        tx.vout[-2].scriptPubKey = script_pubkey_toomany
        tx.vout[-1].scriptPubKey = script_pubkey_justright
        tx.rehash()

        block_1 = self.build_next_block()
        self.update_witness_block_with_transactions(block_1, [tx])
        test_witness_block(self.nodes[0], self.test_node, block_1, accepted=True)

        tx2 = CTransaction()
        # If we try to spend the first n-1 outputs from tx, that should be
        # too many sigops.
        total_value = 0
        for i in range(outputs - 1):
            tx2.vin.append(CTxIn(COutPoint(tx.sha256, i), b""))
            tx2.wit.vtxinwit.append(CTxInWitness())
            tx2.wit.vtxinwit[-1].scriptWitness.stack = [witness_script]
            total_value += tx.vout[i].nValue
        tx2.wit.vtxinwit[-1].scriptWitness.stack = [witness_script_toomany]
        tx2.vout.append(CTxOut(total_value, CScript([OP_TRUE])))
        tx2.rehash()

        block_2 = self.build_next_block()
        self.update_witness_block_with_transactions(block_2, [tx2])
        test_witness_block(self.nodes[0], self.test_node, block_2, accepted=False)

        # Try dropping the last input in tx2, and add an output that has
        # too many sigops (contributing to legacy sigop count).
        checksig_count = (extra_sigops_available // 4) + 1
        script_pubkey_checksigs = CScript([OP_CHECKSIG] * checksig_count)
        tx2.vout.append(CTxOut(0, script_pubkey_checksigs))
        tx2.vin.pop()
        tx2.wit.vtxinwit.pop()
        tx2.vout[0].nValue -= tx.vout[-2].nValue
        tx2.rehash()
        block_3 = self.build_next_block()
        self.update_witness_block_with_transactions(block_3, [tx2])
        test_witness_block(self.nodes[0], self.test_node, block_3, accepted=False)

        # If we drop the last checksig in this output, the tx should succeed.
        block_4 = self.build_next_block()
        tx2.vout[-1].scriptPubKey = CScript([OP_CHECKSIG] * (checksig_count - 1))
        tx2.rehash()
        self.update_witness_block_with_transactions(block_4, [tx2])
        test_witness_block(self.nodes[0], self.test_node, block_4, accepted=True)

        # Reset the tip back down for the next test
        self.sync_blocks()
        for x in self.nodes:
            x.invalidateblock(block_4.hash)

        # Try replacing the last input of tx2 to be spending the last
        # output of tx
        block_5 = self.build_next_block()
        tx2.vout.pop()
        tx2.vin.append(CTxIn(COutPoint(tx.sha256, outputs - 1), b""))
        tx2.wit.vtxinwit.append(CTxInWitness())
        tx2.wit.vtxinwit[-1].scriptWitness.stack = [witness_script_justright]
        tx2.rehash()
        self.update_witness_block_with_transactions(block_5, [tx2])
        test_witness_block(self.nodes[0], self.test_node, block_5, accepted=True)

        # TODO: test p2sh sigop counting

        # Cleanup and prep for next test
        self.utxo.pop(0)
        self.utxo.append(UTXO(tx2.sha256, 0, tx2.vout[0].nValue))

    @subtest  # type: ignore
    def test_superfluous_witness(self):
        # Serialization of tx that puts witness flag to 3 always
        def serialize_with_bogus_witness(tx):
            flags = 3
            r = b""
            r += struct.pack("<i", tx.nVersion)
            if flags:
                dummy = []
                r += ser_vector(dummy)
                r += struct.pack("<B", flags)
            r += ser_vector(tx.vin)
            r += ser_vector(tx.vout)
            if flags & 1:
                if (len(tx.wit.vtxinwit) != len(tx.vin)):
                    # vtxinwit must have the same length as vin
                    tx.wit.vtxinwit = tx.wit.vtxinwit[:len(tx.vin)]
                    for _ in range(len(tx.wit.vtxinwit), len(tx.vin)):
                        tx.wit.vtxinwit.append(CTxInWitness())
                r += tx.wit.serialize()
            r += struct.pack("<I", tx.nLockTime)
            return r

        class msg_bogus_tx(msg_tx):
            def serialize(self):
                return serialize_with_bogus_witness(self.tx)

        self.nodes[0].sendtoaddress(self.nodes[0].getnewaddress(address_type='bech32'), 5)
<<<<<<< HEAD
        self.nodes[0].generate(1)
        unspent = next(u for u in self.nodes[0].listunspent() if u['spendable'] and u['address'].startswith('chirt'))
=======
        self.generate(self.nodes[0], 1)
        unspent = next(u for u in self.nodes[0].listunspent() if u['spendable'] and u['address'].startswith('ncrt'))
>>>>>>> a3a5d6ef

        raw = self.nodes[0].createrawtransaction([{"txid": unspent['txid'], "vout": unspent['vout']}], {self.nodes[0].getnewaddress(): 1})
        tx = tx_from_hex(raw)
        assert_raises_rpc_error(-22, "TX decode failed", self.nodes[0].decoderawtransaction, hexstring=serialize_with_bogus_witness(tx).hex(), iswitness=True)
        with self.nodes[0].assert_debug_log(['Superfluous witness record']):
            self.test_node.send_and_ping(msg_bogus_tx(tx))
        raw = self.nodes[0].signrawtransactionwithwallet(raw)
        assert raw['complete']
        raw = raw['hex']
        tx = tx_from_hex(raw)
        assert_raises_rpc_error(-22, "TX decode failed", self.nodes[0].decoderawtransaction, hexstring=serialize_with_bogus_witness(tx).hex(), iswitness=True)
        with self.nodes[0].assert_debug_log(['Unknown transaction optional data']):
            self.test_node.send_and_ping(msg_bogus_tx(tx))

    @subtest  # type: ignore
    def test_wtxid_relay(self):
        # Use brand new nodes to avoid contamination from earlier tests
        self.wtx_node = self.nodes[0].add_p2p_connection(TestP2PConn(wtxidrelay=True), services=NODE_NETWORK | NODE_WITNESS)
        self.tx_node = self.nodes[0].add_p2p_connection(TestP2PConn(wtxidrelay=False), services=NODE_NETWORK | NODE_WITNESS)

        # Check wtxidrelay feature negotiation message through connecting a new peer
        def received_wtxidrelay():
            return (len(self.wtx_node.last_wtxidrelay) > 0)
        self.wtx_node.wait_until(received_wtxidrelay)

        # Create a Segwit output from the latest UTXO
        # and announce it to the network
        witness_script = CScript([OP_TRUE])
        script_pubkey = script_to_p2wsh_script(witness_script)

        tx = CTransaction()
        tx.vin.append(CTxIn(COutPoint(self.utxo[0].sha256, self.utxo[0].n), b""))
        tx.vout.append(CTxOut(self.utxo[0].nValue - 1000, script_pubkey))
        tx.rehash()

        # Create a Segwit transaction
        tx2 = CTransaction()
        tx2.vin.append(CTxIn(COutPoint(tx.sha256, 0), b""))
        tx2.vout.append(CTxOut(tx.vout[0].nValue - 1000, script_pubkey))
        tx2.wit.vtxinwit.append(CTxInWitness())
        tx2.wit.vtxinwit[0].scriptWitness.stack = [witness_script]
        tx2.rehash()

        # Announce Segwit transaction with wtxid
        # and wait for getdata
        self.wtx_node.announce_tx_and_wait_for_getdata(tx2, use_wtxid=True)
        with p2p_lock:
            lgd = self.wtx_node.lastgetdata[:]
        assert_equal(lgd, [CInv(MSG_WTX, tx2.calc_sha256(True))])

        # Announce Segwit transaction from non wtxidrelay peer
        # and wait for getdata
        self.tx_node.announce_tx_and_wait_for_getdata(tx2, use_wtxid=False)
        with p2p_lock:
            lgd = self.tx_node.lastgetdata[:]
        assert_equal(lgd, [CInv(MSG_TX|MSG_WITNESS_FLAG, tx2.sha256)])

        # Send tx2 through; it's an orphan so won't be accepted
        with p2p_lock:
            self.wtx_node.last_message.pop("getdata", None)
        test_transaction_acceptance(self.nodes[0], self.wtx_node, tx2, with_witness=True, accepted=False)

        # Expect a request for parent (tx) by txid despite use of WTX peer
        self.wtx_node.wait_for_getdata([tx.sha256], 60)
        with p2p_lock:
            lgd = self.wtx_node.lastgetdata[:]
        assert_equal(lgd, [CInv(MSG_WITNESS_TX, tx.sha256)])

        # Send tx through
        test_transaction_acceptance(self.nodes[0], self.wtx_node, tx, with_witness=False, accepted=True)

        # Check tx2 is there now
        assert_equal(tx2.hash in self.nodes[0].getrawmempool(), True)


if __name__ == '__main__':
    SegWitTest().main()<|MERGE_RESOLUTION|>--- conflicted
+++ resolved
@@ -1996,13 +1996,8 @@
                 return serialize_with_bogus_witness(self.tx)
 
         self.nodes[0].sendtoaddress(self.nodes[0].getnewaddress(address_type='bech32'), 5)
-<<<<<<< HEAD
-        self.nodes[0].generate(1)
+        self.generate(self.nodes[0], 1)
         unspent = next(u for u in self.nodes[0].listunspent() if u['spendable'] and u['address'].startswith('chirt'))
-=======
-        self.generate(self.nodes[0], 1)
-        unspent = next(u for u in self.nodes[0].listunspent() if u['spendable'] and u['address'].startswith('ncrt'))
->>>>>>> a3a5d6ef
 
         raw = self.nodes[0].createrawtransaction([{"txid": unspent['txid'], "vout": unspent['vout']}], {self.nodes[0].getnewaddress(): 1})
         tx = tx_from_hex(raw)
