#!/usr/bin/env python3
# Copyright (c) 2014-2019 The Bitcoin Core developers
# Distributed under the MIT software license, see the accompanying
# file COPYING or http://www.opensource.org/licenses/mit-license.php.
"""Test BIP68 implementation."""

import time

from test_framework.blocktools import create_block, NORMAL_GBT_REQUEST_PARAMS, add_witness_commitment
from test_framework.messages import COIN, COutPoint, CTransaction, CTxIn, CTxOut, FromHex, ToHex
from test_framework.test_framework import BitcoinTestFramework
from test_framework.util import (
    assert_equal,
    assert_greater_than,
    assert_raises_rpc_error,
    satoshi_round,
    softfork_active,
)
from test_framework.script_util import DUMMY_P2WPKH_SCRIPT

SEQUENCE_LOCKTIME_DISABLE_FLAG = (1<<31)
SEQUENCE_LOCKTIME_TYPE_FLAG = (1<<22) # this means use time (0 means height)
SEQUENCE_LOCKTIME_GRANULARITY = 9 # this is a bit-shift
SEQUENCE_LOCKTIME_MASK = 0x0000ffff

# RPC error for non-BIP68 final transactions
NOT_FINAL_ERROR = "non-BIP68-final"

class BIP68Test(BitcoinTestFramework):
    def set_test_params(self):
        self.num_nodes = 2
        self.extra_args = [
            [
                "-acceptnonstdtxn=1",
                "-peertimeout=9999",  # bump because mocktime might cause a disconnect otherwise
            ],
            ["-acceptnonstdtxn=0"],
        ]

    def skip_test_if_missing_module(self):
        self.skip_if_no_wallet()

    def run_test(self):
        self.relayfee = self.nodes[0].getnetworkinfo()["relayfee"]

        # Generate some coins
        self.nodes[0].generate(110)

        self.log.info("Running test disable flag")
        self.test_disable_flag()

        self.log.info("Running test sequence-lock-confirmed-inputs")
        self.test_sequence_lock_confirmed_inputs()

        self.log.info("Running test sequence-lock-unconfirmed-inputs")
        self.test_sequence_lock_unconfirmed_inputs()

        self.log.info("Running test BIP68 not consensus before activation")
        self.test_bip68_not_consensus()

        self.log.info("Activating BIP68 (and 112/113)")
        self.activateCSV()

        self.log.info("Verifying nVersion=2 transactions are standard.")
        self.log.info("Note that nVersion=2 transactions are always standard (independent of BIP68 activation status).")
        self.test_version2_relay()

        self.log.info("Passed")

    # Test that BIP68 is not in effect if tx version is 1, or if
    # the first sequence bit is set.
    def test_disable_flag(self):
        # Create some unconfirmed inputs
        new_addr = self.nodes[0].getnewaddress()
        self.nodes[0].sendtoaddress(new_addr, 2) # send 2 BTC

        utxos = self.nodes[0].listunspent(0, 0)
        assert len(utxos) > 0

        utxo = utxos[0]

        tx1 = CTransaction()
        value = int(satoshi_round(utxo["amount"] - self.relayfee)*COIN)

        # Check that the disable flag disables relative locktime.
        # If sequence locks were used, this would require 1 block for the
        # input to mature.
        sequence_value = SEQUENCE_LOCKTIME_DISABLE_FLAG | 1
        tx1.vin = [CTxIn(COutPoint(int(utxo["txid"], 16), utxo["vout"]), nSequence=sequence_value)]
        tx1.vout = [CTxOut(value, DUMMY_P2WPKH_SCRIPT)]

        tx1_signed = self.nodes[0].signrawtransactionwithwallet(ToHex(tx1))["hex"]
        tx1_id = self.nodes[0].sendrawtransaction(tx1_signed)
        tx1_id = int(tx1_id, 16)

        # This transaction will enable sequence-locks, so this transaction should
        # fail
        tx2 = CTransaction()
        tx2.nVersion = 2
        sequence_value = sequence_value & 0x7fffffff
        tx2.vin = [CTxIn(COutPoint(tx1_id, 0), nSequence=sequence_value)]
        tx2.vout = [CTxOut(int(value - self.relayfee * COIN), DUMMY_P2WPKH_SCRIPT)]
        tx2.rehash()

        assert_raises_rpc_error(-26, NOT_FINAL_ERROR, self.nodes[0].sendrawtransaction, ToHex(tx2))

        # Setting the version back down to 1 should disable the sequence lock,
        # so this should be accepted.
        tx2.nVersion = 1

        self.nodes[0].sendrawtransaction(ToHex(tx2))

    # Calculate the median time past of a prior block ("confirmations" before
    # the current tip).
    def get_median_time_past(self, confirmations):
        block_hash = self.nodes[0].getblockhash(self.nodes[0].getblockcount()-confirmations)
        return self.nodes[0].getblockheader(block_hash)["mediantime"]

    # Test that sequence locks are respected for transactions spending confirmed inputs.
    def test_sequence_lock_confirmed_inputs(self):
        # Create lots of confirmed utxos, and use them to generate lots of random
        # transactions.
        max_outputs = 10
        addresses = []
        while len(addresses) < max_outputs:
            addresses.append(self.nodes[0].getnewaddress())
        while len(self.nodes[0].listunspent()) < 200:
            import random
            random.shuffle(addresses)
            num_outputs = random.randint(1, max_outputs)
            outputs = {}
            for i in range(num_outputs):
                outputs[addresses[i]] = random.randint(1, 20)*0.125
            self.nodes[0].sendmany("", outputs)
            self.nodes[0].generate(1)

        utxos = self.nodes[0].listunspent()

        # Try creating a lot of random transactions.
        # Each time, choose a random number of inputs, and randomly set
        # some of those inputs to be sequence locked (and randomly choose
        # between height/time locking). Small random chance of making the locks
        # all pass.
        for _ in range(400):
            # Randomly choose up to 10 inputs
            num_inputs = random.randint(1, 10)
            random.shuffle(utxos)

            # Track whether any sequence locks used should fail
            should_pass = True

            # Track whether this transaction was built with sequence locks
            using_sequence_locks = False

            tx = CTransaction()
            tx.nVersion = 2
            value = 0
            for j in range(num_inputs):
                sequence_value = 0xfffffffe # this disables sequence locks

                # 50% chance we enable sequence locks
                if random.randint(0,1):
                    using_sequence_locks = True

                    # 10% of the time, make the input sequence value pass
                    input_will_pass = (random.randint(1,10) == 1)
                    sequence_value = utxos[j]["confirmations"]
                    if not input_will_pass:
                        sequence_value += 1
                        should_pass = False

                    # Figure out what the median-time-past was for the confirmed input
                    # Note that if an input has N confirmations, we're going back N blocks
                    # from the tip so that we're looking up MTP of the block
                    # PRIOR to the one the input appears in, as per the BIP68 spec.
                    orig_time = self.get_median_time_past(utxos[j]["confirmations"])
                    cur_time = self.get_median_time_past(0) # MTP of the tip

                    # can only timelock this input if it's not too old -- otherwise use height
                    can_time_lock = True
                    if ((cur_time - orig_time) >> SEQUENCE_LOCKTIME_GRANULARITY) >= SEQUENCE_LOCKTIME_MASK:
                        can_time_lock = False

                    # if time-lockable, then 50% chance we make this a time lock
                    if random.randint(0,1) and can_time_lock:
                        # Find first time-lock value that fails, or latest one that succeeds
                        time_delta = sequence_value << SEQUENCE_LOCKTIME_GRANULARITY
                        if input_will_pass and time_delta > cur_time - orig_time:
                            sequence_value = ((cur_time - orig_time) >> SEQUENCE_LOCKTIME_GRANULARITY)
                        elif (not input_will_pass and time_delta <= cur_time - orig_time):
                            sequence_value = ((cur_time - orig_time) >> SEQUENCE_LOCKTIME_GRANULARITY)+1
                        sequence_value |= SEQUENCE_LOCKTIME_TYPE_FLAG
                tx.vin.append(CTxIn(COutPoint(int(utxos[j]["txid"], 16), utxos[j]["vout"]), nSequence=sequence_value))
                value += utxos[j]["amount"]*COIN
            # Overestimate the size of the tx - signatures should be less than 120 bytes, and leave 50 for the output
            tx_size = len(ToHex(tx))//2 + 120*num_inputs + 50
            tx.vout.append(CTxOut(int(value-self.relayfee*tx_size*COIN/1000), DUMMY_P2WPKH_SCRIPT))
            rawtx = self.nodes[0].signrawtransactionwithwallet(ToHex(tx))["hex"]

            if (using_sequence_locks and not should_pass):
                # This transaction should be rejected
                assert_raises_rpc_error(-26, NOT_FINAL_ERROR, self.nodes[0].sendrawtransaction, rawtx)
            else:
                # This raw transaction should be accepted
                self.nodes[0].sendrawtransaction(rawtx)
                utxos = self.nodes[0].listunspent()

    # Test that sequence locks on unconfirmed inputs must have nSequence
    # height or time of 0 to be accepted.
    # Then test that BIP68-invalid transactions are removed from the mempool
    # after a reorg.
    def test_sequence_lock_unconfirmed_inputs(self):
        # Store height so we can easily reset the chain at the end of the test
        cur_height = self.nodes[0].getblockcount()

        # Create a mempool tx.
        txid = self.nodes[0].sendtoaddress(self.nodes[0].getnewaddress(), 2)
        tx1 = FromHex(CTransaction(), self.nodes[0].getrawtransaction(txid))
        tx1.rehash()

        # Anyone-can-spend mempool tx.
        # Sequence lock of 0 should pass.
        tx2 = CTransaction()
        tx2.nVersion = 2
        tx2.vin = [CTxIn(COutPoint(tx1.sha256, 0), nSequence=0)]
        tx2.vout = [CTxOut(int(tx1.vout[0].nValue - self.relayfee*COIN), DUMMY_P2WPKH_SCRIPT)]
        tx2_raw = self.nodes[0].signrawtransactionwithwallet(ToHex(tx2))["hex"]
        tx2 = FromHex(tx2, tx2_raw)
        tx2.rehash()

        self.nodes[0].sendrawtransaction(tx2_raw)

        # Create a spend of the 0th output of orig_tx with a sequence lock
        # of 1, and test what happens when submitting.
        # orig_tx.vout[0] must be an anyone-can-spend output
        def test_nonzero_locks(orig_tx, node, relayfee, use_height_lock):
            sequence_value = 1
            if not use_height_lock:
                sequence_value |= SEQUENCE_LOCKTIME_TYPE_FLAG

            tx = CTransaction()
            tx.nVersion = 2
            tx.vin = [CTxIn(COutPoint(orig_tx.sha256, 0), nSequence=sequence_value)]
            tx.vout = [CTxOut(int(orig_tx.vout[0].nValue - relayfee * COIN), DUMMY_P2WPKH_SCRIPT)]
            tx.rehash()

            if (orig_tx.hash in node.getrawmempool()):
                # sendrawtransaction should fail if the tx is in the mempool
                assert_raises_rpc_error(-26, NOT_FINAL_ERROR, node.sendrawtransaction, ToHex(tx))
            else:
                # sendrawtransaction should succeed if the tx is not in the mempool
                node.sendrawtransaction(ToHex(tx))

            return tx

        test_nonzero_locks(tx2, self.nodes[0], self.relayfee, use_height_lock=True)
        test_nonzero_locks(tx2, self.nodes[0], self.relayfee, use_height_lock=False)

        # Now mine some blocks, but make sure tx2 doesn't get mined.
        # Use prioritisetransaction to lower the effective feerate to 0
        self.nodes[0].prioritisetransaction(txid=tx2.hash, fee_delta=int(-self.relayfee*COIN))
        cur_time = int(time.time())
        for _ in range(10):
            self.nodes[0].setmocktime(cur_time + 600)
            self.nodes[0].generate(1)
            cur_time += 600

        assert tx2.hash in self.nodes[0].getrawmempool()

        test_nonzero_locks(tx2, self.nodes[0], self.relayfee, use_height_lock=True)
        test_nonzero_locks(tx2, self.nodes[0], self.relayfee, use_height_lock=False)

        # Mine tx2, and then try again
        self.nodes[0].prioritisetransaction(txid=tx2.hash, fee_delta=int(self.relayfee*COIN))

        # Advance the time on the node so that we can test timelocks
        self.nodes[0].setmocktime(cur_time+600)
        # Save block template now to use for the reorg later
        tmpl = self.nodes[0].getblocktemplate(NORMAL_GBT_REQUEST_PARAMS)
        self.nodes[0].generate(1)
        assert tx2.hash not in self.nodes[0].getrawmempool()

        # Now that tx2 is not in the mempool, a sequence locked spend should
        # succeed
        tx3 = test_nonzero_locks(tx2, self.nodes[0], self.relayfee, use_height_lock=False)
        assert tx3.hash in self.nodes[0].getrawmempool()

        self.nodes[0].generate(1)
        assert tx3.hash not in self.nodes[0].getrawmempool()

        # One more test, this time using height locks
        tx4 = test_nonzero_locks(tx3, self.nodes[0], self.relayfee, use_height_lock=True)
        assert tx4.hash in self.nodes[0].getrawmempool()

        # Now try combining confirmed and unconfirmed inputs
        tx5 = test_nonzero_locks(tx4, self.nodes[0], self.relayfee, use_height_lock=True)
        assert tx5.hash not in self.nodes[0].getrawmempool()

        utxos = self.nodes[0].listunspent()
        tx5.vin.append(CTxIn(COutPoint(int(utxos[0]["txid"], 16), utxos[0]["vout"]), nSequence=1))
        tx5.vout[0].nValue += int(utxos[0]["amount"]*COIN)
        raw_tx5 = self.nodes[0].signrawtransactionwithwallet(ToHex(tx5))["hex"]

        assert_raises_rpc_error(-26, NOT_FINAL_ERROR, self.nodes[0].sendrawtransaction, raw_tx5)

        # Test mempool-BIP68 consistency after reorg
        #
        # State of the transactions in the last blocks:
        # ... -> [ tx2 ] ->  [ tx3 ]
        #         tip-1        tip
        # And currently tx4 is in the mempool.
        #
        # If we invalidate the tip, tx3 should get added to the mempool, causing
        # tx4 to be removed (fails sequence-lock).
        self.nodes[0].invalidateblock(self.nodes[0].getbestblockhash())
        assert tx4.hash not in self.nodes[0].getrawmempool()
        assert tx3.hash in self.nodes[0].getrawmempool()

        # Now mine 2 empty blocks to reorg out the current tip (labeled tip-1 in
        # diagram above).
        # This would cause tx2 to be added back to the mempool, which in turn causes
        # tx3 to be removed.
        for i in range(2):
<<<<<<< HEAD
            block = create_block(tip, create_coinbase(height), cur_time)
            block.nVersion = 3
=======
            block = create_block(tmpl=tmpl, ntime=cur_time)
>>>>>>> 4a08daac
            block.rehash()
            block.solve()
            tip = block.sha256
            assert_equal(None if i == 1 else 'inconclusive', self.nodes[0].submitblock(ToHex(block)))
            tmpl = self.nodes[0].getblocktemplate(NORMAL_GBT_REQUEST_PARAMS)
            tmpl['previousblockhash'] = '%x' % tip
            tmpl['transactions'] = []
            cur_time += 1

        mempool = self.nodes[0].getrawmempool()
        assert tx3.hash not in mempool
        assert tx2.hash in mempool

        # Reset the chain and get rid of the mocktimed-blocks
        self.nodes[0].setmocktime(0)
        self.nodes[0].invalidateblock(self.nodes[0].getblockhash(cur_height+1))
        self.nodes[0].generate(10)

    # Make sure that BIP68 isn't being used to validate blocks prior to
    # activation height.  If more blocks are mined prior to this test
    # being run, then it's possible the test has activated the soft fork, and
    # this test should be moved to run earlier, or deleted.
    def test_bip68_not_consensus(self):
        assert not softfork_active(self.nodes[0], 'csv')
        txid = self.nodes[0].sendtoaddress(self.nodes[0].getnewaddress(), 2)

        tx1 = FromHex(CTransaction(), self.nodes[0].getrawtransaction(txid))
        tx1.rehash()

        # Make an anyone-can-spend transaction
        tx2 = CTransaction()
        tx2.nVersion = 1
        tx2.vin = [CTxIn(COutPoint(tx1.sha256, 0), nSequence=0)]
        tx2.vout = [CTxOut(int(tx1.vout[0].nValue - self.relayfee*COIN), DUMMY_P2WPKH_SCRIPT)]

        # sign tx2
        tx2_raw = self.nodes[0].signrawtransactionwithwallet(ToHex(tx2))["hex"]
        tx2 = FromHex(tx2, tx2_raw)
        tx2.rehash()

        self.nodes[0].sendrawtransaction(ToHex(tx2))

        # Now make an invalid spend of tx2 according to BIP68
        sequence_value = 100 # 100 block relative locktime

        tx3 = CTransaction()
        tx3.nVersion = 2
        tx3.vin = [CTxIn(COutPoint(tx2.sha256, 0), nSequence=sequence_value)]
        tx3.vout = [CTxOut(int(tx2.vout[0].nValue - self.relayfee * COIN), DUMMY_P2WPKH_SCRIPT)]
        tx3.rehash()

        assert_raises_rpc_error(-26, NOT_FINAL_ERROR, self.nodes[0].sendrawtransaction, ToHex(tx3))

        # make a block that violates bip68; ensure that the tip updates
<<<<<<< HEAD
        tip = int(self.nodes[0].getbestblockhash(), 16)
        block = create_block(tip, create_coinbase(self.nodes[0].getblockcount()+1))
        block.nVersion = 3
=======
        block = create_block(tmpl=self.nodes[0].getblocktemplate(NORMAL_GBT_REQUEST_PARAMS))
>>>>>>> 4a08daac
        block.vtx.extend([tx1, tx2, tx3])
        block.hashMerkleRoot = block.calc_merkle_root()
        block.rehash()
        add_witness_commitment(block)
        block.solve()

        assert_equal(None, self.nodes[0].submitblock(block.serialize().hex()))
        assert_equal(self.nodes[0].getbestblockhash(), block.hash)

    def activateCSV(self):
        # activation should happen at block height 432 (3 periods)
        # getblockchaininfo will show CSV as active at block 431 (144 * 3 -1) since it's returning whether CSV is active for the next block.
        min_activation_height = 432
        height = self.nodes[0].getblockcount()
        # Upstream asserts here that this is the case.  For Xaya, we typically
        # have more blocks already, because we needed to mine more before due
        # to the lower block size.
        if height < min_activation_height:
            self.nodes[0].generate(min_activation_height - height)
        self.nodes[0].generate(1)
        assert softfork_active(self.nodes[0], 'csv')
        self.sync_blocks()

    # Use self.nodes[1] to test that version 2 transactions are standard.
    def test_version2_relay(self):
        inputs = [ ]
        outputs = { self.nodes[1].getnewaddress() : 1.0 }
        rawtx = self.nodes[1].createrawtransaction(inputs, outputs)
        rawtxfund = self.nodes[1].fundrawtransaction(rawtx)['hex']
        tx = FromHex(CTransaction(), rawtxfund)
        tx.nVersion = 2
        tx_signed = self.nodes[1].signrawtransactionwithwallet(ToHex(tx))["hex"]
        self.nodes[1].sendrawtransaction(tx_signed)

if __name__ == '__main__':
    BIP68Test().main()<|MERGE_RESOLUTION|>--- conflicted
+++ resolved
@@ -321,12 +321,7 @@
         # This would cause tx2 to be added back to the mempool, which in turn causes
         # tx3 to be removed.
         for i in range(2):
-<<<<<<< HEAD
-            block = create_block(tip, create_coinbase(height), cur_time)
-            block.nVersion = 3
-=======
             block = create_block(tmpl=tmpl, ntime=cur_time)
->>>>>>> 4a08daac
             block.rehash()
             block.solve()
             tip = block.sha256
@@ -381,13 +376,7 @@
         assert_raises_rpc_error(-26, NOT_FINAL_ERROR, self.nodes[0].sendrawtransaction, ToHex(tx3))
 
         # make a block that violates bip68; ensure that the tip updates
-<<<<<<< HEAD
-        tip = int(self.nodes[0].getbestblockhash(), 16)
-        block = create_block(tip, create_coinbase(self.nodes[0].getblockcount()+1))
-        block.nVersion = 3
-=======
         block = create_block(tmpl=self.nodes[0].getblocktemplate(NORMAL_GBT_REQUEST_PARAMS))
->>>>>>> 4a08daac
         block.vtx.extend([tx1, tx2, tx3])
         block.hashMerkleRoot = block.calc_merkle_root()
         block.rehash()
