--- conflicted
+++ resolved
@@ -100,11 +100,7 @@
         # command titles
         titles = [line[3:-3] for line in node.help().splitlines() if line.startswith('==')]
 
-<<<<<<< HEAD
-        components = ['Blockchain', 'Control', 'Game', 'Generating', 'Mining', 'Names', 'Network', 'Rawtransactions', 'Util']
-=======
-        components = ['Blockchain', 'Control', 'Mining', 'Names', 'Network', 'Rawtransactions', 'Util']
->>>>>>> b52ac494
+        components = ['Blockchain', 'Control', 'Game', 'Mining', 'Names', 'Network', 'Rawtransactions', 'Util']
 
         if self.is_wallet_compiled():
             components.append('Wallet')
