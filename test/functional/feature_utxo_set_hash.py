#!/usr/bin/env python3
# Copyright (c) 2020-2021 The Bitcoin Core developers
# Distributed under the MIT software license, see the accompanying
# file COPYING or http://www.opensource.org/licenses/mit-license.php.
"""Test UTXO set hash value calculation in gettxoutsetinfo."""

import struct

from test_framework.messages import (
    CBlock,
    COutPoint,
    from_hex,
)
from test_framework.muhash import MuHash3072
from test_framework.test_framework import BitcoinTestFramework
from test_framework.util import assert_equal
from test_framework.wallet import MiniWallet

class UTXOSetHashTest(BitcoinTestFramework):
    def set_test_params(self):
        self.num_nodes = 1
        self.setup_clean_chain = True

    def test_muhash_implementation(self):
        self.log.info("Test MuHash implementation consistency")

        node = self.nodes[0]
        wallet = MiniWallet(node)
        mocktime = node.getblockheader(node.getblockhash(0))['time'] + 1
        node.setmocktime(mocktime)

        # Generate 100 blocks and remove the first since we plan to spend its
        # coinbase
        block_hashes = self.generate(wallet, 1) + self.generate(node, 99)
        blocks = list(map(lambda block: from_hex(CBlock(), node.getblock(block, False)), block_hashes))
        blocks.pop(0)

        # Create a spending transaction and mine a block which includes it
        txid = wallet.send_self_transfer(from_node=node)['txid']
        tx_block = self.generateblock(node, output=wallet.get_address(), transactions=[txid])
        blocks.append(from_hex(CBlock(), node.getblock(tx_block['hash'], False)))

        # Serialize the outputs that should be in the UTXO set and add them to
        # a MuHash object
        muhash = MuHash3072()

        for height, block in enumerate(blocks):
            # The Genesis block coinbase is not part of the UTXO set and we
            # spent the first mined block
            height += 2

            for tx in block.vtx:
                for n, tx_out in enumerate(tx.vout):
                    coinbase = 1 if not tx.vin[0].prevout.hash else 0

                    # Skip witness commitment
                    if (coinbase and n > 0):
                        continue

                    data = COutPoint(int(tx.rehash(), 16), n).serialize()
                    data += struct.pack("<i", height * 2 + coinbase)
                    data += tx_out.serialize()

                    muhash.insert(data)

        finalized = muhash.digest()
        node_muhash = node.gettxoutsetinfo("muhash")['muhash']

        assert_equal(finalized[::-1].hex(), node_muhash)

        self.log.info("Test deterministic UTXO set hash results")
<<<<<<< HEAD
        assert_equal(node.gettxoutsetinfo()['hash_serialized_2'], "03f3bedef7a3e64686e13b57ec08b1ada40528d8e01f64e077750e225ddb8c07")
        assert_equal(node.gettxoutsetinfo("muhash")['muhash'], "69ebd7142d443a89c227637ef9a21c05287a98f0acdd40ba7e3ef79d1f4e412d")
=======
        assert_equal(node.gettxoutsetinfo()['hash_serialized_2'], "18d9b71946b826fa775f084ee28e68ef03569fac6e40ce9dfb2ef973c22c5b90")
        assert_equal(node.gettxoutsetinfo("muhash")['muhash'], "7c0890c68501f7630d36aeb3999dc924e63af084ae1bbfba11dd462144637635")
>>>>>>> eb0001cc

    def run_test(self):
        self.test_muhash_implementation()


if __name__ == '__main__':
    UTXOSetHashTest().main()<|MERGE_RESOLUTION|>--- conflicted
+++ resolved
@@ -69,13 +69,8 @@
         assert_equal(finalized[::-1].hex(), node_muhash)
 
         self.log.info("Test deterministic UTXO set hash results")
-<<<<<<< HEAD
-        assert_equal(node.gettxoutsetinfo()['hash_serialized_2'], "03f3bedef7a3e64686e13b57ec08b1ada40528d8e01f64e077750e225ddb8c07")
-        assert_equal(node.gettxoutsetinfo("muhash")['muhash'], "69ebd7142d443a89c227637ef9a21c05287a98f0acdd40ba7e3ef79d1f4e412d")
-=======
-        assert_equal(node.gettxoutsetinfo()['hash_serialized_2'], "18d9b71946b826fa775f084ee28e68ef03569fac6e40ce9dfb2ef973c22c5b90")
-        assert_equal(node.gettxoutsetinfo("muhash")['muhash'], "7c0890c68501f7630d36aeb3999dc924e63af084ae1bbfba11dd462144637635")
->>>>>>> eb0001cc
+        assert_equal(node.gettxoutsetinfo()['hash_serialized_2'], "9aa52165b69b8b877713986e82fbc298128ef42be13e9aa5f88f085c3dff7012")
+        assert_equal(node.gettxoutsetinfo("muhash")['muhash'], "bf574d1817065b49f84a623d101edfcf5937314bd4db884bf0c364a0bcd8e361")
 
     def run_test(self):
         self.test_muhash_implementation()
