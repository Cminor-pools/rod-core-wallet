#!/usr/bin/env python3
# Copyright (c) 2014-2020 The Bitcoin Core developers
# Distributed under the MIT software license, see the accompanying
# file COPYING or http://www.opensource.org/licenses/mit-license.php.
"""Test the RBF code."""

from decimal import Decimal

from test_framework.blocktools import COINBASE_MATURITY
from test_framework.messages import COIN, COutPoint, CTransaction, CTxIn, CTxOut, BIP125_SEQUENCE_NUMBER
from test_framework.script import CScript, OP_DROP
from test_framework.test_framework import BitcoinTestFramework
from test_framework.util import assert_equal, assert_raises_rpc_error, satoshi_round
from test_framework.script_util import DUMMY_P2WPKH_SCRIPT, DUMMY_2_P2WPKH_SCRIPT
from test_framework.wallet import MiniWallet

MAX_REPLACEMENT_LIMIT = 100


def txToHex(tx):
    return tx.serialize().hex()


def make_utxo(node, amount, confirmed=True, scriptPubKey=DUMMY_P2WPKH_SCRIPT):
    """Create a txout with a given amount and scriptPubKey

    Mines coins as needed.

    confirmed - txouts created will be confirmed in the blockchain;
                unconfirmed otherwise.
    """
    fee = 1 * COIN
    while node.getbalance() < satoshi_round((amount + fee) / COIN):
        node.generate(COINBASE_MATURITY)

    new_addr = node.getnewaddress()
    txid = node.sendtoaddress(new_addr, satoshi_round((amount + fee) / COIN))
    tx1 = node.getrawtransaction(txid, 1)
    txid = int(txid, 16)
    i, _ = next(filter(lambda vout: new_addr == vout[1]['scriptPubKey']['address'], enumerate(tx1['vout'])))

    tx2 = CTransaction()
    tx2.vin = [CTxIn(COutPoint(txid, i))]
    tx2.vout = [CTxOut(amount, scriptPubKey)]
    tx2.rehash()

    signed_tx = node.signrawtransactionwithwallet(txToHex(tx2))

    txid = node.sendrawtransaction(signed_tx['hex'], 0)

    # If requested, ensure txouts are confirmed.
    if confirmed:
        mempool_size = len(node.getrawmempool())
        while mempool_size > 0:
            node.generate(1)
            new_size = len(node.getrawmempool())
            # Error out if we have something stuck in the mempool, as this
            # would likely be a bug.
            assert new_size < mempool_size
            mempool_size = new_size

    return COutPoint(int(txid, 16), 0)


class ReplaceByFeeTest(BitcoinTestFramework):
    def set_test_params(self):
        self.num_nodes = 1
        self.extra_args = [
            [
                "-acceptnonstdtxn=1",
                "-maxorphantx=1000",
                "-limitancestorcount=50",
                "-limitancestorsize=101",
                "-limitdescendantcount=200",
                "-limitdescendantsize=101",
            ],
        ]
        self.supports_cli = False

    def skip_test_if_missing_module(self):
        self.skip_if_no_wallet()

    def run_test(self):
        make_utxo(self.nodes[0], 1 * COIN)

        # Ensure nodes are synced
        self.sync_all()

        self.log.info("Running test simple doublespend...")
        self.test_simple_doublespend()

        self.log.info("Running test doublespend chain...")
        self.test_doublespend_chain()

        self.log.info("Running test doublespend tree...")
        self.test_doublespend_tree()

        self.log.info("Running test replacement feeperkb...")
        self.test_replacement_feeperkb()

        self.log.info("Running test spends of conflicting outputs...")
        self.test_spends_of_conflicting_outputs()

        self.log.info("Running test new unconfirmed inputs...")
        self.test_new_unconfirmed_inputs()

        self.log.info("Running test too many replacements...")
        self.test_too_many_replacements()

        self.log.info("Running test opt-in...")
        self.test_opt_in()

        self.log.info("Running test RPC...")
        self.test_rpc()

        self.log.info("Running test prioritised transactions...")
        self.test_prioritised_transactions()

        self.log.info("Running test no inherited signaling...")
        self.test_no_inherited_signaling()

        self.log.info("Passed")

    def test_simple_doublespend(self):
        """Simple doublespend"""
        tx0_outpoint = make_utxo(self.nodes[0], int(1.1 * COIN))

        # make_utxo may have generated a bunch of blocks, so we need to sync
        # before we can spend the coins generated, or else the resulting
        # transactions might not be accepted by our peers.
        self.sync_all()

        tx1a = CTransaction()
        tx1a.vin = [CTxIn(tx0_outpoint, nSequence=0)]
        tx1a.vout = [CTxOut(1 * COIN, DUMMY_P2WPKH_SCRIPT)]
        tx1a_hex = txToHex(tx1a)
        tx1a_txid = self.nodes[0].sendrawtransaction(tx1a_hex, 0)

        self.sync_all()

        # Should fail because we haven't changed the fee
        tx1b = CTransaction()
        tx1b.vin = [CTxIn(tx0_outpoint, nSequence=0)]
        tx1b.vout = [CTxOut(1 * COIN, DUMMY_2_P2WPKH_SCRIPT)]
        tx1b_hex = txToHex(tx1b)

        # This will raise an exception due to insufficient fee
        assert_raises_rpc_error(-26, "insufficient fee", self.nodes[0].sendrawtransaction, tx1b_hex, 0)

        # Extra 0.1 BTC fee
        tx1b = CTransaction()
        tx1b.vin = [CTxIn(tx0_outpoint, nSequence=0)]
        tx1b.vout = [CTxOut(int(0.9 * COIN), DUMMY_P2WPKH_SCRIPT)]
        tx1b_hex = txToHex(tx1b)
        # Works when enabled
        tx1b_txid = self.nodes[0].sendrawtransaction(tx1b_hex, 0)

        mempool = self.nodes[0].getrawmempool()

        assert tx1a_txid not in mempool
        assert tx1b_txid in mempool

        assert_equal(tx1b_hex, self.nodes[0].getrawtransaction(tx1b_txid))

    def test_doublespend_chain(self):
        """Doublespend of a long chain"""

        initial_nValue = 50 * COIN
        tx0_outpoint = make_utxo(self.nodes[0], initial_nValue)

        prevout = tx0_outpoint
        remaining_value = initial_nValue
        chain_txids = []
        while remaining_value > 10 * COIN:
            remaining_value -= 1 * COIN
            tx = CTransaction()
            tx.vin = [CTxIn(prevout, nSequence=0)]
            tx.vout = [CTxOut(remaining_value, CScript([1, OP_DROP] * 15 + [1]))]
            tx_hex = txToHex(tx)
            txid = self.nodes[0].sendrawtransaction(tx_hex, 0)
            chain_txids.append(txid)
            prevout = COutPoint(int(txid, 16), 0)

        # Whether the double-spend is allowed is evaluated by including all
        # child fees - 40 BTC - so this attempt is rejected.
        dbl_tx = CTransaction()
        dbl_tx.vin = [CTxIn(tx0_outpoint, nSequence=0)]
        dbl_tx.vout = [CTxOut(initial_nValue - 30 * COIN, DUMMY_P2WPKH_SCRIPT)]
        dbl_tx_hex = txToHex(dbl_tx)

        # This will raise an exception due to insufficient fee
        assert_raises_rpc_error(-26, "insufficient fee", self.nodes[0].sendrawtransaction, dbl_tx_hex, 0)

        # Accepted with sufficient fee
        dbl_tx = CTransaction()
        dbl_tx.vin = [CTxIn(tx0_outpoint, nSequence=0)]
        dbl_tx.vout = [CTxOut(1 * COIN, DUMMY_P2WPKH_SCRIPT)]
        dbl_tx_hex = txToHex(dbl_tx)
        self.nodes[0].sendrawtransaction(dbl_tx_hex, 0)

        mempool = self.nodes[0].getrawmempool()
        for doublespent_txid in chain_txids:
            assert doublespent_txid not in mempool

    def test_doublespend_tree(self):
        """Doublespend of a big tree of transactions"""

        initial_nValue = 50 * COIN
        tx0_outpoint = make_utxo(self.nodes[0], initial_nValue)

        def branch(prevout, initial_value, max_txs, tree_width=5, fee=0.0001 * COIN, _total_txs=None):
            if _total_txs is None:
                _total_txs = [0]
            if _total_txs[0] >= max_txs:
                return

            txout_value = (initial_value - fee) // tree_width
            if txout_value < fee:
                return

            vout = [CTxOut(txout_value, CScript([i+1]))
                    for i in range(tree_width)]
            tx = CTransaction()
            tx.vin = [CTxIn(prevout, nSequence=0)]
            tx.vout = vout
            tx_hex = txToHex(tx)

            assert len(tx.serialize()) < 100000
            txid = self.nodes[0].sendrawtransaction(tx_hex, 0)
            yield tx
            _total_txs[0] += 1

            txid = int(txid, 16)

            for i, txout in enumerate(tx.vout):
                for x in branch(COutPoint(txid, i), txout_value,
                                  max_txs,
                                  tree_width=tree_width, fee=fee,
                                  _total_txs=_total_txs):
                    yield x

        fee = int(0.0001 * COIN)
        n = MAX_REPLACEMENT_LIMIT
        tree_txs = list(branch(tx0_outpoint, initial_nValue, n, fee=fee))
        assert_equal(len(tree_txs), n)

        # Attempt double-spend, will fail because too little fee paid
        dbl_tx = CTransaction()
        dbl_tx.vin = [CTxIn(tx0_outpoint, nSequence=0)]
        dbl_tx.vout = [CTxOut(initial_nValue - fee * n, DUMMY_P2WPKH_SCRIPT)]
        dbl_tx_hex = txToHex(dbl_tx)
        # This will raise an exception due to insufficient fee
        assert_raises_rpc_error(-26, "insufficient fee", self.nodes[0].sendrawtransaction, dbl_tx_hex, 0)

        # 1 BTC fee is enough
        dbl_tx = CTransaction()
        dbl_tx.vin = [CTxIn(tx0_outpoint, nSequence=0)]
        dbl_tx.vout = [CTxOut(initial_nValue - fee * n - 1 * COIN, DUMMY_P2WPKH_SCRIPT)]
        dbl_tx_hex = txToHex(dbl_tx)
        self.nodes[0].sendrawtransaction(dbl_tx_hex, 0)

        mempool = self.nodes[0].getrawmempool()

        for tx in tree_txs:
            tx.rehash()
            assert tx.hash not in mempool

        # Try again, but with more total transactions than the "max txs
        # double-spent at once" anti-DoS limit.
        for n in (MAX_REPLACEMENT_LIMIT + 1, MAX_REPLACEMENT_LIMIT * 2):
            fee = int(0.0001 * COIN)
            tx0_outpoint = make_utxo(self.nodes[0], initial_nValue)
            tree_txs = list(branch(tx0_outpoint, initial_nValue, n, fee=fee))
            assert_equal(len(tree_txs), n)

            dbl_tx = CTransaction()
            dbl_tx.vin = [CTxIn(tx0_outpoint, nSequence=0)]
            dbl_tx.vout = [CTxOut(initial_nValue - 2 * fee * n, DUMMY_P2WPKH_SCRIPT)]
            dbl_tx_hex = txToHex(dbl_tx)
            # This will raise an exception
            assert_raises_rpc_error(-26, "too many potential replacements", self.nodes[0].sendrawtransaction, dbl_tx_hex, 0)

            for tx in tree_txs:
                tx.rehash()
                self.nodes[0].getrawtransaction(tx.hash)

    def test_replacement_feeperkb(self):
        """Replacement requires fee-per-KB to be higher"""
        tx0_outpoint = make_utxo(self.nodes[0], int(1.1 * COIN))

        tx1a = CTransaction()
        tx1a.vin = [CTxIn(tx0_outpoint, nSequence=0)]
        tx1a.vout = [CTxOut(1 * COIN, DUMMY_P2WPKH_SCRIPT)]
        tx1a_hex = txToHex(tx1a)
        self.nodes[0].sendrawtransaction(tx1a_hex, 0)

        # Higher fee, but the fee per KB is much lower, so the replacement is
        # rejected.
        tx1b = CTransaction()
        tx1b.vin = [CTxIn(tx0_outpoint, nSequence=0)]
        tx1b.vout = [CTxOut(int(0.001 * COIN), CScript([b'a' * 999000]))]
        tx1b_hex = txToHex(tx1b)

        # This will raise an exception due to insufficient fee
        assert_raises_rpc_error(-26, "insufficient fee", self.nodes[0].sendrawtransaction, tx1b_hex, 0)

    def test_spends_of_conflicting_outputs(self):
        """Replacements that spend conflicting tx outputs are rejected"""
        utxo1 = make_utxo(self.nodes[0], int(1.2 * COIN))
        utxo2 = make_utxo(self.nodes[0], 3 * COIN)

        tx1a = CTransaction()
        tx1a.vin = [CTxIn(utxo1, nSequence=0)]
        tx1a.vout = [CTxOut(int(1.1 * COIN), DUMMY_P2WPKH_SCRIPT)]
        tx1a_hex = txToHex(tx1a)
        tx1a_txid = self.nodes[0].sendrawtransaction(tx1a_hex, 0)

        tx1a_txid = int(tx1a_txid, 16)

        # Direct spend an output of the transaction we're replacing.
        tx2 = CTransaction()
        tx2.vin = [CTxIn(utxo1, nSequence=0), CTxIn(utxo2, nSequence=0)]
        tx2.vin.append(CTxIn(COutPoint(tx1a_txid, 0), nSequence=0))
        tx2.vout = tx1a.vout
        tx2_hex = txToHex(tx2)

        # This will raise an exception
        assert_raises_rpc_error(-26, "bad-txns-spends-conflicting-tx", self.nodes[0].sendrawtransaction, tx2_hex, 0)

        # Spend tx1a's output to test the indirect case.
        tx1b = CTransaction()
        tx1b.vin = [CTxIn(COutPoint(tx1a_txid, 0), nSequence=0)]
        tx1b.vout = [CTxOut(1 * COIN, DUMMY_P2WPKH_SCRIPT)]
        tx1b_hex = txToHex(tx1b)
        tx1b_txid = self.nodes[0].sendrawtransaction(tx1b_hex, 0)
        tx1b_txid = int(tx1b_txid, 16)

        tx2 = CTransaction()
        tx2.vin = [CTxIn(utxo1, nSequence=0), CTxIn(utxo2, nSequence=0),
                   CTxIn(COutPoint(tx1b_txid, 0))]
        tx2.vout = tx1a.vout
        tx2_hex = txToHex(tx2)

        # This will raise an exception
        assert_raises_rpc_error(-26, "bad-txns-spends-conflicting-tx", self.nodes[0].sendrawtransaction, tx2_hex, 0)

    def test_new_unconfirmed_inputs(self):
        """Replacements that add new unconfirmed inputs are rejected"""
        confirmed_utxo = make_utxo(self.nodes[0], int(1.1 * COIN))
        unconfirmed_utxo = make_utxo(self.nodes[0], int(0.1 * COIN), False)

        tx1 = CTransaction()
        tx1.vin = [CTxIn(confirmed_utxo)]
        tx1.vout = [CTxOut(1 * COIN, DUMMY_P2WPKH_SCRIPT)]
        tx1_hex = txToHex(tx1)
        self.nodes[0].sendrawtransaction(tx1_hex, 0)

        tx2 = CTransaction()
        tx2.vin = [CTxIn(confirmed_utxo), CTxIn(unconfirmed_utxo)]
        tx2.vout = tx1.vout
        tx2_hex = txToHex(tx2)

        # This will raise an exception
        assert_raises_rpc_error(-26, "replacement-adds-unconfirmed", self.nodes[0].sendrawtransaction, tx2_hex, 0)

    def test_too_many_replacements(self):
        """Replacements that evict too many transactions are rejected"""
        # Try directly replacing more than MAX_REPLACEMENT_LIMIT
        # transactions

        # Start by creating a single transaction with many outputs
<<<<<<< HEAD
        initial_nValue = 50*COIN
=======
        initial_nValue = 10 * COIN
>>>>>>> 9bab185a
        utxo = make_utxo(self.nodes[0], initial_nValue)
        fee = int(0.0001 * COIN)
        split_value = int((initial_nValue - fee) / (MAX_REPLACEMENT_LIMIT + 1))

        outputs = []
        for _ in range(MAX_REPLACEMENT_LIMIT + 1):
            outputs.append(CTxOut(split_value, CScript([1])))

        splitting_tx = CTransaction()
        splitting_tx.vin = [CTxIn(utxo, nSequence=0)]
        splitting_tx.vout = outputs
        splitting_tx_hex = txToHex(splitting_tx)

        txid = self.nodes[0].sendrawtransaction(splitting_tx_hex, 0)
        txid = int(txid, 16)

        # Now spend each of those outputs individually
        for i in range(MAX_REPLACEMENT_LIMIT + 1):
            tx_i = CTransaction()
            tx_i.vin = [CTxIn(COutPoint(txid, i), nSequence=0)]
            tx_i.vout = [CTxOut(split_value - fee, DUMMY_P2WPKH_SCRIPT)]
            tx_i_hex = txToHex(tx_i)
            self.nodes[0].sendrawtransaction(tx_i_hex, 0)

        # Now create doublespend of the whole lot; should fail.
        # Need a big enough fee to cover all spending transactions and have
        # a higher fee rate
        double_spend_value = (split_value - 100 * fee) * (MAX_REPLACEMENT_LIMIT + 1)
        inputs = []
        for i in range(MAX_REPLACEMENT_LIMIT + 1):
            inputs.append(CTxIn(COutPoint(txid, i), nSequence=0))
        double_tx = CTransaction()
        double_tx.vin = inputs
        double_tx.vout = [CTxOut(double_spend_value, CScript([b'a']))]
        double_tx_hex = txToHex(double_tx)

        # This will raise an exception
        assert_raises_rpc_error(-26, "too many potential replacements", self.nodes[0].sendrawtransaction, double_tx_hex, 0)

        # If we remove an input, it should pass
        double_tx = CTransaction()
        double_tx.vin = inputs[0:-1]
        double_tx.vout = [CTxOut(double_spend_value, CScript([b'a']))]
        double_tx_hex = txToHex(double_tx)
        self.nodes[0].sendrawtransaction(double_tx_hex, 0)

    def test_opt_in(self):
        """Replacing should only work if orig tx opted in"""
        tx0_outpoint = make_utxo(self.nodes[0], int(1.1 * COIN))

        # Create a non-opting in transaction
        tx1a = CTransaction()
        tx1a.vin = [CTxIn(tx0_outpoint, nSequence=0xffffffff)]
        tx1a.vout = [CTxOut(1 * COIN, DUMMY_P2WPKH_SCRIPT)]
        tx1a_hex = txToHex(tx1a)
        tx1a_txid = self.nodes[0].sendrawtransaction(tx1a_hex, 0)

        # This transaction isn't shown as replaceable
        assert_equal(self.nodes[0].getmempoolentry(tx1a_txid)['bip125-replaceable'], False)

        # Shouldn't be able to double-spend
        tx1b = CTransaction()
        tx1b.vin = [CTxIn(tx0_outpoint, nSequence=0)]
        tx1b.vout = [CTxOut(int(0.9 * COIN), DUMMY_P2WPKH_SCRIPT)]
        tx1b_hex = txToHex(tx1b)

        # This will raise an exception
        assert_raises_rpc_error(-26, "txn-mempool-conflict", self.nodes[0].sendrawtransaction, tx1b_hex, 0)

        tx1_outpoint = make_utxo(self.nodes[0], int(1.1 * COIN))

        # Create a different non-opting in transaction
        tx2a = CTransaction()
        tx2a.vin = [CTxIn(tx1_outpoint, nSequence=0xfffffffe)]
        tx2a.vout = [CTxOut(1 * COIN, DUMMY_P2WPKH_SCRIPT)]
        tx2a_hex = txToHex(tx2a)
        tx2a_txid = self.nodes[0].sendrawtransaction(tx2a_hex, 0)

        # Still shouldn't be able to double-spend
        tx2b = CTransaction()
        tx2b.vin = [CTxIn(tx1_outpoint, nSequence=0)]
        tx2b.vout = [CTxOut(int(0.9 * COIN), DUMMY_P2WPKH_SCRIPT)]
        tx2b_hex = txToHex(tx2b)

        # This will raise an exception
        assert_raises_rpc_error(-26, "txn-mempool-conflict", self.nodes[0].sendrawtransaction, tx2b_hex, 0)

        # Now create a new transaction that spends from tx1a and tx2a
        # opt-in on one of the inputs
        # Transaction should be replaceable on either input

        tx1a_txid = int(tx1a_txid, 16)
        tx2a_txid = int(tx2a_txid, 16)

        tx3a = CTransaction()
        tx3a.vin = [CTxIn(COutPoint(tx1a_txid, 0), nSequence=0xffffffff),
                    CTxIn(COutPoint(tx2a_txid, 0), nSequence=0xfffffffd)]
        tx3a.vout = [CTxOut(int(0.9 * COIN), CScript([b'c'])), CTxOut(int(0.9 * COIN), CScript([b'd']))]
        tx3a_hex = txToHex(tx3a)

        tx3a_txid = self.nodes[0].sendrawtransaction(tx3a_hex, 0)

        # This transaction is shown as replaceable
        assert_equal(self.nodes[0].getmempoolentry(tx3a_txid)['bip125-replaceable'], True)

        tx3b = CTransaction()
        tx3b.vin = [CTxIn(COutPoint(tx1a_txid, 0), nSequence=0)]
        tx3b.vout = [CTxOut(int(0.5 * COIN), DUMMY_P2WPKH_SCRIPT)]
        tx3b_hex = txToHex(tx3b)

        tx3c = CTransaction()
        tx3c.vin = [CTxIn(COutPoint(tx2a_txid, 0), nSequence=0)]
        tx3c.vout = [CTxOut(int(0.5 * COIN), DUMMY_P2WPKH_SCRIPT)]
        tx3c_hex = txToHex(tx3c)

        self.nodes[0].sendrawtransaction(tx3b_hex, 0)
        # If tx3b was accepted, tx3c won't look like a replacement,
        # but make sure it is accepted anyway
        self.nodes[0].sendrawtransaction(tx3c_hex, 0)

    def test_prioritised_transactions(self):
        # Ensure that fee deltas used via prioritisetransaction are
        # correctly used by replacement logic

        # 1. Check that feeperkb uses modified fees
        tx0_outpoint = make_utxo(self.nodes[0], int(1.1 * COIN))

        tx1a = CTransaction()
        tx1a.vin = [CTxIn(tx0_outpoint, nSequence=0)]
        tx1a.vout = [CTxOut(1 * COIN, DUMMY_P2WPKH_SCRIPT)]
        tx1a_hex = txToHex(tx1a)
        tx1a_txid = self.nodes[0].sendrawtransaction(tx1a_hex, 0)

        # Higher fee, but the actual fee per KB is much lower.
        tx1b = CTransaction()
        tx1b.vin = [CTxIn(tx0_outpoint, nSequence=0)]
        tx1b.vout = [CTxOut(int(0.001 * COIN), CScript([b'a' * 740000]))]
        tx1b_hex = txToHex(tx1b)

        # Verify tx1b cannot replace tx1a.
        assert_raises_rpc_error(-26, "insufficient fee", self.nodes[0].sendrawtransaction, tx1b_hex, 0)

        # Use prioritisetransaction to set tx1a's fee to 0.
        self.nodes[0].prioritisetransaction(txid=tx1a_txid, fee_delta=int(-0.1 * COIN))

        # Now tx1b should be able to replace tx1a
        tx1b_txid = self.nodes[0].sendrawtransaction(tx1b_hex, 0)

        assert tx1b_txid in self.nodes[0].getrawmempool()

        # 2. Check that absolute fee checks use modified fee.
        tx1_outpoint = make_utxo(self.nodes[0], int(1.1 * COIN))

        tx2a = CTransaction()
        tx2a.vin = [CTxIn(tx1_outpoint, nSequence=0)]
        tx2a.vout = [CTxOut(1 * COIN, DUMMY_P2WPKH_SCRIPT)]
        tx2a_hex = txToHex(tx2a)
        self.nodes[0].sendrawtransaction(tx2a_hex, 0)

        # Lower fee, but we'll prioritise it
        tx2b = CTransaction()
        tx2b.vin = [CTxIn(tx1_outpoint, nSequence=0)]
        tx2b.vout = [CTxOut(int(1.01 * COIN), DUMMY_P2WPKH_SCRIPT)]
        tx2b.rehash()
        tx2b_hex = txToHex(tx2b)

        # Verify tx2b cannot replace tx2a.
        assert_raises_rpc_error(-26, "insufficient fee", self.nodes[0].sendrawtransaction, tx2b_hex, 0)

        # Now prioritise tx2b to have a higher modified fee
        self.nodes[0].prioritisetransaction(txid=tx2b.hash, fee_delta=int(0.1 * COIN))

        # tx2b should now be accepted
        tx2b_txid = self.nodes[0].sendrawtransaction(tx2b_hex, 0)

        assert tx2b_txid in self.nodes[0].getrawmempool()

    def test_rpc(self):
        us0 = self.nodes[0].listunspent()[0]
        ins = [us0]
        outs = {self.nodes[0].getnewaddress(): Decimal(1.0000000)}
        rawtx0 = self.nodes[0].createrawtransaction(ins, outs, 0, True)
        rawtx1 = self.nodes[0].createrawtransaction(ins, outs, 0, False)
        json0 = self.nodes[0].decoderawtransaction(rawtx0)
        json1 = self.nodes[0].decoderawtransaction(rawtx1)
        assert_equal(json0["vin"][0]["sequence"], 4294967293)
        assert_equal(json1["vin"][0]["sequence"], 4294967295)

        rawtx2 = self.nodes[0].createrawtransaction([], outs)
        frawtx2a = self.nodes[0].fundrawtransaction(rawtx2, {"replaceable": True})
        frawtx2b = self.nodes[0].fundrawtransaction(rawtx2, {"replaceable": False})

        json0 = self.nodes[0].decoderawtransaction(frawtx2a['hex'])
        json1 = self.nodes[0].decoderawtransaction(frawtx2b['hex'])
        assert_equal(json0["vin"][0]["sequence"], 4294967293)
        assert_equal(json1["vin"][0]["sequence"], 4294967294)

    def test_no_inherited_signaling(self):
        wallet = MiniWallet(self.nodes[0])
        wallet.scan_blocks(start=76, num=1)
        confirmed_utxo = wallet.get_utxo()

        # Create an explicitly opt-in parent transaction
        optin_parent_tx = wallet.send_self_transfer(
            from_node=self.nodes[0],
            utxo_to_spend=confirmed_utxo,
            sequence=BIP125_SEQUENCE_NUMBER,
            fee_rate=Decimal('0.01'),
        )
        assert_equal(True, self.nodes[0].getmempoolentry(optin_parent_tx['txid'])['bip125-replaceable'])

        replacement_parent_tx = wallet.create_self_transfer(
            from_node=self.nodes[0],
            utxo_to_spend=confirmed_utxo,
            sequence=BIP125_SEQUENCE_NUMBER,
            fee_rate=Decimal('0.02'),
        )

        # Test if parent tx can be replaced.
        res = self.nodes[0].testmempoolaccept(rawtxs=[replacement_parent_tx['hex']])[0]

        # Parent can be replaced.
        assert_equal(res['allowed'], True)

        # Create an opt-out child tx spending the opt-in parent
        parent_utxo = wallet.get_utxo(txid=optin_parent_tx['txid'])
        optout_child_tx = wallet.send_self_transfer(
            from_node=self.nodes[0],
            utxo_to_spend=parent_utxo,
            sequence=0xffffffff,
            fee_rate=Decimal('0.01'),
        )

        # Reports true due to inheritance
        assert_equal(True, self.nodes[0].getmempoolentry(optout_child_tx['txid'])['bip125-replaceable'])

        replacement_child_tx = wallet.create_self_transfer(
            from_node=self.nodes[0],
            utxo_to_spend=parent_utxo,
            sequence=0xffffffff,
            fee_rate=Decimal('0.02'),
            mempool_valid=False,
        )

        # Broadcast replacement child tx
        # BIP 125 :
        # 1. The original transactions signal replaceability explicitly or through inheritance as described in the above
        # Summary section.
        # The original transaction (`optout_child_tx`) doesn't signal RBF but its parent (`optin_parent_tx`) does.
        # The replacement transaction (`replacement_child_tx`) should be able to replace the original transaction.
        # See CVE-2021-31876 for further explanations.
        assert_equal(True, self.nodes[0].getmempoolentry(optin_parent_tx['txid'])['bip125-replaceable'])
        assert_raises_rpc_error(-26, 'txn-mempool-conflict', self.nodes[0].sendrawtransaction, replacement_child_tx["hex"], 0)


if __name__ == '__main__':
    ReplaceByFeeTest().main()<|MERGE_RESOLUTION|>--- conflicted
+++ resolved
@@ -369,11 +369,7 @@
         # transactions
 
         # Start by creating a single transaction with many outputs
-<<<<<<< HEAD
-        initial_nValue = 50*COIN
-=======
         initial_nValue = 10 * COIN
->>>>>>> 9bab185a
         utxo = make_utxo(self.nodes[0], initial_nValue)
         fee = int(0.0001 * COIN)
         split_value = int((initial_nValue - fee) / (MAX_REPLACEMENT_LIMIT + 1))
