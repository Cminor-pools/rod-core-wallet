--- conflicted
+++ resolved
@@ -35,15 +35,11 @@
     def set_test_params(self):
         self.setup_clean_chain = True
         self.num_nodes = 1
-<<<<<<< HEAD
-        self.extra_args = [["-maxuploadtarget=80", "-acceptnonstdtxn=1"]]
-=======
         self.extra_args = [[
-            "-maxuploadtarget=800",
+            "-maxuploadtarget=80",
             "-acceptnonstdtxn=1",
             "-peertimeout=9999",  # bump because mocktime might cause a disconnect otherwise
         ]]
->>>>>>> e7206871
         self.supports_cli = False
 
         # Cache for utxos, as the listunspent may take a long time later in the test
