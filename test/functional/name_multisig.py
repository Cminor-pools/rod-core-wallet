#!/usr/bin/env python3
# Copyright (c) 2014-2021 Daniel Kraft
# Distributed under the MIT/X11 software license, see the accompanying
# file COPYING or http://www.opensource.org/licenses/mit-license.php.

# RPC test for multisig handling with names.

from test_framework.names import NameTestFramework, val

from test_framework.messages import (
  COIN,
  COutPoint,
  CTransaction,
  CTxIn,
  CTxOut,
)
from test_framework.script import (
  CScript,
  OP_2DROP,
  OP_DROP,
  OP_NAME_UPDATE,
  OP_TRUE,
)
from test_framework.util import (
  assert_equal,
  assert_greater_than,
  assert_raises_rpc_error,
  softfork_active,
)

from decimal import Decimal
import codecs
import io


class NameMultisigTest (NameTestFramework):

  def set_test_params (self):
    # For now, BIP16 is active (we do not yet have access to the parsed
    # options).  If --bip16-active is false, we restart the node later on.
    # Since Segwit assumes that BIP16 is active and we do not need Segwit
    # for this test at all, just disable it always.
    self.node_args = ["-acceptnonstdtxn=1", "-testactivationheight=segwit@1000000"]
    self.setup_name_test ([self.node_args] * 2)

  def add_options (self, parser):
    parser.add_argument ("--bip16-active", dest="activated", default=False,
                         action="store_true",
                         help="Test behaviour with BIP16 active")

  def getNewPubkey (self, ind):
    """
    Get a new address of one of the nodes and return directly
    the full pubkey.
    """

    addr = self.nodes[ind].getnewaddress ()
    data = self.nodes[ind].getaddressinfo (addr)

    return data['pubkey']

  def checkNameWithHeight (self, ind, name, value, height):
    """
    Verifies that the given name as the given value and update height.
    """

    data = self.checkName (ind, name, value)
    assert_equal (data['height'], height)

  def getP2SH (self, ind, script):
    """
    Takes a CScript instance and returns the corresponding P2SH address.
    """

    scrHex = script.hex ()
    data = self.nodes[ind].decodescript (scrHex)
    return data['p2sh']

  def findUnspent (self, ind, amount):
    """
    Finds and returns an unspent input the node has with at least the
    given value.
    """

    unspents = self.nodes[ind].listunspent ()
    for u in unspents:
      if u['amount'] >= amount:
        return u

    raise AssertionError ("Could not find suitable unspent output")

  def setScriptSigOps (self, txHex, ind, scriptSigOps):
    """
    Update the given hex transaction by setting the scriptSig for the
    input with the given index.
    """

    tx = CTransaction ()
    tx.deserialize (io.BytesIO (bytes.fromhex (txHex)))
    tx.vin[ind].scriptSig = CScript (scriptSigOps)

    return tx.serialize ().hex ()

  def updateAnyoneCanSpendName (self, ind, name, value, addr, scriptSigOps):
    """
    Updates the given name to the given value and address.  The name input will
    be signed by the given array of script ops for the scriptSig.
    """

    data = self.nodes[ind].name_show (name)
    u = self.findUnspent (ind, Decimal ('0.01'))
    ins = [data, u]
    outs = {addr: Decimal ('0.01')}

    tx = self.nodes[ind].createrawtransaction (ins, outs)
    nameOp = {"op": "name_update", "name": name, "value": value}
    tx = self.nodes[ind].namerawtransaction (tx, 0, nameOp)['hex']

    tx = self.setScriptSigOps (tx, 0, scriptSigOps)
    signed = self.nodes[ind].signrawtransactionwithwallet (tx)
    assert signed['complete']
    self.nodes[ind].sendrawtransaction (signed['hex'], 0)

  def test_2of2_multisig (self):
    """
    Tests that holding a name in a 2-of-2 multisig address works as expected.
    One key holder alone cannot sign, but both together can update the name.
    This verifies basic usage of P2SH multisig for names.
    """

    self.log.info ("Testing name held by 2-of-2 multisig...")

    # Construct a 2-of-2 multisig address shared between two nodes.
    pubkeyA = self.getNewPubkey (0)
    pubkeyB = self.getNewPubkey (1)
    multisig = self.nodes[0].addmultisigaddress (2, [pubkeyA, pubkeyB])
    multisig_ = self.nodes[1].addmultisigaddress (2, [pubkeyA, pubkeyB])
    assert_equal (multisig["address"], multisig_["address"])
    p2sh = multisig['address']

    # Register a new name to that address.
<<<<<<< HEAD
    self.nodes[0].name_register ("x/name", val ("value"), {"destAddress": p2sh})
    self.nodes[0].generate (10)
    data = self.checkName (0, "x/name", val ("value"))
=======
    new = self.nodes[0].name_new ("name")
    self.generate (self.nodes[0], 10)
    self.firstupdateName (0, "name", new, "value", {"destAddress": p2sh})
    self.generate (self.nodes[0], 5)
    self.sync_blocks ()
    data = self.checkName (0, "name", "value", None, False)
>>>>>>> f4f450b2
    assert_equal (data['address'], p2sh)

    # Straight-forward name updating should fail (for both nodes).
    assert_raises_rpc_error (-6, None,
                             self.nodes[0].name_update,
                             "x/name", val ("new value"))
    assert_raises_rpc_error (-6, None,
                             self.nodes[1].name_update,
                             "x/name", val ("new value"))

    # Find some other input to add as fee.
    unspents = self.nodes[0].listunspent ()
    assert len (unspents) > 0
    feeInput = unspents[0]
    changeAddr = self.nodes[0].getnewaddress ()
    nameAmount = Decimal ("0.01")
    changeAmount = feeInput['amount'] - nameAmount

    # Construct the name update as raw transaction.
    addr = self.nodes[1].getnewaddress ()
    inputs = [{"txid": data['txid'], "vout": data['vout']}, feeInput]
    outputs = {changeAddr: changeAmount, addr: nameAmount}
    txRaw = self.nodes[0].createrawtransaction (inputs, outputs)
    op = {"op": "name_update", "name": "x/name", "value": val ("it worked")}
    nameInd = self.rawtxOutputIndex (0, txRaw, addr)
    txRaw = self.nodes[0].namerawtransaction (txRaw, nameInd, op)

    # Sign it partially.
    partial = self.nodes[0].signrawtransactionwithwallet (txRaw['hex'])
    assert not partial['complete']
    assert_raises_rpc_error (-26, None,
                             self.nodes[0].sendrawtransaction, partial['hex'])

    # Sign it fully.
    signed = self.nodes[1].signrawtransactionwithwallet (partial['hex'])
    assert signed['complete']
    tx = signed['hex']

    # Manipulate the signature to invalidate it.  This checks whether or
    # not the OP_MULTISIG is actually verified (vs just the script hash
    # compared to the redeem script).
    txData = bytearray (bytes.fromhex (tx))
    txData[44] = (txData[44] + 10) % 256
    txManipulated = txData.hex ()

    # Send the tx.  The manipulation should be caught (independently of
    # when strict P2SH checks are enabled, since they are enforced
    # mandatorily in the mempool).
    assert_raises_rpc_error (-26, None,
                             self.nodes[0].sendrawtransaction, txManipulated)
    self.nodes[0].sendrawtransaction (tx)
    self.generate (self.nodes[0], 1)
    self.sync_blocks ()

    # Check that it was transferred correctly.
<<<<<<< HEAD
    self.checkName (1, "x/name", val ("it worked"))
    self.nodes[1].name_update ("x/name", val ("changed"))
    self.nodes[1].generate (1)
    self.checkName (1, "x/name", val ("changed"))
=======
    self.checkName (1, "name", "it worked", None, False)
    self.nodes[1].name_update ("name", "changed")
    self.generate (self.nodes[1], 1)
    self.checkName (1, "name", "changed", None, False)
>>>>>>> f4f450b2

  def test_namescript_p2sh (self):
    """
    Tests how name prefixes interact with P2SH outputs and redeem scripts.
    """

    self.log.info ("Testing name prefix and P2SH interactions...")

    # This test only needs a single node and no syncing.
    node = self.nodes[0]

    name = "d/p2sh"
<<<<<<< HEAD
    value = val ("value")
    node.name_register (name, value)
    node.generate (1)
=======
    value = "value"
    new = node.name_new (name)
    self.generate (node, 12)
    self.firstupdateName (0, name, new, value)
    self.generate (node, 1)
>>>>>>> f4f450b2
    baseHeight = node.getblockcount ()
    self.checkNameWithHeight (0, name, value, baseHeight)

    # Prepare some scripts and P2SH addresses we use later.  We build the
    # name script prefix for an update to our testname, so that we can build
    # P2SH redeem scripts with (or without) it.

    nameBytes = codecs.encode (name, 'ascii')
    valueBytes = codecs.encode (value, 'ascii')
    updOps = [OP_NAME_UPDATE, nameBytes, valueBytes, OP_2DROP, OP_DROP]
    anyoneOps = [OP_TRUE]

    updScript = CScript (updOps)
    anyoneScript = CScript (anyoneOps)
    updAndAnyoneScript = CScript (updOps + anyoneOps)

    anyoneAddr = self.getP2SH (0, anyoneScript)
    updAndAnyoneAddr = self.getP2SH (0, updAndAnyoneScript)

    # Send the name to the anyone-can-spend name-update script directly.
    # This is expected to update the name (verifies the update script is good).

    tx = CTransaction ()
    data = node.name_show (name)
    tx.vin.append (CTxIn (COutPoint (int (data['txid'], 16), data['vout'])))
    tx.vout.append (CTxOut (COIN // 100, updAndAnyoneScript))
    txHex = tx.serialize ().hex ()

    txHex = node.fundrawtransaction (txHex)['hex']
    signed = node.signrawtransactionwithwallet (txHex)
    assert signed['complete']
    node.sendrawtransaction (signed['hex'])

    self.generate (node, 1)
    self.checkNameWithHeight (0, name, value, baseHeight + 1)

    # Send the name to the anyone-can-spend P2SH address.  This should just
    # work fine and update the name.
<<<<<<< HEAD
    self.updateAnyoneCanSpendName (0, name, val ("value2"), anyoneAddr, [])
    node.generate (1)
    self.checkNameWithHeight (0, name, val ("value2"), baseHeight + 2)
=======
    self.updateAnyoneCanSpendName (0, name, "value2", anyoneAddr, [])
    self.generate (node, 1)
    self.checkNameWithHeight (0, name, "value2", baseHeight + 2)
>>>>>>> f4f450b2

    # Send a coin to the P2SH address with name prefix.  This should just
    # work fine but not update the name.  We should be able to spend the coin
    # again from that address.

    txid = node.sendtoaddress (updAndAnyoneAddr, 2)
    tx = node.getrawtransaction (txid)
    ind = self.rawtxOutputIndex (0, tx, updAndAnyoneAddr)
    self.generate (node, 1)

    ins = [{"txid": txid, "vout": ind}]
    addr = node.getnewaddress ()
    out = {addr: 1}
    tx = node.createrawtransaction (ins, out)
    tx = self.setScriptSigOps (tx, 0, [updAndAnyoneScript])

    node.sendrawtransaction (tx, 0)
<<<<<<< HEAD
    node.generate (1)
    self.checkNameWithHeight (0, name, val ("value2"), baseHeight + 2)
=======
    self.generate (node, 1)
    self.checkNameWithHeight (0, name, "value2", baseHeight + 2)
>>>>>>> f4f450b2

    found = False
    for u in node.listunspent ():
      if u['address'] == addr and u['amount'] == 1:
        found = True
        break
    if not found:
      raise AssertionError ("Coin not sent to expected address")

    # Send the name to the P2SH address with name prefix and then spend it
    # again.  Spending should work fine, and the name should just be updated
    # ordinarily; the name prefix of the redeem script should have no effect.
    self.updateAnyoneCanSpendName (0, name, val ("value3"), updAndAnyoneAddr,
                                   [anyoneScript])
<<<<<<< HEAD
    node.generate (1)
    self.checkNameWithHeight (0, name, val ("value3"), baseHeight + 5)
    self.updateAnyoneCanSpendName (0, name, val ("value4"), anyoneAddr,
                                   [updAndAnyoneScript])
    node.generate (1)
    self.checkNameWithHeight (0, name, val ("value4"), baseHeight + 6)
=======
    self.generate (node, 1)
    self.checkNameWithHeight (0, name, "value3", baseHeight + 5)
    self.updateAnyoneCanSpendName (0, name, "value4", anyoneAddr,
                                   [updAndAnyoneScript])
    self.generate (node, 1)
    self.checkNameWithHeight (0, name, "value4", baseHeight + 6)
>>>>>>> f4f450b2

  def run_test (self):
    if not self.options.activated:
      self.log.info ("Disabling BIP16 for the test")
      self.node_args.append ("-testactivationheight=bip16@1000000")
      for i in range (2):
        self.restart_node (i, extra_args=self.node_args)
      self.connect_nodes (0, 1)

    assert_equal (softfork_active (self.nodes[0], "bip16"),
                  self.options.activated)

    self.test_2of2_multisig ()
    self.test_namescript_p2sh ()


if __name__ == '__main__':
  NameMultisigTest ().main ()<|MERGE_RESOLUTION|>--- conflicted
+++ resolved
@@ -139,18 +139,9 @@
     p2sh = multisig['address']
 
     # Register a new name to that address.
-<<<<<<< HEAD
     self.nodes[0].name_register ("x/name", val ("value"), {"destAddress": p2sh})
-    self.nodes[0].generate (10)
+    self.generate (self.nodes[0], 10)
     data = self.checkName (0, "x/name", val ("value"))
-=======
-    new = self.nodes[0].name_new ("name")
-    self.generate (self.nodes[0], 10)
-    self.firstupdateName (0, "name", new, "value", {"destAddress": p2sh})
-    self.generate (self.nodes[0], 5)
-    self.sync_blocks ()
-    data = self.checkName (0, "name", "value", None, False)
->>>>>>> f4f450b2
     assert_equal (data['address'], p2sh)
 
     # Straight-forward name updating should fail (for both nodes).
@@ -206,17 +197,10 @@
     self.sync_blocks ()
 
     # Check that it was transferred correctly.
-<<<<<<< HEAD
     self.checkName (1, "x/name", val ("it worked"))
     self.nodes[1].name_update ("x/name", val ("changed"))
-    self.nodes[1].generate (1)
+    self.generate (self.nodes[1], 1)
     self.checkName (1, "x/name", val ("changed"))
-=======
-    self.checkName (1, "name", "it worked", None, False)
-    self.nodes[1].name_update ("name", "changed")
-    self.generate (self.nodes[1], 1)
-    self.checkName (1, "name", "changed", None, False)
->>>>>>> f4f450b2
 
   def test_namescript_p2sh (self):
     """
@@ -229,17 +213,9 @@
     node = self.nodes[0]
 
     name = "d/p2sh"
-<<<<<<< HEAD
     value = val ("value")
     node.name_register (name, value)
-    node.generate (1)
-=======
-    value = "value"
-    new = node.name_new (name)
-    self.generate (node, 12)
-    self.firstupdateName (0, name, new, value)
-    self.generate (node, 1)
->>>>>>> f4f450b2
+    self.generate (node, 1)
     baseHeight = node.getblockcount ()
     self.checkNameWithHeight (0, name, value, baseHeight)
 
@@ -278,15 +254,9 @@
 
     # Send the name to the anyone-can-spend P2SH address.  This should just
     # work fine and update the name.
-<<<<<<< HEAD
     self.updateAnyoneCanSpendName (0, name, val ("value2"), anyoneAddr, [])
-    node.generate (1)
+    self.generate (node, 1)
     self.checkNameWithHeight (0, name, val ("value2"), baseHeight + 2)
-=======
-    self.updateAnyoneCanSpendName (0, name, "value2", anyoneAddr, [])
-    self.generate (node, 1)
-    self.checkNameWithHeight (0, name, "value2", baseHeight + 2)
->>>>>>> f4f450b2
 
     # Send a coin to the P2SH address with name prefix.  This should just
     # work fine but not update the name.  We should be able to spend the coin
@@ -304,13 +274,8 @@
     tx = self.setScriptSigOps (tx, 0, [updAndAnyoneScript])
 
     node.sendrawtransaction (tx, 0)
-<<<<<<< HEAD
-    node.generate (1)
+    self.generate (node, 1)
     self.checkNameWithHeight (0, name, val ("value2"), baseHeight + 2)
-=======
-    self.generate (node, 1)
-    self.checkNameWithHeight (0, name, "value2", baseHeight + 2)
->>>>>>> f4f450b2
 
     found = False
     for u in node.listunspent ():
@@ -325,21 +290,12 @@
     # ordinarily; the name prefix of the redeem script should have no effect.
     self.updateAnyoneCanSpendName (0, name, val ("value3"), updAndAnyoneAddr,
                                    [anyoneScript])
-<<<<<<< HEAD
-    node.generate (1)
+    self.generate (node, 1)
     self.checkNameWithHeight (0, name, val ("value3"), baseHeight + 5)
     self.updateAnyoneCanSpendName (0, name, val ("value4"), anyoneAddr,
                                    [updAndAnyoneScript])
-    node.generate (1)
+    self.generate (node, 1)
     self.checkNameWithHeight (0, name, val ("value4"), baseHeight + 6)
-=======
-    self.generate (node, 1)
-    self.checkNameWithHeight (0, name, "value3", baseHeight + 5)
-    self.updateAnyoneCanSpendName (0, name, "value4", anyoneAddr,
-                                   [updAndAnyoneScript])
-    self.generate (node, 1)
-    self.checkNameWithHeight (0, name, "value4", baseHeight + 6)
->>>>>>> f4f450b2
 
   def run_test (self):
     if not self.options.activated:
