#!/usr/bin/env python3
# Copyright (c) 2014-2017 The Bitcoin Core developers
# Distributed under the MIT software license, see the accompanying
# file COPYING or http://www.opensource.org/licenses/mit-license.php.
"""Run regression test suite.

This module calls down into individual test cases via subprocess. It will
forward all unrecognized arguments onto the individual test scripts.

Functional tests are disabled on Windows by default. Use --force to run them anyway.

For a description of arguments recognized by test scripts, see
`test/functional/test_framework/test_framework.py:BitcoinTestFramework.main`.

"""

import argparse
from collections import deque
import configparser
import datetime
import os
import time
import shutil
import signal
import sys
import subprocess
import tempfile
import re
import logging

# Formatting. Default colors to empty strings.
BOLD, BLUE, RED, GREY = ("", ""), ("", ""), ("", ""), ("", "")
try:
    # Make sure python thinks it can write unicode to its stdout
    "\u2713".encode("utf_8").decode(sys.stdout.encoding)
    TICK = "✓ "
    CROSS = "✖ "
    CIRCLE = "○ "
except UnicodeDecodeError:
    TICK = "P "
    CROSS = "x "
    CIRCLE = "o "

if os.name == 'posix':
    # primitive formatting on supported
    # terminal via ANSI escape sequences:
    BOLD = ('\033[0m', '\033[1m')
    BLUE = ('\033[0m', '\033[0;34m')
    RED = ('\033[0m', '\033[0;31m')
    GREY = ('\033[0m', '\033[1;30m')

TEST_EXIT_PASSED = 0
TEST_EXIT_SKIPPED = 77

# 20 minutes represented in seconds
TRAVIS_TIMEOUT_DURATION = 20 * 60

BASE_SCRIPTS = [
    # Scripts that are run by the travis build process.
    # Longest test should go first, to favor running tests in parallel
    'wallet_hd.py',
    'wallet_backup.py',
    # vv Tests less than 5m vv
    # Does not satisfy Namecoin's BDB limit.
    #'feature_block.py',
    'rpc_fundrawtransaction.py',
    # FIXME: Reenable when it supports always-segit.
    #'p2p_compactblocks.py',
    'feature_segwit.py',
    # vv Tests less than 2m vv
    'wallet_basic.py',
    'wallet_labels.py',
    'p2p_segwit.py',
    'wallet_dump.py',
    'rpc_listtransactions.py',
    # vv Tests less than 60s vv
    'p2p_sendheaders.py',
    'wallet_zapwallettxes.py',
    'wallet_importmulti.py',
    'mempool_limit.py',
    'rpc_txoutproof.py',
    'wallet_listreceivedby.py',
    'wallet_abandonconflict.py',
    # FIXME: Enable once we activate BIP9.
    #'feature_csv_activation.py',
    'rpc_rawtransaction.py',
    'wallet_address_types.py',
    'feature_reindex.py',
    # vv Tests less than 30s vv
    'wallet_keypool_topup.py',
    'interface_zmq.py',
    'interface_bitcoin_cli.py',
    'mempool_resurrect.py',
    'wallet_txn_doublespend.py --mineblock',
    'wallet_txn_clone.py',
    # FIXME: Debug and re-enable.
    #'wallet_txn_clone.py --segwit',
    'rpc_getchaintips.py',
    'interface_rest.py',
    'mempool_spend_coinbase.py',
    'mempool_reorg.py',
    'mempool_persist.py',
    'wallet_multiwallet.py',
    'wallet_multiwallet.py --usecli',
    'interface_http.py',
    'rpc_users.py',
    'feature_proxy.py',
    'rpc_signrawtransaction.py',
    'p2p_disconnect_ban.py',
    'rpc_decodescript.py',
    'rpc_blockchain.py',
    'rpc_deprecated.py',
    'wallet_disable.py',
    'rpc_net.py',
    'wallet_keypool.py',
    'p2p_mempool.py',
    'mining_prioritisetransaction.py',
    'p2p_invalid_block.py',
    'p2p_invalid_tx.py',
    # FIXME: Reenable and possibly fix once the BIP9 mining is activated.
    #'feature_versionbits_warning.py',
    'rpc_preciousblock.py',
    'wallet_importprunedfunds.py',
    'rpc_signmessage.py',
    'feature_nulldummy.py',
    'mempool_accept.py',
    'wallet_import_rescan.py',
    'mining_basic.py',
    'wallet_bumpfee.py',
    'rpc_named_arguments.py',
    'wallet_listsinceblock.py',
    'p2p_leak.py',
    'wallet_encryption.py',
    'feature_dersig.py',
    'feature_cltv.py',
    'rpc_uptime.py',
    'wallet_resendwallettransactions.py',
    'wallet_fallbackfee.py',
    'feature_minchainwork.py',
    'p2p_fingerprint.py',
    'feature_uacomment.py',
    'p2p_unrequested_blocks.py',
    'feature_logging.py',
    'p2p_node_network_limited.py',
    'feature_blocksdir.py',
    'feature_config_args.py',
    'feature_help.py',
    # Don't append tests at the end to avoid merge conflicts
    # Put them in a random line within the section that fits their approximate run-time

    # auxpow tests
    'auxpow_mining.py',
<<<<<<< HEAD

    # name tests
    'name_expiration.py',
    'name_list.py',
    'name_multisig.py',
    'name_pending.py',
    'name_rawtx.py',
    'name_registration.py',
    'name_reorg.py',
    'name_scanning.py',
    'name_wallet.py',
=======
    'auxpow_mining.py --segwit',
>>>>>>> 4cf6ddbf
]

EXTENDED_SCRIPTS = [
    # These tests are not run by the travis build process.
    # Longest test should go first, to favor running tests in parallel
    'feature_pruning.py',
    # vv Tests less than 20m vv
    'feature_fee_estimation.py',
    # vv Tests less than 5m vv
    'feature_maxuploadtarget.py',
    'mempool_packages.py',
    'feature_dbcrash.py',
    # vv Tests less than 2m vv
    'feature_bip68_sequence.py',
    'mining_getblocktemplate_longpoll.py',
    'p2p_timeouts.py',
    # vv Tests less than 60s vv
    'p2p_feefilter.py',
    'rpc_bind.py',
    # vv Tests less than 30s vv
    'feature_assumevalid.py',
    'example_test.py',
    'wallet_txn_doublespend.py',
    'wallet_txn_clone.py --mineblock',
    'feature_notifications.py',
    'rpc_invalidateblock.py',
    'feature_rbf.py',
]

# Tests that are currently being skipped (e. g., because of BIP9).
SKIPPED = [
    'feature_block.py',
    'feature_csv_activation.py',
    'feature_versionbits_warning.py',
    'p2p_compactblocks.py',
]

# Place EXTENDED_SCRIPTS first since it has the 3 longest running tests
ALL_SCRIPTS = EXTENDED_SCRIPTS + BASE_SCRIPTS

NON_SCRIPTS = [
    # These are python files that live in the functional tests directory, but are not test scripts.
    "combine_logs.py",
    "create_cache.py",
    "test_runner.py",
]

def main():
    # Parse arguments and pass through unrecognised args
    parser = argparse.ArgumentParser(add_help=False,
                                     usage='%(prog)s [test_runner.py options] [script options] [scripts]',
                                     description=__doc__,
                                     epilog='''
    Help text and arguments for individual test script:''',
                                     formatter_class=argparse.RawTextHelpFormatter)
    parser.add_argument('--combinedlogslen', '-c', type=int, default=0, help='print a combined log (of length n lines) from all test nodes and test framework to the console on failure.')
    parser.add_argument('--coverage', action='store_true', help='generate a basic coverage report for the RPC interface')
    parser.add_argument('--exclude', '-x', help='specify a comma-separated-list of scripts to exclude.')
    parser.add_argument('--extended', action='store_true', help='run the extended test suite in addition to the basic tests')
    parser.add_argument('--force', '-f', action='store_true', help='run tests even on platforms where they are disabled by default (e.g. windows).')
    parser.add_argument('--help', '-h', '-?', action='store_true', help='print help text and exit')
    parser.add_argument('--jobs', '-j', type=int, default=4, help='how many test scripts to run in parallel. Default=4.')
    parser.add_argument('--keepcache', '-k', action='store_true', help='the default behavior is to flush the cache directory on startup. --keepcache retains the cache from the previous testrun.')
    parser.add_argument('--quiet', '-q', action='store_true', help='only print results summary and failure logs')
    parser.add_argument('--tmpdirprefix', '-t', default=tempfile.gettempdir(), help="Root directory for datadirs")
    args, unknown_args = parser.parse_known_args()

    # args to be passed on always start with two dashes; tests are the remaining unknown args
    tests = [arg for arg in unknown_args if arg[:2] != "--"]
    passon_args = [arg for arg in unknown_args if arg[:2] == "--"]

    # Read config generated by configure.
    config = configparser.ConfigParser()
    configfile = os.path.abspath(os.path.dirname(__file__)) + "/../config.ini"
    config.read_file(open(configfile))

    passon_args.append("--configfile=%s" % configfile)

    # Set up logging
    logging_level = logging.INFO if args.quiet else logging.DEBUG
    logging.basicConfig(format='%(message)s', level=logging_level)

    # Create base test directory
    tmpdir = "%s/bitcoin_test_runner_%s" % (args.tmpdirprefix, datetime.datetime.now().strftime("%Y%m%d_%H%M%S"))
    os.makedirs(tmpdir)

    logging.debug("Temporary test directory at %s" % tmpdir)

    enable_wallet = config["components"].getboolean("ENABLE_WALLET")
    enable_utils = config["components"].getboolean("ENABLE_UTILS")
    enable_bitcoind = config["components"].getboolean("ENABLE_BITCOIND")

    if config["environment"]["EXEEXT"] == ".exe" and not args.force:
        # https://github.com/bitcoin/bitcoin/commit/d52802551752140cf41f0d9a225a43e84404d3e9
        # https://github.com/bitcoin/bitcoin/pull/5677#issuecomment-136646964
        print("Tests currently disabled on Windows by default. Use --force option to enable")
        sys.exit(0)

    if not (enable_wallet and enable_utils and enable_bitcoind):
        print("No functional tests to run. Wallet, utils, and bitcoind must all be enabled")
        print("Rerun `configure` with -enable-wallet, -with-utils and -with-daemon and rerun make")
        sys.exit(0)

    # Build list of tests
    test_list = []
    if tests:
        # Individual tests have been specified. Run specified tests that exist
        # in the ALL_SCRIPTS list. Accept the name with or without .py extension.
        tests = [re.sub("\.py$", "", test) + ".py" for test in tests]
        for test in tests:
            if test in ALL_SCRIPTS:
                test_list.append(test)
            else:
                print("{}WARNING!{} Test '{}' not found in full test list.".format(BOLD[1], BOLD[0], test))
    elif args.extended:
        # Include extended tests
        test_list += ALL_SCRIPTS
    else:
        # Run base tests only
        test_list += BASE_SCRIPTS

    # Remove the test cases that the user has explicitly asked to exclude.
    if args.exclude:
        exclude_tests = [re.sub("\.py$", "", test) + ".py" for test in args.exclude.split(',')]
        for exclude_test in exclude_tests:
            if exclude_test in test_list:
                test_list.remove(exclude_test)
            else:
                print("{}WARNING!{} Test '{}' not found in current test list.".format(BOLD[1], BOLD[0], exclude_test))

    if not test_list:
        print("No valid test scripts specified. Check that your test is in one "
              "of the test lists in test_runner.py, or run test_runner.py with no arguments to run all tests")
        sys.exit(0)

    if args.help:
        # Print help for test_runner.py, then print help of the first script (with args removed) and exit.
        parser.print_help()
        subprocess.check_call([sys.executable, os.path.join(config["environment"]["SRCDIR"], 'test', 'functional', test_list[0].split()[0]), '-h'])
        sys.exit(0)

    check_script_list(config["environment"]["SRCDIR"])
    check_script_prefixes()

    if not args.keepcache:
        shutil.rmtree("%s/test/cache" % config["environment"]["BUILDDIR"], ignore_errors=True)

    run_tests(test_list, config["environment"]["SRCDIR"], config["environment"]["BUILDDIR"], config["environment"]["EXEEXT"], tmpdir, args.jobs, args.coverage, passon_args, args.combinedlogslen)

def run_tests(test_list, src_dir, build_dir, exeext, tmpdir, jobs=1, enable_coverage=False, args=[], combined_logs_len=0):
    # Warn if bitcoind is already running (unix only)
    try:
        if subprocess.check_output(["pidof", "namecoind"]) is not None:
            print("%sWARNING!%s There is already a namecoind process running on this system. Tests may fail unexpectedly due to resource contention!" % (BOLD[1], BOLD[0]))
    except (OSError, subprocess.SubprocessError):
        pass

    # Warn if there is a cache directory
    cache_dir = "%s/test/cache" % build_dir
    if os.path.isdir(cache_dir):
        print("%sWARNING!%s There is a cache directory here: %s. If tests fail unexpectedly, try deleting the cache directory." % (BOLD[1], BOLD[0], cache_dir))

    #Set env vars
    if "BITCOIND" not in os.environ:
        os.environ["BITCOIND"] = build_dir + '/src/namecoind' + exeext
        os.environ["BITCOINCLI"] = build_dir + '/src/namecoin-cli' + exeext

    tests_dir = src_dir + '/test/functional/'

    flags = ["--srcdir={}/src".format(build_dir)] + args
    flags.append("--cachedir=%s" % cache_dir)

    if enable_coverage:
        coverage = RPCCoverage()
        flags.append(coverage.flag)
        logging.debug("Initializing coverage directory at %s" % coverage.dir)
    else:
        coverage = None

    if len(test_list) > 1 and jobs > 1:
        # Populate cache
        try:
            subprocess.check_output([sys.executable, tests_dir + 'create_cache.py'] + flags + ["--tmpdir=%s/cache" % tmpdir])
        except subprocess.CalledProcessError as e:
            sys.stdout.buffer.write(e.output)
            raise

    #Run Tests
    job_queue = TestHandler(jobs, tests_dir, tmpdir, test_list, flags)
    start_time = time.time()
    test_results = []

    max_len_name = len(max(test_list, key=len))

    for _ in range(len(test_list)):
        test_result, testdir, stdout, stderr = job_queue.get_next()
        test_results.append(test_result)

        if test_result.status == "Passed":
            logging.debug("\n%s%s%s passed, Duration: %s s" % (BOLD[1], test_result.name, BOLD[0], test_result.time))
        elif test_result.status == "Skipped":
            logging.debug("\n%s%s%s skipped" % (BOLD[1], test_result.name, BOLD[0]))
        else:
            print("\n%s%s%s failed, Duration: %s s\n" % (BOLD[1], test_result.name, BOLD[0], test_result.time))
            print(BOLD[1] + 'stdout:\n' + BOLD[0] + stdout + '\n')
            print(BOLD[1] + 'stderr:\n' + BOLD[0] + stderr + '\n')
            if combined_logs_len and os.path.isdir(testdir):
                # Print the final `combinedlogslen` lines of the combined logs
                print('{}Combine the logs and print the last {} lines ...{}'.format(BOLD[1], combined_logs_len, BOLD[0]))
                print('\n============')
                print('{}Combined log for {}:{}'.format(BOLD[1], testdir, BOLD[0]))
                print('============\n')
                combined_logs, _ = subprocess.Popen([sys.executable, os.path.join(tests_dir, 'combine_logs.py'), '-c', testdir], universal_newlines=True, stdout=subprocess.PIPE).communicate()
                print("\n".join(deque(combined_logs.splitlines(), combined_logs_len)))

    print_results(test_results, max_len_name, (int(time.time() - start_time)))

    if coverage:
        coverage.report_rpc_coverage()

        logging.debug("Cleaning up coverage data")
        coverage.cleanup()

    # Clear up the temp directory if all subdirectories are gone
    if not os.listdir(tmpdir):
        os.rmdir(tmpdir)

    all_passed = all(map(lambda test_result: test_result.was_successful, test_results))

    sys.exit(not all_passed)

def print_results(test_results, max_len_name, runtime):
    results = "\n" + BOLD[1] + "%s | %s | %s\n\n" % ("TEST".ljust(max_len_name), "STATUS   ", "DURATION") + BOLD[0]

    test_results.sort(key=TestResult.sort_key)
    all_passed = True
    time_sum = 0

    for test_result in test_results:
        all_passed = all_passed and test_result.was_successful
        time_sum += test_result.time
        test_result.padding = max_len_name
        results += str(test_result)

    status = TICK + "Passed" if all_passed else CROSS + "Failed"
    if not all_passed:
        results += RED[1]
    results += BOLD[1] + "\n%s | %s | %s s (accumulated) \n" % ("ALL".ljust(max_len_name), status.ljust(9), time_sum) + BOLD[0]
    if not all_passed:
        results += RED[0]
    results += "Runtime: %s s\n" % (runtime)
    print(results)

class TestHandler:
    """
    Trigger the test scripts passed in via the list.
    """

    def __init__(self, num_tests_parallel, tests_dir, tmpdir, test_list=None, flags=None):
        assert(num_tests_parallel >= 1)
        self.num_jobs = num_tests_parallel
        self.tests_dir = tests_dir
        self.tmpdir = tmpdir
        self.test_list = test_list
        self.flags = flags
        self.num_running = 0
        # In case there is a graveyard of zombie bitcoinds, we can apply a
        # pseudorandom offset to hopefully jump over them.
        # (625 is PORT_RANGE/MAX_NODES)
        self.portseed_offset = int(time.time() * 1000) % 625
        self.jobs = []

    def get_next(self):
        while self.num_running < self.num_jobs and self.test_list:
            # Add tests
            self.num_running += 1
            test = self.test_list.pop(0)
            portseed = len(self.test_list) + self.portseed_offset
            portseed_arg = ["--portseed={}".format(portseed)]
            log_stdout = tempfile.SpooledTemporaryFile(max_size=2**16)
            log_stderr = tempfile.SpooledTemporaryFile(max_size=2**16)
            test_argv = test.split()
            testdir = "{}/{}_{}".format(self.tmpdir, re.sub(".py$", "", test_argv[0]), portseed)
            tmpdir_arg = ["--tmpdir={}".format(testdir)]
            self.jobs.append((test,
                              time.time(),
                              subprocess.Popen([sys.executable, self.tests_dir + test_argv[0]] + test_argv[1:] + self.flags + portseed_arg + tmpdir_arg,
                                               universal_newlines=True,
                                               stdout=log_stdout,
                                               stderr=log_stderr),
                              testdir,
                              log_stdout,
                              log_stderr))
        if not self.jobs:
            raise IndexError('pop from empty list')
        while True:
            # Return first proc that finishes
            time.sleep(.5)
            for job in self.jobs:
                (name, start_time, proc, testdir, log_out, log_err) = job
                if os.getenv('TRAVIS') == 'true' and int(time.time() - start_time) > TRAVIS_TIMEOUT_DURATION:
                    # In travis, timeout individual tests (to stop tests hanging and not providing useful output).
                    proc.send_signal(signal.SIGINT)
                if proc.poll() is not None:
                    log_out.seek(0), log_err.seek(0)
                    [stdout, stderr] = [log_file.read().decode('utf-8') for log_file in (log_out, log_err)]
                    log_out.close(), log_err.close()
                    if proc.returncode == TEST_EXIT_PASSED and stderr == "":
                        status = "Passed"
                    elif proc.returncode == TEST_EXIT_SKIPPED:
                        status = "Skipped"
                    else:
                        status = "Failed"
                    self.num_running -= 1
                    self.jobs.remove(job)

                    return TestResult(name, status, int(time.time() - start_time)), testdir, stdout, stderr
            print('.', end='', flush=True)

class TestResult():
    def __init__(self, name, status, time):
        self.name = name
        self.status = status
        self.time = time
        self.padding = 0

    def sort_key(self):
        if self.status == "Passed":
            return 0, self.name.lower()
        elif self.status == "Failed":
            return 2, self.name.lower()
        elif self.status == "Skipped":
            return 1, self.name.lower()

    def __repr__(self):
        if self.status == "Passed":
            color = BLUE
            glyph = TICK
        elif self.status == "Failed":
            color = RED
            glyph = CROSS
        elif self.status == "Skipped":
            color = GREY
            glyph = CIRCLE

        return color[1] + "%s | %s%s | %s s\n" % (self.name.ljust(self.padding), glyph, self.status.ljust(7), self.time) + color[0]

    @property
    def was_successful(self):
        return self.status != "Failed"


def check_script_prefixes():
    """Check that test scripts start with one of the allowed name prefixes."""

    good_prefixes_re = re.compile("(example|feature|interface|mempool|mining|p2p|rpc|wallet|auxpow|name)_")
    bad_script_names = [script for script in ALL_SCRIPTS if good_prefixes_re.match(script) is None]

    if bad_script_names:
        print("%sERROR:%s %d tests not meeting naming conventions:" % (BOLD[1], BOLD[0], len(bad_script_names)))
        print("  %s" % ("\n  ".join(sorted(bad_script_names))))
        raise AssertionError("Some tests are not following naming convention!")


def check_script_list(src_dir):
    """Check scripts directory.

    Check that there are no scripts in the functional tests directory which are
    not being run by pull-tester.py."""
    script_dir = src_dir + '/test/functional/'
    python_files = set([test_file for test_file in os.listdir(script_dir) if test_file.endswith(".py")])
    missed_tests = list(python_files - set(map(lambda x: x.split()[0], ALL_SCRIPTS + NON_SCRIPTS + SKIPPED)))
    if len(missed_tests) != 0:
        print("%sWARNING!%s The following scripts are not being run: %s. Check the test lists in test_runner.py." % (BOLD[1], BOLD[0], str(missed_tests)))
        if os.getenv('TRAVIS') == 'true':
            # On travis this warning is an error to prevent merging incomplete commits into master
            sys.exit(1)

class RPCCoverage():
    """
    Coverage reporting utilities for test_runner.

    Coverage calculation works by having each test script subprocess write
    coverage files into a particular directory. These files contain the RPC
    commands invoked during testing, as well as a complete listing of RPC
    commands per `bitcoin-cli help` (`rpc_interface.txt`).

    After all tests complete, the commands run are combined and diff'd against
    the complete list to calculate uncovered RPC commands.

    See also: test/functional/test_framework/coverage.py

    """
    def __init__(self):
        self.dir = tempfile.mkdtemp(prefix="coverage")
        self.flag = '--coveragedir=%s' % self.dir

    def report_rpc_coverage(self):
        """
        Print out RPC commands that were unexercised by tests.

        """
        uncovered = self._get_uncovered_rpc_commands()

        if uncovered:
            print("Uncovered RPC commands:")
            print("".join(("  - %s\n" % command) for command in sorted(uncovered)))
        else:
            print("All RPC commands covered.")

    def cleanup(self):
        return shutil.rmtree(self.dir)

    def _get_uncovered_rpc_commands(self):
        """
        Return a set of currently untested RPC commands.

        """
        # This is shared from `test/functional/test-framework/coverage.py`
        reference_filename = 'rpc_interface.txt'
        coverage_file_prefix = 'coverage.'

        coverage_ref_filename = os.path.join(self.dir, reference_filename)
        coverage_filenames = set()
        all_cmds = set()
        covered_cmds = set()

        if not os.path.isfile(coverage_ref_filename):
            raise RuntimeError("No coverage reference found")

        with open(coverage_ref_filename, 'r') as coverage_ref_file:
            all_cmds.update([line.strip() for line in coverage_ref_file.readlines()])

        for root, dirs, files in os.walk(self.dir):
            for filename in files:
                if filename.startswith(coverage_file_prefix):
                    coverage_filenames.add(os.path.join(root, filename))

        for filename in coverage_filenames:
            with open(filename, 'r') as coverage_file:
                covered_cmds.update([line.strip() for line in coverage_file.readlines()])

        return all_cmds - covered_cmds


if __name__ == '__main__':
    main()<|MERGE_RESOLUTION|>--- conflicted
+++ resolved
@@ -150,7 +150,7 @@
 
     # auxpow tests
     'auxpow_mining.py',
-<<<<<<< HEAD
+    'auxpow_mining.py --segwit',
 
     # name tests
     'name_expiration.py',
@@ -162,9 +162,6 @@
     'name_reorg.py',
     'name_scanning.py',
     'name_wallet.py',
-=======
-    'auxpow_mining.py --segwit',
->>>>>>> 4cf6ddbf
 ]
 
 EXTENDED_SCRIPTS = [
