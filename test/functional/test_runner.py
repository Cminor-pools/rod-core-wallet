--- conflicted
+++ resolved
@@ -156,11 +156,7 @@
     'auxpow_getwork.py --segwit',
 
     # name tests
-<<<<<<< HEAD
-=======
-    'name_expiration.py',
-    'name_immature_new.py',
->>>>>>> 3eda20f5
+    'name_immature_inputs.py',
     'name_list.py',
     'name_listunspent.py',
     'name_multisig.py',
