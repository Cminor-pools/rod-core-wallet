#!/usr/bin/env python3
# Copyright (c) 2017-2020 The Bitcoin Core developers
# Distributed under the MIT software license, see the accompanying
# file COPYING or http://www.opensource.org/licenses/mit-license.php.
"""Test bitcoin-cli"""

from decimal import Decimal
import re

from test_framework.blocktools import COINBASE_MATURITY
from test_framework.test_framework import BitcoinTestFramework
from test_framework.util import (
    assert_equal,
    assert_greater_than_or_equal,
    assert_raises_process_error,
    assert_raises_rpc_error,
    get_auth_cookie,
)
import time

# The block reward of coinbaseoutput.nValue (50) BTC/block matures after
# COINBASE_MATURITY (100) blocks. Therefore, after mining 101 blocks we expect
# node 0 to have a balance of (BLOCKS - COINBASE_MATURITY) * 50 BTC/block.
BLOCKS = COINBASE_MATURITY + 1
BALANCE = (BLOCKS - 100) * 50

JSON_PARSING_ERROR = 'error: Error parsing JSON: foo'
BLOCKS_VALUE_OF_ZERO = 'error: the first argument (number of blocks to generate, default: 1) must be an integer value greater than zero'
TOO_MANY_ARGS = 'error: too many arguments (maximum 2 for nblocks and maxtries)'
WALLET_NOT_LOADED = 'Requested wallet does not exist or is not loaded'
WALLET_NOT_SPECIFIED = 'Wallet file not specified'


def cli_get_info_string_to_dict(cli_get_info_string):
    """Helper method to convert human-readable -getinfo into a dictionary"""
    cli_get_info = {}
    lines = cli_get_info_string.splitlines()
    line_idx = 0
    ansi_escape = re.compile(r'(\x9B|\x1B\[)[0-?]*[ -\/]*[@-~]')
    while line_idx < len(lines):
        # Remove ansi colour code
        line = ansi_escape.sub('', lines[line_idx])
        if "Balances" in line:
            # When "Balances" appears in a line, all of the following lines contain "balance: wallet" until an empty line
            cli_get_info["Balances"] = {}
            while line_idx < len(lines) and not (lines[line_idx + 1] == ''):
                line_idx += 1
                balance, wallet = lines[line_idx].strip().split(" ")
                # Remove right justification padding
                wallet = wallet.strip()
                if wallet == '""':
                    # Set default wallet("") to empty string
                    wallet = ''
                cli_get_info["Balances"][wallet] = balance.strip()
        elif ": " in line:
            key, value = line.split(": ")
            if key == 'Wallet' and value == '""':
                # Set default wallet("") to empty string
                value = ''
            if key == "Proxies" and value == "n/a":
                # Set N/A to empty string to represent no proxy
                value = ''
            cli_get_info[key.strip()] = value.strip()
        line_idx += 1
    return cli_get_info


class TestBitcoinCli(BitcoinTestFramework):
    def set_test_params(self):
        self.setup_clean_chain = True
        self.num_nodes = 1
        if self.is_wallet_compiled():
            self.requires_wallet = True

    def skip_test_if_missing_module(self):
        self.skip_if_no_cli()

    def run_test(self):
        """Main test logic"""
        self.generate(self.nodes[0], BLOCKS)

        self.log.info("Compare responses from getblockchaininfo RPC and `bitcoin-cli getblockchaininfo`")
        cli_response = self.nodes[0].cli.getblockchaininfo()
        rpc_response = self.nodes[0].getblockchaininfo()
        assert_equal(cli_response, rpc_response)

        user, password = get_auth_cookie(self.nodes[0].datadir, self.chain)

        self.log.info("Test -stdinrpcpass option")
        assert_equal(BLOCKS, self.nodes[0].cli(f'-rpcuser={user}', '-stdinrpcpass', input=password).getblockcount())
        assert_raises_process_error(1, 'Incorrect rpcuser or rpcpassword', self.nodes[0].cli(f'-rpcuser={user}', '-stdinrpcpass', input='foo').echo)

        self.log.info("Test -stdin and -stdinrpcpass")
        assert_equal(['foo', 'bar'], self.nodes[0].cli(f'-rpcuser={user}', '-stdin', '-stdinrpcpass', input=f'{password}\nfoo\nbar').echo())
        assert_raises_process_error(1, 'Incorrect rpcuser or rpcpassword', self.nodes[0].cli(f'-rpcuser={user}', '-stdin', '-stdinrpcpass', input='foo').echo)

        self.log.info("Test connecting to a non-existing server")
        assert_raises_process_error(1, "Could not connect to the server", self.nodes[0].cli('-rpcport=1').echo)

        self.log.info("Test connecting with non-existing RPC cookie file")
        assert_raises_process_error(1, "Could not locate RPC credentials", self.nodes[0].cli('-rpccookiefile=does-not-exist', '-rpcpassword=').echo)

        self.log.info("Test -getinfo with arguments fails")
        assert_raises_process_error(1, "-getinfo takes no arguments", self.nodes[0].cli('-getinfo').help)

        self.log.info("Test -getinfo with -color=never does not return ANSI escape codes")
        assert "\u001b[0m" not in self.nodes[0].cli('-getinfo', '-color=never').send_cli()

        self.log.info("Test -getinfo with -color=always returns ANSI escape codes")
        assert "\u001b[0m" in self.nodes[0].cli('-getinfo', '-color=always').send_cli()

        self.log.info("Test -getinfo with invalid value for -color option")
        assert_raises_process_error(1, "Invalid value for -color option. Valid values: always, auto, never.", self.nodes[0].cli('-getinfo', '-color=foo').send_cli)

        self.log.info("Test -getinfo returns expected network and blockchain info")
        if self.is_wallet_compiled():
            self.nodes[0].encryptwallet(password)
        cli_get_info_string = self.nodes[0].cli('-getinfo').send_cli()
        cli_get_info = cli_get_info_string_to_dict(cli_get_info_string)

        network_info = self.nodes[0].getnetworkinfo()
        mining_info = self.nodes[0].getmininginfo()
        blockchain_info = self.nodes[0].getblockchaininfo()
        assert_equal(int(cli_get_info['Version']), network_info['version'])
        assert_equal(cli_get_info['Verification progress'], "%.4f%%" % (blockchain_info['verificationprogress'] * 100))
        assert_equal(int(cli_get_info['Blocks']), blockchain_info['blocks'])
        assert_equal(int(cli_get_info['Headers']), blockchain_info['headers'])
        assert_equal(int(cli_get_info['Time offset (s)']), network_info['timeoffset'])
        expected_network_info = f"in {network_info['connections_in']}, out {network_info['connections_out']}, total {network_info['connections']}"
        assert_equal(cli_get_info["Network"], expected_network_info)
<<<<<<< HEAD
        assert_equal(cli_get_info['Proxy'], network_info['networks'][0]['proxy'])
=======
        assert_equal(cli_get_info['Proxies'], network_info['networks'][0]['proxy'])
        assert_equal(Decimal(cli_get_info['Difficulty']), blockchain_info['difficulty'])
>>>>>>> 4c5671e1
        assert_equal(cli_get_info['Chain'], blockchain_info['chain'])

        self.log.info("Test -getinfo and bitcoin-cli return all proxies")
        self.restart_node(0, extra_args=["-proxy=127.0.0.1:9050", "-i2psam=127.0.0.1:7656"])
        network_info = self.nodes[0].getnetworkinfo()
        cli_get_info_string = self.nodes[0].cli('-getinfo').send_cli()
        cli_get_info = cli_get_info_string_to_dict(cli_get_info_string)
        assert_equal(cli_get_info["Proxies"], "127.0.0.1:9050 (ipv4, ipv6, onion), 127.0.0.1:7656 (i2p)")

        if self.is_wallet_compiled():
            self.log.info("Test -getinfo and bitcoin-cli getwalletinfo return expected wallet info")
            assert_equal(Decimal(cli_get_info['Balance']), BALANCE)
            assert 'Balances' not in cli_get_info_string
            wallet_info = self.nodes[0].getwalletinfo()
            assert_equal(int(cli_get_info['Keypool size']), wallet_info['keypoolsize'])
            assert_equal(int(cli_get_info['Unlocked until']), wallet_info['unlocked_until'])
            assert_equal(Decimal(cli_get_info['Transaction fee rate (-paytxfee) (CHI/kvB)']), wallet_info['paytxfee'])
            assert_equal(Decimal(cli_get_info['Min tx relay fee rate (CHI/kvB)']), network_info['relayfee'])
            assert_equal(self.nodes[0].cli.getwalletinfo(), wallet_info)

            # Setup to test -getinfo, -generate, and -rpcwallet= with multiple wallets.
            wallets = [self.default_wallet_name, 'Encrypted', 'secret']
            amounts = [BALANCE + Decimal('9.99991'), Decimal(9), Decimal(31)]
            self.nodes[0].createwallet(wallet_name=wallets[1])
            self.nodes[0].createwallet(wallet_name=wallets[2])
            w1 = self.nodes[0].get_wallet_rpc(wallets[0])
            w2 = self.nodes[0].get_wallet_rpc(wallets[1])
            w3 = self.nodes[0].get_wallet_rpc(wallets[2])
            rpcwallet2 = f'-rpcwallet={wallets[1]}'
            rpcwallet3 = f'-rpcwallet={wallets[2]}'
            w1.walletpassphrase(password, self.rpc_timeout)
            w2.encryptwallet(password)
            w1.sendtoaddress(w2.getnewaddress(), amounts[1])
            w1.sendtoaddress(w3.getnewaddress(), amounts[2])

            # Mine a block to confirm; adds a block reward (50 BTC) to the default wallet.
            self.generate(self.nodes[0], 1)

            self.log.info("Test -getinfo with multiple wallets and -rpcwallet returns specified wallet balance")
            for i in range(len(wallets)):
                cli_get_info_string = self.nodes[0].cli('-getinfo', f'-rpcwallet={wallets[i]}').send_cli()
                cli_get_info = cli_get_info_string_to_dict(cli_get_info_string)
                assert 'Balances' not in cli_get_info_string
                assert_equal(cli_get_info["Wallet"], wallets[i])
                assert_equal(Decimal(cli_get_info['Balance']), amounts[i])

            self.log.info("Test -getinfo with multiple wallets and -rpcwallet=non-existing-wallet returns no balances")
            cli_get_info_string = self.nodes[0].cli('-getinfo', '-rpcwallet=does-not-exist').send_cli()
            assert 'Balance' not in cli_get_info_string
            assert 'Balances' not in cli_get_info_string

            self.log.info("Test -getinfo with multiple wallets returns all loaded wallet names and balances")
            assert_equal(set(self.nodes[0].listwallets()), set(wallets))
            cli_get_info_string = self.nodes[0].cli('-getinfo').send_cli()
            cli_get_info = cli_get_info_string_to_dict(cli_get_info_string)
            assert 'Balance' not in cli_get_info
            for k, v in zip(wallets, amounts):
                assert_equal(Decimal(cli_get_info['Balances'][k]), v)

            # Unload the default wallet and re-verify.
            self.nodes[0].unloadwallet(wallets[0])
            assert wallets[0] not in self.nodes[0].listwallets()
            cli_get_info_string = self.nodes[0].cli('-getinfo').send_cli()
            cli_get_info = cli_get_info_string_to_dict(cli_get_info_string)
            assert 'Balance' not in cli_get_info
            assert 'Balances' in cli_get_info_string
            for k, v in zip(wallets[1:], amounts[1:]):
                assert_equal(Decimal(cli_get_info['Balances'][k]), v)
            assert wallets[0] not in cli_get_info

            self.log.info("Test -getinfo after unloading all wallets except a non-default one returns its balance")
            self.nodes[0].unloadwallet(wallets[2])
            assert_equal(self.nodes[0].listwallets(), [wallets[1]])
            cli_get_info_string = self.nodes[0].cli('-getinfo').send_cli()
            cli_get_info = cli_get_info_string_to_dict(cli_get_info_string)
            assert 'Balances' not in cli_get_info_string
            assert_equal(cli_get_info['Wallet'], wallets[1])
            assert_equal(Decimal(cli_get_info['Balance']), amounts[1])

            self.log.info("Test -getinfo with -rpcwallet=remaining-non-default-wallet returns only its balance")
            cli_get_info_string = self.nodes[0].cli('-getinfo', rpcwallet2).send_cli()
            cli_get_info = cli_get_info_string_to_dict(cli_get_info_string)
            assert 'Balances' not in cli_get_info_string
            assert_equal(cli_get_info['Wallet'], wallets[1])
            assert_equal(Decimal(cli_get_info['Balance']), amounts[1])

            self.log.info("Test -getinfo with -rpcwallet=unloaded wallet returns no balances")
            cli_get_info_string = self.nodes[0].cli('-getinfo', rpcwallet3).send_cli()
            cli_get_info_keys = cli_get_info_string_to_dict(cli_get_info_string)
            assert 'Balance' not in cli_get_info_keys
            assert 'Balances' not in cli_get_info_string

            # Test bitcoin-cli -generate.
            n1 = 3
            n2 = 4
            w2.walletpassphrase(password, self.rpc_timeout)
            blocks = self.nodes[0].getblockcount()

            self.log.info('Test -generate with no args')
            generate = self.nodes[0].cli('-generate').send_cli()
            assert_equal(set(generate.keys()), {'address', 'blocks'})
            assert_equal(len(generate["blocks"]), 1)
            assert_equal(self.nodes[0].getblockcount(), blocks + 1)

            self.log.info('Test -generate with bad args')
            assert_raises_process_error(1, JSON_PARSING_ERROR, self.nodes[0].cli('-generate', 'foo').echo)
            assert_raises_process_error(1, BLOCKS_VALUE_OF_ZERO, self.nodes[0].cli('-generate', 0).echo)
            assert_raises_process_error(1, TOO_MANY_ARGS, self.nodes[0].cli('-generate', 1, 2, 3).echo)

            self.log.info('Test -generate with nblocks')
            generate = self.nodes[0].cli('-generate', n1).send_cli()
            assert_equal(set(generate.keys()), {'address', 'blocks'})
            assert_equal(len(generate["blocks"]), n1)
            assert_equal(self.nodes[0].getblockcount(), blocks + 1 + n1)

            self.log.info('Test -generate with nblocks and maxtries')
            generate = self.nodes[0].cli('-generate', n2, 1000000).send_cli()
            assert_equal(set(generate.keys()), {'address', 'blocks'})
            assert_equal(len(generate["blocks"]), n2)
            assert_equal(self.nodes[0].getblockcount(), blocks + 1 + n1 + n2)

            self.log.info('Test -generate -rpcwallet in single-wallet mode')
            generate = self.nodes[0].cli(rpcwallet2, '-generate').send_cli()
            assert_equal(set(generate.keys()), {'address', 'blocks'})
            assert_equal(len(generate["blocks"]), 1)
            assert_equal(self.nodes[0].getblockcount(), blocks + 2 + n1 + n2)

            self.log.info('Test -generate -rpcwallet=unloaded wallet raises RPC error')
            assert_raises_rpc_error(-18, WALLET_NOT_LOADED, self.nodes[0].cli(rpcwallet3, '-generate').echo)
            assert_raises_rpc_error(-18, WALLET_NOT_LOADED, self.nodes[0].cli(rpcwallet3, '-generate', 'foo').echo)
            assert_raises_rpc_error(-18, WALLET_NOT_LOADED, self.nodes[0].cli(rpcwallet3, '-generate', 0).echo)
            assert_raises_rpc_error(-18, WALLET_NOT_LOADED, self.nodes[0].cli(rpcwallet3, '-generate', 1, 2, 3).echo)

            # Test bitcoin-cli -generate with -rpcwallet in multiwallet mode.
            self.nodes[0].loadwallet(wallets[2])
            n3 = 4
            n4 = 10
            blocks = self.nodes[0].getblockcount()

            self.log.info('Test -generate -rpcwallet with no args')
            generate = self.nodes[0].cli(rpcwallet2, '-generate').send_cli()
            assert_equal(set(generate.keys()), {'address', 'blocks'})
            assert_equal(len(generate["blocks"]), 1)
            assert_equal(self.nodes[0].getblockcount(), blocks + 1)

            self.log.info('Test -generate -rpcwallet with bad args')
            assert_raises_process_error(1, JSON_PARSING_ERROR, self.nodes[0].cli(rpcwallet2, '-generate', 'foo').echo)
            assert_raises_process_error(1, BLOCKS_VALUE_OF_ZERO, self.nodes[0].cli(rpcwallet2, '-generate', 0).echo)
            assert_raises_process_error(1, TOO_MANY_ARGS, self.nodes[0].cli(rpcwallet2, '-generate', 1, 2, 3).echo)

            self.log.info('Test -generate -rpcwallet with nblocks')
            generate = self.nodes[0].cli(rpcwallet2, '-generate', n3).send_cli()
            assert_equal(set(generate.keys()), {'address', 'blocks'})
            assert_equal(len(generate["blocks"]), n3)
            assert_equal(self.nodes[0].getblockcount(), blocks + 1 + n3)

            self.log.info('Test -generate -rpcwallet with nblocks and maxtries')
            generate = self.nodes[0].cli(rpcwallet2, '-generate', n4, 1000000).send_cli()
            assert_equal(set(generate.keys()), {'address', 'blocks'})
            assert_equal(len(generate["blocks"]), n4)
            assert_equal(self.nodes[0].getblockcount(), blocks + 1 + n3 + n4)

            self.log.info('Test -generate without -rpcwallet in multiwallet mode raises RPC error')
            assert_raises_rpc_error(-19, WALLET_NOT_SPECIFIED, self.nodes[0].cli('-generate').echo)
            assert_raises_rpc_error(-19, WALLET_NOT_SPECIFIED, self.nodes[0].cli('-generate', 'foo').echo)
            assert_raises_rpc_error(-19, WALLET_NOT_SPECIFIED, self.nodes[0].cli('-generate', 0).echo)
            assert_raises_rpc_error(-19, WALLET_NOT_SPECIFIED, self.nodes[0].cli('-generate', 1, 2, 3).echo)
        else:
            self.log.info("*** Wallet not compiled; cli getwalletinfo and -getinfo wallet tests skipped")
            self.generate(self.nodes[0], 25)  # maintain block parity with the wallet_compiled conditional branch

        self.log.info("Test -version with node stopped")
        self.stop_node(0)
        cli_response = self.nodes[0].cli('-version').send_cli()
        assert f"{self.config['environment']['PACKAGE_NAME']} RPC client version" in cli_response

        self.log.info("Test -rpcwait option successfully waits for RPC connection")
        self.nodes[0].start()  # start node without RPC connection
        self.nodes[0].wait_for_cookie_credentials()  # ensure cookie file is available to avoid race condition
        blocks = self.nodes[0].cli('-rpcwait').send_cli('getblockcount')
        self.nodes[0].wait_for_rpc_connection()
        assert_equal(blocks, BLOCKS + 25)

        self.log.info("Test -rpcwait option waits at most -rpcwaittimeout seconds for startup")
        self.stop_node(0)  # stop the node so we time out
        start_time = time.time()
        assert_raises_process_error(1, "Could not connect to the server", self.nodes[0].cli('-rpcwait', '-rpcwaittimeout=5').echo)
        assert_greater_than_or_equal(time.time(), start_time + 5)


if __name__ == '__main__':
    TestBitcoinCli().main()<|MERGE_RESOLUTION|>--- conflicted
+++ resolved
@@ -128,12 +128,7 @@
         assert_equal(int(cli_get_info['Time offset (s)']), network_info['timeoffset'])
         expected_network_info = f"in {network_info['connections_in']}, out {network_info['connections_out']}, total {network_info['connections']}"
         assert_equal(cli_get_info["Network"], expected_network_info)
-<<<<<<< HEAD
-        assert_equal(cli_get_info['Proxy'], network_info['networks'][0]['proxy'])
-=======
         assert_equal(cli_get_info['Proxies'], network_info['networks'][0]['proxy'])
-        assert_equal(Decimal(cli_get_info['Difficulty']), blockchain_info['difficulty'])
->>>>>>> 4c5671e1
         assert_equal(cli_get_info['Chain'], blockchain_info['chain'])
 
         self.log.info("Test -getinfo and bitcoin-cli return all proxies")
