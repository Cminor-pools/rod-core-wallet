--- conflicted
+++ resolved
@@ -121,23 +121,6 @@
         network_info = self.nodes[0].getnetworkinfo()
         mining_info = self.nodes[0].getmininginfo()
         blockchain_info = self.nodes[0].getblockchaininfo()
-<<<<<<< HEAD
-        assert_equal(cli_get_info['version'], network_info['version'])
-        assert_equal(cli_get_info['blocks'], blockchain_info['blocks'])
-        assert_equal(cli_get_info['headers'], blockchain_info['headers'])
-        assert_equal(cli_get_info['timeoffset'], network_info['timeoffset'])
-        assert_equal(
-            cli_get_info['connections'],
-            {
-                'in': network_info['connections_in'],
-                'out': network_info['connections_out'],
-                'total': network_info['connections']
-            }
-        )
-        assert_equal(cli_get_info['proxy'], network_info['networks'][0]['proxy'])
-        assert_equal(cli_get_info['difficulty'], mining_info['difficulty'])
-        assert_equal(cli_get_info['chain'], blockchain_info['chain'])
-=======
         assert_equal(int(cli_get_info['Version']), network_info['version'])
         assert_equal(cli_get_info['Verification progress'], "%.4f%%" % (blockchain_info['verificationprogress'] * 100))
         assert_equal(int(cli_get_info['Blocks']), blockchain_info['blocks'])
@@ -146,9 +129,7 @@
         expected_network_info = f"in {network_info['connections_in']}, out {network_info['connections_out']}, total {network_info['connections']}"
         assert_equal(cli_get_info["Network"], expected_network_info)
         assert_equal(cli_get_info['Proxy'], network_info['networks'][0]['proxy'])
-        assert_equal(Decimal(cli_get_info['Difficulty']), blockchain_info['difficulty'])
         assert_equal(cli_get_info['Chain'], blockchain_info['chain'])
->>>>>>> 2bbb9480
 
         if self.is_wallet_compiled():
             self.log.info("Test -getinfo and bitcoin-cli getwalletinfo return expected wallet info")
@@ -157,8 +138,8 @@
             wallet_info = self.nodes[0].getwalletinfo()
             assert_equal(int(cli_get_info['Keypool size']), wallet_info['keypoolsize'])
             assert_equal(int(cli_get_info['Unlocked until']), wallet_info['unlocked_until'])
-            assert_equal(Decimal(cli_get_info['Transaction fee rate (-paytxfee) (NMC/kvB)']), wallet_info['paytxfee'])
-            assert_equal(Decimal(cli_get_info['Min tx relay fee rate (NMC/kvB)']), network_info['relayfee'])
+            assert_equal(Decimal(cli_get_info['Transaction fee rate (-paytxfee) (CHI/kvB)']), wallet_info['paytxfee'])
+            assert_equal(Decimal(cli_get_info['Min tx relay fee rate (CHI/kvB)']), network_info['relayfee'])
             assert_equal(self.nodes[0].cli.getwalletinfo(), wallet_info)
 
             # Setup to test -getinfo, -generate, and -rpcwallet= with multiple wallets.
