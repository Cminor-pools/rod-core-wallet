--- conflicted
+++ resolved
@@ -85,13 +85,8 @@
 
         self.log.info("Verify sigops are counted in GBT with pre-BIP141 rules before the fork")
         txid = self.nodes[0].sendtoaddress(self.nodes[0].getnewaddress(), 1)
-<<<<<<< HEAD
-        tmpl = self.nodes[0].getblocktemplate({})
+        tmpl = self.nodes[0].getblocktemplate({'rules': ['segwit']})
         assert(tmpl['sizelimit'] == 100000)
-=======
-        tmpl = self.nodes[0].getblocktemplate({'rules': ['segwit']})
-        assert(tmpl['sizelimit'] == 1000000)
->>>>>>> 3d6ed6bb
         assert('weightlimit' not in tmpl)
         assert(tmpl['sigoplimit'] == 2000)
         assert(tmpl['transactions'][0]['hash'] == txid)
