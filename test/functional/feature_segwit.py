#!/usr/bin/env python3
# Copyright (c) 2016-2020 The Bitcoin Core developers
# Distributed under the MIT software license, see the accompanying
# file COPYING or http://www.opensource.org/licenses/mit-license.php.
"""Test the SegWit changeover logic."""

from decimal import Decimal

from test_framework.address import (
    key_to_p2pkh,
    program_to_witness,
    script_to_p2sh,
    script_to_p2sh_p2wsh,
    script_to_p2wsh,
)
from test_framework.blocktools import (
    send_to_witness,
    witness_script,
)
from test_framework.messages import (
    COIN,
    COutPoint,
    CTransaction,
    CTxIn,
    CTxOut,
    tx_from_hex,
)
from test_framework.script import (
    CScript,
    OP_0,
    OP_1,
    OP_2,
    OP_CHECKMULTISIG,
    OP_CHECKSIG,
    OP_DROP,
    OP_TRUE,
)
from test_framework.script_util import (
    key_to_p2pkh_script,
    key_to_p2wpkh_script,
    script_to_p2sh_script,
    script_to_p2wsh_script,
)
from test_framework.test_framework import BitcoinTestFramework
from test_framework.util import (
    assert_equal,
    assert_is_hex_string,
    assert_raises_rpc_error,
    try_rpc,
)

NODE_0 = 0
NODE_2 = 2
P2WPKH = 0
P2WSH = 1

def getutxo(txid):
    utxo = {}
    utxo["vout"] = 0
    utxo["txid"] = txid
    return utxo

def find_spendable_utxo(node, min_value):
    for utxo in node.listunspent(query_options={'minimumAmount': min_value}):
        if utxo['spendable']:
            return utxo

    raise AssertionError("Unspent output equal or higher than %s not found" % min_value)

txs_mined = {} # txindex from txid to blockhash

class SegWitTest(BitcoinTestFramework):
    def set_test_params(self):
        self.setup_clean_chain = True
        self.num_nodes = 3
        # This test tests SegWit both pre and post-activation, so use the normal BIP9 activation.
        self.extra_args = [
            [
                "-acceptnonstdtxn=1",
                "-rpcserialversion=0",
                "-segwitheight=432",
                "-addresstype=legacy",
            ],
            [
                "-acceptnonstdtxn=1",
                "-rpcserialversion=1",
                "-segwitheight=432",
                "-addresstype=legacy",
            ],
            [
                "-acceptnonstdtxn=1",
                "-segwitheight=432",
                "-addresstype=legacy",
            ],
        ]
        self.rpc_timeout = 120

    def skip_test_if_missing_module(self):
        self.skip_if_no_wallet()

    def setup_network(self):
        super().setup_network()
        self.connect_nodes(0, 2)
        self.sync_all()

    def success_mine(self, node, txid, sign, redeem_script=""):
        send_to_witness(1, node, getutxo(txid), self.pubkey[0], False, Decimal("49.998"), sign, redeem_script)
        block = node.generate(1)
        assert_equal(len(node.getblock(block[0])["tx"]), 2)
        self.sync_blocks()

    def skip_mine(self, node, txid, sign, redeem_script=""):
        send_to_witness(1, node, getutxo(txid), self.pubkey[0], False, Decimal("49.998"), sign, redeem_script)
        block = node.generate(1)
        assert_equal(len(node.getblock(block[0])["tx"]), 1)
        self.sync_blocks()

    def fail_accept(self, node, error_msg, txid, sign, redeem_script=""):
        assert_raises_rpc_error(-26, error_msg, send_to_witness, use_p2wsh=1, node=node, utxo=getutxo(txid), pubkey=self.pubkey[0], encode_p2sh=False, amount=Decimal("49.998"), sign=sign, insert_redeem_script=redeem_script)

    def run_test(self):
        self.nodes[0].generate(161)  # block 161

        self.log.info("Verify sigops are counted in GBT with pre-BIP141 rules before the fork")
        txid = self.nodes[0].sendtoaddress(self.nodes[0].getnewaddress(), 1)
        tmpl = self.nodes[0].getblocktemplate({'rules': ['segwit']})
        assert tmpl['sizelimit'] == 100000
        assert 'weightlimit' not in tmpl
        assert tmpl['sigoplimit'] == 2000
        assert tmpl['transactions'][0]['hash'] == txid
        assert tmpl['transactions'][0]['sigops'] == 2
        assert '!segwit' not in tmpl['rules']
        self.nodes[0].generate(1)  # block 162

        balance_presetup = self.nodes[0].getbalance()
        self.pubkey = []
        p2sh_ids = [] # p2sh_ids[NODE][TYPE] is an array of txids that spend to P2WPKH (TYPE=0) or P2WSH (TYPE=1) scripts to an address for NODE embedded in p2sh
        wit_ids = [] # wit_ids[NODE][TYPE] is an array of txids that spend to P2WPKH (TYPE=0) or P2WSH (TYPE=1) scripts to an address for NODE via bare witness
        for i in range(3):
            newaddress = self.nodes[i].getnewaddress()
            self.pubkey.append(self.nodes[i].getaddressinfo(newaddress)["pubkey"])
            multiscript = CScript([OP_1, bytes.fromhex(self.pubkey[-1]), OP_1, OP_CHECKMULTISIG])
            p2sh_ms_addr = self.nodes[i].addmultisigaddress(1, [self.pubkey[-1]], '', 'p2sh-segwit')['address']
            bip173_ms_addr = self.nodes[i].addmultisigaddress(1, [self.pubkey[-1]], '', 'bech32')['address']
            assert_equal(p2sh_ms_addr, script_to_p2sh_p2wsh(multiscript))
            assert_equal(bip173_ms_addr, script_to_p2wsh(multiscript))
            p2sh_ids.append([])
            wit_ids.append([])
            for _ in range(2):
                p2sh_ids[i].append([])
                wit_ids[i].append([])

        for _ in range(5):
            for n in range(3):
                for v in range(2):
                    wit_ids[n][v].append(send_to_witness(v, self.nodes[0], find_spendable_utxo(self.nodes[0], 50), self.pubkey[n], False, Decimal("49.999")))
                    p2sh_ids[n][v].append(send_to_witness(v, self.nodes[0], find_spendable_utxo(self.nodes[0], 50), self.pubkey[n], True, Decimal("49.999")))

        self.nodes[0].generate(1)  # block 163
        self.sync_blocks()

        # Make sure all nodes recognize the transactions as theirs
        assert_equal(self.nodes[0].getbalance(), balance_presetup - 60 * 50 + 20 * Decimal("49.999") + 50)
        assert_equal(self.nodes[1].getbalance(), 20 * Decimal("49.999"))
        assert_equal(self.nodes[2].getbalance(), 20 * Decimal("49.999"))

        self.nodes[0].generate(260)  # block 423
        self.sync_blocks()

        self.log.info("Verify witness txs are skipped for mining before the fork")
        self.skip_mine(self.nodes[2], wit_ids[NODE_2][P2WPKH][0], True)  # block 424
        self.skip_mine(self.nodes[2], wit_ids[NODE_2][P2WSH][0], True)  # block 425
        self.skip_mine(self.nodes[2], p2sh_ids[NODE_2][P2WPKH][0], True)  # block 426
        self.skip_mine(self.nodes[2], p2sh_ids[NODE_2][P2WSH][0], True)  # block 427

        self.log.info("Verify unsigned p2sh witness txs without a redeem script are invalid")
        self.fail_accept(self.nodes[2], "mandatory-script-verify-flag-failed (Operation not valid with the current stack size)", p2sh_ids[NODE_2][P2WPKH][1], sign=False)
        self.fail_accept(self.nodes[2], "mandatory-script-verify-flag-failed (Operation not valid with the current stack size)", p2sh_ids[NODE_2][P2WSH][1], sign=False)

        self.nodes[2].generate(4)  # blocks 428-431

        self.log.info("Verify previous witness txs skipped for mining can now be mined")
        assert_equal(len(self.nodes[2].getrawmempool()), 4)
        blockhash = self.nodes[2].generate(1)[0]  # block 432 (first block with new rules; 432 = 144 * 3)
        self.sync_blocks()
        assert_equal(len(self.nodes[2].getrawmempool()), 0)
        segwit_tx_list = self.nodes[2].getblock(blockhash)["tx"]
        assert_equal(len(segwit_tx_list), 5)

        self.log.info("Verify default node can't accept txs with missing witness")
        # unsigned, no scriptsig
        self.fail_accept(self.nodes[0], "non-mandatory-script-verify-flag (Witness program hash mismatch)", wit_ids[NODE_0][P2WPKH][0], sign=False)
        self.fail_accept(self.nodes[0], "non-mandatory-script-verify-flag (Witness program was passed an empty witness)", wit_ids[NODE_0][P2WSH][0], sign=False)
        self.fail_accept(self.nodes[0], "mandatory-script-verify-flag-failed (Operation not valid with the current stack size)", p2sh_ids[NODE_0][P2WPKH][0], sign=False)
        self.fail_accept(self.nodes[0], "mandatory-script-verify-flag-failed (Operation not valid with the current stack size)", p2sh_ids[NODE_0][P2WSH][0], sign=False)
        # unsigned with redeem script
        self.fail_accept(self.nodes[0], "non-mandatory-script-verify-flag (Witness program hash mismatch)", p2sh_ids[NODE_0][P2WPKH][0], sign=False, redeem_script=witness_script(False, self.pubkey[0]))
        self.fail_accept(self.nodes[0], "non-mandatory-script-verify-flag (Witness program was passed an empty witness)", p2sh_ids[NODE_0][P2WSH][0], sign=False, redeem_script=witness_script(True, self.pubkey[0]))

        self.log.info("Verify block and transaction serialization rpcs return differing serializations depending on rpc serialization flag")
        assert self.nodes[2].getblock(blockhash, False) != self.nodes[0].getblock(blockhash, False)
        assert self.nodes[1].getblock(blockhash, False) == self.nodes[2].getblock(blockhash, False)

        for tx_id in segwit_tx_list:
            tx = tx_from_hex(self.nodes[2].gettransaction(tx_id)["hex"])
            assert self.nodes[2].getrawtransaction(tx_id, False, blockhash) != self.nodes[0].getrawtransaction(tx_id, False, blockhash)
            assert self.nodes[1].getrawtransaction(tx_id, False, blockhash) == self.nodes[2].getrawtransaction(tx_id, False, blockhash)
            assert self.nodes[0].getrawtransaction(tx_id, False, blockhash) != self.nodes[2].gettransaction(tx_id)["hex"]
            assert self.nodes[1].getrawtransaction(tx_id, False, blockhash) == self.nodes[2].gettransaction(tx_id)["hex"]
            assert self.nodes[0].getrawtransaction(tx_id, False, blockhash) == tx.serialize_without_witness().hex()

        # Coinbase contains the witness commitment nonce, check that RPC shows us
        coinbase_txid = self.nodes[2].getblock(blockhash)['tx'][0]
        coinbase_tx = self.nodes[2].gettransaction(txid=coinbase_txid, verbose=True)
        witnesses = coinbase_tx["decoded"]["vin"][0]["txinwitness"]
        assert_equal(len(witnesses), 1)
        assert_is_hex_string(witnesses[0])
        assert_equal(witnesses[0], '00'*32)

        self.log.info("Verify witness txs without witness data are invalid after the fork")
        self.fail_accept(self.nodes[2], 'non-mandatory-script-verify-flag (Witness program hash mismatch)', wit_ids[NODE_2][P2WPKH][2], sign=False)
        self.fail_accept(self.nodes[2], 'non-mandatory-script-verify-flag (Witness program was passed an empty witness)', wit_ids[NODE_2][P2WSH][2], sign=False)
        self.fail_accept(self.nodes[2], 'non-mandatory-script-verify-flag (Witness program hash mismatch)', p2sh_ids[NODE_2][P2WPKH][2], sign=False, redeem_script=witness_script(False, self.pubkey[2]))
        self.fail_accept(self.nodes[2], 'non-mandatory-script-verify-flag (Witness program was passed an empty witness)', p2sh_ids[NODE_2][P2WSH][2], sign=False, redeem_script=witness_script(True, self.pubkey[2]))

        self.log.info("Verify default node can now use witness txs")
        self.success_mine(self.nodes[0], wit_ids[NODE_0][P2WPKH][0], True)  # block 432
        self.success_mine(self.nodes[0], wit_ids[NODE_0][P2WSH][0], True)  # block 433
        self.success_mine(self.nodes[0], p2sh_ids[NODE_0][P2WPKH][0], True)  # block 434
        self.success_mine(self.nodes[0], p2sh_ids[NODE_0][P2WSH][0], True)  # block 435

        self.log.info("Verify sigops are counted in GBT with BIP141 rules after the fork")
        txid = self.nodes[0].sendtoaddress(self.nodes[0].getnewaddress(), 1)
        tmpl = self.nodes[0].getblocktemplate({'rules': ['segwit']})
        assert tmpl['sizelimit'] >= 390000  # actual maximum size is lower due to minimum mandatory non-witness data
        assert tmpl['weightlimit'] == 400000
        assert tmpl['sigoplimit'] == 8000
        assert tmpl['transactions'][0]['txid'] == txid
        assert tmpl['transactions'][0]['sigops'] == 8
        assert '!segwit' in tmpl['rules']

        self.nodes[0].generate(1)  # Mine a block to clear the gbt cache

        self.log.info("Non-segwit miners are able to use GBT response after activation.")
        # Create a 3-tx chain: tx1 (non-segwit input, paying to a segwit output) ->
        #                      tx2 (segwit input, paying to a non-segwit output) ->
        #                      tx3 (non-segwit input, paying to a non-segwit output).
        # tx1 is allowed to appear in the block, but no others.
        txid1 = send_to_witness(1, self.nodes[0], find_spendable_utxo(self.nodes[0], 50), self.pubkey[0], False, Decimal("49.996"))
        hex_tx = self.nodes[0].gettransaction(txid)['hex']
        tx = tx_from_hex(hex_tx)
        assert tx.wit.is_null()  # This should not be a segwit input
        assert txid1 in self.nodes[0].getrawmempool()

        tx1_hex = self.nodes[0].gettransaction(txid1)['hex']
        tx1 = tx_from_hex(tx1_hex)

        # Check that wtxid is properly reported in mempool entry (txid1)
        assert_equal(int(self.nodes[0].getmempoolentry(txid1)["wtxid"], 16), tx1.calc_sha256(True))

        # Check that weight and vsize are properly reported in mempool entry (txid1)
        assert_equal(self.nodes[0].getmempoolentry(txid1)["vsize"], tx1.get_vsize())
        assert_equal(self.nodes[0].getmempoolentry(txid1)["weight"], tx1.get_weight())

        # Now create tx2, which will spend from txid1.
        tx = CTransaction()
        tx.vin.append(CTxIn(COutPoint(int(txid1, 16), 0), b''))
        tx.vout.append(CTxOut(int(49.99 * COIN), CScript([OP_TRUE, OP_DROP] * 15 + [OP_TRUE])))
        tx2_hex = self.nodes[0].signrawtransactionwithwallet(tx.serialize().hex())['hex']
        txid2 = self.nodes[0].sendrawtransaction(tx2_hex)
        tx = tx_from_hex(tx2_hex)
        assert not tx.wit.is_null()

        # Check that wtxid is properly reported in mempool entry (txid2)
        assert_equal(int(self.nodes[0].getmempoolentry(txid2)["wtxid"], 16), tx.calc_sha256(True))

        # Check that weight and vsize are properly reported in mempool entry (txid2)
        assert_equal(self.nodes[0].getmempoolentry(txid2)["vsize"], tx.get_vsize())
        assert_equal(self.nodes[0].getmempoolentry(txid2)["weight"], tx.get_weight())

        # Now create tx3, which will spend from txid2
        tx = CTransaction()
        tx.vin.append(CTxIn(COutPoint(int(txid2, 16), 0), b""))
        tx.vout.append(CTxOut(int(49.95 * COIN), CScript([OP_TRUE, OP_DROP] * 15 + [OP_TRUE])))  # Huge fee
        tx.calc_sha256()
        txid3 = self.nodes[0].sendrawtransaction(hexstring=tx.serialize().hex(), maxfeerate=0)
        assert tx.wit.is_null()
        assert txid3 in self.nodes[0].getrawmempool()

        # Check that getblocktemplate includes all transactions.
        template = self.nodes[0].getblocktemplate({"rules": ["segwit"]})
        template_txids = [t['txid'] for t in template['transactions']]
        assert txid1 in template_txids
        assert txid2 in template_txids
        assert txid3 in template_txids

        # Check that wtxid is properly reported in mempool entry (txid3)
        assert_equal(int(self.nodes[0].getmempoolentry(txid3)["wtxid"], 16), tx.calc_sha256(True))

        # Check that weight and vsize are properly reported in mempool entry (txid3)
        assert_equal(self.nodes[0].getmempoolentry(txid3)["vsize"], tx.get_vsize())
        assert_equal(self.nodes[0].getmempoolentry(txid3)["weight"], tx.get_weight())

        # Mine a block to clear the gbt cache again.
        self.nodes[0].generate(1)

        self.log.info("Verify behaviour of importaddress and listunspent")

        # Some public keys to be used later
        pubkeys = [
            "0363D44AABD0F1699138239DF2F042C3282C0671CC7A76826A55C8203D90E39242", # b4Vfz2Ly8GAubXRrhpSGF9ctmorBYVzdokEQcDrbV2EmnzB5LonH
            "02D3E626B3E616FC8662B489C123349FECBFC611E778E5BE739B257EAE4721E5BF", # b4bVUqL7X7ZJpqzDnF6Ks32YM9GXbVdrEbmznQMRXcTixRM1AbGA
            "04A47F2CBCEFFA7B9BCDA184E7D5668D3DA6F9079AD41E422FA5FD7B2D458F2538A62F5BD8EC85C2477F39650BD391EA6250207065B2A81DA8B009FC891E898F0E", # 8iW8cP2tV3YUkc8XrPz3v7CvFjV5VkhpzgKos82q1LWshZEooJo
            "02A47F2CBCEFFA7B9BCDA184E7D5668D3DA6F9079AD41E422FA5FD7B2D458F2538", # b4BabAFLEnDwVU4FB2SosQPc42WvquuCqaa1rE34tV8rmhbQbjQv
            "036722F784214129FEB9E8129D626324F3F6716555B603FFE8300BBCB882151228", # b54DUJnyPL6VQMoCd4sXtvCBvhM1vG2vSCwqShSRE8ryS7Cuu9H1
            "0266A8396EE936BF6D99D17920DB21C6C7B1AB14C639D5CD72B300297E416FD2EC", # b8HQcxqFUhg4BsdjE21bisYRkwT4jvKhTUmcYh5ege5SQbLsmrAz
            "0450A38BD7F0AC212FEBA77354A9B036A32E0F7C81FC4E0C5ADCA7C549C4505D2522458C2D9AE3CEFD684E039194B72C8A10F9CB9D4764AB26FCC2718D421D3B84", # 92h2XPssjBpsJN5CqSP7v9a7cf2kgDunBC6PDFwJHMACM1rrVBJ
        ]

        # Import a compressed key and an uncompressed key, generate some multisig addresses
        self.nodes[0].importprivkey("8j9PwFko4f5TjUAyE9ssZAQSNmbCHXdV6sBwuh2ouxyeg41E8Vu")
        uncompressed_spendable_address = ["cg37jZdKe7YsxJMUVZNKD36EuaDpPdbZqe"]
        self.nodes[0].importprivkey("b2yTVwqY6fX1PqXUEqWbUCYAaUo4YFQc8nRZavfUt9Ki77ewQaDr")
        compressed_spendable_address = ["cWjYG6zbUdBfsULfCHD8xQF928QYxcy4ZZ"]
        assert not self.nodes[0].getaddressinfo(uncompressed_spendable_address[0])['iscompressed']
        assert self.nodes[0].getaddressinfo(compressed_spendable_address[0])['iscompressed']

        self.nodes[0].importpubkey(pubkeys[0])
        compressed_solvable_address = [key_to_p2pkh(pubkeys[0])]
        self.nodes[0].importpubkey(pubkeys[1])
        compressed_solvable_address.append(key_to_p2pkh(pubkeys[1]))
        self.nodes[0].importpubkey(pubkeys[2])
        uncompressed_solvable_address = [key_to_p2pkh(pubkeys[2])]

        spendable_anytime = []                      # These outputs should be seen anytime after importprivkey and addmultisigaddress
        spendable_after_importaddress = []          # These outputs should be seen after importaddress
        solvable_after_importaddress = []           # These outputs should be seen after importaddress but not spendable
        unsolvable_after_importaddress = []         # These outputs should be unsolvable after importaddress
        solvable_anytime = []                       # These outputs should be solvable after importpubkey
        unseen_anytime = []                         # These outputs should never be seen

        uncompressed_spendable_address.append(self.nodes[0].addmultisigaddress(2, [uncompressed_spendable_address[0], compressed_spendable_address[0]])['address'])
        uncompressed_spendable_address.append(self.nodes[0].addmultisigaddress(2, [uncompressed_spendable_address[0], uncompressed_spendable_address[0]])['address'])
        compressed_spendable_address.append(self.nodes[0].addmultisigaddress(2, [compressed_spendable_address[0], compressed_spendable_address[0]])['address'])
        uncompressed_solvable_address.append(self.nodes[0].addmultisigaddress(2, [compressed_spendable_address[0], uncompressed_solvable_address[0]])['address'])
        compressed_solvable_address.append(self.nodes[0].addmultisigaddress(2, [compressed_spendable_address[0], compressed_solvable_address[0]])['address'])
        compressed_solvable_address.append(self.nodes[0].addmultisigaddress(2, [compressed_solvable_address[0], compressed_solvable_address[1]])['address'])

        # Test multisig_without_privkey
        # We have 2 public keys without private keys, use addmultisigaddress to add to wallet.
        # Money sent to P2SH of multisig of this should only be seen after importaddress with the BASE58 P2SH address.

        multisig_without_privkey_address = self.nodes[0].addmultisigaddress(2, [pubkeys[3], pubkeys[4]])['address']
        script = CScript([OP_2, bytes.fromhex(pubkeys[3]), bytes.fromhex(pubkeys[4]), OP_2, OP_CHECKMULTISIG])
        solvable_after_importaddress.append(script_to_p2sh_script(script))

        for i in compressed_spendable_address:
            v = self.nodes[0].getaddressinfo(i)
            if (v['isscript']):
                [bare, p2sh, p2wsh, p2sh_p2wsh] = self.p2sh_address_to_script(v)
                # p2sh multisig with compressed keys should always be spendable
                spendable_anytime.extend([p2sh])
                # bare multisig can be watched and signed, but is not treated as ours
                solvable_after_importaddress.extend([bare])
                # P2WSH and P2SH(P2WSH) multisig with compressed keys are spendable after direct importaddress
                spendable_after_importaddress.extend([p2wsh, p2sh_p2wsh])
            else:
                [p2wpkh, p2sh_p2wpkh, p2pk, p2pkh, p2sh_p2pk, p2sh_p2pkh, p2wsh_p2pk, p2wsh_p2pkh, p2sh_p2wsh_p2pk, p2sh_p2wsh_p2pkh] = self.p2pkh_address_to_script(v)
                # normal P2PKH and P2PK with compressed keys should always be spendable
                spendable_anytime.extend([p2pkh, p2pk])
                # P2SH_P2PK, P2SH_P2PKH with compressed keys are spendable after direct importaddress
                spendable_after_importaddress.extend([p2sh_p2pk, p2sh_p2pkh, p2wsh_p2pk, p2wsh_p2pkh, p2sh_p2wsh_p2pk, p2sh_p2wsh_p2pkh])
                # P2WPKH and P2SH_P2WPKH with compressed keys should always be spendable
                spendable_anytime.extend([p2wpkh, p2sh_p2wpkh])

        for i in uncompressed_spendable_address:
            v = self.nodes[0].getaddressinfo(i)
            if (v['isscript']):
                [bare, p2sh, p2wsh, p2sh_p2wsh] = self.p2sh_address_to_script(v)
                # p2sh multisig with uncompressed keys should always be spendable
                spendable_anytime.extend([p2sh])
                # bare multisig can be watched and signed, but is not treated as ours
                solvable_after_importaddress.extend([bare])
                # P2WSH and P2SH(P2WSH) multisig with uncompressed keys are never seen
                unseen_anytime.extend([p2wsh, p2sh_p2wsh])
            else:
                [p2wpkh, p2sh_p2wpkh, p2pk, p2pkh, p2sh_p2pk, p2sh_p2pkh, p2wsh_p2pk, p2wsh_p2pkh, p2sh_p2wsh_p2pk, p2sh_p2wsh_p2pkh] = self.p2pkh_address_to_script(v)
                # normal P2PKH and P2PK with uncompressed keys should always be spendable
                spendable_anytime.extend([p2pkh, p2pk])
                # P2SH_P2PK and P2SH_P2PKH are spendable after direct importaddress
                spendable_after_importaddress.extend([p2sh_p2pk, p2sh_p2pkh])
                # Witness output types with uncompressed keys are never seen
                unseen_anytime.extend([p2wpkh, p2sh_p2wpkh, p2wsh_p2pk, p2wsh_p2pkh, p2sh_p2wsh_p2pk, p2sh_p2wsh_p2pkh])

        for i in compressed_solvable_address:
            v = self.nodes[0].getaddressinfo(i)
            if (v['isscript']):
                # Multisig without private is not seen after addmultisigaddress, but seen after importaddress
                [bare, p2sh, p2wsh, p2sh_p2wsh] = self.p2sh_address_to_script(v)
                solvable_after_importaddress.extend([bare, p2sh, p2wsh, p2sh_p2wsh])
            else:
                [p2wpkh, p2sh_p2wpkh, p2pk, p2pkh, p2sh_p2pk, p2sh_p2pkh, p2wsh_p2pk, p2wsh_p2pkh, p2sh_p2wsh_p2pk, p2sh_p2wsh_p2pkh] = self.p2pkh_address_to_script(v)
                # normal P2PKH, P2PK, P2WPKH and P2SH_P2WPKH with compressed keys should always be seen
                solvable_anytime.extend([p2pkh, p2pk, p2wpkh, p2sh_p2wpkh])
                # P2SH_P2PK, P2SH_P2PKH with compressed keys are seen after direct importaddress
                solvable_after_importaddress.extend([p2sh_p2pk, p2sh_p2pkh, p2wsh_p2pk, p2wsh_p2pkh, p2sh_p2wsh_p2pk, p2sh_p2wsh_p2pkh])

        for i in uncompressed_solvable_address:
            v = self.nodes[0].getaddressinfo(i)
            if (v['isscript']):
                [bare, p2sh, p2wsh, p2sh_p2wsh] = self.p2sh_address_to_script(v)
                # Base uncompressed multisig without private is not seen after addmultisigaddress, but seen after importaddress
                solvable_after_importaddress.extend([bare, p2sh])
                # P2WSH and P2SH(P2WSH) multisig with uncompressed keys are never seen
                unseen_anytime.extend([p2wsh, p2sh_p2wsh])
            else:
                [p2wpkh, p2sh_p2wpkh, p2pk, p2pkh, p2sh_p2pk, p2sh_p2pkh, p2wsh_p2pk, p2wsh_p2pkh, p2sh_p2wsh_p2pk, p2sh_p2wsh_p2pkh] = self.p2pkh_address_to_script(v)
                # normal P2PKH and P2PK with uncompressed keys should always be seen
                solvable_anytime.extend([p2pkh, p2pk])
                # P2SH_P2PK, P2SH_P2PKH with uncompressed keys are seen after direct importaddress
                solvable_after_importaddress.extend([p2sh_p2pk, p2sh_p2pkh])
                # Witness output types with uncompressed keys are never seen
                unseen_anytime.extend([p2wpkh, p2sh_p2wpkh, p2wsh_p2pk, p2wsh_p2pkh, p2sh_p2wsh_p2pk, p2sh_p2wsh_p2pkh])

        op1 = CScript([OP_1])
        op0 = CScript([OP_0])
<<<<<<< HEAD
        # dTXLAVZMSwCLfWDF4us6U6F1FWbyWyBYwK is the P2SH(P2PKH) version of cV2MQNbEFyXpjGihDYNqf4s1RQGbS94jVC
        unsolvable_address_key = hex_str_to_bytes("02341AEC7587A51CDE5279E0630A531AEA2615A9F80B17E8D9376327BAEAA59E3D")
=======
        # 2N7MGY19ti4KDMSzRfPAssP6Pxyuxoi6jLe is the P2SH(P2PKH) version of mjoE3sSrb8ByYEvgnC3Aox86u1CHnfJA4V
        unsolvable_address_key = bytes.fromhex("02341AEC7587A51CDE5279E0630A531AEA2615A9F80B17E8D9376327BAEAA59E3D")
>>>>>>> 83baa3b3
        unsolvablep2pkh = key_to_p2pkh_script(unsolvable_address_key)
        unsolvablep2wshp2pkh = script_to_p2wsh_script(unsolvablep2pkh)
        p2shop0 = script_to_p2sh_script(op0)
        p2wshop1 = script_to_p2wsh_script(op1)
        unsolvable_after_importaddress.append(unsolvablep2pkh)
        unsolvable_after_importaddress.append(unsolvablep2wshp2pkh)
        unsolvable_after_importaddress.append(op1)  # OP_1 will be imported as script
        unsolvable_after_importaddress.append(p2wshop1)
        unseen_anytime.append(op0)  # OP_0 will be imported as P2SH address with no script provided
        unsolvable_after_importaddress.append(p2shop0)

        spendable_txid = []
        solvable_txid = []
        spendable_txid.append(self.mine_and_test_listunspent(spendable_anytime, 2))
        solvable_txid.append(self.mine_and_test_listunspent(solvable_anytime, 1))
        self.mine_and_test_listunspent(spendable_after_importaddress + solvable_after_importaddress + unseen_anytime + unsolvable_after_importaddress, 0)

        importlist = []
        for i in compressed_spendable_address + uncompressed_spendable_address + compressed_solvable_address + uncompressed_solvable_address:
            v = self.nodes[0].getaddressinfo(i)
            if (v['isscript']):
                bare = bytes.fromhex(v['hex'])
                importlist.append(bare.hex())
                importlist.append(script_to_p2wsh_script(bare).hex())
            else:
                pubkey = bytes.fromhex(v['pubkey'])
                p2pk = CScript([pubkey, OP_CHECKSIG])
                p2pkh = key_to_p2pkh_script(pubkey)
                importlist.append(p2pk.hex())
                importlist.append(p2pkh.hex())
                importlist.append(key_to_p2wpkh_script(pubkey).hex())
                importlist.append(script_to_p2wsh_script(p2pk).hex())
                importlist.append(script_to_p2wsh_script(p2pkh).hex())

        importlist.append(unsolvablep2pkh.hex())
        importlist.append(unsolvablep2wshp2pkh.hex())
        importlist.append(op1.hex())
        importlist.append(p2wshop1.hex())

        for i in importlist:
            # import all generated addresses. The wallet already has the private keys for some of these, so catch JSON RPC
            # exceptions and continue.
            try_rpc(-4, "The wallet already contains the private key for this address or script", self.nodes[0].importaddress, i, "", False, True)

        self.nodes[0].importaddress(script_to_p2sh(op0))  # import OP_0 as address only
        self.nodes[0].importaddress(multisig_without_privkey_address)  # Test multisig_without_privkey

        spendable_txid.append(self.mine_and_test_listunspent(spendable_anytime + spendable_after_importaddress, 2))
        solvable_txid.append(self.mine_and_test_listunspent(solvable_anytime + solvable_after_importaddress, 1))
        self.mine_and_test_listunspent(unsolvable_after_importaddress, 1)
        self.mine_and_test_listunspent(unseen_anytime, 0)

        spendable_txid.append(self.mine_and_test_listunspent(spendable_anytime + spendable_after_importaddress, 2))
        solvable_txid.append(self.mine_and_test_listunspent(solvable_anytime + solvable_after_importaddress, 1))
        self.mine_and_test_listunspent(unsolvable_after_importaddress, 1)
        self.mine_and_test_listunspent(unseen_anytime, 0)

        # Repeat some tests. This time we don't add witness scripts with importaddress
        # Import a compressed key and an uncompressed key, generate some multisig addresses
        self.nodes[0].importprivkey("8id8M1PDTjZimEZBfxp2iYgp9xFZ865PHcVqdksDhja21H3kuZC")
        uncompressed_spendable_address = ["cS8VPRWos5pYHt6ay9WAnenT6LeDpfdtVP"]
        self.nodes[0].importprivkey("b2QBP8LNcftKZAW4zx7DdZYa3FvxMmuAAuCvkgmKcvEptAiiFsvU")
        compressed_spendable_address = ["ckhW8KuyAKe1AvKYy5FXcP8JZrWA9n6u3g"]

        self.nodes[0].importpubkey(pubkeys[5])
        compressed_solvable_address = [key_to_p2pkh(pubkeys[5])]
        self.nodes[0].importpubkey(pubkeys[6])
        uncompressed_solvable_address = [key_to_p2pkh(pubkeys[6])]

        unseen_anytime = []                         # These outputs should never be seen
        solvable_anytime = []                       # These outputs should be solvable after importpubkey
        unseen_anytime = []                         # These outputs should never be seen

        uncompressed_spendable_address.append(self.nodes[0].addmultisigaddress(2, [uncompressed_spendable_address[0], compressed_spendable_address[0]])['address'])
        uncompressed_spendable_address.append(self.nodes[0].addmultisigaddress(2, [uncompressed_spendable_address[0], uncompressed_spendable_address[0]])['address'])
        compressed_spendable_address.append(self.nodes[0].addmultisigaddress(2, [compressed_spendable_address[0], compressed_spendable_address[0]])['address'])
        uncompressed_solvable_address.append(self.nodes[0].addmultisigaddress(2, [compressed_solvable_address[0], uncompressed_solvable_address[0]])['address'])
        compressed_solvable_address.append(self.nodes[0].addmultisigaddress(2, [compressed_spendable_address[0], compressed_solvable_address[0]])['address'])

        premature_witaddress = []

        for i in compressed_spendable_address:
            v = self.nodes[0].getaddressinfo(i)
            if (v['isscript']):
                [bare, p2sh, p2wsh, p2sh_p2wsh] = self.p2sh_address_to_script(v)
                premature_witaddress.append(script_to_p2sh(p2wsh))
            else:
                [p2wpkh, p2sh_p2wpkh, p2pk, p2pkh, p2sh_p2pk, p2sh_p2pkh, p2wsh_p2pk, p2wsh_p2pkh, p2sh_p2wsh_p2pk, p2sh_p2wsh_p2pkh] = self.p2pkh_address_to_script(v)
                # P2WPKH, P2SH_P2WPKH are always spendable
                spendable_anytime.extend([p2wpkh, p2sh_p2wpkh])

        for i in uncompressed_spendable_address + uncompressed_solvable_address:
            v = self.nodes[0].getaddressinfo(i)
            if (v['isscript']):
                [bare, p2sh, p2wsh, p2sh_p2wsh] = self.p2sh_address_to_script(v)
                # P2WSH and P2SH(P2WSH) multisig with uncompressed keys are never seen
                unseen_anytime.extend([p2wsh, p2sh_p2wsh])
            else:
                [p2wpkh, p2sh_p2wpkh, p2pk, p2pkh, p2sh_p2pk, p2sh_p2pkh, p2wsh_p2pk, p2wsh_p2pkh, p2sh_p2wsh_p2pk, p2sh_p2wsh_p2pkh] = self.p2pkh_address_to_script(v)
                # P2WPKH, P2SH_P2WPKH with uncompressed keys are never seen
                unseen_anytime.extend([p2wpkh, p2sh_p2wpkh])

        for i in compressed_solvable_address:
            v = self.nodes[0].getaddressinfo(i)
            if (v['isscript']):
                [bare, p2sh, p2wsh, p2sh_p2wsh] = self.p2sh_address_to_script(v)
                premature_witaddress.append(script_to_p2sh(p2wsh))
            else:
                [p2wpkh, p2sh_p2wpkh, p2pk, p2pkh, p2sh_p2pk, p2sh_p2pkh, p2wsh_p2pk, p2wsh_p2pkh, p2sh_p2wsh_p2pk, p2sh_p2wsh_p2pkh] = self.p2pkh_address_to_script(v)
                # P2SH_P2PK, P2SH_P2PKH with compressed keys are always solvable
                solvable_anytime.extend([p2wpkh, p2sh_p2wpkh])

        self.mine_and_test_listunspent(spendable_anytime, 2)
        self.mine_and_test_listunspent(solvable_anytime, 1)
        self.mine_and_test_listunspent(unseen_anytime, 0)

        # Check that createrawtransaction/decoderawtransaction with non-v0 Bech32 works
        v1_addr = program_to_witness(1, [3, 5])
        v1_tx = self.nodes[0].createrawtransaction([getutxo(spendable_txid[0])], {v1_addr: 1})
        v1_decoded = self.nodes[1].decoderawtransaction(v1_tx)
        assert_equal(v1_decoded['vout'][0]['scriptPubKey']['address'], v1_addr)
        assert_equal(v1_decoded['vout'][0]['scriptPubKey']['hex'], "51020305")

        # Check that spendable outputs are really spendable
        self.create_and_mine_tx_from_txids(spendable_txid)

        # import all the private keys so solvable addresses become spendable
        self.nodes[0].importprivkey("b4Vfz2Ly8GAubXRrhpSGF9ctmorBYVzdokEQcDrbV2EmnzB5LonH")
        self.nodes[0].importprivkey("b4bVUqL7X7ZJpqzDnF6Ks32YM9GXbVdrEbmznQMRXcTixRM1AbGA")
        self.nodes[0].importprivkey("8iW8cP2tV3YUkc8XrPz3v7CvFjV5VkhpzgKos82q1LWshZEooJo")
        self.nodes[0].importprivkey("b4BabAFLEnDwVU4FB2SosQPc42WvquuCqaa1rE34tV8rmhbQbjQv")
        self.nodes[0].importprivkey("b54DUJnyPL6VQMoCd4sXtvCBvhM1vG2vSCwqShSRE8ryS7Cuu9H1")
        self.nodes[0].importprivkey("b8HQcxqFUhg4BsdjE21bisYRkwT4jvKhTUmcYh5ege5SQbLsmrAz")
        self.create_and_mine_tx_from_txids(solvable_txid)

        # Test that importing native P2WPKH/P2WSH scripts works
        for use_p2wsh in [False, True]:
            if use_p2wsh:
                scriptPubKey = "00203a59f3f56b713fdcf5d1a57357f02c44342cbf306ffe0c4741046837bf90561a"
                transaction = "01000000000100e1f505000000002200203a59f3f56b713fdcf5d1a57357f02c44342cbf306ffe0c4741046837bf90561a00000000"
            else:
                scriptPubKey = "a9142f8c469c2f0084c48e11f998ffbe7efa7549f26d87"
                transaction = "01000000000100e1f5050000000017a9142f8c469c2f0084c48e11f998ffbe7efa7549f26d8700000000"

            self.nodes[1].importaddress(scriptPubKey, "", False)
            rawtxfund = self.nodes[1].fundrawtransaction(transaction)['hex']
            rawtxfund = self.nodes[1].signrawtransactionwithwallet(rawtxfund)["hex"]
            txid = self.nodes[1].sendrawtransaction(rawtxfund)

            assert_equal(self.nodes[1].gettransaction(txid, True)["txid"], txid)
            assert_equal(self.nodes[1].listtransactions("*", 1, 0, True)[0]["txid"], txid)

            # Assert it is properly saved
            self.restart_node(1)
            assert_equal(self.nodes[1].gettransaction(txid, True)["txid"], txid)
            assert_equal(self.nodes[1].listtransactions("*", 1, 0, True)[0]["txid"], txid)

    def mine_and_test_listunspent(self, script_list, ismine):
        utxo = find_spendable_utxo(self.nodes[0], 50)
        tx = CTransaction()
        tx.vin.append(CTxIn(COutPoint(int('0x' + utxo['txid'], 0), utxo['vout'])))
        for i in script_list:
            tx.vout.append(CTxOut(10000000, i))
        tx.rehash()
        signresults = self.nodes[0].signrawtransactionwithwallet(tx.serialize_without_witness().hex())['hex']
        txid = self.nodes[0].sendrawtransaction(hexstring=signresults, maxfeerate=0)
        txs_mined[txid] = self.nodes[0].generate(1)[0]
        self.sync_blocks()
        watchcount = 0
        spendcount = 0
        for i in self.nodes[0].listunspent():
            if (i['txid'] == txid):
                watchcount += 1
                if i['spendable']:
                    spendcount += 1
        if (ismine == 2):
            assert_equal(spendcount, len(script_list))
        elif (ismine == 1):
            assert_equal(watchcount, len(script_list))
            assert_equal(spendcount, 0)
        else:
            assert_equal(watchcount, 0)
        return txid

    def p2sh_address_to_script(self, v):
        bare = CScript(bytes.fromhex(v['hex']))
        p2sh = CScript(bytes.fromhex(v['scriptPubKey']))
        p2wsh = script_to_p2wsh_script(bare)
        p2sh_p2wsh = script_to_p2sh_script(p2wsh)
        return([bare, p2sh, p2wsh, p2sh_p2wsh])

    def p2pkh_address_to_script(self, v):
        pubkey = bytes.fromhex(v['pubkey'])
        p2wpkh = key_to_p2wpkh_script(pubkey)
        p2sh_p2wpkh = script_to_p2sh_script(p2wpkh)
        p2pk = CScript([pubkey, OP_CHECKSIG])
        p2pkh = CScript(bytes.fromhex(v['scriptPubKey']))
        p2sh_p2pk = script_to_p2sh_script(p2pk)
        p2sh_p2pkh = script_to_p2sh_script(p2pkh)
        p2wsh_p2pk = script_to_p2wsh_script(p2pk)
        p2wsh_p2pkh = script_to_p2wsh_script(p2pkh)
        p2sh_p2wsh_p2pk = script_to_p2sh_script(p2wsh_p2pk)
        p2sh_p2wsh_p2pkh = script_to_p2sh_script(p2wsh_p2pkh)
        return [p2wpkh, p2sh_p2wpkh, p2pk, p2pkh, p2sh_p2pk, p2sh_p2pkh, p2wsh_p2pk, p2wsh_p2pkh, p2sh_p2wsh_p2pk, p2sh_p2wsh_p2pkh]

    def create_and_mine_tx_from_txids(self, txids, success=True):
        tx = CTransaction()
        for i in txids:
            txraw = self.nodes[0].getrawtransaction(i, 0, txs_mined[i])
            txtmp = tx_from_hex(txraw)
            for j in range(len(txtmp.vout)):
                tx.vin.append(CTxIn(COutPoint(int('0x' + i, 0), j)))
        tx.vout.append(CTxOut(0, CScript()))
        tx.rehash()
        signresults = self.nodes[0].signrawtransactionwithwallet(tx.serialize_without_witness().hex())['hex']
        self.nodes[0].sendrawtransaction(hexstring=signresults, maxfeerate=0)
        self.nodes[0].generate(1)
        self.sync_blocks()


if __name__ == '__main__':
    SegWitTest().main()<|MERGE_RESOLUTION|>--- conflicted
+++ resolved
@@ -424,13 +424,8 @@
 
         op1 = CScript([OP_1])
         op0 = CScript([OP_0])
-<<<<<<< HEAD
         # dTXLAVZMSwCLfWDF4us6U6F1FWbyWyBYwK is the P2SH(P2PKH) version of cV2MQNbEFyXpjGihDYNqf4s1RQGbS94jVC
-        unsolvable_address_key = hex_str_to_bytes("02341AEC7587A51CDE5279E0630A531AEA2615A9F80B17E8D9376327BAEAA59E3D")
-=======
-        # 2N7MGY19ti4KDMSzRfPAssP6Pxyuxoi6jLe is the P2SH(P2PKH) version of mjoE3sSrb8ByYEvgnC3Aox86u1CHnfJA4V
         unsolvable_address_key = bytes.fromhex("02341AEC7587A51CDE5279E0630A531AEA2615A9F80B17E8D9376327BAEAA59E3D")
->>>>>>> 83baa3b3
         unsolvablep2pkh = key_to_p2pkh_script(unsolvable_address_key)
         unsolvablep2wshp2pkh = script_to_p2wsh_script(unsolvablep2pkh)
         p2shop0 = script_to_p2sh_script(op0)
