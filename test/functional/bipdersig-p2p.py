--- conflicted
+++ resolved
@@ -68,47 +68,6 @@
         self.log.info("Mining %d blocks", DERSIG_HEIGHT - 2)
         self.coinbase_blocks = self.nodes[0].generate(DERSIG_HEIGHT - 2)
         self.nodeaddress = self.nodes[0].getnewaddress()
-<<<<<<< HEAD
-        self.last_block_time = int(time.time())
-
-        ''' 298 more version 2 blocks '''
-        test_blocks = []
-        for i in range(298):
-            block = create_block(self.tip, create_coinbase(height), self.last_block_time + 1)
-            block.set_base_version(2)
-            block.rehash()
-            block.solve()
-            test_blocks.append([block, True])
-            self.last_block_time += 1
-            self.tip = block.sha256
-            height += 1
-        yield TestInstance(test_blocks, sync_every_block=False)
-
-        ''' Mine 749 version 3 blocks '''
-        test_blocks = []
-        for i in range(749):
-            block = create_block(self.tip, create_coinbase(height), self.last_block_time + 1)
-            block.set_base_version(3)
-            block.rehash()
-            block.solve()
-            test_blocks.append([block, True])
-            self.last_block_time += 1
-            self.tip = block.sha256
-            height += 1
-        yield TestInstance(test_blocks, sync_every_block=False)
-
-        ''' 
-        Check that the new DERSIG rules are not enforced in the 750th
-        version 3 block.
-        '''
-        spendtx = self.create_transaction(self.nodes[0],
-                self.coinbase_blocks[0], self.nodeaddress, 1.0)
-        unDERify(spendtx)
-        spendtx.rehash()
-
-        block = create_block(self.tip, create_coinbase(height), self.last_block_time + 1)
-        block.set_base_version(3)
-=======
 
         self.log.info("Test that a transaction with non-DER signature can still appear in a block")
 
@@ -120,36 +79,12 @@
         tip = self.nodes[0].getbestblockhash()
         block_time = self.nodes[0].getblockheader(tip)['mediantime'] + 1
         block = create_block(int(tip, 16), create_coinbase(DERSIG_HEIGHT - 1), block_time)
-        block.nVersion = 2
->>>>>>> bf74d377
+        block.set_base_version(2)
         block.vtx.append(spendtx)
         block.hashMerkleRoot = block.calc_merkle_root()
         block.rehash()
         block.solve()
 
-<<<<<<< HEAD
-        self.last_block_time += 1
-        self.tip = block.sha256
-        height += 1
-        yield TestInstance([[block, True]])       
-
-        ''' Mine 199 new version blocks on last valid tip '''
-        test_blocks = []
-        for i in range(199):
-            block = create_block(self.tip, create_coinbase(height), self.last_block_time + 1)
-            block.set_base_version(3)
-            block.rehash()
-            block.solve()
-            test_blocks.append([block, True])
-            self.last_block_time += 1
-            self.tip = block.sha256
-            height += 1
-        yield TestInstance(test_blocks, sync_every_block=False)
-
-        ''' Mine 1 old version block '''
-        block = create_block(self.tip, create_coinbase(height), self.last_block_time + 1)
-        block.set_base_version(2)
-=======
         node0.send_and_ping(msg_block(block))
         assert_equal(self.nodes[0].getbestblockhash(), block.hash)
 
@@ -157,45 +92,21 @@
         tip = block.sha256
         block_time += 1
         block = create_block(tip, create_coinbase(DERSIG_HEIGHT), block_time)
-        block.nVersion = 2
->>>>>>> bf74d377
+        block.set_base_version(2)
         block.rehash()
         block.solve()
         node0.send_and_ping(msg_block(block))
         assert_equal(int(self.nodes[0].getbestblockhash(), 16), tip)
 
-<<<<<<< HEAD
-        ''' Mine 1 new version block '''
-        block = create_block(self.tip, create_coinbase(height), self.last_block_time + 1)
-        block.set_base_version(3)
-        block.rehash()
-        block.solve()
-        self.last_block_time += 1
-        self.tip = block.sha256
-        height += 1
-        yield TestInstance([[block, True]])
-
-        ''' 
-        Check that the new DERSIG rules are enforced in the 951st version 3
-        block.
-        '''
-        spendtx = self.create_transaction(self.nodes[0],
-                self.coinbase_blocks[1], self.nodeaddress, 1.0)
-        unDERify(spendtx)
-        spendtx.rehash()
-
-        block = create_block(self.tip, create_coinbase(height), self.last_block_time + 1)
-        block.set_base_version(3)
-=======
         assert wait_until(lambda: "reject" in node0.last_message.keys())
         with mininode_lock:
             assert_equal(node0.last_message["reject"].code, REJECT_OBSOLETE)
-            assert_equal(node0.last_message["reject"].reason, b'bad-version(0x00000002)')
+            assert_equal(node0.last_message["reject"].reason, b'bad-version(0x00010002)')
             assert_equal(node0.last_message["reject"].data, block.sha256)
             del node0.last_message["reject"]
 
         self.log.info("Test that transactions with non-DER signatures cannot appear in a block")
-        block.nVersion = 3
+        block.set_base_version(3)
 
         spendtx = create_transaction(self.nodes[0], self.coinbase_blocks[1],
                 self.nodeaddress, 1.0)
@@ -209,17 +120,11 @@
         assert spendtx.hash in self.nodes[0].getrawmempool()
 
         # Now we verify that a block with this transaction is invalid.
->>>>>>> bf74d377
         block.vtx.append(spendtx)
         block.hashMerkleRoot = block.calc_merkle_root()
         block.rehash()
         block.solve()
 
-<<<<<<< HEAD
-        ''' Mine 1 old version block, should be invalid '''
-        block = create_block(self.tip, create_coinbase(height), self.last_block_time + 1)
-        block.set_base_version(2)
-=======
         node0.send_and_ping(msg_block(block))
         assert_equal(int(self.nodes[0].getbestblockhash(), 16), tip)
 
@@ -242,7 +147,6 @@
         block.vtx[1] = create_transaction(self.nodes[0],
                 self.coinbase_blocks[1], self.nodeaddress, 1.0)
         block.hashMerkleRoot = block.calc_merkle_root()
->>>>>>> bf74d377
         block.rehash()
         block.solve()
 
