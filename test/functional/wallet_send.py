#!/usr/bin/env python3
# Copyright (c) 2020 The Bitcoin Core developers
# Distributed under the MIT software license, see the accompanying
# file COPYING or http://www.opensource.org/licenses/mit-license.php.
"""Test the send RPC command."""

from decimal import Decimal, getcontext
from itertools import product

from test_framework.authproxy import JSONRPCException
from test_framework.descriptors import descsum_create
from test_framework.test_framework import BitcoinTestFramework
from test_framework.util import (
    assert_equal,
    assert_fee_amount,
    assert_greater_than,
    assert_raises_rpc_error,
)

class WalletSendTest(BitcoinTestFramework):
    def set_test_params(self):
        self.num_nodes = 2
        # whitelist all peers to speed up tx relay / mempool sync
        self.extra_args = [
            ["-whitelist=127.0.0.1","-walletrbf=1","-addresstype=bech32"],
            ["-whitelist=127.0.0.1","-walletrbf=1","-addresstype=bech32"],
        ]
        getcontext().prec = 8 # Satoshi precision for Decimal

    def skip_test_if_missing_module(self):
        self.skip_if_no_wallet()

    def test_send(self, from_wallet, to_wallet=None, amount=None, data=None,
                  arg_conf_target=None, arg_estimate_mode=None, arg_fee_rate=None,
                  conf_target=None, estimate_mode=None, fee_rate=None, add_to_wallet=None, psbt=None,
                  inputs=None, add_inputs=None, change_address=None, change_position=None, change_type=None,
                  include_watching=None, locktime=None, lock_unspents=None, replaceable=None, subtract_fee_from_outputs=None,
                  expect_error=None):
        assert (amount is None) != (data is None)

        from_balance_before = from_wallet.getbalance()
        if to_wallet is None:
            assert amount is None
        else:
            to_untrusted_pending_before = to_wallet.getbalances()["mine"]["untrusted_pending"]

        if amount:
            dest = to_wallet.getnewaddress()
            outputs = {dest: amount}
        else:
            outputs = {"data": data}

        # Construct options dictionary
        options = {}
        if add_to_wallet is not None:
            options["add_to_wallet"] = add_to_wallet
        else:
            if psbt:
                add_to_wallet = False
            else:
                add_to_wallet = from_wallet.getwalletinfo()["private_keys_enabled"] # Default value
        if psbt is not None:
            options["psbt"] = psbt
        if conf_target is not None:
            options["conf_target"] = conf_target
        if estimate_mode is not None:
            options["estimate_mode"] = estimate_mode
        if fee_rate is not None:
            options["fee_rate"] = fee_rate
        if inputs is not None:
            options["inputs"] = inputs
        if add_inputs is not None:
            options["add_inputs"] = add_inputs
        if change_address is not None:
            options["change_address"] = change_address
        if change_position is not None:
            options["change_position"] = change_position
        if change_type is not None:
            options["change_type"] = change_type
        if include_watching is not None:
            options["include_watching"] = include_watching
        if locktime is not None:
            options["locktime"] = locktime
        if lock_unspents is not None:
            options["lock_unspents"] = lock_unspents
        if replaceable is None:
            replaceable = True # default
        else:
            options["replaceable"] = replaceable
        if subtract_fee_from_outputs is not None:
            options["subtract_fee_from_outputs"] = subtract_fee_from_outputs

        if len(options.keys()) == 0:
            options = None

        if expect_error is None:
            res = from_wallet.send(outputs=outputs, conf_target=arg_conf_target, estimate_mode=arg_estimate_mode, fee_rate=arg_fee_rate, options=options)
        else:
            try:
                assert_raises_rpc_error(expect_error[0], expect_error[1], from_wallet.send,
                    outputs=outputs, conf_target=arg_conf_target, estimate_mode=arg_estimate_mode, fee_rate=arg_fee_rate, options=options)
            except AssertionError:
                # Provide debug info if the test fails
                self.log.error("Unexpected successful result:")
                self.log.error(arg_conf_target)
                self.log.error(arg_estimate_mode)
                self.log.error(arg_fee_rate)
                self.log.error(options)
                res = from_wallet.send(outputs=outputs, conf_target=arg_conf_target, estimate_mode=arg_estimate_mode, fee_rate=arg_fee_rate, options=options)
                self.log.error(res)
                if "txid" in res and add_to_wallet:
                    self.log.error("Transaction details:")
                    try:
                        tx = from_wallet.gettransaction(res["txid"])
                        self.log.error(tx)
                        self.log.error("testmempoolaccept (transaction may already be in mempool):")
                        self.log.error(from_wallet.testmempoolaccept([tx["hex"]]))
                    except JSONRPCException as exc:
                        self.log.error(exc)

                raise

            return

        if locktime:
            return res

        if from_wallet.getwalletinfo()["private_keys_enabled"] and not include_watching:
            assert_equal(res["complete"], True)
            assert "txid" in res
        else:
            assert_equal(res["complete"], False)
            assert not "txid" in res
            assert "psbt" in res

        if add_to_wallet and not include_watching:
            # Ensure transaction exists in the wallet:
            tx = from_wallet.gettransaction(res["txid"])
            assert tx
            assert_equal(tx["bip125-replaceable"], "yes" if replaceable else "no")
            # Ensure transaction exists in the mempool:
            tx = from_wallet.getrawtransaction(res["txid"], True)
            assert tx
            if amount:
                if subtract_fee_from_outputs:
                    assert_equal(from_balance_before - from_wallet.getbalance(), amount)
                else:
                    assert_greater_than(from_balance_before - from_wallet.getbalance(), amount)
            else:
                assert next((out for out in tx["vout"] if out["scriptPubKey"]["asm"] == "OP_RETURN 35"), None)
        else:
            assert_equal(from_balance_before, from_wallet.getbalance())

        if to_wallet:
            self.sync_mempools()
            if add_to_wallet:
                if not subtract_fee_from_outputs:
                    assert_equal(to_wallet.getbalances()["mine"]["untrusted_pending"], to_untrusted_pending_before + Decimal(amount if amount else 0))
            else:
                assert_equal(to_wallet.getbalances()["mine"]["untrusted_pending"], to_untrusted_pending_before)

        return res

    def run_test(self):
        self.log.info("Setup wallets...")
        # w0 is a wallet with coinbase rewards
        w0 = self.nodes[0].get_wallet_rpc(self.default_wallet_name)
        # w1 is a regular wallet
        self.nodes[1].createwallet(wallet_name="w1")
        w1 = self.nodes[1].get_wallet_rpc("w1")
        # w2 contains the private keys for w3
        self.nodes[1].createwallet(wallet_name="w2", blank=True)
        w2 = self.nodes[1].get_wallet_rpc("w2")
        xpriv = "tprv8ZgxMBicQKsPfHCsTwkiM1KT56RXbGGTqvc2hgqzycpwbHqqpcajQeMRZoBD35kW4RtyCemu6j34Ku5DEspmgjKdt2qe4SvRch5Kk8B8A2v"
        xpub = "tpubD6NzVbkrYhZ4YkEfMbRJkQyZe7wTkbTNRECozCtJPtdLRn6cT1QKb8yHjwAPcAr26eHBFYs5iLiFFnCbwPRsncCKUKCfubHDMGKzMVcN1Jg"
        if self.options.descriptors:
            w2.importdescriptors([{
                "desc": descsum_create("wpkh(" + xpriv + "/0/0/*)"),
                "timestamp": "now",
                "range": [0, 100],
                "active": True
            },{
                "desc": descsum_create("wpkh(" + xpriv + "/0/1/*)"),
                "timestamp": "now",
                "range": [0, 100],
                "active": True,
                "internal": True
            }])
        else:
            w2.sethdseed(True)

        # w3 is a watch-only wallet, based on w2
        self.nodes[1].createwallet(wallet_name="w3", disable_private_keys=True)
        w3 = self.nodes[1].get_wallet_rpc("w3")
        if self.options.descriptors:
            # Match the privkeys in w2 for descriptors
            res = w3.importdescriptors([{
                "desc": descsum_create("wpkh(" + xpub + "/0/0/*)"),
                "timestamp": "now",
                "range": [0, 100],
                "keypool": True,
                "active": True,
                "watchonly": True
            },{
                "desc": descsum_create("wpkh(" + xpub + "/0/1/*)"),
                "timestamp": "now",
                "range": [0, 100],
                "keypool": True,
                "active": True,
                "internal": True,
                "watchonly": True
            }])
            assert_equal(res, [{"success": True}, {"success": True}])

        for _ in range(3):
            a2_receive = w2.getnewaddress()
            if not self.options.descriptors:
                # Because legacy wallets use exclusively hardened derivation, we can't do a ranged import like we do for descriptors
                a2_change = w2.getrawchangeaddress() # doesn't actually use change derivation
                res = w3.importmulti([{
                    "desc": w2.getaddressinfo(a2_receive)["desc"],
                    "timestamp": "now",
                    "keypool": True,
                    "watchonly": True
                },{
                    "desc": w2.getaddressinfo(a2_change)["desc"],
                    "timestamp": "now",
                    "keypool": True,
                    "internal": True,
                    "watchonly": True
                }])
                assert_equal(res, [{"success": True}, {"success": True}])

        w0.sendtoaddress(a2_receive, 10) # fund w3
        self.nodes[0].generate(1)
        self.sync_blocks()

        if not self.options.descriptors:
            # w4 has private keys enabled, but only contains watch-only keys (from w2)
            # This is legacy wallet behavior only as descriptor wallets don't allow watchonly and non-watchonly things in the same wallet.
            self.nodes[1].createwallet(wallet_name="w4", disable_private_keys=False)
            w4 = self.nodes[1].get_wallet_rpc("w4")
            for _ in range(3):
                a2_receive = w2.getnewaddress()
                res = w4.importmulti([{
                    "desc": w2.getaddressinfo(a2_receive)["desc"],
                    "timestamp": "now",
                    "keypool": False,
                    "watchonly": True
                }])
                assert_equal(res, [{"success": True}])

            w0.sendtoaddress(a2_receive, 10) # fund w4
            self.nodes[0].generate(1)
            self.sync_blocks()

        self.log.info("Send to address...")
        self.test_send(from_wallet=w0, to_wallet=w1, amount=1)
        self.test_send(from_wallet=w0, to_wallet=w1, amount=1, add_to_wallet=True)

        self.log.info("Don't broadcast...")
        res = self.test_send(from_wallet=w0, to_wallet=w1, amount=1, add_to_wallet=False)
        assert(res["hex"])

        self.log.info("Return PSBT...")
        res = self.test_send(from_wallet=w0, to_wallet=w1, amount=1, psbt=True)
        assert(res["psbt"])

        self.log.info("Create transaction that spends to address, but don't broadcast...")
        self.test_send(from_wallet=w0, to_wallet=w1, amount=1, add_to_wallet=False)
        # conf_target & estimate_mode can be set as argument or option
        res1 = self.test_send(from_wallet=w0, to_wallet=w1, amount=1, arg_conf_target=1, arg_estimate_mode="economical", add_to_wallet=False)
        res2 = self.test_send(from_wallet=w0, to_wallet=w1, amount=1, conf_target=1, estimate_mode="economical", add_to_wallet=False)
        assert_equal(self.nodes[1].decodepsbt(res1["psbt"])["fee"],
                     self.nodes[1].decodepsbt(res2["psbt"])["fee"])
        # but not at the same time
        for mode in ["unset", "economical", "conservative"]:
            self.test_send(from_wallet=w0, to_wallet=w1, amount=1, arg_conf_target=1, arg_estimate_mode="economical",
                conf_target=1, estimate_mode=mode, add_to_wallet=False,
                expect_error=(-8, "Pass conf_target and estimate_mode either as arguments or in the options object, but not both"))

        self.log.info("Create PSBT from watch-only wallet w3, sign with w2...")
        res = self.test_send(from_wallet=w3, to_wallet=w1, amount=1)
        res = w2.walletprocesspsbt(res["psbt"])
        assert res["complete"]

        if not self.options.descriptors:
            # Descriptor wallets do not allow mixed watch-only and non-watch-only things in the same wallet.
            # This is specifically testing that w4 ignores its own private keys and creates a psbt with send
            # which is not something that needs to be tested in descriptor wallets.
            self.log.info("Create PSBT from wallet w4 with watch-only keys, sign with w2...")
            self.test_send(from_wallet=w4, to_wallet=w1, amount=1, expect_error=(-4, "Insufficient funds"))
            res = self.test_send(from_wallet=w4, to_wallet=w1, amount=1, include_watching=True, add_to_wallet=False)
            res = w2.walletprocesspsbt(res["psbt"])
            assert res["complete"]

        self.log.info("Create OP_RETURN...")
        self.test_send(from_wallet=w0, to_wallet=w1, amount=1)
        self.test_send(from_wallet=w0, data="Hello World", expect_error=(-8, "Data must be hexadecimal string (not 'Hello World')"))
        self.test_send(from_wallet=w0, data="23")
        res = self.test_send(from_wallet=w3, data="23")
        res = w2.walletprocesspsbt(res["psbt"])
        assert res["complete"]

        self.log.info("Test setting explicit fee rate")
        res1 = self.test_send(from_wallet=w0, to_wallet=w1, amount=1, arg_fee_rate="1", add_to_wallet=False)
        res2 = self.test_send(from_wallet=w0, to_wallet=w1, amount=1, fee_rate="1", add_to_wallet=False)
        assert_equal(self.nodes[1].decodepsbt(res1["psbt"])["fee"], self.nodes[1].decodepsbt(res2["psbt"])["fee"])

        res = self.test_send(from_wallet=w0, to_wallet=w1, amount=1, fee_rate=7, add_to_wallet=False)
        fee = self.nodes[1].decodepsbt(res["psbt"])["fee"]
        assert_fee_amount(fee, Decimal(len(res["hex"]) / 2), Decimal("0.00007"))

        # "unset" and None are treated the same for estimate_mode
        res = self.test_send(from_wallet=w0, to_wallet=w1, amount=1, fee_rate=2, estimate_mode="unset", add_to_wallet=False)
        fee = self.nodes[1].decodepsbt(res["psbt"])["fee"]
        assert_fee_amount(fee, Decimal(len(res["hex"]) / 2), Decimal("0.00002"))

        res = self.test_send(from_wallet=w0, to_wallet=w1, amount=1, arg_fee_rate=4.531, add_to_wallet=False)
        fee = self.nodes[1].decodepsbt(res["psbt"])["fee"]
        assert_fee_amount(fee, Decimal(len(res["hex"]) / 2), Decimal("0.00004531"))

        res = self.test_send(from_wallet=w0, to_wallet=w1, amount=1, arg_fee_rate=3, add_to_wallet=False)
        fee = self.nodes[1].decodepsbt(res["psbt"])["fee"]
        assert_fee_amount(fee, Decimal(len(res["hex"]) / 2), Decimal("0.00003"))

        # Test that passing fee_rate as both an argument and an option raises.
        self.test_send(from_wallet=w0, to_wallet=w1, amount=1, arg_fee_rate=1, fee_rate=1, add_to_wallet=False,
                       expect_error=(-8, "Pass the fee_rate either as an argument, or in the options object, but not both"))

        assert_raises_rpc_error(-8, "Use fee_rate (sat/vB) instead of feeRate", w0.send, {w1.getnewaddress(): 1}, 6, "conservative", 1, {"feeRate": 0.01})

        assert_raises_rpc_error(-3, "Unexpected key totalFee", w0.send, {w1.getnewaddress(): 1}, 6, "conservative", 1, {"totalFee": 0.01})

        for target, mode in product([-1, 0, 1009], ["economical", "conservative"]):
            self.test_send(from_wallet=w0, to_wallet=w1, amount=1, conf_target=target, estimate_mode=mode,
                expect_error=(-8, "Invalid conf_target, must be between 1 and 1008"))  # max value of 1008 per src/policy/fees.h
        msg = 'Invalid estimate_mode parameter, must be one of: "unset", "economical", "conservative"'
        for target, mode in product([-1, 0], ["chi/kb", "sat/b"]):
            self.test_send(from_wallet=w0, to_wallet=w1, amount=1, conf_target=target, estimate_mode=mode, expect_error=(-8, msg))
        for mode in ["", "foo", Decimal("3.141592")]:
            self.test_send(from_wallet=w0, to_wallet=w1, amount=1, conf_target=0.1, estimate_mode=mode, expect_error=(-8, msg))
            self.test_send(from_wallet=w0, to_wallet=w1, amount=1, arg_conf_target=0.1, arg_estimate_mode=mode, expect_error=(-8, msg))
            assert_raises_rpc_error(-8, msg, w0.send, {w1.getnewaddress(): 1}, 0.1, mode)

        for mode in ["economical", "conservative", "chi/kb", "sat/b"]:
            self.log.debug("{}".format(mode))
            for k, v in {"string": "true", "object": {"foo": "bar"}}.items():
                self.test_send(from_wallet=w0, to_wallet=w1, amount=1, conf_target=v, estimate_mode=mode,
                    expect_error=(-3, "Expected type number for conf_target, got {}".format(k)))

        # Test setting explicit fee rate just below the minimum and at zero.
        self.log.info("Explicit fee rate raises RPC error 'fee rate too low' if fee_rate of 0.99999999 is passed")
        self.test_send(from_wallet=w0, to_wallet=w1, amount=1, fee_rate=0.99999999,
            expect_error=(-4, "Fee rate (0.999 sat/vB) is lower than the minimum fee rate setting (1.000 sat/vB)"))
        self.test_send(from_wallet=w0, to_wallet=w1, amount=1, arg_fee_rate=0.99999999,
            expect_error=(-4, "Fee rate (0.999 sat/vB) is lower than the minimum fee rate setting (1.000 sat/vB)"))
        self.test_send(from_wallet=w0, to_wallet=w1, amount=1, fee_rate=0,
            expect_error=(-4, "Fee rate (0.000 sat/vB) is lower than the minimum fee rate setting (1.000 sat/vB)"))
        self.test_send(from_wallet=w0, to_wallet=w1, amount=1, arg_fee_rate=0,
            expect_error=(-4, "Fee rate (0.000 sat/vB) is lower than the minimum fee rate setting (1.000 sat/vB)"))

        # TODO: Return hex if fee rate is below -maxmempool
        # res = self.test_send(from_wallet=w0, to_wallet=w1, amount=1, conf_target=0.1, estimate_mode="sat/b", add_to_wallet=False)
        # assert res["hex"]
        # hex = res["hex"]
        # res = self.nodes[0].testmempoolaccept([hex])
        # assert not res[0]["allowed"]
        # assert_equal(res[0]["reject-reason"], "...") # low fee
        # assert_fee_amount(fee, Decimal(len(res["hex"]) / 2), Decimal("0.000001"))

        self.log.info("If inputs are specified, do not automatically add more...")
        res = self.test_send(from_wallet=w0, to_wallet=w1, amount=51, inputs=[], add_to_wallet=False)
        assert res["complete"]
        utxo1 = w0.listunspent()[0]
        assert_equal(utxo1["amount"], 50)
        self.test_send(from_wallet=w0, to_wallet=w1, amount=51, inputs=[utxo1],
                       expect_error=(-4, "Insufficient funds"))
        self.test_send(from_wallet=w0, to_wallet=w1, amount=51, inputs=[utxo1], add_inputs=False,
                       expect_error=(-4, "Insufficient funds"))
        res = self.test_send(from_wallet=w0, to_wallet=w1, amount=51, inputs=[utxo1], add_inputs=True, add_to_wallet=False)
        assert res["complete"]

        self.log.info("Manual change address and position...")
        self.test_send(from_wallet=w0, to_wallet=w1, amount=1, change_address="not an address",
                       expect_error=(-5, "Change address must be a valid address"))
        change_address = w0.getnewaddress()
        self.test_send(from_wallet=w0, to_wallet=w1, amount=1, add_to_wallet=False, change_address=change_address)
        assert res["complete"]
        res = self.test_send(from_wallet=w0, to_wallet=w1, amount=1, add_to_wallet=False, change_address=change_address, change_position=0)
        assert res["complete"]
        assert_equal(self.nodes[0].decodepsbt(res["psbt"])["tx"]["vout"][0]["scriptPubKey"]["address"], change_address)
        res = self.test_send(from_wallet=w0, to_wallet=w1, amount=1, add_to_wallet=False, change_type="legacy", change_position=0)
        assert res["complete"]
<<<<<<< HEAD
        change_address = self.nodes[0].decodepsbt(res["psbt"])["tx"]["vout"][0]["scriptPubKey"]["addresses"][0]
        assert change_address[0] == "c" or change_address[0] == "d"
=======
        change_address = self.nodes[0].decodepsbt(res["psbt"])["tx"]["vout"][0]["scriptPubKey"]["address"]
        assert change_address[0] == "m" or change_address[0] == "n"
>>>>>>> b528fe60

        self.log.info("Set lock time...")
        height = self.nodes[0].getblockchaininfo()["blocks"]
        res = self.test_send(from_wallet=w0, to_wallet=w1, amount=1, locktime=height + 1)
        assert res["complete"]
        assert res["txid"]
        txid = res["txid"]
        # Although the wallet finishes the transaction, it can't be added to the mempool yet:
        hex = self.nodes[0].gettransaction(res["txid"])["hex"]
        res = self.nodes[0].testmempoolaccept([hex])
        assert not res[0]["allowed"]
        assert_equal(res[0]["reject-reason"], "non-final")
        # It shouldn't be confirmed in the next block
        self.nodes[0].generate(1)
        assert_equal(self.nodes[0].gettransaction(txid)["confirmations"], 0)
        # The mempool should allow it now:
        res = self.nodes[0].testmempoolaccept([hex])
        assert res[0]["allowed"]
        # Don't wait for wallet to add it to the mempool:
        res = self.nodes[0].sendrawtransaction(hex)
        self.nodes[0].generate(1)
        assert_equal(self.nodes[0].gettransaction(txid)["confirmations"], 1)
        self.sync_all()

        self.log.info("Lock unspents...")
        utxo1 = w0.listunspent()[0]
        assert_greater_than(utxo1["amount"], 1)
        res = self.test_send(from_wallet=w0, to_wallet=w1, amount=1, inputs=[utxo1], add_to_wallet=False, lock_unspents=True)
        assert res["complete"]
        locked_coins = w0.listlockunspent()
        assert_equal(len(locked_coins), 1)
        # Locked coins are automatically unlocked when manually selected
        res = self.test_send(from_wallet=w0, to_wallet=w1, amount=1, inputs=[utxo1], add_to_wallet=False)
        assert res["complete"]

        self.log.info("Replaceable...")
        res = self.test_send(from_wallet=w0, to_wallet=w1, amount=1, add_to_wallet=True, replaceable=True)
        assert res["complete"]
        assert_equal(self.nodes[0].gettransaction(res["txid"])["bip125-replaceable"], "yes")
        res = self.test_send(from_wallet=w0, to_wallet=w1, amount=1, add_to_wallet=True, replaceable=False)
        assert res["complete"]
        assert_equal(self.nodes[0].gettransaction(res["txid"])["bip125-replaceable"], "no")

        self.log.info("Subtract fee from output")
        self.test_send(from_wallet=w0, to_wallet=w1, amount=1, subtract_fee_from_outputs=[0])


if __name__ == '__main__':
    WalletSendTest().main()<|MERGE_RESOLUTION|>--- conflicted
+++ resolved
@@ -392,13 +392,8 @@
         assert_equal(self.nodes[0].decodepsbt(res["psbt"])["tx"]["vout"][0]["scriptPubKey"]["address"], change_address)
         res = self.test_send(from_wallet=w0, to_wallet=w1, amount=1, add_to_wallet=False, change_type="legacy", change_position=0)
         assert res["complete"]
-<<<<<<< HEAD
-        change_address = self.nodes[0].decodepsbt(res["psbt"])["tx"]["vout"][0]["scriptPubKey"]["addresses"][0]
+        change_address = self.nodes[0].decodepsbt(res["psbt"])["tx"]["vout"][0]["scriptPubKey"]["address"]
         assert change_address[0] == "c" or change_address[0] == "d"
-=======
-        change_address = self.nodes[0].decodepsbt(res["psbt"])["tx"]["vout"][0]["scriptPubKey"]["address"]
-        assert change_address[0] == "m" or change_address[0] == "n"
->>>>>>> b528fe60
 
         self.log.info("Set lock time...")
         height = self.nodes[0].getblockchaininfo()["blocks"]
